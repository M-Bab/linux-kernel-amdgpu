--- conflicted
+++ resolved
@@ -2710,13 +2710,7 @@
 	 ** transaction tracking stuff when the size changes.  So, we have
 	 ** to do the i_size updates here.
 	 */
-<<<<<<< HEAD
 	if (pos + copied > inode->i_size) {
-=======
-	pos += copied;
-
-	if (pos > inode->i_size) {
->>>>>>> 835d5247
 		struct reiserfs_transaction_handle myth;
 		lock_depth = reiserfs_write_lock_once(inode->i_sb);
 		locked = true;
