// SPDX-License-Identifier: GPL-2.0-only
/*
 *
 * Copyright (C) 2011 Novell Inc.
 */

#include <uapi/linux/magic.h>
#include <linux/fs.h>
#include <linux/namei.h>
#include <linux/xattr.h>
#include <linux/mount.h>
#include <linux/parser.h>
#include <linux/module.h>
#include <linux/statfs.h>
#include <linux/seq_file.h>
#include <linux/posix_acl_xattr.h>
#include <linux/exportfs.h>
#include "overlayfs.h"

MODULE_AUTHOR("Miklos Szeredi <miklos@szeredi.hu>");
MODULE_DESCRIPTION("Overlay filesystem");
MODULE_LICENSE("GPL");


struct ovl_dir_cache;

#define OVL_MAX_STACK 500

static bool ovl_redirect_dir_def = IS_ENABLED(CONFIG_OVERLAY_FS_REDIRECT_DIR);
module_param_named(redirect_dir, ovl_redirect_dir_def, bool, 0644);
MODULE_PARM_DESC(redirect_dir,
		 "Default to on or off for the redirect_dir feature");

static bool ovl_redirect_always_follow =
	IS_ENABLED(CONFIG_OVERLAY_FS_REDIRECT_ALWAYS_FOLLOW);
module_param_named(redirect_always_follow, ovl_redirect_always_follow,
		   bool, 0644);
MODULE_PARM_DESC(redirect_always_follow,
		 "Follow redirects even if redirect_dir feature is turned off");

static bool ovl_index_def = IS_ENABLED(CONFIG_OVERLAY_FS_INDEX);
module_param_named(index, ovl_index_def, bool, 0644);
MODULE_PARM_DESC(index,
		 "Default to on or off for the inodes index feature");

static bool ovl_nfs_export_def = IS_ENABLED(CONFIG_OVERLAY_FS_NFS_EXPORT);
module_param_named(nfs_export, ovl_nfs_export_def, bool, 0644);
MODULE_PARM_DESC(nfs_export,
		 "Default to on or off for the NFS export feature");

static bool ovl_xino_auto_def = IS_ENABLED(CONFIG_OVERLAY_FS_XINO_AUTO);
module_param_named(xino_auto, ovl_xino_auto_def, bool, 0644);
MODULE_PARM_DESC(xino_auto,
		 "Auto enable xino feature");

static void ovl_entry_stack_free(struct ovl_entry *oe)
{
	unsigned int i;

	for (i = 0; i < oe->numlower; i++)
		dput(oe->lowerstack[i].dentry);
}

static bool ovl_metacopy_def = IS_ENABLED(CONFIG_OVERLAY_FS_METACOPY);
module_param_named(metacopy, ovl_metacopy_def, bool, 0644);
MODULE_PARM_DESC(metacopy,
		 "Default to on or off for the metadata only copy up feature");

static void ovl_dentry_release(struct dentry *dentry)
{
	struct ovl_entry *oe = dentry->d_fsdata;

	if (oe) {
		ovl_entry_stack_free(oe);
		kfree_rcu(oe, rcu);
	}
}

static struct dentry *ovl_d_real(struct dentry *dentry,
				 const struct inode *inode)
{
	struct dentry *real = NULL, *lower;

	/* It's an overlay file */
	if (inode && d_inode(dentry) == inode)
		return dentry;

	if (!d_is_reg(dentry)) {
		if (!inode || inode == d_inode(dentry))
			return dentry;
		goto bug;
	}

	real = ovl_dentry_upper(dentry);
	if (real && (inode == d_inode(real)))
		return real;

	if (real && !inode && ovl_has_upperdata(d_inode(dentry)))
		return real;

	lower = ovl_dentry_lowerdata(dentry);
	if (!lower)
		goto bug;
	real = lower;

	/* Handle recursion */
	real = d_real(real, inode);

	if (!inode || inode == d_inode(real))
		return real;
bug:
	WARN(1, "%s(%pd4, %s:%lu): real dentry (%p/%lu) not found\n",
	     __func__, dentry, inode ? inode->i_sb->s_id : "NULL",
	     inode ? inode->i_ino : 0, real,
	     real && d_inode(real) ? d_inode(real)->i_ino : 0);
	return dentry;
}

static int ovl_revalidate_real(struct dentry *d, unsigned int flags, bool weak)
{
	int ret = 1;

	if (weak) {
		if (d->d_flags & DCACHE_OP_WEAK_REVALIDATE)
			ret =  d->d_op->d_weak_revalidate(d, flags);
	} else if (d->d_flags & DCACHE_OP_REVALIDATE) {
		ret = d->d_op->d_revalidate(d, flags);
		if (!ret) {
			if (!(flags & LOOKUP_RCU))
				d_invalidate(d);
			ret = -ESTALE;
		}
	}
	return ret;
}

static int ovl_dentry_revalidate_common(struct dentry *dentry,
					unsigned int flags, bool weak)
{
	struct ovl_entry *oe = dentry->d_fsdata;
	struct dentry *upper;
	unsigned int i;
	int ret = 1;

	upper = ovl_dentry_upper(dentry);
	if (upper)
		ret = ovl_revalidate_real(upper, flags, weak);

	for (i = 0; ret > 0 && i < oe->numlower; i++) {
		ret = ovl_revalidate_real(oe->lowerstack[i].dentry, flags,
					  weak);
	}
	return ret;
}

static int ovl_dentry_revalidate(struct dentry *dentry, unsigned int flags)
{
	return ovl_dentry_revalidate_common(dentry, flags, false);
}

static int ovl_dentry_weak_revalidate(struct dentry *dentry, unsigned int flags)
{
	return ovl_dentry_revalidate_common(dentry, flags, true);
}

static const struct dentry_operations ovl_dentry_operations = {
	.d_release = ovl_dentry_release,
	.d_real = ovl_d_real,
	.d_revalidate = ovl_dentry_revalidate,
	.d_weak_revalidate = ovl_dentry_weak_revalidate,
};

static struct kmem_cache *ovl_inode_cachep;

static struct inode *ovl_alloc_inode(struct super_block *sb)
{
	struct ovl_inode *oi = kmem_cache_alloc(ovl_inode_cachep, GFP_KERNEL);

	if (!oi)
		return NULL;

	oi->cache = NULL;
	oi->redirect = NULL;
	oi->version = 0;
	oi->flags = 0;
	oi->__upperdentry = NULL;
	oi->lower = NULL;
	oi->lowerdata = NULL;
	mutex_init(&oi->lock);

	return &oi->vfs_inode;
}

static void ovl_free_inode(struct inode *inode)
{
	struct ovl_inode *oi = OVL_I(inode);

	kfree(oi->redirect);
	mutex_destroy(&oi->lock);
	kmem_cache_free(ovl_inode_cachep, oi);
}

static void ovl_destroy_inode(struct inode *inode)
{
	struct ovl_inode *oi = OVL_I(inode);

	dput(oi->__upperdentry);
	iput(oi->lower);
	if (S_ISDIR(inode->i_mode))
		ovl_dir_cache_free(inode);
	else
		iput(oi->lowerdata);
}

static void ovl_free_fs(struct ovl_fs *ofs)
{
	struct vfsmount **mounts;
	unsigned i;

	iput(ofs->workbasedir_trap);
	iput(ofs->indexdir_trap);
	iput(ofs->workdir_trap);
	dput(ofs->whiteout);
	dput(ofs->indexdir);
	dput(ofs->workdir);
	if (ofs->workdir_locked)
		ovl_inuse_unlock(ofs->workbasedir);
	dput(ofs->workbasedir);
	if (ofs->upperdir_locked)
		ovl_inuse_unlock(ovl_upper_mnt(ofs)->mnt_root);

	/* Hack!  Reuse ofs->layers as a vfsmount array before freeing it */
	mounts = (struct vfsmount **) ofs->layers;
	for (i = 0; i < ofs->numlayer; i++) {
		iput(ofs->layers[i].trap);
		mounts[i] = ofs->layers[i].mnt;
	}
	kern_unmount_array(mounts, ofs->numlayer);
	kfree(ofs->layers);
	for (i = 0; i < ofs->numfs; i++)
		free_anon_bdev(ofs->fs[i].pseudo_dev);
	kfree(ofs->fs);

	kfree(ofs->config.lowerdir);
	kfree(ofs->config.upperdir);
	kfree(ofs->config.workdir);
	kfree(ofs->config.redirect_mode);
	if (ofs->creator_cred)
		put_cred(ofs->creator_cred);
	kfree(ofs);
}

static void ovl_put_super(struct super_block *sb)
{
	struct ovl_fs *ofs = sb->s_fs_info;

	ovl_free_fs(ofs);
}

/* Sync real dirty inodes in upper filesystem (if it exists) */
static int ovl_sync_fs(struct super_block *sb, int wait)
{
	struct ovl_fs *ofs = sb->s_fs_info;
	struct super_block *upper_sb;
	int ret;

	ret = ovl_sync_status(ofs);
	/*
	 * We have to always set the err, because the return value isn't
	 * checked in syncfs, and instead indirectly return an error via
	 * the sb's writeback errseq, which VFS inspects after this call.
	 */
	if (ret < 0) {
		errseq_set(&sb->s_wb_err, -EIO);
		return -EIO;
	}

	if (!ret)
		return ret;

	/*
	 * Not called for sync(2) call or an emergency sync (SB_I_SKIP_SYNC).
	 * All the super blocks will be iterated, including upper_sb.
	 *
	 * If this is a syncfs(2) call, then we do need to call
	 * sync_filesystem() on upper_sb, but enough if we do it when being
	 * called with wait == 1.
	 */
	if (!wait)
		return 0;

	upper_sb = ovl_upper_mnt(ofs)->mnt_sb;

	down_read(&upper_sb->s_umount);
	ret = sync_filesystem(upper_sb);
	up_read(&upper_sb->s_umount);

	return ret;
}

/**
 * ovl_statfs
 * @sb: The overlayfs super block
 * @buf: The struct kstatfs to fill in with stats
 *
 * Get the filesystem statistics.  As writes always target the upper layer
 * filesystem pass the statfs to the upper filesystem (if it exists)
 */
static int ovl_statfs(struct dentry *dentry, struct kstatfs *buf)
{
	struct ovl_fs *ofs = dentry->d_sb->s_fs_info;
	struct dentry *root_dentry = dentry->d_sb->s_root;
	struct path path;
	int err;

	ovl_path_real(root_dentry, &path);

	err = vfs_statfs(&path, buf);
	if (!err) {
		buf->f_namelen = ofs->namelen;
		buf->f_type = OVERLAYFS_SUPER_MAGIC;
	}

	return err;
}

/* Will this overlay be forced to mount/remount ro? */
static bool ovl_force_readonly(struct ovl_fs *ofs)
{
	return (!ovl_upper_mnt(ofs) || !ofs->workdir);
}

static const char *ovl_redirect_mode_def(void)
{
	return ovl_redirect_dir_def ? "on" : "off";
}

static const char * const ovl_xino_str[] = {
	"off",
	"auto",
	"on",
};

static inline int ovl_xino_def(void)
{
	return ovl_xino_auto_def ? OVL_XINO_AUTO : OVL_XINO_OFF;
}

/**
 * ovl_show_options
 *
 * Prints the mount options for a given superblock.
 * Returns zero; does not fail.
 */
static int ovl_show_options(struct seq_file *m, struct dentry *dentry)
{
	struct super_block *sb = dentry->d_sb;
	struct ovl_fs *ofs = sb->s_fs_info;

	seq_show_option(m, "lowerdir", ofs->config.lowerdir);
	if (ofs->config.upperdir) {
		seq_show_option(m, "upperdir", ofs->config.upperdir);
		seq_show_option(m, "workdir", ofs->config.workdir);
	}
	if (ofs->config.default_permissions)
		seq_puts(m, ",default_permissions");
	if (strcmp(ofs->config.redirect_mode, ovl_redirect_mode_def()) != 0)
		seq_printf(m, ",redirect_dir=%s", ofs->config.redirect_mode);
	if (ofs->config.index != ovl_index_def)
		seq_printf(m, ",index=%s", ofs->config.index ? "on" : "off");
	if (!ofs->config.uuid)
		seq_puts(m, ",uuid=off");
	if (ofs->config.nfs_export != ovl_nfs_export_def)
		seq_printf(m, ",nfs_export=%s", ofs->config.nfs_export ?
						"on" : "off");
	if (ofs->config.xino != ovl_xino_def() && !ovl_same_fs(sb))
		seq_printf(m, ",xino=%s", ovl_xino_str[ofs->config.xino]);
	if (ofs->config.metacopy != ovl_metacopy_def)
		seq_printf(m, ",metacopy=%s",
			   ofs->config.metacopy ? "on" : "off");
	if (ofs->config.ovl_volatile)
		seq_puts(m, ",volatile");
	return 0;
}

static int ovl_remount(struct super_block *sb, int *flags, char *data)
{
	struct ovl_fs *ofs = sb->s_fs_info;
	struct super_block *upper_sb;
	int ret = 0;

	if (!(*flags & SB_RDONLY) && ovl_force_readonly(ofs))
		return -EROFS;

	if (*flags & SB_RDONLY && !sb_rdonly(sb)) {
		upper_sb = ovl_upper_mnt(ofs)->mnt_sb;
		if (ovl_should_sync(ofs)) {
			down_read(&upper_sb->s_umount);
			ret = sync_filesystem(upper_sb);
			up_read(&upper_sb->s_umount);
		}
	}

	return ret;
}

static const struct super_operations ovl_super_operations = {
	.alloc_inode	= ovl_alloc_inode,
	.free_inode	= ovl_free_inode,
	.destroy_inode	= ovl_destroy_inode,
	.drop_inode	= generic_delete_inode,
	.put_super	= ovl_put_super,
	.sync_fs	= ovl_sync_fs,
	.statfs		= ovl_statfs,
	.show_options	= ovl_show_options,
	.remount_fs	= ovl_remount,
};

enum {
	OPT_LOWERDIR,
	OPT_UPPERDIR,
	OPT_WORKDIR,
	OPT_DEFAULT_PERMISSIONS,
	OPT_REDIRECT_DIR,
	OPT_INDEX_ON,
	OPT_INDEX_OFF,
	OPT_UUID_ON,
	OPT_UUID_OFF,
	OPT_NFS_EXPORT_ON,
	OPT_USERXATTR,
	OPT_NFS_EXPORT_OFF,
	OPT_XINO_ON,
	OPT_XINO_OFF,
	OPT_XINO_AUTO,
	OPT_METACOPY_ON,
	OPT_METACOPY_OFF,
	OPT_VOLATILE,
	OPT_ERR,
};

static const match_table_t ovl_tokens = {
	{OPT_LOWERDIR,			"lowerdir=%s"},
	{OPT_UPPERDIR,			"upperdir=%s"},
	{OPT_WORKDIR,			"workdir=%s"},
	{OPT_DEFAULT_PERMISSIONS,	"default_permissions"},
	{OPT_REDIRECT_DIR,		"redirect_dir=%s"},
	{OPT_INDEX_ON,			"index=on"},
	{OPT_INDEX_OFF,			"index=off"},
	{OPT_USERXATTR,			"userxattr"},
	{OPT_UUID_ON,			"uuid=on"},
	{OPT_UUID_OFF,			"uuid=off"},
	{OPT_NFS_EXPORT_ON,		"nfs_export=on"},
	{OPT_NFS_EXPORT_OFF,		"nfs_export=off"},
	{OPT_XINO_ON,			"xino=on"},
	{OPT_XINO_OFF,			"xino=off"},
	{OPT_XINO_AUTO,			"xino=auto"},
	{OPT_METACOPY_ON,		"metacopy=on"},
	{OPT_METACOPY_OFF,		"metacopy=off"},
	{OPT_VOLATILE,			"volatile"},
	{OPT_ERR,			NULL}
};

static char *ovl_next_opt(char **s)
{
	char *sbegin = *s;
	char *p;

	if (sbegin == NULL)
		return NULL;

	for (p = sbegin; *p; p++) {
		if (*p == '\\') {
			p++;
			if (!*p)
				break;
		} else if (*p == ',') {
			*p = '\0';
			*s = p + 1;
			return sbegin;
		}
	}
	*s = NULL;
	return sbegin;
}

static int ovl_parse_redirect_mode(struct ovl_config *config, const char *mode)
{
	if (strcmp(mode, "on") == 0) {
		config->redirect_dir = true;
		/*
		 * Does not make sense to have redirect creation without
		 * redirect following.
		 */
		config->redirect_follow = true;
	} else if (strcmp(mode, "follow") == 0) {
		config->redirect_follow = true;
	} else if (strcmp(mode, "off") == 0) {
		if (ovl_redirect_always_follow)
			config->redirect_follow = true;
	} else if (strcmp(mode, "nofollow") != 0) {
		pr_err("bad mount option \"redirect_dir=%s\"\n",
		       mode);
		return -EINVAL;
	}

	return 0;
}

static int ovl_parse_opt(char *opt, struct ovl_config *config)
{
	char *p;
	int err;
	bool metacopy_opt = false, redirect_opt = false;
	bool nfs_export_opt = false, index_opt = false;

	config->redirect_mode = kstrdup(ovl_redirect_mode_def(), GFP_KERNEL);
	if (!config->redirect_mode)
		return -ENOMEM;

	while ((p = ovl_next_opt(&opt)) != NULL) {
		int token;
		substring_t args[MAX_OPT_ARGS];

		if (!*p)
			continue;

		token = match_token(p, ovl_tokens, args);
		switch (token) {
		case OPT_UPPERDIR:
			kfree(config->upperdir);
			config->upperdir = match_strdup(&args[0]);
			if (!config->upperdir)
				return -ENOMEM;
			break;

		case OPT_LOWERDIR:
			kfree(config->lowerdir);
			config->lowerdir = match_strdup(&args[0]);
			if (!config->lowerdir)
				return -ENOMEM;
			break;

		case OPT_WORKDIR:
			kfree(config->workdir);
			config->workdir = match_strdup(&args[0]);
			if (!config->workdir)
				return -ENOMEM;
			break;

		case OPT_DEFAULT_PERMISSIONS:
			config->default_permissions = true;
			break;

		case OPT_REDIRECT_DIR:
			kfree(config->redirect_mode);
			config->redirect_mode = match_strdup(&args[0]);
			if (!config->redirect_mode)
				return -ENOMEM;
			redirect_opt = true;
			break;

		case OPT_INDEX_ON:
			config->index = true;
			index_opt = true;
			break;

		case OPT_INDEX_OFF:
			config->index = false;
			index_opt = true;
			break;

		case OPT_UUID_ON:
			config->uuid = true;
			break;

		case OPT_UUID_OFF:
			config->uuid = false;
			break;

		case OPT_NFS_EXPORT_ON:
			config->nfs_export = true;
			nfs_export_opt = true;
			break;

		case OPT_NFS_EXPORT_OFF:
			config->nfs_export = false;
			nfs_export_opt = true;
			break;

		case OPT_XINO_ON:
			config->xino = OVL_XINO_ON;
			break;

		case OPT_XINO_OFF:
			config->xino = OVL_XINO_OFF;
			break;

		case OPT_XINO_AUTO:
			config->xino = OVL_XINO_AUTO;
			break;

		case OPT_METACOPY_ON:
			config->metacopy = true;
			metacopy_opt = true;
			break;

		case OPT_METACOPY_OFF:
			config->metacopy = false;
			metacopy_opt = true;
			break;

		case OPT_VOLATILE:
			config->ovl_volatile = true;
			break;

		case OPT_USERXATTR:
			config->userxattr = true;
			break;

		default:
			pr_err("unrecognized mount option \"%s\" or missing value\n",
					p);
			return -EINVAL;
		}
	}

	/* Workdir/index are useless in non-upper mount */
	if (!config->upperdir) {
		if (config->workdir) {
			pr_info("option \"workdir=%s\" is useless in a non-upper mount, ignore\n",
				config->workdir);
			kfree(config->workdir);
			config->workdir = NULL;
		}
		if (config->index && index_opt) {
			pr_info("option \"index=on\" is useless in a non-upper mount, ignore\n");
			index_opt = false;
		}
		config->index = false;
	}

	if (!config->upperdir && config->ovl_volatile) {
		pr_info("option \"volatile\" is meaningless in a non-upper mount, ignoring it.\n");
		config->ovl_volatile = false;
	}

	err = ovl_parse_redirect_mode(config, config->redirect_mode);
	if (err)
		return err;

	/*
	 * This is to make the logic below simpler.  It doesn't make any other
	 * difference, since config->redirect_dir is only used for upper.
	 */
	if (!config->upperdir && config->redirect_follow)
		config->redirect_dir = true;

	/* Resolve metacopy -> redirect_dir dependency */
	if (config->metacopy && !config->redirect_dir) {
		if (metacopy_opt && redirect_opt) {
			pr_err("conflicting options: metacopy=on,redirect_dir=%s\n",
			       config->redirect_mode);
			return -EINVAL;
		}
		if (redirect_opt) {
			/*
			 * There was an explicit redirect_dir=... that resulted
			 * in this conflict.
			 */
			pr_info("disabling metacopy due to redirect_dir=%s\n",
				config->redirect_mode);
			config->metacopy = false;
		} else {
			/* Automatically enable redirect otherwise. */
			config->redirect_follow = config->redirect_dir = true;
		}
	}

	/* Resolve nfs_export -> index dependency */
	if (config->nfs_export && !config->index) {
		if (!config->upperdir && config->redirect_follow) {
			pr_info("NFS export requires \"redirect_dir=nofollow\" on non-upper mount, falling back to nfs_export=off.\n");
			config->nfs_export = false;
		} else if (nfs_export_opt && index_opt) {
			pr_err("conflicting options: nfs_export=on,index=off\n");
			return -EINVAL;
		} else if (index_opt) {
			/*
			 * There was an explicit index=off that resulted
			 * in this conflict.
			 */
			pr_info("disabling nfs_export due to index=off\n");
			config->nfs_export = false;
		} else {
			/* Automatically enable index otherwise. */
			config->index = true;
		}
	}

	/* Resolve nfs_export -> !metacopy dependency */
	if (config->nfs_export && config->metacopy) {
		if (nfs_export_opt && metacopy_opt) {
			pr_err("conflicting options: nfs_export=on,metacopy=on\n");
			return -EINVAL;
		}
		if (metacopy_opt) {
			/*
			 * There was an explicit metacopy=on that resulted
			 * in this conflict.
			 */
			pr_info("disabling nfs_export due to metacopy=on\n");
			config->nfs_export = false;
		} else {
			/*
			 * There was an explicit nfs_export=on that resulted
			 * in this conflict.
			 */
			pr_info("disabling metacopy due to nfs_export=on\n");
			config->metacopy = false;
		}
	}


	/* Resolve userxattr -> !redirect && !metacopy dependency */
	if (config->userxattr) {
		if (config->redirect_follow && redirect_opt) {
			pr_err("conflicting options: userxattr,redirect_dir=%s\n",
			       config->redirect_mode);
			return -EINVAL;
		}
		if (config->metacopy && metacopy_opt) {
			pr_err("conflicting options: userxattr,metacopy=on\n");
			return -EINVAL;
		}
		/*
		 * Silently disable default setting of redirect and metacopy.
		 * This shall be the default in the future as well: these
		 * options must be explicitly enabled if used together with
		 * userxattr.
		 */
		config->redirect_dir = config->redirect_follow = false;
		config->metacopy = false;
	}

	return 0;
}

#define OVL_WORKDIR_NAME "work"
#define OVL_INDEXDIR_NAME "index"

static struct dentry *ovl_workdir_create(struct ovl_fs *ofs,
					 const char *name, bool persist)
{
	struct inode *dir =  ofs->workbasedir->d_inode;
	struct vfsmount *mnt = ovl_upper_mnt(ofs);
	struct dentry *work;
	int err;
	bool retried = false;

	inode_lock_nested(dir, I_MUTEX_PARENT);
retry:
	work = lookup_one_len(name, ofs->workbasedir, strlen(name));

	if (!IS_ERR(work)) {
		struct iattr attr = {
			.ia_valid = ATTR_MODE,
			.ia_mode = S_IFDIR | 0,
		};

		if (work->d_inode) {
			err = -EEXIST;
			if (retried)
				goto out_dput;

			if (persist)
				goto out_unlock;

			retried = true;
			err = ovl_workdir_cleanup(dir, mnt, work, 0);
			dput(work);
			if (err == -EINVAL) {
				work = ERR_PTR(err);
				goto out_unlock;
			}
			goto retry;
		}

		work = ovl_create_real(dir, work, OVL_CATTR(attr.ia_mode));
		err = PTR_ERR(work);
		if (IS_ERR(work))
			goto out_err;

		/*
		 * Try to remove POSIX ACL xattrs from workdir.  We are good if:
		 *
		 * a) success (there was a POSIX ACL xattr and was removed)
		 * b) -ENODATA (there was no POSIX ACL xattr)
		 * c) -EOPNOTSUPP (POSIX ACL xattrs are not supported)
		 *
		 * There are various other error values that could effectively
		 * mean that the xattr doesn't exist (e.g. -ERANGE is returned
		 * if the xattr name is too long), but the set of filesystems
		 * allowed as upper are limited to "normal" ones, where checking
		 * for the above two errors is sufficient.
		 */
		err = vfs_removexattr(work, XATTR_NAME_POSIX_ACL_DEFAULT);
		if (err && err != -ENODATA && err != -EOPNOTSUPP)
			goto out_dput;

		err = vfs_removexattr(work, XATTR_NAME_POSIX_ACL_ACCESS);
		if (err && err != -ENODATA && err != -EOPNOTSUPP)
			goto out_dput;

		/* Clear any inherited mode bits */
		inode_lock(work->d_inode);
		err = notify_change(work, &attr, NULL);
		inode_unlock(work->d_inode);
		if (err)
			goto out_dput;
	} else {
		err = PTR_ERR(work);
		goto out_err;
	}
out_unlock:
	inode_unlock(dir);
	return work;

out_dput:
	dput(work);
out_err:
	pr_warn("failed to create directory %s/%s (errno: %i); mounting read-only\n",
		ofs->config.workdir, name, -err);
	work = NULL;
	goto out_unlock;
}

static void ovl_unescape(char *s)
{
	char *d = s;

	for (;; s++, d++) {
		if (*s == '\\')
			s++;
		*d = *s;
		if (!*s)
			break;
	}
}

static int ovl_mount_dir_noesc(const char *name, struct path *path)
{
	int err = -EINVAL;

	if (!*name) {
		pr_err("empty lowerdir\n");
		goto out;
	}
	err = kern_path(name, LOOKUP_FOLLOW, path);
	if (err) {
		pr_err("failed to resolve '%s': %i\n", name, err);
		goto out;
	}
	err = -EINVAL;
	if (ovl_dentry_weird(path->dentry)) {
		pr_err("filesystem on '%s' not supported\n", name);
		goto out_put;
	}
	if (!d_is_dir(path->dentry)) {
		pr_err("'%s' not a directory\n", name);
		goto out_put;
	}
	return 0;

out_put:
	path_put_init(path);
out:
	return err;
}

static int ovl_mount_dir(const char *name, struct path *path)
{
	int err = -ENOMEM;
	char *tmp = kstrdup(name, GFP_KERNEL);

	if (tmp) {
		ovl_unescape(tmp);
		err = ovl_mount_dir_noesc(tmp, path);

		if (!err && (path->dentry->d_flags & DCACHE_OP_REAL &&
			     path->dentry->d_sb->s_magic != SHIFTFS_MAGIC)) {
			pr_err("filesystem on '%s' not supported as upperdir\n",
			       tmp);
			path_put_init(path);
			err = -EINVAL;
		}
		kfree(tmp);
	}
	return err;
}

static int ovl_check_namelen(struct path *path, struct ovl_fs *ofs,
			     const char *name)
{
	struct kstatfs statfs;
	int err = vfs_statfs(path, &statfs);

	if (err)
		pr_err("statfs failed on '%s'\n", name);
	else
		ofs->namelen = max(ofs->namelen, statfs.f_namelen);

	return err;
}

static int ovl_lower_dir(const char *name, struct path *path,
			 struct ovl_fs *ofs, int *stack_depth)
{
	int fh_type;
	int err;

	err = ovl_mount_dir_noesc(name, path);
	if (err)
		return err;

	err = ovl_check_namelen(path, ofs, name);
	if (err)
		return err;

	*stack_depth = max(*stack_depth, path->mnt->mnt_sb->s_stack_depth);

	/*
	 * The inodes index feature and NFS export need to encode and decode
	 * file handles, so they require that all layers support them.
	 */
	fh_type = ovl_can_decode_fh(path->dentry->d_sb);
	if ((ofs->config.nfs_export ||
	     (ofs->config.index && ofs->config.upperdir)) && !fh_type) {
		ofs->config.index = false;
		ofs->config.nfs_export = false;
		pr_warn("fs on '%s' does not support file handles, falling back to index=off,nfs_export=off.\n",
			name);
	}

	/* Check if lower fs has 32bit inode numbers */
	if (fh_type != FILEID_INO32_GEN)
		ofs->xino_mode = -1;

	return 0;
}

/* Workdir should not be subdir of upperdir and vice versa */
static bool ovl_workdir_ok(struct dentry *workdir, struct dentry *upperdir)
{
	bool ok = false;

	if (workdir != upperdir) {
		ok = (lock_rename(workdir, upperdir) == NULL);
		unlock_rename(workdir, upperdir);
	}
	return ok;
}

static unsigned int ovl_split_lowerdirs(char *str)
{
	unsigned int ctr = 1;
	char *s, *d;

	for (s = d = str;; s++, d++) {
		if (*s == '\\') {
			s++;
		} else if (*s == ':') {
			*d = '\0';
			ctr++;
			continue;
		}
		*d = *s;
		if (!*s)
			break;
	}
	return ctr;
}

static int __maybe_unused
ovl_posix_acl_xattr_get(const struct xattr_handler *handler,
			struct dentry *dentry, struct inode *inode,
			const char *name, void *buffer, size_t size)
{
	return ovl_xattr_get(dentry, inode, handler->name, buffer, size);
}

static int __maybe_unused
ovl_posix_acl_xattr_set(const struct xattr_handler *handler,
			struct dentry *dentry, struct inode *inode,
			const char *name, const void *value,
			size_t size, int flags)
{
	struct dentry *workdir = ovl_workdir(dentry);
	struct inode *realinode = ovl_inode_real(inode);
	struct posix_acl *acl = NULL;
	int err;

	/* Check that everything is OK before copy-up */
	if (value) {
		acl = posix_acl_from_xattr(&init_user_ns, value, size);
		if (IS_ERR(acl))
			return PTR_ERR(acl);
	}
	err = -EOPNOTSUPP;
	if (!IS_POSIXACL(d_inode(workdir)))
		goto out_acl_release;
	if (!realinode->i_op->set_acl)
		goto out_acl_release;
	if (handler->flags == ACL_TYPE_DEFAULT && !S_ISDIR(inode->i_mode)) {
		err = acl ? -EACCES : 0;
		goto out_acl_release;
	}
	err = -EPERM;
	if (!inode_owner_or_capable(inode))
		goto out_acl_release;

	posix_acl_release(acl);

	/*
	 * Check if sgid bit needs to be cleared (actual setacl operation will
	 * be done with mounter's capabilities and so that won't do it for us).
	 */
	if (unlikely(inode->i_mode & S_ISGID) &&
	    handler->flags == ACL_TYPE_ACCESS &&
	    !in_group_p(inode->i_gid) &&
	    !capable_wrt_inode_uidgid(inode, CAP_FSETID)) {
		struct iattr iattr = { .ia_valid = ATTR_KILL_SGID };

		err = ovl_setattr(dentry, &iattr);
		if (err)
			return err;
	}

	err = ovl_xattr_set(dentry, inode, handler->name, value, size, flags);
	if (!err)
		ovl_copyattr(ovl_inode_real(inode), inode);

	return err;

out_acl_release:
	posix_acl_release(acl);
	return err;
}

static int ovl_own_xattr_get(const struct xattr_handler *handler,
			     struct dentry *dentry, struct inode *inode,
			     const char *name, void *buffer, size_t size)
{
	return -EOPNOTSUPP;
}

static int ovl_own_xattr_set(const struct xattr_handler *handler,
			     struct dentry *dentry, struct inode *inode,
			     const char *name, const void *value,
			     size_t size, int flags)
{
	return -EOPNOTSUPP;
}

static int ovl_other_xattr_get(const struct xattr_handler *handler,
			       struct dentry *dentry, struct inode *inode,
			       const char *name, void *buffer, size_t size)
{
	return ovl_xattr_get(dentry, inode, name, buffer, size);
}

static int ovl_other_xattr_set(const struct xattr_handler *handler,
			       struct dentry *dentry, struct inode *inode,
			       const char *name, const void *value,
			       size_t size, int flags)
{
	return ovl_xattr_set(dentry, inode, name, value, size, flags);
}

static const struct xattr_handler __maybe_unused
ovl_posix_acl_access_xattr_handler = {
	.name = XATTR_NAME_POSIX_ACL_ACCESS,
	.flags = ACL_TYPE_ACCESS,
	.get = ovl_posix_acl_xattr_get,
	.set = ovl_posix_acl_xattr_set,
};

static const struct xattr_handler __maybe_unused
ovl_posix_acl_default_xattr_handler = {
	.name = XATTR_NAME_POSIX_ACL_DEFAULT,
	.flags = ACL_TYPE_DEFAULT,
	.get = ovl_posix_acl_xattr_get,
	.set = ovl_posix_acl_xattr_set,
};

static const struct xattr_handler ovl_own_trusted_xattr_handler = {
	.prefix	= OVL_XATTR_TRUSTED_PREFIX,
	.get = ovl_own_xattr_get,
	.set = ovl_own_xattr_set,
};

static const struct xattr_handler ovl_own_user_xattr_handler = {
	.prefix	= OVL_XATTR_USER_PREFIX,
	.get = ovl_own_xattr_get,
	.set = ovl_own_xattr_set,
};

static const struct xattr_handler ovl_other_xattr_handler = {
	.prefix	= "", /* catch all */
	.get = ovl_other_xattr_get,
	.set = ovl_other_xattr_set,
};

static const struct xattr_handler *ovl_trusted_xattr_handlers[] = {
#ifdef CONFIG_FS_POSIX_ACL
	&ovl_posix_acl_access_xattr_handler,
	&ovl_posix_acl_default_xattr_handler,
#endif
	&ovl_own_trusted_xattr_handler,
	&ovl_other_xattr_handler,
	NULL
};

static const struct xattr_handler *ovl_user_xattr_handlers[] = {
#ifdef CONFIG_FS_POSIX_ACL
	&ovl_posix_acl_access_xattr_handler,
	&ovl_posix_acl_default_xattr_handler,
#endif
	&ovl_own_user_xattr_handler,
	&ovl_other_xattr_handler,
	NULL
};

static int ovl_setup_trap(struct super_block *sb, struct dentry *dir,
			  struct inode **ptrap, const char *name)
{
	struct inode *trap;
	int err;

	trap = ovl_get_trap_inode(sb, dir);
	err = PTR_ERR_OR_ZERO(trap);
	if (err) {
		if (err == -ELOOP)
			pr_err("conflicting %s path\n", name);
		return err;
	}

	*ptrap = trap;
	return 0;
}

/*
 * Determine how we treat concurrent use of upperdir/workdir based on the
 * index feature. This is papering over mount leaks of container runtimes,
 * for example, an old overlay mount is leaked and now its upperdir is
 * attempted to be used as a lower layer in a new overlay mount.
 */
static int ovl_report_in_use(struct ovl_fs *ofs, const char *name)
{
	if (ofs->config.index) {
		pr_err("%s is in-use as upperdir/workdir of another mount, mount with '-o index=off' to override exclusive upperdir protection.\n",
		       name);
		return -EBUSY;
	} else {
		pr_warn("%s is in-use as upperdir/workdir of another mount, accessing files from both mounts will result in undefined behavior.\n",
			name);
		return 0;
	}
}

static int ovl_get_upper(struct super_block *sb, struct ovl_fs *ofs,
			 struct ovl_layer *upper_layer, struct path *upperpath)
{
	struct vfsmount *upper_mnt;
	int err;

	err = ovl_mount_dir(ofs->config.upperdir, upperpath);
	if (err)
		goto out;

	/* Upper fs should not be r/o */
	if (sb_rdonly(upperpath->mnt->mnt_sb)) {
		pr_err("upper fs is r/o, try multi-lower layers mount\n");
		err = -EINVAL;
		goto out;
	}

	err = ovl_check_namelen(upperpath, ofs, ofs->config.upperdir);
	if (err)
		goto out;

	err = ovl_setup_trap(sb, upperpath->dentry, &upper_layer->trap,
			     "upperdir");
	if (err)
		goto out;

	upper_mnt = clone_private_mount(upperpath);
	err = PTR_ERR(upper_mnt);
	if (IS_ERR(upper_mnt)) {
		pr_err("failed to clone upperpath\n");
		goto out;
	}

	/* Don't inherit atime flags */
	upper_mnt->mnt_flags &= ~(MNT_NOATIME | MNT_NODIRATIME | MNT_RELATIME);
	upper_layer->mnt = upper_mnt;
	upper_layer->idx = 0;
	upper_layer->fsid = 0;

	/*
	 * Inherit SB_NOSEC flag from upperdir.
	 *
	 * This optimization changes behavior when a security related attribute
	 * (suid/sgid/security.*) is changed on an underlying layer.  This is
	 * okay because we don't yet have guarantees in that case, but it will
	 * need careful treatment once we want to honour changes to underlying
	 * filesystems.
	 */
	if (upper_mnt->mnt_sb->s_flags & SB_NOSEC)
		sb->s_flags |= SB_NOSEC;

	if (ovl_inuse_trylock(ovl_upper_mnt(ofs)->mnt_root)) {
		ofs->upperdir_locked = true;
	} else {
		err = ovl_report_in_use(ofs, "upperdir");
		if (err)
			goto out;
	}

	err = 0;
out:
	return err;
}

/*
 * Returns 1 if RENAME_WHITEOUT is supported, 0 if not supported and
 * negative values if error is encountered.
 */
static int ovl_check_rename_whiteout(struct dentry *workdir)
{
	struct inode *dir = d_inode(workdir);
	struct dentry *temp;
	struct dentry *dest;
	struct dentry *whiteout;
	struct name_snapshot name;
	int err;

	inode_lock_nested(dir, I_MUTEX_PARENT);

	temp = ovl_create_temp(workdir, OVL_CATTR(S_IFREG | 0));
	err = PTR_ERR(temp);
	if (IS_ERR(temp))
		goto out_unlock;

	dest = ovl_lookup_temp(workdir);
	err = PTR_ERR(dest);
	if (IS_ERR(dest)) {
		dput(temp);
		goto out_unlock;
	}

	/* Name is inline and stable - using snapshot as a copy helper */
	take_dentry_name_snapshot(&name, temp);
	err = ovl_do_rename(dir, temp, dir, dest, RENAME_WHITEOUT);
	if (err) {
		if (err == -EINVAL)
			err = 0;
		goto cleanup_temp;
	}

	whiteout = lookup_one_len(name.name.name, workdir, name.name.len);
	err = PTR_ERR(whiteout);
	if (IS_ERR(whiteout))
		goto cleanup_temp;

	err = ovl_is_whiteout(whiteout);

	/* Best effort cleanup of whiteout and temp file */
	if (err)
		ovl_cleanup(dir, whiteout);
	dput(whiteout);

cleanup_temp:
	ovl_cleanup(dir, temp);
	release_dentry_name_snapshot(&name);
	dput(temp);
	dput(dest);

out_unlock:
	inode_unlock(dir);

	return err;
}

static struct dentry *ovl_lookup_or_create(struct dentry *parent,
					   const char *name, umode_t mode)
{
	size_t len = strlen(name);
	struct dentry *child;

	inode_lock_nested(parent->d_inode, I_MUTEX_PARENT);
	child = lookup_one_len(name, parent, len);
	if (!IS_ERR(child) && !child->d_inode)
		child = ovl_create_real(parent->d_inode, child,
					OVL_CATTR(mode));
	inode_unlock(parent->d_inode);
	dput(parent);

	return child;
}

/*
 * Creates $workdir/work/incompat/volatile/dirty file if it is not already
 * present.
 */
static int ovl_create_volatile_dirty(struct ovl_fs *ofs)
{
	unsigned int ctr;
	struct dentry *d = dget(ofs->workbasedir);
	static const char *const volatile_path[] = {
		OVL_WORKDIR_NAME, "incompat", "volatile", "dirty"
	};
	const char *const *name = volatile_path;

	for (ctr = ARRAY_SIZE(volatile_path); ctr; ctr--, name++) {
		d = ovl_lookup_or_create(d, *name, ctr > 1 ? S_IFDIR : S_IFREG);
		if (IS_ERR(d))
			return PTR_ERR(d);
	}
	dput(d);
	return 0;
}

static int ovl_make_workdir(struct super_block *sb, struct ovl_fs *ofs,
			    struct path *workpath)
{
	struct vfsmount *mnt = ovl_upper_mnt(ofs);
	struct dentry *temp, *workdir;
	bool rename_whiteout;
	bool d_type;
	int fh_type;
	int err;

	err = mnt_want_write(mnt);
	if (err)
		return err;

	workdir = ovl_workdir_create(ofs, OVL_WORKDIR_NAME, false);
	err = PTR_ERR(workdir);
	if (IS_ERR_OR_NULL(workdir))
		goto out;

	ofs->workdir = workdir;

	err = ovl_setup_trap(sb, ofs->workdir, &ofs->workdir_trap, "workdir");
	if (err)
		goto out;

	/*
	 * Upper should support d_type, else whiteouts are visible.  Given
	 * workdir and upper are on same fs, we can do iterate_dir() on
	 * workdir. This check requires successful creation of workdir in
	 * previous step.
	 */
	err = ovl_check_d_type_supported(workpath);
	if (err < 0)
		goto out;

	d_type = err;
	if (!d_type)
		pr_warn("upper fs needs to support d_type.\n");

	/* Check if upper/work fs supports O_TMPFILE */
	temp = ovl_do_tmpfile(ofs->workdir, S_IFREG | 0);
	ofs->tmpfile = !IS_ERR(temp);
	if (ofs->tmpfile)
		dput(temp);
	else
		pr_warn("upper fs does not support tmpfile.\n");


	/* Check if upper/work fs supports RENAME_WHITEOUT */
	err = ovl_check_rename_whiteout(ofs->workdir);
	if (err < 0)
		goto out;

	rename_whiteout = err;
	if (!rename_whiteout)
		pr_warn("upper fs does not support RENAME_WHITEOUT.\n");

	/*
	 * Check if upper/work fs supports (trusted|user).overlay.* xattr
	 */
	err = ovl_do_setxattr(ofs, ofs->workdir, OVL_XATTR_OPAQUE, "0", 1);
	if (err) {
		ofs->noxattr = true;
		ofs->config.index = false;
		ofs->config.metacopy = false;
		pr_warn("upper fs does not support xattr, falling back to index=off and metacopy=off.\n");
		err = 0;
	} else {
		ovl_do_removexattr(ofs, ofs->workdir, OVL_XATTR_OPAQUE);
	}

	/*
	 * We allowed sub-optimal upper fs configuration and don't want to break
	 * users over kernel upgrade, but we never allowed remote upper fs, so
	 * we can enforce strict requirements for remote upper fs.
	 */
	if (ovl_dentry_remote(ofs->workdir) &&
	    (!d_type || !rename_whiteout || ofs->noxattr)) {
		pr_err("upper fs missing required features.\n");
		err = -EINVAL;
		goto out;
	}

	/*
	 * For volatile mount, create a incompat/volatile/dirty file to keep
	 * track of it.
	 */
	if (ofs->config.ovl_volatile) {
		err = ovl_create_volatile_dirty(ofs);
		if (err < 0) {
			pr_err("Failed to create volatile/dirty file.\n");
			goto out;
		}
	}

	/* Check if upper/work fs supports file handles */
	fh_type = ovl_can_decode_fh(ofs->workdir->d_sb);
	if (ofs->config.index && !fh_type) {
		ofs->config.index = false;
		pr_warn("upper fs does not support file handles, falling back to index=off.\n");
	}

	/* Check if upper fs has 32bit inode numbers */
	if (fh_type != FILEID_INO32_GEN)
		ofs->xino_mode = -1;

	/* NFS export of r/w mount depends on index */
	if (ofs->config.nfs_export && !ofs->config.index) {
		pr_warn("NFS export requires \"index=on\", falling back to nfs_export=off.\n");
		ofs->config.nfs_export = false;
	}
out:
	mnt_drop_write(mnt);
	return err;
}

static int ovl_get_workdir(struct super_block *sb, struct ovl_fs *ofs,
			   struct path *upperpath)
{
	int err;
	struct path workpath = { };

	err = ovl_mount_dir(ofs->config.workdir, &workpath);
	if (err)
		goto out;

	err = -EINVAL;
	if (upperpath->mnt != workpath.mnt) {
		pr_err("workdir and upperdir must reside under the same mount\n");
		goto out;
	}
	if (!ovl_workdir_ok(workpath.dentry, upperpath->dentry)) {
		pr_err("workdir and upperdir must be separate subtrees\n");
		goto out;
	}

	ofs->workbasedir = dget(workpath.dentry);

	if (ovl_inuse_trylock(ofs->workbasedir)) {
		ofs->workdir_locked = true;
	} else {
		err = ovl_report_in_use(ofs, "workdir");
		if (err)
			goto out;
	}

	err = ovl_setup_trap(sb, ofs->workbasedir, &ofs->workbasedir_trap,
			     "workdir");
	if (err)
		goto out;

	err = ovl_make_workdir(sb, ofs, &workpath);

out:
	path_put(&workpath);

	return err;
}

static int ovl_get_indexdir(struct super_block *sb, struct ovl_fs *ofs,
			    struct ovl_entry *oe, struct path *upperpath)
{
	struct vfsmount *mnt = ovl_upper_mnt(ofs);
	struct dentry *indexdir;
	int err;

	err = mnt_want_write(mnt);
	if (err)
		return err;

	/* Verify lower root is upper root origin */
	err = ovl_verify_origin(ofs, upperpath->dentry,
				oe->lowerstack[0].dentry, true);
	if (err) {
		pr_err("failed to verify upper root origin\n");
		goto out;
	}

	/* index dir will act also as workdir */
	iput(ofs->workdir_trap);
	ofs->workdir_trap = NULL;
	dput(ofs->workdir);
	ofs->workdir = NULL;
	indexdir = ovl_workdir_create(ofs, OVL_INDEXDIR_NAME, true);
	if (IS_ERR(indexdir)) {
		err = PTR_ERR(indexdir);
	} else if (indexdir) {
		ofs->indexdir = indexdir;
		ofs->workdir = dget(indexdir);

		err = ovl_setup_trap(sb, ofs->indexdir, &ofs->indexdir_trap,
				     "indexdir");
		if (err)
			goto out;

		/*
		 * Verify upper root is exclusively associated with index dir.
		 * Older kernels stored upper fh in ".overlay.origin"
		 * xattr. If that xattr exists, verify that it is a match to
		 * upper dir file handle. In any case, verify or set xattr
		 * ".overlay.upper" to indicate that index may have
		 * directory entries.
		 */
		if (ovl_check_origin_xattr(ofs, ofs->indexdir)) {
			err = ovl_verify_set_fh(ofs, ofs->indexdir,
						OVL_XATTR_ORIGIN,
						upperpath->dentry, true, false);
			if (err)
				pr_err("failed to verify index dir 'origin' xattr\n");
		}
		err = ovl_verify_upper(ofs, ofs->indexdir, upperpath->dentry,
				       true);
		if (err)
			pr_err("failed to verify index dir 'upper' xattr\n");

		/* Cleanup bad/stale/orphan index entries */
		if (!err)
			err = ovl_indexdir_cleanup(ofs);
	}
	if (err || !ofs->indexdir)
		pr_warn("try deleting index dir or mounting with '-o index=off' to disable inodes index.\n");

out:
	mnt_drop_write(mnt);
	return err;
}

static bool ovl_lower_uuid_ok(struct ovl_fs *ofs, const uuid_t *uuid)
{
	unsigned int i;

	if (!ofs->config.nfs_export && !ovl_upper_mnt(ofs))
		return true;

	/*
	 * We allow using single lower with null uuid for index and nfs_export
	 * for example to support those features with single lower squashfs.
	 * To avoid regressions in setups of overlay with re-formatted lower
	 * squashfs, do not allow decoding origin with lower null uuid unless
	 * user opted-in to one of the new features that require following the
	 * lower inode of non-dir upper.
	 */
	if (!ofs->config.index && !ofs->config.metacopy && !ofs->config.xino &&
	    uuid_is_null(uuid))
		return false;

	for (i = 0; i < ofs->numfs; i++) {
		/*
		 * We use uuid to associate an overlay lower file handle with a
		 * lower layer, so we can accept lower fs with null uuid as long
		 * as all lower layers with null uuid are on the same fs.
		 * if we detect multiple lower fs with the same uuid, we
		 * disable lower file handle decoding on all of them.
		 */
		if (ofs->fs[i].is_lower &&
		    uuid_equal(&ofs->fs[i].sb->s_uuid, uuid)) {
			ofs->fs[i].bad_uuid = true;
			return false;
		}
	}
	return true;
}

/* Get a unique fsid for the layer */
static int ovl_get_fsid(struct ovl_fs *ofs, const struct path *path)
{
	struct super_block *sb = path->mnt->mnt_sb;
	unsigned int i;
	dev_t dev;
	int err;
	bool bad_uuid = false;

	for (i = 0; i < ofs->numfs; i++) {
		if (ofs->fs[i].sb == sb)
			return i;
	}

	if (!ovl_lower_uuid_ok(ofs, &sb->s_uuid)) {
		bad_uuid = true;
		if (ofs->config.index || ofs->config.nfs_export) {
			ofs->config.index = false;
			ofs->config.nfs_export = false;
			pr_warn("%s uuid detected in lower fs '%pd2', falling back to index=off,nfs_export=off.\n",
				uuid_is_null(&sb->s_uuid) ? "null" :
							    "conflicting",
				path->dentry);
		}
	}

	err = get_anon_bdev(&dev);
	if (err) {
		pr_err("failed to get anonymous bdev for lowerpath\n");
		return err;
	}

	ofs->fs[ofs->numfs].sb = sb;
	ofs->fs[ofs->numfs].pseudo_dev = dev;
	ofs->fs[ofs->numfs].bad_uuid = bad_uuid;

	return ofs->numfs++;
}

static int ovl_get_layers(struct super_block *sb, struct ovl_fs *ofs,
			  struct path *stack, unsigned int numlower,
			  struct ovl_layer *layers)
{
	int err;
	unsigned int i;

	err = -ENOMEM;
	ofs->fs = kcalloc(numlower + 1, sizeof(struct ovl_sb), GFP_KERNEL);
	if (ofs->fs == NULL)
		goto out;

	/* idx/fsid 0 are reserved for upper fs even with lower only overlay */
	ofs->numfs++;

	/*
	 * All lower layers that share the same fs as upper layer, use the same
	 * pseudo_dev as upper layer.  Allocate fs[0].pseudo_dev even for lower
	 * only overlay to simplify ovl_fs_free().
	 * is_lower will be set if upper fs is shared with a lower layer.
	 */
	err = get_anon_bdev(&ofs->fs[0].pseudo_dev);
	if (err) {
		pr_err("failed to get anonymous bdev for upper fs\n");
		goto out;
	}

	if (ovl_upper_mnt(ofs)) {
		ofs->fs[0].sb = ovl_upper_mnt(ofs)->mnt_sb;
		ofs->fs[0].is_lower = false;
	}

	for (i = 0; i < numlower; i++) {
		struct vfsmount *mnt;
		struct inode *trap;
		int fsid;

		err = fsid = ovl_get_fsid(ofs, &stack[i]);
		if (err < 0)
			goto out;

		/*
		 * Check if lower root conflicts with this overlay layers before
		 * checking if it is in-use as upperdir/workdir of "another"
		 * mount, because we do not bother to check in ovl_is_inuse() if
		 * the upperdir/workdir is in fact in-use by our
		 * upperdir/workdir.
		 */
		err = ovl_setup_trap(sb, stack[i].dentry, &trap, "lowerdir");
		if (err)
			goto out;

		if (ovl_is_inuse(stack[i].dentry)) {
			err = ovl_report_in_use(ofs, "lowerdir");
			if (err) {
				iput(trap);
				goto out;
			}
		}

		mnt = clone_private_mount(&stack[i]);
		err = PTR_ERR(mnt);
		if (IS_ERR(mnt)) {
			pr_err("failed to clone lowerpath\n");
			iput(trap);
			goto out;
		}

		/*
		 * Make lower layers R/O.  That way fchmod/fchown on lower file
		 * will fail instead of modifying lower fs.
		 */
		mnt->mnt_flags |= MNT_READONLY | MNT_NOATIME;

		/*
		 * If any lower mount is nosuid, force the ovl sb to also
		 * be nosuid.
		 */
		if (mnt->mnt_flags & MNT_NOSUID)
			sb->s_iflags |= SB_I_NOSUID;

		layers[ofs->numlayer].trap = trap;
		layers[ofs->numlayer].mnt = mnt;
		layers[ofs->numlayer].idx = ofs->numlayer;
		layers[ofs->numlayer].fsid = fsid;
		layers[ofs->numlayer].fs = &ofs->fs[fsid];
		ofs->numlayer++;
		ofs->fs[fsid].is_lower = true;
	}

	/*
	 * When all layers on same fs, overlay can use real inode numbers.
	 * With mount option "xino=<on|auto>", mounter declares that there are
	 * enough free high bits in underlying fs to hold the unique fsid.
	 * If overlayfs does encounter underlying inodes using the high xino
	 * bits reserved for fsid, it emits a warning and uses the original
	 * inode number or a non persistent inode number allocated from a
	 * dedicated range.
	 */
	if (ofs->numfs - !ovl_upper_mnt(ofs) == 1) {
		if (ofs->config.xino == OVL_XINO_ON)
			pr_info("\"xino=on\" is useless with all layers on same fs, ignore.\n");
		ofs->xino_mode = 0;
	} else if (ofs->config.xino == OVL_XINO_OFF) {
		ofs->xino_mode = -1;
	} else if (ofs->xino_mode < 0) {
		/*
		 * This is a roundup of number of bits needed for encoding
		 * fsid, where fsid 0 is reserved for upper fs (even with
		 * lower only overlay) +1 extra bit is reserved for the non
		 * persistent inode number range that is used for resolving
		 * xino lower bits overflow.
		 */
		BUILD_BUG_ON(ilog2(OVL_MAX_STACK) > 30);
		ofs->xino_mode = ilog2(ofs->numfs - 1) + 2;
	}

	if (ofs->xino_mode > 0) {
		pr_info("\"xino\" feature enabled using %d upper inode bits.\n",
			ofs->xino_mode);
	}

	err = 0;
out:
	return err;
}

static struct ovl_entry *ovl_get_lowerstack(struct super_block *sb,
				const char *lower, unsigned int numlower,
				struct ovl_fs *ofs, struct ovl_layer *layers)
{
	int err;
	struct path *stack = NULL;
	unsigned int i;
	struct ovl_entry *oe;

	if (!ofs->config.upperdir && numlower == 1) {
		pr_err("at least 2 lowerdir are needed while upperdir nonexistent\n");
		return ERR_PTR(-EINVAL);
	}

	stack = kcalloc(numlower, sizeof(struct path), GFP_KERNEL);
	if (!stack)
		return ERR_PTR(-ENOMEM);

	err = -EINVAL;
	for (i = 0; i < numlower; i++) {
		err = ovl_lower_dir(lower, &stack[i], ofs, &sb->s_stack_depth);
		if (err)
			goto out_err;

		lower = strchr(lower, '\0') + 1;
	}

	err = -EINVAL;
	sb->s_stack_depth++;
	if (sb->s_stack_depth > FILESYSTEM_MAX_STACK_DEPTH) {
		pr_err("maximum fs stacking depth exceeded\n");
		goto out_err;
	}

	err = ovl_get_layers(sb, ofs, stack, numlower, layers);
	if (err)
		goto out_err;

	err = -ENOMEM;
	oe = ovl_alloc_entry(numlower);
	if (!oe)
		goto out_err;

	for (i = 0; i < numlower; i++) {
		oe->lowerstack[i].dentry = dget(stack[i].dentry);
		oe->lowerstack[i].layer = &ofs->layers[i+1];
	}

out:
	for (i = 0; i < numlower; i++)
		path_put(&stack[i]);
	kfree(stack);

	return oe;

out_err:
	oe = ERR_PTR(err);
	goto out;
}

/*
 * Check if this layer root is a descendant of:
 * - another layer of this overlayfs instance
 * - upper/work dir of any overlayfs instance
 */
static int ovl_check_layer(struct super_block *sb, struct ovl_fs *ofs,
			   struct dentry *dentry, const char *name)
{
	struct dentry *next = dentry, *parent;
	int err = 0;

	if (!dentry)
		return 0;

	parent = dget_parent(next);

	/* Walk back ancestors to root (inclusive) looking for traps */
	while (!err && parent != next) {
		if (ovl_lookup_trap_inode(sb, parent)) {
			err = -ELOOP;
			pr_err("overlapping %s path\n", name);
		} else if (ovl_is_inuse(parent)) {
			err = ovl_report_in_use(ofs, name);
		}
		next = parent;
		parent = dget_parent(next);
		dput(next);
	}

	dput(parent);

	return err;
}

/*
 * Check if any of the layers or work dirs overlap.
 */
static int ovl_check_overlapping_layers(struct super_block *sb,
					struct ovl_fs *ofs)
{
	int i, err;

	if (ovl_upper_mnt(ofs)) {
		err = ovl_check_layer(sb, ofs, ovl_upper_mnt(ofs)->mnt_root,
				      "upperdir");
		if (err)
			return err;

		/*
		 * Checking workbasedir avoids hitting ovl_is_inuse(parent) of
		 * this instance and covers overlapping work and index dirs,
		 * unless work or index dir have been moved since created inside
		 * workbasedir.  In that case, we already have their traps in
		 * inode cache and we will catch that case on lookup.
		 */
		err = ovl_check_layer(sb, ofs, ofs->workbasedir, "workdir");
		if (err)
			return err;
	}

	for (i = 1; i < ofs->numlayer; i++) {
		err = ovl_check_layer(sb, ofs,
				      ofs->layers[i].mnt->mnt_root,
				      "lowerdir");
		if (err)
			return err;
	}

	return 0;
}

static struct dentry *ovl_get_root(struct super_block *sb,
				   struct dentry *upperdentry,
				   struct ovl_entry *oe)
{
	struct dentry *root;
	struct ovl_path *lowerpath = &oe->lowerstack[0];
	unsigned long ino = d_inode(lowerpath->dentry)->i_ino;
	int fsid = lowerpath->layer->fsid;
	struct ovl_inode_params oip = {
		.upperdentry = upperdentry,
		.lowerpath = lowerpath,
	};

	root = d_make_root(ovl_new_inode(sb, S_IFDIR, 0));
	if (!root)
		return NULL;

	root->d_fsdata = oe;

	if (upperdentry) {
		/* Root inode uses upper st_ino/i_ino */
		ino = d_inode(upperdentry)->i_ino;
		fsid = 0;
		ovl_dentry_set_upper_alias(root);
		if (ovl_is_impuredir(sb, upperdentry))
			ovl_set_flag(OVL_IMPURE, d_inode(root));
	}

	/* Root is always merge -> can have whiteouts */
	ovl_set_flag(OVL_WHITEOUTS, d_inode(root));
	ovl_dentry_set_flag(OVL_E_CONNECTED, root);
	ovl_set_upperdata(d_inode(root));
	ovl_inode_init(d_inode(root), &oip, ino, fsid);
	ovl_dentry_update_reval(root, upperdentry, DCACHE_OP_WEAK_REVALIDATE);

	return root;
}

static int ovl_fill_super(struct super_block *sb, void *data, int silent)
{
	struct path upperpath = { };
	struct dentry *root_dentry;
	struct ovl_entry *oe;
	struct ovl_fs *ofs;
	struct ovl_layer *layers;
	struct cred *cred;
	char *splitlower = NULL;
	unsigned int numlower;
	int err;

	err = -EIO;
	if (WARN_ON(sb->s_user_ns != current_user_ns()))
		goto out;

	sb->s_d_op = &ovl_dentry_operations;

	err = -ENOMEM;
	ofs = kzalloc(sizeof(struct ovl_fs), GFP_KERNEL);
	if (!ofs)
		goto out;

	ofs->creator_cred = cred = prepare_creds();
	if (!cred)
		goto out_err;

	/* Is there a reason anyone would want not to share whiteouts? */
	ofs->share_whiteout = true;

	ofs->config.index = ovl_index_def;
	ofs->config.uuid = true;
	ofs->config.nfs_export = ovl_nfs_export_def;
	ofs->config.xino = ovl_xino_def();
	ofs->config.metacopy = ovl_metacopy_def;
	err = ovl_parse_opt((char *) data, &ofs->config);
	if (err)
		goto out_err;

	err = -EINVAL;
	if (!ofs->config.lowerdir) {
		if (!silent)
			pr_err("missing 'lowerdir'\n");
		goto out_err;
	}

	err = -ENOMEM;
	splitlower = kstrdup(ofs->config.lowerdir, GFP_KERNEL);
	if (!splitlower)
		goto out_err;

	numlower = ovl_split_lowerdirs(splitlower);
	if (numlower > OVL_MAX_STACK) {
		pr_err("too many lower directories, limit is %d\n",
		       OVL_MAX_STACK);
		goto out_err;
	}

	layers = kcalloc(numlower + 1, sizeof(struct ovl_layer), GFP_KERNEL);
	if (!layers)
		goto out_err;

	ofs->layers = layers;
	/* Layer 0 is reserved for upper even if there's no upper */
	ofs->numlayer = 1;

	sb->s_stack_depth = 0;
	sb->s_maxbytes = MAX_LFS_FILESIZE;
	atomic_long_set(&ofs->last_ino, 1);
	/* Assume underlaying fs uses 32bit inodes unless proven otherwise */
	if (ofs->config.xino != OVL_XINO_OFF) {
		ofs->xino_mode = BITS_PER_LONG - 32;
		if (!ofs->xino_mode) {
			pr_warn("xino not supported on 32bit kernel, falling back to xino=off.\n");
			ofs->config.xino = OVL_XINO_OFF;
		}
	}

	/* alloc/destroy_inode needed for setting up traps in inode cache */
	sb->s_op = &ovl_super_operations;

	if (ofs->config.upperdir) {
		struct super_block *upper_sb;

		if (!ofs->config.workdir) {
			pr_err("missing 'workdir'\n");
			goto out_err;
		}

		err = ovl_get_upper(sb, ofs, &layers[0], &upperpath);
		if (err)
			goto out_err;

		upper_sb = ovl_upper_mnt(ofs)->mnt_sb;
		if (!ovl_should_sync(ofs)) {
			ofs->errseq = errseq_sample(&upper_sb->s_wb_err);
			if (errseq_check(&upper_sb->s_wb_err, ofs->errseq)) {
				err = -EIO;
				pr_err("Cannot mount volatile when upperdir has an unseen error. Sync upperdir fs to clear state.\n");
				goto out_err;
			}
		}

		err = ovl_get_workdir(sb, ofs, &upperpath);
		if (err)
			goto out_err;

		if (!ofs->workdir)
			sb->s_flags |= SB_RDONLY;

<<<<<<< HEAD
		sb->s_stack_depth = upper_sb->s_stack_depth;
		sb->s_time_gran = upper_sb->s_time_gran;
=======
		/*
		 * If the upper mount is nosuid, force the ovl sb to also
		 * be nosuid.
		 */
		if (ovl_upper_mnt(ofs)->mnt_flags & MNT_NOSUID)
			sb->s_iflags |= SB_I_NOSUID;

		sb->s_stack_depth = ovl_upper_mnt(ofs)->mnt_sb->s_stack_depth;
		sb->s_time_gran = ovl_upper_mnt(ofs)->mnt_sb->s_time_gran;

>>>>>>> 1c7b22b9
	}
	oe = ovl_get_lowerstack(sb, splitlower, numlower, ofs, layers);
	err = PTR_ERR(oe);
	if (IS_ERR(oe))
		goto out_err;

	/* If the upper fs is nonexistent, we mark overlayfs r/o too */
	if (!ovl_upper_mnt(ofs))
		sb->s_flags |= SB_RDONLY;

	if (!ofs->config.uuid && ofs->numfs > 1) {
		pr_warn("The uuid=off requires a single fs for lower and upper, falling back to uuid=on.\n");
		ofs->config.uuid = true;
	}

	if (!ovl_force_readonly(ofs) && ofs->config.index) {
		err = ovl_get_indexdir(sb, ofs, oe, &upperpath);
		if (err)
			goto out_free_oe;

		/* Force r/o mount with no index dir */
		if (!ofs->indexdir)
			sb->s_flags |= SB_RDONLY;
	}

	err = ovl_check_overlapping_layers(sb, ofs);
	if (err)
		goto out_free_oe;

	/* Show index=off in /proc/mounts for forced r/o mount */
	if (!ofs->indexdir) {
		ofs->config.index = false;
		if (ovl_upper_mnt(ofs) && ofs->config.nfs_export) {
			pr_warn("NFS export requires an index dir, falling back to nfs_export=off.\n");
			ofs->config.nfs_export = false;
		}
	}

	if (ofs->config.metacopy && ofs->config.nfs_export) {
		pr_warn("NFS export is not supported with metadata only copy up, falling back to nfs_export=off.\n");
		ofs->config.nfs_export = false;
	}

	if (ofs->config.nfs_export)
		sb->s_export_op = &ovl_export_operations;

	/* Never override disk quota limits or use reserved space */
	cap_lower(cred->cap_effective, CAP_SYS_RESOURCE);

	sb->s_magic = OVERLAYFS_SUPER_MAGIC;
	sb->s_xattr = ofs->config.userxattr ? ovl_user_xattr_handlers :
		ovl_trusted_xattr_handlers;
	sb->s_fs_info = ofs;
	sb->s_flags |= SB_POSIXACL;
	sb->s_iflags |= SB_I_SKIP_SYNC;

	err = -ENOMEM;
	root_dentry = ovl_get_root(sb, upperpath.dentry, oe);
	if (!root_dentry)
		goto out_free_oe;

	mntput(upperpath.mnt);
	kfree(splitlower);

	sb->s_root = root_dentry;

	return 0;

out_free_oe:
	ovl_entry_stack_free(oe);
	kfree(oe);
out_err:
	kfree(splitlower);
	path_put(&upperpath);
	ovl_free_fs(ofs);
out:
	return err;
}

static struct dentry *ovl_mount(struct file_system_type *fs_type, int flags,
				const char *dev_name, void *raw_data)
{
	return mount_nodev(fs_type, flags, raw_data, ovl_fill_super);
}

static struct file_system_type ovl_fs_type = {
	.owner		= THIS_MODULE,
	.name		= "overlay",
	.fs_flags	= FS_USERNS_MOUNT,
	.mount		= ovl_mount,
	.kill_sb	= kill_anon_super,
	.fs_flags	= FS_USERNS_MOUNT,
};
MODULE_ALIAS_FS("overlay");

static void ovl_inode_init_once(void *foo)
{
	struct ovl_inode *oi = foo;

	inode_init_once(&oi->vfs_inode);
}

static int __init ovl_init(void)
{
	int err;

	ovl_inode_cachep = kmem_cache_create("ovl_inode",
					     sizeof(struct ovl_inode), 0,
					     (SLAB_RECLAIM_ACCOUNT|
					      SLAB_MEM_SPREAD|SLAB_ACCOUNT),
					     ovl_inode_init_once);
	if (ovl_inode_cachep == NULL)
		return -ENOMEM;

	err = ovl_aio_request_cache_init();
	if (!err) {
		err = register_filesystem(&ovl_fs_type);
		if (!err)
			return 0;

		ovl_aio_request_cache_destroy();
	}
	kmem_cache_destroy(ovl_inode_cachep);

	return err;
}

static void __exit ovl_exit(void)
{
	unregister_filesystem(&ovl_fs_type);

	/*
	 * Make sure all delayed rcu free inodes are flushed before we
	 * destroy cache.
	 */
	rcu_barrier();
	kmem_cache_destroy(ovl_inode_cachep);
	ovl_aio_request_cache_destroy();
}

module_init(ovl_init);
module_exit(ovl_exit);<|MERGE_RESOLUTION|>--- conflicted
+++ resolved
@@ -2038,10 +2038,6 @@
 		if (!ofs->workdir)
 			sb->s_flags |= SB_RDONLY;
 
-<<<<<<< HEAD
-		sb->s_stack_depth = upper_sb->s_stack_depth;
-		sb->s_time_gran = upper_sb->s_time_gran;
-=======
 		/*
 		 * If the upper mount is nosuid, force the ovl sb to also
 		 * be nosuid.
@@ -2049,10 +2045,8 @@
 		if (ovl_upper_mnt(ofs)->mnt_flags & MNT_NOSUID)
 			sb->s_iflags |= SB_I_NOSUID;
 
-		sb->s_stack_depth = ovl_upper_mnt(ofs)->mnt_sb->s_stack_depth;
-		sb->s_time_gran = ovl_upper_mnt(ofs)->mnt_sb->s_time_gran;
-
->>>>>>> 1c7b22b9
+		sb->s_stack_depth = upper_sb->s_stack_depth;
+		sb->s_time_gran = upper_sb->s_time_gran;
 	}
 	oe = ovl_get_lowerstack(sb, splitlower, numlower, ofs, layers);
 	err = PTR_ERR(oe);
