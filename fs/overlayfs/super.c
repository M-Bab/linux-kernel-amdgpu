/*
 *
 * Copyright (C) 2011 Novell Inc.
 *
 * This program is free software; you can redistribute it and/or modify it
 * under the terms of the GNU General Public License version 2 as published by
 * the Free Software Foundation.
 */

#include <uapi/linux/magic.h>
#include <linux/fs.h>
#include <linux/namei.h>
#include <linux/xattr.h>
#include <linux/mount.h>
#include <linux/parser.h>
#include <linux/module.h>
#include <linux/statfs.h>
#include <linux/seq_file.h>
#include <linux/posix_acl_xattr.h>
#include <linux/exportfs.h>
#include "overlayfs.h"

MODULE_AUTHOR("Miklos Szeredi <miklos@szeredi.hu>");
MODULE_DESCRIPTION("Overlay filesystem");
MODULE_LICENSE("GPL");


struct ovl_dir_cache;

#define OVL_MAX_STACK 500

static bool ovl_redirect_dir_def = IS_ENABLED(CONFIG_OVERLAY_FS_REDIRECT_DIR);
module_param_named(redirect_dir, ovl_redirect_dir_def, bool, 0644);
MODULE_PARM_DESC(ovl_redirect_dir_def,
		 "Default to on or off for the redirect_dir feature");

static bool ovl_redirect_always_follow =
	IS_ENABLED(CONFIG_OVERLAY_FS_REDIRECT_ALWAYS_FOLLOW);
module_param_named(redirect_always_follow, ovl_redirect_always_follow,
		   bool, 0644);
MODULE_PARM_DESC(ovl_redirect_always_follow,
		 "Follow redirects even if redirect_dir feature is turned off");

static bool ovl_index_def = IS_ENABLED(CONFIG_OVERLAY_FS_INDEX);
module_param_named(index, ovl_index_def, bool, 0644);
MODULE_PARM_DESC(ovl_index_def,
		 "Default to on or off for the inodes index feature");

static bool ovl_nfs_export_def = IS_ENABLED(CONFIG_OVERLAY_FS_NFS_EXPORT);
module_param_named(nfs_export, ovl_nfs_export_def, bool, 0644);
MODULE_PARM_DESC(ovl_nfs_export_def,
		 "Default to on or off for the NFS export feature");

static bool ovl_xino_auto_def = IS_ENABLED(CONFIG_OVERLAY_FS_XINO_AUTO);
module_param_named(xino_auto, ovl_xino_auto_def, bool, 0644);
MODULE_PARM_DESC(ovl_xino_auto_def,
		 "Auto enable xino feature");

static void ovl_entry_stack_free(struct ovl_entry *oe)
{
	unsigned int i;

	for (i = 0; i < oe->numlower; i++)
		dput(oe->lowerstack[i].dentry);
}

static bool ovl_metacopy_def = IS_ENABLED(CONFIG_OVERLAY_FS_METACOPY);
module_param_named(metacopy, ovl_metacopy_def, bool, 0644);
MODULE_PARM_DESC(ovl_metacopy_def,
		 "Default to on or off for the metadata only copy up feature");

static void ovl_dentry_release(struct dentry *dentry)
{
	struct ovl_entry *oe = dentry->d_fsdata;

	if (oe) {
		ovl_entry_stack_free(oe);
		kfree_rcu(oe, rcu);
	}
}

static struct dentry *ovl_d_real(struct dentry *dentry,
				 const struct inode *inode)
{
	struct dentry *real;

	/* It's an overlay file */
	if (inode && d_inode(dentry) == inode)
		return dentry;

	if (!d_is_reg(dentry)) {
		if (!inode || inode == d_inode(dentry))
			return dentry;
		goto bug;
	}

	real = ovl_dentry_upper(dentry);
	if (real && (inode == d_inode(real)))
		return real;

	if (real && !inode && ovl_has_upperdata(d_inode(dentry)))
		return real;

	real = ovl_dentry_lowerdata(dentry);
	if (!real)
		goto bug;

	/* Handle recursion */
	real = d_real(real, inode);

	if (!inode || inode == d_inode(real))
		return real;
bug:
	WARN(1, "ovl_d_real(%pd4, %s:%lu): real dentry not found\n", dentry,
	     inode ? inode->i_sb->s_id : "NULL", inode ? inode->i_ino : 0);
	return dentry;
}

static int ovl_dentry_revalidate(struct dentry *dentry, unsigned int flags)
{
	struct ovl_entry *oe = dentry->d_fsdata;
	unsigned int i;
	int ret = 1;

	for (i = 0; i < oe->numlower; i++) {
		struct dentry *d = oe->lowerstack[i].dentry;

		if (d->d_flags & DCACHE_OP_REVALIDATE) {
			ret = d->d_op->d_revalidate(d, flags);
			if (ret < 0)
				return ret;
			if (!ret) {
				if (!(flags & LOOKUP_RCU))
					d_invalidate(d);
				return -ESTALE;
			}
		}
	}
	return 1;
}

static int ovl_dentry_weak_revalidate(struct dentry *dentry, unsigned int flags)
{
	struct ovl_entry *oe = dentry->d_fsdata;
	unsigned int i;
	int ret = 1;

	for (i = 0; i < oe->numlower; i++) {
		struct dentry *d = oe->lowerstack[i].dentry;

		if (d->d_flags & DCACHE_OP_WEAK_REVALIDATE) {
			ret = d->d_op->d_weak_revalidate(d, flags);
			if (ret <= 0)
				break;
		}
	}
	return ret;
}

static const struct dentry_operations ovl_dentry_operations = {
	.d_release = ovl_dentry_release,
	.d_real = ovl_d_real,
};

static const struct dentry_operations ovl_reval_dentry_operations = {
	.d_release = ovl_dentry_release,
	.d_real = ovl_d_real,
	.d_revalidate = ovl_dentry_revalidate,
	.d_weak_revalidate = ovl_dentry_weak_revalidate,
};

static struct kmem_cache *ovl_inode_cachep;

static struct inode *ovl_alloc_inode(struct super_block *sb)
{
	struct ovl_inode *oi = kmem_cache_alloc(ovl_inode_cachep, GFP_KERNEL);

	if (!oi)
		return NULL;

	oi->cache = NULL;
	oi->redirect = NULL;
	oi->version = 0;
	oi->flags = 0;
	oi->__upperdentry = NULL;
	oi->lower = NULL;
	oi->lowerdata = NULL;
	mutex_init(&oi->lock);

	return &oi->vfs_inode;
}

static void ovl_free_inode(struct inode *inode)
{
	struct ovl_inode *oi = OVL_I(inode);

	kfree(oi->redirect);
	mutex_destroy(&oi->lock);
	kmem_cache_free(ovl_inode_cachep, oi);
}

static void ovl_destroy_inode(struct inode *inode)
{
	struct ovl_inode *oi = OVL_I(inode);

	dput(oi->__upperdentry);
	iput(oi->lower);
	if (S_ISDIR(inode->i_mode))
		ovl_dir_cache_free(inode);
	else
		iput(oi->lowerdata);
}

static void ovl_free_fs(struct ovl_fs *ofs)
{
	unsigned i;

	iput(ofs->indexdir_trap);
	iput(ofs->workdir_trap);
	iput(ofs->upperdir_trap);
	dput(ofs->indexdir);
	dput(ofs->workdir);
	if (ofs->workdir_locked)
		ovl_inuse_unlock(ofs->workbasedir);
	dput(ofs->workbasedir);
	if (ofs->upperdir_locked)
		ovl_inuse_unlock(ofs->upper_mnt->mnt_root);
	mntput(ofs->upper_mnt);
	for (i = 0; i < ofs->numlower; i++) {
		iput(ofs->lower_layers[i].trap);
		mntput(ofs->lower_layers[i].mnt);
	}
	for (i = 0; i < ofs->numlowerfs; i++)
		free_anon_bdev(ofs->lower_fs[i].pseudo_dev);
	kfree(ofs->lower_layers);
	kfree(ofs->lower_fs);

	kfree(ofs->config.lowerdir);
	kfree(ofs->config.upperdir);
	kfree(ofs->config.workdir);
	kfree(ofs->config.redirect_mode);
	if (ofs->creator_cred)
		put_cred(ofs->creator_cred);
	kfree(ofs);
}

static void ovl_put_super(struct super_block *sb)
{
	struct ovl_fs *ofs = sb->s_fs_info;

	ovl_free_fs(ofs);
}

/* Sync real dirty inodes in upper filesystem (if it exists) */
static int ovl_sync_fs(struct super_block *sb, int wait)
{
	struct ovl_fs *ofs = sb->s_fs_info;
	struct super_block *upper_sb;
	int ret;

	if (!ofs->upper_mnt)
		return 0;

	/*
	 * If this is a sync(2) call or an emergency sync, all the super blocks
	 * will be iterated, including upper_sb, so no need to do anything.
	 *
	 * If this is a syncfs(2) call, then we do need to call
	 * sync_filesystem() on upper_sb, but enough if we do it when being
	 * called with wait == 1.
	 */
	if (!wait)
		return 0;

	upper_sb = ofs->upper_mnt->mnt_sb;

	down_read(&upper_sb->s_umount);
	ret = sync_filesystem(upper_sb);
	up_read(&upper_sb->s_umount);

	return ret;
}

/**
 * ovl_statfs
 * @sb: The overlayfs super block
 * @buf: The struct kstatfs to fill in with stats
 *
 * Get the filesystem statistics.  As writes always target the upper layer
 * filesystem pass the statfs to the upper filesystem (if it exists)
 */
static int ovl_statfs(struct dentry *dentry, struct kstatfs *buf)
{
	struct ovl_fs *ofs = dentry->d_sb->s_fs_info;
	struct dentry *root_dentry = dentry->d_sb->s_root;
	struct path path;
	int err;

	ovl_path_real(root_dentry, &path);

	err = vfs_statfs(&path, buf);
	if (!err) {
		buf->f_namelen = ofs->namelen;
		buf->f_type = OVERLAYFS_SUPER_MAGIC;
	}

	return err;
}

/* Will this overlay be forced to mount/remount ro? */
static bool ovl_force_readonly(struct ovl_fs *ofs)
{
	return (!ofs->upper_mnt || !ofs->workdir);
}

static const char *ovl_redirect_mode_def(void)
{
	return ovl_redirect_dir_def ? "on" : "off";
}

enum {
	OVL_XINO_OFF,
	OVL_XINO_AUTO,
	OVL_XINO_ON,
};

static const char * const ovl_xino_str[] = {
	"off",
	"auto",
	"on",
};

static inline int ovl_xino_def(void)
{
	return ovl_xino_auto_def ? OVL_XINO_AUTO : OVL_XINO_OFF;
}

/**
 * ovl_show_options
 *
 * Prints the mount options for a given superblock.
 * Returns zero; does not fail.
 */
static int ovl_show_options(struct seq_file *m, struct dentry *dentry)
{
	struct super_block *sb = dentry->d_sb;
	struct ovl_fs *ofs = sb->s_fs_info;

	seq_show_option(m, "lowerdir", ofs->config.lowerdir);
	if (ofs->config.upperdir) {
		seq_show_option(m, "upperdir", ofs->config.upperdir);
		seq_show_option(m, "workdir", ofs->config.workdir);
	}
	if (ofs->config.default_permissions)
		seq_puts(m, ",default_permissions");
	if (strcmp(ofs->config.redirect_mode, ovl_redirect_mode_def()) != 0)
		seq_printf(m, ",redirect_dir=%s", ofs->config.redirect_mode);
	if (ofs->config.index != ovl_index_def)
		seq_printf(m, ",index=%s", ofs->config.index ? "on" : "off");
	if (ofs->config.nfs_export != ovl_nfs_export_def)
		seq_printf(m, ",nfs_export=%s", ofs->config.nfs_export ?
						"on" : "off");
	if (ofs->config.xino != ovl_xino_def())
		seq_printf(m, ",xino=%s", ovl_xino_str[ofs->config.xino]);
	if (ofs->config.metacopy != ovl_metacopy_def)
		seq_printf(m, ",metacopy=%s",
			   ofs->config.metacopy ? "on" : "off");
	return 0;
}

static int ovl_remount(struct super_block *sb, int *flags, char *data)
{
	struct ovl_fs *ofs = sb->s_fs_info;

	if (!(*flags & SB_RDONLY) && ovl_force_readonly(ofs))
		return -EROFS;

	return 0;
}

static const struct super_operations ovl_super_operations = {
	.alloc_inode	= ovl_alloc_inode,
	.free_inode	= ovl_free_inode,
	.destroy_inode	= ovl_destroy_inode,
	.drop_inode	= generic_delete_inode,
	.put_super	= ovl_put_super,
	.sync_fs	= ovl_sync_fs,
	.statfs		= ovl_statfs,
	.show_options	= ovl_show_options,
	.remount_fs	= ovl_remount,
};

enum {
	OPT_LOWERDIR,
	OPT_UPPERDIR,
	OPT_WORKDIR,
	OPT_DEFAULT_PERMISSIONS,
	OPT_REDIRECT_DIR,
	OPT_INDEX_ON,
	OPT_INDEX_OFF,
	OPT_NFS_EXPORT_ON,
	OPT_NFS_EXPORT_OFF,
	OPT_XINO_ON,
	OPT_XINO_OFF,
	OPT_XINO_AUTO,
	OPT_METACOPY_ON,
	OPT_METACOPY_OFF,
	OPT_ERR,
};

static const match_table_t ovl_tokens = {
	{OPT_LOWERDIR,			"lowerdir=%s"},
	{OPT_UPPERDIR,			"upperdir=%s"},
	{OPT_WORKDIR,			"workdir=%s"},
	{OPT_DEFAULT_PERMISSIONS,	"default_permissions"},
	{OPT_REDIRECT_DIR,		"redirect_dir=%s"},
	{OPT_INDEX_ON,			"index=on"},
	{OPT_INDEX_OFF,			"index=off"},
	{OPT_NFS_EXPORT_ON,		"nfs_export=on"},
	{OPT_NFS_EXPORT_OFF,		"nfs_export=off"},
	{OPT_XINO_ON,			"xino=on"},
	{OPT_XINO_OFF,			"xino=off"},
	{OPT_XINO_AUTO,			"xino=auto"},
	{OPT_METACOPY_ON,		"metacopy=on"},
	{OPT_METACOPY_OFF,		"metacopy=off"},
	{OPT_ERR,			NULL}
};

static char *ovl_next_opt(char **s)
{
	char *sbegin = *s;
	char *p;

	if (sbegin == NULL)
		return NULL;

	for (p = sbegin; *p; p++) {
		if (*p == '\\') {
			p++;
			if (!*p)
				break;
		} else if (*p == ',') {
			*p = '\0';
			*s = p + 1;
			return sbegin;
		}
	}
	*s = NULL;
	return sbegin;
}

static int ovl_parse_redirect_mode(struct ovl_config *config, const char *mode)
{
	if (strcmp(mode, "on") == 0) {
		config->redirect_dir = true;
		/*
		 * Does not make sense to have redirect creation without
		 * redirect following.
		 */
		config->redirect_follow = true;
	} else if (strcmp(mode, "follow") == 0) {
		config->redirect_follow = true;
	} else if (strcmp(mode, "off") == 0) {
		if (ovl_redirect_always_follow)
			config->redirect_follow = true;
	} else if (strcmp(mode, "nofollow") != 0) {
		pr_err("overlayfs: bad mount option \"redirect_dir=%s\"\n",
		       mode);
		return -EINVAL;
	}

	return 0;
}

static int ovl_parse_opt(char *opt, struct ovl_config *config)
{
	char *p;
	int err;
	bool metacopy_opt = false, redirect_opt = false;

	config->redirect_mode = kstrdup(ovl_redirect_mode_def(), GFP_KERNEL);
	if (!config->redirect_mode)
		return -ENOMEM;

	while ((p = ovl_next_opt(&opt)) != NULL) {
		int token;
		substring_t args[MAX_OPT_ARGS];

		if (!*p)
			continue;

		token = match_token(p, ovl_tokens, args);
		switch (token) {
		case OPT_UPPERDIR:
			kfree(config->upperdir);
			config->upperdir = match_strdup(&args[0]);
			if (!config->upperdir)
				return -ENOMEM;
			break;

		case OPT_LOWERDIR:
			kfree(config->lowerdir);
			config->lowerdir = match_strdup(&args[0]);
			if (!config->lowerdir)
				return -ENOMEM;
			break;

		case OPT_WORKDIR:
			kfree(config->workdir);
			config->workdir = match_strdup(&args[0]);
			if (!config->workdir)
				return -ENOMEM;
			break;

		case OPT_DEFAULT_PERMISSIONS:
			config->default_permissions = true;
			break;

		case OPT_REDIRECT_DIR:
			kfree(config->redirect_mode);
			config->redirect_mode = match_strdup(&args[0]);
			if (!config->redirect_mode)
				return -ENOMEM;
			redirect_opt = true;
			break;

		case OPT_INDEX_ON:
			config->index = true;
			break;

		case OPT_INDEX_OFF:
			config->index = false;
			break;

		case OPT_NFS_EXPORT_ON:
			config->nfs_export = true;
			break;

		case OPT_NFS_EXPORT_OFF:
			config->nfs_export = false;
			break;

		case OPT_XINO_ON:
			config->xino = OVL_XINO_ON;
			break;

		case OPT_XINO_OFF:
			config->xino = OVL_XINO_OFF;
			break;

		case OPT_XINO_AUTO:
			config->xino = OVL_XINO_AUTO;
			break;

		case OPT_METACOPY_ON:
			config->metacopy = true;
			metacopy_opt = true;
			break;

		case OPT_METACOPY_OFF:
			config->metacopy = false;
			break;

		default:
			pr_err("overlayfs: unrecognized mount option \"%s\" or missing value\n", p);
			return -EINVAL;
		}
	}

	/* Workdir is useless in non-upper mount */
	if (!config->upperdir && config->workdir) {
		pr_info("overlayfs: option \"workdir=%s\" is useless in a non-upper mount, ignore\n",
			config->workdir);
		kfree(config->workdir);
		config->workdir = NULL;
	}

	err = ovl_parse_redirect_mode(config, config->redirect_mode);
	if (err)
		return err;

	/*
	 * This is to make the logic below simpler.  It doesn't make any other
	 * difference, since config->redirect_dir is only used for upper.
	 */
	if (!config->upperdir && config->redirect_follow)
		config->redirect_dir = true;

	/* Resolve metacopy -> redirect_dir dependency */
	if (config->metacopy && !config->redirect_dir) {
		if (metacopy_opt && redirect_opt) {
			pr_err("overlayfs: conflicting options: metacopy=on,redirect_dir=%s\n",
			       config->redirect_mode);
			return -EINVAL;
		}
		if (redirect_opt) {
			/*
			 * There was an explicit redirect_dir=... that resulted
			 * in this conflict.
			 */
			pr_info("overlayfs: disabling metacopy due to redirect_dir=%s\n",
				config->redirect_mode);
			config->metacopy = false;
		} else {
			/* Automatically enable redirect otherwise. */
			config->redirect_follow = config->redirect_dir = true;
		}
	}

	return 0;
}

#define OVL_WORKDIR_NAME "work"
#define OVL_INDEXDIR_NAME "index"

static struct dentry *ovl_workdir_create(struct ovl_fs *ofs,
					 const char *name, bool persist)
{
	struct inode *dir =  ofs->workbasedir->d_inode;
	struct vfsmount *mnt = ofs->upper_mnt;
	struct dentry *work;
	int err;
	bool retried = false;
	bool locked = false;

	inode_lock_nested(dir, I_MUTEX_PARENT);
	locked = true;

retry:
	work = lookup_one_len(name, ofs->workbasedir, strlen(name));

	if (!IS_ERR(work)) {
		struct iattr attr = {
			.ia_valid = ATTR_MODE,
			.ia_mode = S_IFDIR | 0,
		};

		if (work->d_inode) {
			err = -EEXIST;
			if (retried)
				goto out_dput;

			if (persist)
				goto out_unlock;

			retried = true;
			ovl_workdir_cleanup(dir, mnt, work, 0);
			dput(work);
			goto retry;
		}

		work = ovl_create_real(dir, work, OVL_CATTR(attr.ia_mode));
		err = PTR_ERR(work);
		if (IS_ERR(work))
			goto out_err;

		/*
		 * Try to remove POSIX ACL xattrs from workdir.  We are good if:
		 *
		 * a) success (there was a POSIX ACL xattr and was removed)
		 * b) -ENODATA (there was no POSIX ACL xattr)
		 * c) -EOPNOTSUPP (POSIX ACL xattrs are not supported)
		 *
		 * There are various other error values that could effectively
		 * mean that the xattr doesn't exist (e.g. -ERANGE is returned
		 * if the xattr name is too long), but the set of filesystems
		 * allowed as upper are limited to "normal" ones, where checking
		 * for the above two errors is sufficient.
		 */
		err = vfs_removexattr(work, XATTR_NAME_POSIX_ACL_DEFAULT);
		if (err && err != -ENODATA && err != -EOPNOTSUPP)
			goto out_dput;

		err = vfs_removexattr(work, XATTR_NAME_POSIX_ACL_ACCESS);
		if (err && err != -ENODATA && err != -EOPNOTSUPP)
			goto out_dput;

		/* Clear any inherited mode bits */
		inode_lock(work->d_inode);
		err = notify_change(work, &attr, NULL);
		inode_unlock(work->d_inode);
		if (err)
			goto out_dput;
	} else {
		err = PTR_ERR(work);
		goto out_err;
	}
out_unlock:
	if (locked)
		inode_unlock(dir);

	return work;

out_dput:
	dput(work);
out_err:
	pr_warn("overlayfs: failed to create directory %s/%s (errno: %i); mounting read-only\n",
		ofs->config.workdir, name, -err);
	work = NULL;
	goto out_unlock;
}

static void ovl_unescape(char *s)
{
	char *d = s;

	for (;; s++, d++) {
		if (*s == '\\')
			s++;
		*d = *s;
		if (!*s)
			break;
	}
}

static int ovl_mount_dir_noesc(const char *name, struct path *path)
{
	int err = -EINVAL;

	if (!*name) {
		pr_err("overlayfs: empty lowerdir\n");
		goto out;
	}
	err = kern_path(name, LOOKUP_FOLLOW, path);
	if (err) {
		pr_err("overlayfs: failed to resolve '%s': %i\n", name, err);
		goto out;
	}
	err = -EINVAL;
	if (ovl_dentry_weird(path->dentry)) {
		pr_err("overlayfs: filesystem on '%s' not supported\n", name);
		goto out_put;
	}
	if (!d_is_dir(path->dentry)) {
		pr_err("overlayfs: '%s' not a directory\n", name);
		goto out_put;
	}
	return 0;

out_put:
	path_put_init(path);
out:
	return err;
}

static int ovl_mount_dir(const char *name, struct path *path)
{
	int err = -ENOMEM;
	char *tmp = kstrdup(name, GFP_KERNEL);

	if (tmp) {
		ovl_unescape(tmp);
		err = ovl_mount_dir_noesc(tmp, path);

		if (!err)
			if (ovl_dentry_remote(path->dentry)) {
				pr_err("overlayfs: filesystem on '%s' not supported as upperdir\n",
				       tmp);
				path_put_init(path);
				err = -EINVAL;
			}
		kfree(tmp);
	}
	return err;
}

static int ovl_check_namelen(struct path *path, struct ovl_fs *ofs,
			     const char *name)
{
	struct kstatfs statfs;
	int err = vfs_statfs(path, &statfs);

	if (err)
		pr_err("overlayfs: statfs failed on '%s'\n", name);
	else
		ofs->namelen = max(ofs->namelen, statfs.f_namelen);

	return err;
}

static int ovl_lower_dir(const char *name, struct path *path,
			 struct ovl_fs *ofs, int *stack_depth, bool *remote)
{
	int fh_type;
	int err;

	err = ovl_mount_dir_noesc(name, path);
	if (err)
		goto out;

	err = ovl_check_namelen(path, ofs, name);
	if (err)
		goto out_put;

	*stack_depth = max(*stack_depth, path->mnt->mnt_sb->s_stack_depth);

	if (ovl_dentry_remote(path->dentry))
		*remote = true;

	/*
	 * The inodes index feature and NFS export need to encode and decode
	 * file handles, so they require that all layers support them.
	 */
	fh_type = ovl_can_decode_fh(path->dentry->d_sb);
	if ((ofs->config.nfs_export ||
	     (ofs->config.index && ofs->config.upperdir)) && !fh_type) {
		ofs->config.index = false;
		ofs->config.nfs_export = false;
		pr_warn("overlayfs: fs on '%s' does not support file handles, falling back to index=off,nfs_export=off.\n",
			name);
	}

	/* Check if lower fs has 32bit inode numbers */
	if (fh_type != FILEID_INO32_GEN)
		ofs->xino_bits = 0;

	return 0;

out_put:
	path_put_init(path);
out:
	return err;
}

/* Workdir should not be subdir of upperdir and vice versa */
static bool ovl_workdir_ok(struct dentry *workdir, struct dentry *upperdir)
{
	bool ok = false;

	if (workdir != upperdir) {
		ok = (lock_rename(workdir, upperdir) == NULL);
		unlock_rename(workdir, upperdir);
	}
	return ok;
}

static unsigned int ovl_split_lowerdirs(char *str)
{
	unsigned int ctr = 1;
	char *s, *d;

	for (s = d = str;; s++, d++) {
		if (*s == '\\') {
			s++;
		} else if (*s == ':') {
			*d = '\0';
			ctr++;
			continue;
		}
		*d = *s;
		if (!*s)
			break;
	}
	return ctr;
}

static int __maybe_unused
ovl_posix_acl_xattr_get(const struct xattr_handler *handler,
			struct dentry *dentry, struct inode *inode,
			const char *name, void *buffer, size_t size)
{
	return ovl_xattr_get(dentry, inode, handler->name, buffer, size);
}

static int __maybe_unused
ovl_posix_acl_xattr_set(const struct xattr_handler *handler,
			struct dentry *dentry, struct inode *inode,
			const char *name, const void *value,
			size_t size, int flags)
{
	struct dentry *workdir = ovl_workdir(dentry);
	struct inode *realinode = ovl_inode_real(inode);
	struct posix_acl *acl = NULL;
	int err;

	/* Check that everything is OK before copy-up */
	if (value) {
		acl = posix_acl_from_xattr(&init_user_ns, value, size);
		if (IS_ERR(acl))
			return PTR_ERR(acl);
	}
	err = -EOPNOTSUPP;
	if (!IS_POSIXACL(d_inode(workdir)))
		goto out_acl_release;
	if (!realinode->i_op->set_acl)
		goto out_acl_release;
	if (handler->flags == ACL_TYPE_DEFAULT && !S_ISDIR(inode->i_mode)) {
		err = acl ? -EACCES : 0;
		goto out_acl_release;
	}
	err = -EPERM;
	if (!inode_owner_or_capable(inode))
		goto out_acl_release;

	posix_acl_release(acl);

	/*
	 * Check if sgid bit needs to be cleared (actual setacl operation will
	 * be done with mounter's capabilities and so that won't do it for us).
	 */
	if (unlikely(inode->i_mode & S_ISGID) &&
	    handler->flags == ACL_TYPE_ACCESS &&
	    !in_group_p(inode->i_gid) &&
	    !capable_wrt_inode_uidgid(inode, CAP_FSETID)) {
		struct iattr iattr = { .ia_valid = ATTR_KILL_SGID };

		err = ovl_setattr(dentry, &iattr);
		if (err)
			return err;
	}

	err = ovl_xattr_set(dentry, inode, handler->name, value, size, flags);
	if (!err)
		ovl_copyattr(ovl_inode_real(inode), inode);

	return err;

out_acl_release:
	posix_acl_release(acl);
	return err;
}

static int ovl_own_xattr_get(const struct xattr_handler *handler,
			     struct dentry *dentry, struct inode *inode,
			     const char *name, void *buffer, size_t size)
{
	return -EOPNOTSUPP;
}

static int ovl_own_xattr_set(const struct xattr_handler *handler,
			     struct dentry *dentry, struct inode *inode,
			     const char *name, const void *value,
			     size_t size, int flags)
{
	return -EOPNOTSUPP;
}

static int ovl_other_xattr_get(const struct xattr_handler *handler,
			       struct dentry *dentry, struct inode *inode,
			       const char *name, void *buffer, size_t size)
{
	return ovl_xattr_get(dentry, inode, name, buffer, size);
}

static int ovl_other_xattr_set(const struct xattr_handler *handler,
			       struct dentry *dentry, struct inode *inode,
			       const char *name, const void *value,
			       size_t size, int flags)
{
	return ovl_xattr_set(dentry, inode, name, value, size, flags);
}

static const struct xattr_handler __maybe_unused
ovl_posix_acl_access_xattr_handler = {
	.name = XATTR_NAME_POSIX_ACL_ACCESS,
	.flags = ACL_TYPE_ACCESS,
	.get = ovl_posix_acl_xattr_get,
	.set = ovl_posix_acl_xattr_set,
};

static const struct xattr_handler __maybe_unused
ovl_posix_acl_default_xattr_handler = {
	.name = XATTR_NAME_POSIX_ACL_DEFAULT,
	.flags = ACL_TYPE_DEFAULT,
	.get = ovl_posix_acl_xattr_get,
	.set = ovl_posix_acl_xattr_set,
};

static const struct xattr_handler ovl_own_xattr_handler = {
	.prefix	= OVL_XATTR_PREFIX,
	.get = ovl_own_xattr_get,
	.set = ovl_own_xattr_set,
};

static const struct xattr_handler ovl_other_xattr_handler = {
	.prefix	= "", /* catch all */
	.get = ovl_other_xattr_get,
	.set = ovl_other_xattr_set,
};

static const struct xattr_handler *ovl_xattr_handlers[] = {
#ifdef CONFIG_FS_POSIX_ACL
	&ovl_posix_acl_access_xattr_handler,
	&ovl_posix_acl_default_xattr_handler,
#endif
	&ovl_own_xattr_handler,
	&ovl_other_xattr_handler,
	NULL
};

static int ovl_setup_trap(struct super_block *sb, struct dentry *dir,
			  struct inode **ptrap, const char *name)
{
	struct inode *trap;
	int err;

	trap = ovl_get_trap_inode(sb, dir);
	err = PTR_ERR(trap);
	if (IS_ERR(trap)) {
		if (err == -ELOOP)
			pr_err("overlayfs: conflicting %s path\n", name);
		return err;
	}

	*ptrap = trap;
	return 0;
}

static int ovl_get_upper(struct super_block *sb, struct ovl_fs *ofs,
			 struct path *upperpath)
{
	struct vfsmount *upper_mnt;
	int err;

	err = ovl_mount_dir(ofs->config.upperdir, upperpath);
	if (err)
		goto out;

	/* Upper fs should not be r/o */
	if (sb_rdonly(upperpath->mnt->mnt_sb)) {
		pr_err("overlayfs: upper fs is r/o, try multi-lower layers mount\n");
		err = -EINVAL;
		goto out;
	}

	err = ovl_check_namelen(upperpath, ofs, ofs->config.upperdir);
	if (err)
		goto out;

	err = ovl_setup_trap(sb, upperpath->dentry, &ofs->upperdir_trap,
			     "upperdir");
	if (err)
		goto out;

	upper_mnt = clone_private_mount(upperpath);
	err = PTR_ERR(upper_mnt);
	if (IS_ERR(upper_mnt)) {
		pr_err("overlayfs: failed to clone upperpath\n");
		goto out;
	}

	/* Don't inherit atime flags */
	upper_mnt->mnt_flags &= ~(MNT_NOATIME | MNT_NODIRATIME | MNT_RELATIME);
	ofs->upper_mnt = upper_mnt;

	err = -EBUSY;
	if (ovl_inuse_trylock(ofs->upper_mnt->mnt_root)) {
		ofs->upperdir_locked = true;
	} else if (ofs->config.index) {
		pr_err("overlayfs: upperdir is in-use by another mount, mount with '-o index=off' to override exclusive upperdir protection.\n");
		goto out;
	} else {
		pr_warn("overlayfs: upperdir is in-use by another mount, accessing files from both mounts will result in undefined behavior.\n");
	}

	err = 0;
out:
	return err;
}

static int ovl_make_workdir(struct super_block *sb, struct ovl_fs *ofs,
			    struct path *workpath)
{
	struct vfsmount *mnt = ofs->upper_mnt;
	struct dentry *temp;
	int fh_type;
	int err;

	err = mnt_want_write(mnt);
	if (err)
		return err;

	ofs->workdir = ovl_workdir_create(ofs, OVL_WORKDIR_NAME, false);
	if (!ofs->workdir)
		goto out;

	err = ovl_setup_trap(sb, ofs->workdir, &ofs->workdir_trap, "workdir");
	if (err)
		goto out;

	/*
	 * Upper should support d_type, else whiteouts are visible.  Given
	 * workdir and upper are on same fs, we can do iterate_dir() on
	 * workdir. This check requires successful creation of workdir in
	 * previous step.
	 */
	err = ovl_check_d_type_supported(workpath);
	if (err < 0)
		goto out;

	/*
	 * We allowed this configuration and don't want to break users over
	 * kernel upgrade. So warn instead of erroring out.
	 */
	if (!err)
		pr_warn("overlayfs: upper fs needs to support d_type.\n");

	/* Check if upper/work fs supports O_TMPFILE */
	temp = ovl_do_tmpfile(ofs->workdir, S_IFREG | 0);
	ofs->tmpfile = !IS_ERR(temp);
	if (ofs->tmpfile)
		dput(temp);
	else
		pr_warn("overlayfs: upper fs does not support tmpfile.\n");

	/*
	 * Check if upper/work fs supports trusted.overlay.* xattr
	 */
	err = ovl_do_setxattr(ofs->workdir, OVL_XATTR_OPAQUE, "0", 1, 0);
	if (err) {
		ofs->noxattr = true;
		ofs->config.index = false;
		ofs->config.metacopy = false;
		pr_warn("overlayfs: upper fs does not support xattr, falling back to index=off and metacopy=off.\n");
		err = 0;
	} else {
		vfs_removexattr(ofs->workdir, OVL_XATTR_OPAQUE);
	}

	/* Check if upper/work fs supports file handles */
	fh_type = ovl_can_decode_fh(ofs->workdir->d_sb);
	if (ofs->config.index && !fh_type) {
		ofs->config.index = false;
		pr_warn("overlayfs: upper fs does not support file handles, falling back to index=off.\n");
	}

	/* Check if upper fs has 32bit inode numbers */
	if (fh_type != FILEID_INO32_GEN)
		ofs->xino_bits = 0;

	/* NFS export of r/w mount depends on index */
	if (ofs->config.nfs_export && !ofs->config.index) {
		pr_warn("overlayfs: NFS export requires \"index=on\", falling back to nfs_export=off.\n");
		ofs->config.nfs_export = false;
	}
out:
	mnt_drop_write(mnt);
	return err;
}

static int ovl_get_workdir(struct super_block *sb, struct ovl_fs *ofs,
			   struct path *upperpath)
{
	int err;
	struct path workpath = { };

	err = ovl_mount_dir(ofs->config.workdir, &workpath);
	if (err)
		goto out;

	err = -EINVAL;
	if (upperpath->mnt != workpath.mnt) {
		pr_err("overlayfs: workdir and upperdir must reside under the same mount\n");
		goto out;
	}
	if (!ovl_workdir_ok(workpath.dentry, upperpath->dentry)) {
		pr_err("overlayfs: workdir and upperdir must be separate subtrees\n");
		goto out;
	}

	ofs->workbasedir = dget(workpath.dentry);

	err = -EBUSY;
	if (ovl_inuse_trylock(ofs->workbasedir)) {
		ofs->workdir_locked = true;
	} else if (ofs->config.index) {
		pr_err("overlayfs: workdir is in-use by another mount, mount with '-o index=off' to override exclusive workdir protection.\n");
		goto out;
	} else {
		pr_warn("overlayfs: workdir is in-use by another mount, accessing files from both mounts will result in undefined behavior.\n");
	}

	err = ovl_make_workdir(sb, ofs, &workpath);

out:
	path_put(&workpath);

	return err;
}

static int ovl_get_indexdir(struct super_block *sb, struct ovl_fs *ofs,
			    struct ovl_entry *oe, struct path *upperpath)
{
	struct vfsmount *mnt = ofs->upper_mnt;
	int err;

	err = mnt_want_write(mnt);
	if (err)
		return err;

	/* Verify lower root is upper root origin */
	err = ovl_verify_origin(upperpath->dentry, oe->lowerstack[0].dentry,
				true);
	if (err) {
		pr_err("overlayfs: failed to verify upper root origin\n");
		goto out;
	}

	ofs->indexdir = ovl_workdir_create(ofs, OVL_INDEXDIR_NAME, true);
	if (ofs->indexdir) {
		err = ovl_setup_trap(sb, ofs->indexdir, &ofs->indexdir_trap,
				     "indexdir");
		if (err)
			goto out;

		/*
		 * Verify upper root is exclusively associated with index dir.
		 * Older kernels stored upper fh in "trusted.overlay.origin"
		 * xattr. If that xattr exists, verify that it is a match to
		 * upper dir file handle. In any case, verify or set xattr
		 * "trusted.overlay.upper" to indicate that index may have
		 * directory entries.
		 */
		if (ovl_check_origin_xattr(ofs->indexdir)) {
			err = ovl_verify_set_fh(ofs->indexdir, OVL_XATTR_ORIGIN,
						upperpath->dentry, true, false);
			if (err)
				pr_err("overlayfs: failed to verify index dir 'origin' xattr\n");
		}
		err = ovl_verify_upper(ofs->indexdir, upperpath->dentry, true);
		if (err)
			pr_err("overlayfs: failed to verify index dir 'upper' xattr\n");

		/* Cleanup bad/stale/orphan index entries */
		if (!err)
			err = ovl_indexdir_cleanup(ofs);
	}
	if (err || !ofs->indexdir)
		pr_warn("overlayfs: try deleting index dir or mounting with '-o index=off' to disable inodes index.\n");

out:
	mnt_drop_write(mnt);
	return err;
}

static bool ovl_lower_uuid_ok(struct ovl_fs *ofs, const uuid_t *uuid)
{
	unsigned int i;

	if (!ofs->config.nfs_export && !(ofs->config.index && ofs->upper_mnt))
		return true;

	for (i = 0; i < ofs->numlowerfs; i++) {
		/*
		 * We use uuid to associate an overlay lower file handle with a
		 * lower layer, so we can accept lower fs with null uuid as long
		 * as all lower layers with null uuid are on the same fs.
		 */
		if (uuid_equal(&ofs->lower_fs[i].sb->s_uuid, uuid))
			return false;
	}
	return true;
}

/* Get a unique fsid for the layer */
static int ovl_get_fsid(struct ovl_fs *ofs, const struct path *path)
{
	struct super_block *sb = path->mnt->mnt_sb;
	unsigned int i;
	dev_t dev;
	int err;

	/* fsid 0 is reserved for upper fs even with non upper overlay */
	if (ofs->upper_mnt && ofs->upper_mnt->mnt_sb == sb)
		return 0;

	for (i = 0; i < ofs->numlowerfs; i++) {
		if (ofs->lower_fs[i].sb == sb)
			return i + 1;
	}

	if (!ovl_lower_uuid_ok(ofs, &sb->s_uuid)) {
		ofs->config.index = false;
		ofs->config.nfs_export = false;
		pr_warn("overlayfs: %s uuid detected in lower fs '%pd2', falling back to index=off,nfs_export=off.\n",
			uuid_is_null(&sb->s_uuid) ? "null" : "conflicting",
			path->dentry);
	}

	err = get_anon_bdev(&dev);
	if (err) {
		pr_err("overlayfs: failed to get anonymous bdev for lowerpath\n");
		return err;
	}

	ofs->lower_fs[ofs->numlowerfs].sb = sb;
	ofs->lower_fs[ofs->numlowerfs].pseudo_dev = dev;
	ofs->numlowerfs++;

	return ofs->numlowerfs;
}

static int ovl_get_lower_layers(struct super_block *sb, struct ovl_fs *ofs,
				struct path *stack, unsigned int numlower)
{
	int err;
	unsigned int i;

	err = -ENOMEM;
	ofs->lower_layers = kcalloc(numlower, sizeof(struct ovl_layer),
				    GFP_KERNEL);
	if (ofs->lower_layers == NULL)
		goto out;

	ofs->lower_fs = kcalloc(numlower, sizeof(struct ovl_sb),
				GFP_KERNEL);
	if (ofs->lower_fs == NULL)
		goto out;

	for (i = 0; i < numlower; i++) {
		struct vfsmount *mnt;
		struct inode *trap;
		int fsid;

		err = fsid = ovl_get_fsid(ofs, &stack[i]);
		if (err < 0)
			goto out;

		err = -EBUSY;
		if (ovl_is_inuse(stack[i].dentry)) {
			pr_err("overlayfs: lowerdir is in-use as upperdir/workdir\n");
			goto out;
		}

		err = ovl_setup_trap(sb, stack[i].dentry, &trap, "lowerdir");
		if (err)
			goto out;

		mnt = clone_private_mount(&stack[i]);
		err = PTR_ERR(mnt);
		if (IS_ERR(mnt)) {
			pr_err("overlayfs: failed to clone lowerpath\n");
			iput(trap);
			goto out;
		}

		/*
		 * Make lower layers R/O.  That way fchmod/fchown on lower file
		 * will fail instead of modifying lower fs.
		 */
		mnt->mnt_flags |= MNT_READONLY | MNT_NOATIME;

<<<<<<< HEAD
=======
		ofs->lower_layers[ofs->numlower].trap = trap;

>>>>>>> 83a8a8a5
		/*
		 * If any lower mount is nosuid, force the ovl sb to also
		 * be nosuid.
		 */
		if (mnt->mnt_flags & MNT_NOSUID)
			sb->s_iflags |= SB_I_NOSUID;

		ofs->lower_layers[ofs->numlower].mnt = mnt;
		ofs->lower_layers[ofs->numlower].idx = i + 1;
		ofs->lower_layers[ofs->numlower].fsid = fsid;
		if (fsid) {
			ofs->lower_layers[ofs->numlower].fs =
				&ofs->lower_fs[fsid - 1];
		}
		ofs->numlower++;
	}

	/*
	 * When all layers on same fs, overlay can use real inode numbers.
	 * With mount option "xino=on", mounter declares that there are enough
	 * free high bits in underlying fs to hold the unique fsid.
	 * If overlayfs does encounter underlying inodes using the high xino
	 * bits reserved for fsid, it emits a warning and uses the original
	 * inode number.
	 */
	if (!ofs->numlowerfs || (ofs->numlowerfs == 1 && !ofs->upper_mnt)) {
		ofs->xino_bits = 0;
		ofs->config.xino = OVL_XINO_OFF;
	} else if (ofs->config.xino == OVL_XINO_ON && !ofs->xino_bits) {
		/*
		 * This is a roundup of number of bits needed for numlowerfs+1
		 * (i.e. ilog2(numlowerfs+1 - 1) + 1). fsid 0 is reserved for
		 * upper fs even with non upper overlay.
		 */
		BUILD_BUG_ON(ilog2(OVL_MAX_STACK) > 31);
		ofs->xino_bits = ilog2(ofs->numlowerfs) + 1;
	}

	if (ofs->xino_bits) {
		pr_info("overlayfs: \"xino\" feature enabled using %d upper inode bits.\n",
			ofs->xino_bits);
	}

	err = 0;
out:
	return err;
}

static struct ovl_entry *ovl_get_lowerstack(struct super_block *sb,
					    struct ovl_fs *ofs)
{
	int err;
	char *lowertmp, *lower;
	struct path *stack = NULL;
	unsigned int stacklen, numlower = 0, i;
	bool remote = false;
	struct ovl_entry *oe;

	err = -ENOMEM;
	lowertmp = kstrdup(ofs->config.lowerdir, GFP_KERNEL);
	if (!lowertmp)
		goto out_err;

	err = -EINVAL;
	stacklen = ovl_split_lowerdirs(lowertmp);
	if (stacklen > OVL_MAX_STACK) {
		pr_err("overlayfs: too many lower directories, limit is %d\n",
		       OVL_MAX_STACK);
		goto out_err;
	} else if (!ofs->config.upperdir && stacklen == 1) {
		pr_err("overlayfs: at least 2 lowerdir are needed while upperdir nonexistent\n");
		goto out_err;
	} else if (!ofs->config.upperdir && ofs->config.nfs_export &&
		   ofs->config.redirect_follow) {
		pr_warn("overlayfs: NFS export requires \"redirect_dir=nofollow\" on non-upper mount, falling back to nfs_export=off.\n");
		ofs->config.nfs_export = false;
	}

	err = -ENOMEM;
	stack = kcalloc(stacklen, sizeof(struct path), GFP_KERNEL);
	if (!stack)
		goto out_err;

	err = -EINVAL;
	lower = lowertmp;
	for (numlower = 0; numlower < stacklen; numlower++) {
		err = ovl_lower_dir(lower, &stack[numlower], ofs,
				    &sb->s_stack_depth, &remote);
		if (err)
			goto out_err;

		lower = strchr(lower, '\0') + 1;
	}

	err = -EINVAL;
	sb->s_stack_depth++;
	if (sb->s_stack_depth > FILESYSTEM_MAX_STACK_DEPTH) {
		pr_err("overlayfs: maximum fs stacking depth exceeded\n");
		goto out_err;
	}

	err = ovl_get_lower_layers(sb, ofs, stack, numlower);
	if (err)
		goto out_err;

	err = -ENOMEM;
	oe = ovl_alloc_entry(numlower);
	if (!oe)
		goto out_err;

	for (i = 0; i < numlower; i++) {
		oe->lowerstack[i].dentry = dget(stack[i].dentry);
		oe->lowerstack[i].layer = &ofs->lower_layers[i];
	}

	if (remote)
		sb->s_d_op = &ovl_reval_dentry_operations;
	else
		sb->s_d_op = &ovl_dentry_operations;

out:
	for (i = 0; i < numlower; i++)
		path_put(&stack[i]);
	kfree(stack);
	kfree(lowertmp);

	return oe;

out_err:
	oe = ERR_PTR(err);
	goto out;
}

/*
 * Check if this layer root is a descendant of:
 * - another layer of this overlayfs instance
 * - upper/work dir of any overlayfs instance
 * - a disconnected dentry (detached root)
 */
static int ovl_check_layer(struct super_block *sb, struct dentry *dentry,
			   const char *name)
{
	struct dentry *next, *parent;
	bool is_root = false;
	int err = 0;

	if (!dentry || dentry == dentry->d_sb->s_root)
		return 0;

	next = dget(dentry);
	/* Walk back ancestors to fs root (inclusive) looking for traps */
	do {
		parent = dget_parent(next);
		is_root = (parent == next);
		if (ovl_is_inuse(parent)) {
			err = -EBUSY;
			pr_err("overlayfs: %s path overlapping in-use upperdir/workdir\n",
			       name);
		} else if (ovl_lookup_trap_inode(sb, parent)) {
			err = -ELOOP;
			pr_err("overlayfs: overlapping %s path\n", name);
		}
		dput(next);
		next = parent;
	} while (!err && !is_root);

	/* Did we really walk to fs root or found a detached root? */
	if (!err && next != dentry->d_sb->s_root) {
		err = -ESTALE;
		pr_err("overlayfs: disconnected %s path\n", name);
	}

	dput(next);

	return err;
}

/*
 * Check if any of the layers or work dirs overlap.
 */
static int ovl_check_overlapping_layers(struct super_block *sb,
					struct ovl_fs *ofs)
{
	int i, err;

	if (ofs->upper_mnt) {
		err = ovl_check_layer(sb, ofs->upper_mnt->mnt_root, "upperdir");
		if (err)
			return err;

		/*
		 * Checking workbasedir avoids hitting ovl_is_inuse(parent) of
		 * this instance and covers overlapping work and index dirs,
		 * unless work or index dir have been moved since created inside
		 * workbasedir.  In that case, we already have their traps in
		 * inode cache and we will catch that case on lookup.
		 */
		err = ovl_check_layer(sb, ofs->workbasedir, "workdir");
		if (err)
			return err;
	}

	for (i = 0; i < ofs->numlower; i++) {
		err = ovl_check_layer(sb, ofs->lower_layers[i].mnt->mnt_root,
				      "lowerdir");
		if (err)
			return err;
	}

	return 0;
}

static int ovl_fill_super(struct super_block *sb, void *data, int silent)
{
	struct path upperpath = { };
	struct dentry *root_dentry;
	struct ovl_entry *oe;
	struct ovl_fs *ofs;
	struct cred *cred;
	int err;

	err = -ENOMEM;
	ofs = kzalloc(sizeof(struct ovl_fs), GFP_KERNEL);
	if (!ofs)
		goto out;

	ofs->creator_cred = cred = prepare_creds();
	if (!cred)
		goto out_err;

	ofs->config.index = ovl_index_def;
	ofs->config.nfs_export = ovl_nfs_export_def;
	ofs->config.xino = ovl_xino_def();
	ofs->config.metacopy = ovl_metacopy_def;
	err = ovl_parse_opt((char *) data, &ofs->config);
	if (err)
		goto out_err;

	err = -EINVAL;
	if (!ofs->config.lowerdir) {
		if (!silent)
			pr_err("overlayfs: missing 'lowerdir'\n");
		goto out_err;
	}

	sb->s_stack_depth = 0;
	sb->s_maxbytes = MAX_LFS_FILESIZE;
	/* Assume underlaying fs uses 32bit inodes unless proven otherwise */
	if (ofs->config.xino != OVL_XINO_OFF)
		ofs->xino_bits = BITS_PER_LONG - 32;

	/* alloc/destroy_inode needed for setting up traps in inode cache */
	sb->s_op = &ovl_super_operations;

	if (ofs->config.upperdir) {
		if (!ofs->config.workdir) {
			pr_err("overlayfs: missing 'workdir'\n");
			goto out_err;
		}

		err = ovl_get_upper(sb, ofs, &upperpath);
		if (err)
			goto out_err;

		err = ovl_get_workdir(sb, ofs, &upperpath);
		if (err)
			goto out_err;

		if (!ofs->workdir)
			sb->s_flags |= SB_RDONLY;

		/*
		 * If the upper mount is nosuid, force the ovl sb to also
		 * be nosuid.
		 */
		if (ofs->upper_mnt->mnt_flags & MNT_NOSUID)
			sb->s_iflags |= SB_I_NOSUID;

		sb->s_stack_depth = ofs->upper_mnt->mnt_sb->s_stack_depth;
		sb->s_time_gran = ofs->upper_mnt->mnt_sb->s_time_gran;

	}
	oe = ovl_get_lowerstack(sb, ofs);
	err = PTR_ERR(oe);
	if (IS_ERR(oe))
		goto out_err;

	/* If the upper fs is nonexistent, we mark overlayfs r/o too */
	if (!ofs->upper_mnt)
		sb->s_flags |= SB_RDONLY;

	if (!(ovl_force_readonly(ofs)) && ofs->config.index) {
		err = ovl_get_indexdir(sb, ofs, oe, &upperpath);
		if (err)
			goto out_free_oe;

		/* Force r/o mount with no index dir */
		if (!ofs->indexdir) {
			dput(ofs->workdir);
			ofs->workdir = NULL;
			sb->s_flags |= SB_RDONLY;
		}

	}

	err = ovl_check_overlapping_layers(sb, ofs);
	if (err)
		goto out_free_oe;

	/* Show index=off in /proc/mounts for forced r/o mount */
	if (!ofs->indexdir) {
		ofs->config.index = false;
		if (ofs->upper_mnt && ofs->config.nfs_export) {
			pr_warn("overlayfs: NFS export requires an index dir, falling back to nfs_export=off.\n");
			ofs->config.nfs_export = false;
		}
	}

	if (ofs->config.metacopy && ofs->config.nfs_export) {
		pr_warn("overlayfs: NFS export is not supported with metadata only copy up, falling back to nfs_export=off.\n");
		ofs->config.nfs_export = false;
	}

	if (ofs->config.nfs_export)
		sb->s_export_op = &ovl_export_operations;

	/* Never override disk quota limits or use reserved space */
	cap_lower(cred->cap_effective, CAP_SYS_RESOURCE);

	sb->s_magic = OVERLAYFS_SUPER_MAGIC;
	sb->s_xattr = ovl_xattr_handlers;
	sb->s_fs_info = ofs;
	sb->s_flags |= SB_POSIXACL;

	err = -ENOMEM;
	root_dentry = d_make_root(ovl_new_inode(sb, S_IFDIR, 0));
	if (!root_dentry)
		goto out_free_oe;

	root_dentry->d_fsdata = oe;

	mntput(upperpath.mnt);
	if (upperpath.dentry) {
		ovl_dentry_set_upper_alias(root_dentry);
		if (ovl_is_impuredir(upperpath.dentry))
			ovl_set_flag(OVL_IMPURE, d_inode(root_dentry));
	}

	/* Root is always merge -> can have whiteouts */
	ovl_set_flag(OVL_WHITEOUTS, d_inode(root_dentry));
	ovl_dentry_set_flag(OVL_E_CONNECTED, root_dentry);
	ovl_set_upperdata(d_inode(root_dentry));
	ovl_inode_init(d_inode(root_dentry), upperpath.dentry,
		       ovl_dentry_lower(root_dentry), NULL);

	sb->s_root = root_dentry;

	return 0;

out_free_oe:
	ovl_entry_stack_free(oe);
	kfree(oe);
out_err:
	path_put(&upperpath);
	ovl_free_fs(ofs);
out:
	return err;
}

static struct dentry *ovl_mount(struct file_system_type *fs_type, int flags,
				const char *dev_name, void *raw_data)
{
	return mount_nodev(fs_type, flags, raw_data, ovl_fill_super);
}

static struct file_system_type ovl_fs_type = {
	.owner		= THIS_MODULE,
	.name		= "overlay",
	.mount		= ovl_mount,
	.kill_sb	= kill_anon_super,
	.fs_flags	= FS_USERNS_MOUNT,
};
MODULE_ALIAS_FS("overlay");

static void ovl_inode_init_once(void *foo)
{
	struct ovl_inode *oi = foo;

	inode_init_once(&oi->vfs_inode);
}

static int __init ovl_init(void)
{
	int err;

	ovl_inode_cachep = kmem_cache_create("ovl_inode",
					     sizeof(struct ovl_inode), 0,
					     (SLAB_RECLAIM_ACCOUNT|
					      SLAB_MEM_SPREAD|SLAB_ACCOUNT),
					     ovl_inode_init_once);
	if (ovl_inode_cachep == NULL)
		return -ENOMEM;

	err = register_filesystem(&ovl_fs_type);
	if (err)
		kmem_cache_destroy(ovl_inode_cachep);

	return err;
}

static void __exit ovl_exit(void)
{
	unregister_filesystem(&ovl_fs_type);

	/*
	 * Make sure all delayed rcu free inodes are flushed before we
	 * destroy cache.
	 */
	rcu_barrier();
	kmem_cache_destroy(ovl_inode_cachep);

}

module_init(ovl_init);
module_exit(ovl_exit);<|MERGE_RESOLUTION|>--- conflicted
+++ resolved
@@ -1340,11 +1340,8 @@
 		 */
 		mnt->mnt_flags |= MNT_READONLY | MNT_NOATIME;
 
-<<<<<<< HEAD
-=======
 		ofs->lower_layers[ofs->numlower].trap = trap;
 
->>>>>>> 83a8a8a5
 		/*
 		 * If any lower mount is nosuid, force the ovl sb to also
 		 * be nosuid.
