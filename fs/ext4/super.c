// SPDX-License-Identifier: GPL-2.0
/*
 *  linux/fs/ext4/super.c
 *
 * Copyright (C) 1992, 1993, 1994, 1995
 * Remy Card (card@masi.ibp.fr)
 * Laboratoire MASI - Institut Blaise Pascal
 * Universite Pierre et Marie Curie (Paris VI)
 *
 *  from
 *
 *  linux/fs/minix/inode.c
 *
 *  Copyright (C) 1991, 1992  Linus Torvalds
 *
 *  Big-endian to little-endian byte-swapping/bitmaps by
 *        David S. Miller (davem@caip.rutgers.edu), 1995
 */

#include <linux/module.h>
#include <linux/string.h>
#include <linux/fs.h>
#include <linux/time.h>
#include <linux/vmalloc.h>
#include <linux/slab.h>
#include <linux/init.h>
#include <linux/blkdev.h>
#include <linux/backing-dev.h>
#include <linux/parser.h>
#include <linux/buffer_head.h>
#include <linux/exportfs.h>
#include <linux/vfs.h>
#include <linux/random.h>
#include <linux/mount.h>
#include <linux/namei.h>
#include <linux/quotaops.h>
#include <linux/seq_file.h>
#include <linux/ctype.h>
#include <linux/log2.h>
#include <linux/crc16.h>
#include <linux/dax.h>
#include <linux/cleancache.h>
#include <linux/uaccess.h>
#include <linux/iversion.h>

#include <linux/kthread.h>
#include <linux/freezer.h>

#include "ext4.h"
#include "ext4_extents.h"	/* Needed for trace points definition */
#include "ext4_jbd2.h"
#include "xattr.h"
#include "acl.h"
#include "mballoc.h"
#include "fsmap.h"

#define CREATE_TRACE_POINTS
#include <trace/events/ext4.h>

static struct ext4_lazy_init *ext4_li_info;
static struct mutex ext4_li_mtx;
static struct ratelimit_state ext4_mount_msg_ratelimit;

static int ext4_load_journal(struct super_block *, struct ext4_super_block *,
			     unsigned long journal_devnum);
static int ext4_show_options(struct seq_file *seq, struct dentry *root);
static int ext4_commit_super(struct super_block *sb, int sync);
static void ext4_mark_recovery_complete(struct super_block *sb,
					struct ext4_super_block *es);
static void ext4_clear_journal_err(struct super_block *sb,
				   struct ext4_super_block *es);
static int ext4_sync_fs(struct super_block *sb, int wait);
static int ext4_remount(struct super_block *sb, int *flags, char *data);
static int ext4_statfs(struct dentry *dentry, struct kstatfs *buf);
static int ext4_unfreeze(struct super_block *sb);
static int ext4_freeze(struct super_block *sb);
static struct dentry *ext4_mount(struct file_system_type *fs_type, int flags,
		       const char *dev_name, void *data);
static inline int ext2_feature_set_ok(struct super_block *sb);
static inline int ext3_feature_set_ok(struct super_block *sb);
static int ext4_feature_set_ok(struct super_block *sb, int readonly);
static void ext4_destroy_lazyinit_thread(void);
static void ext4_unregister_li_request(struct super_block *sb);
static void ext4_clear_request_list(void);
static struct inode *ext4_get_journal_inode(struct super_block *sb,
					    unsigned int journal_inum);

/*
 * Lock ordering
 *
 * Note the difference between i_mmap_sem (EXT4_I(inode)->i_mmap_sem) and
 * i_mmap_rwsem (inode->i_mmap_rwsem)!
 *
 * page fault path:
 * mmap_sem -> sb_start_pagefault -> i_mmap_sem (r) -> transaction start ->
 *   page lock -> i_data_sem (rw)
 *
 * buffered write path:
 * sb_start_write -> i_mutex -> mmap_sem
 * sb_start_write -> i_mutex -> transaction start -> page lock ->
 *   i_data_sem (rw)
 *
 * truncate:
 * sb_start_write -> i_mutex -> i_mmap_sem (w) -> i_mmap_rwsem (w) -> page lock
 * sb_start_write -> i_mutex -> i_mmap_sem (w) -> transaction start ->
 *   i_data_sem (rw)
 *
 * direct IO:
 * sb_start_write -> i_mutex -> mmap_sem
 * sb_start_write -> i_mutex -> transaction start -> i_data_sem (rw)
 *
 * writepages:
 * transaction start -> page lock(s) -> i_data_sem (rw)
 */

#if !defined(CONFIG_EXT2_FS) && !defined(CONFIG_EXT2_FS_MODULE) && defined(CONFIG_EXT4_USE_FOR_EXT2)
static struct file_system_type ext2_fs_type = {
	.owner		= THIS_MODULE,
	.name		= "ext2",
	.mount		= ext4_mount,
	.kill_sb	= kill_block_super,
	.fs_flags	= FS_REQUIRES_DEV,
};
MODULE_ALIAS_FS("ext2");
MODULE_ALIAS("ext2");
#define IS_EXT2_SB(sb) ((sb)->s_bdev->bd_holder == &ext2_fs_type)
#else
#define IS_EXT2_SB(sb) (0)
#endif


static struct file_system_type ext3_fs_type = {
	.owner		= THIS_MODULE,
	.name		= "ext3",
	.mount		= ext4_mount,
	.kill_sb	= kill_block_super,
	.fs_flags	= FS_REQUIRES_DEV,
};
MODULE_ALIAS_FS("ext3");
MODULE_ALIAS("ext3");
#define IS_EXT3_SB(sb) ((sb)->s_bdev->bd_holder == &ext3_fs_type)

static int ext4_verify_csum_type(struct super_block *sb,
				 struct ext4_super_block *es)
{
	if (!ext4_has_feature_metadata_csum(sb))
		return 1;

	return es->s_checksum_type == EXT4_CRC32C_CHKSUM;
}

static __le32 ext4_superblock_csum(struct super_block *sb,
				   struct ext4_super_block *es)
{
	struct ext4_sb_info *sbi = EXT4_SB(sb);
	int offset = offsetof(struct ext4_super_block, s_checksum);
	__u32 csum;

	csum = ext4_chksum(sbi, ~0, (char *)es, offset);

	return cpu_to_le32(csum);
}

static int ext4_superblock_csum_verify(struct super_block *sb,
				       struct ext4_super_block *es)
{
	if (!ext4_has_metadata_csum(sb))
		return 1;

	return es->s_checksum == ext4_superblock_csum(sb, es);
}

void ext4_superblock_csum_set(struct super_block *sb)
{
	struct ext4_super_block *es = EXT4_SB(sb)->s_es;

	if (!ext4_has_metadata_csum(sb))
		return;

	es->s_checksum = ext4_superblock_csum(sb, es);
}

void *ext4_kvmalloc(size_t size, gfp_t flags)
{
	void *ret;

	ret = kmalloc(size, flags | __GFP_NOWARN);
	if (!ret)
		ret = __vmalloc(size, flags, PAGE_KERNEL);
	return ret;
}

void *ext4_kvzalloc(size_t size, gfp_t flags)
{
	void *ret;

	ret = kzalloc(size, flags | __GFP_NOWARN);
	if (!ret)
		ret = __vmalloc(size, flags | __GFP_ZERO, PAGE_KERNEL);
	return ret;
}

ext4_fsblk_t ext4_block_bitmap(struct super_block *sb,
			       struct ext4_group_desc *bg)
{
	return le32_to_cpu(bg->bg_block_bitmap_lo) |
		(EXT4_DESC_SIZE(sb) >= EXT4_MIN_DESC_SIZE_64BIT ?
		 (ext4_fsblk_t)le32_to_cpu(bg->bg_block_bitmap_hi) << 32 : 0);
}

ext4_fsblk_t ext4_inode_bitmap(struct super_block *sb,
			       struct ext4_group_desc *bg)
{
	return le32_to_cpu(bg->bg_inode_bitmap_lo) |
		(EXT4_DESC_SIZE(sb) >= EXT4_MIN_DESC_SIZE_64BIT ?
		 (ext4_fsblk_t)le32_to_cpu(bg->bg_inode_bitmap_hi) << 32 : 0);
}

ext4_fsblk_t ext4_inode_table(struct super_block *sb,
			      struct ext4_group_desc *bg)
{
	return le32_to_cpu(bg->bg_inode_table_lo) |
		(EXT4_DESC_SIZE(sb) >= EXT4_MIN_DESC_SIZE_64BIT ?
		 (ext4_fsblk_t)le32_to_cpu(bg->bg_inode_table_hi) << 32 : 0);
}

__u32 ext4_free_group_clusters(struct super_block *sb,
			       struct ext4_group_desc *bg)
{
	return le16_to_cpu(bg->bg_free_blocks_count_lo) |
		(EXT4_DESC_SIZE(sb) >= EXT4_MIN_DESC_SIZE_64BIT ?
		 (__u32)le16_to_cpu(bg->bg_free_blocks_count_hi) << 16 : 0);
}

__u32 ext4_free_inodes_count(struct super_block *sb,
			      struct ext4_group_desc *bg)
{
	return le16_to_cpu(bg->bg_free_inodes_count_lo) |
		(EXT4_DESC_SIZE(sb) >= EXT4_MIN_DESC_SIZE_64BIT ?
		 (__u32)le16_to_cpu(bg->bg_free_inodes_count_hi) << 16 : 0);
}

__u32 ext4_used_dirs_count(struct super_block *sb,
			      struct ext4_group_desc *bg)
{
	return le16_to_cpu(bg->bg_used_dirs_count_lo) |
		(EXT4_DESC_SIZE(sb) >= EXT4_MIN_DESC_SIZE_64BIT ?
		 (__u32)le16_to_cpu(bg->bg_used_dirs_count_hi) << 16 : 0);
}

__u32 ext4_itable_unused_count(struct super_block *sb,
			      struct ext4_group_desc *bg)
{
	return le16_to_cpu(bg->bg_itable_unused_lo) |
		(EXT4_DESC_SIZE(sb) >= EXT4_MIN_DESC_SIZE_64BIT ?
		 (__u32)le16_to_cpu(bg->bg_itable_unused_hi) << 16 : 0);
}

void ext4_block_bitmap_set(struct super_block *sb,
			   struct ext4_group_desc *bg, ext4_fsblk_t blk)
{
	bg->bg_block_bitmap_lo = cpu_to_le32((u32)blk);
	if (EXT4_DESC_SIZE(sb) >= EXT4_MIN_DESC_SIZE_64BIT)
		bg->bg_block_bitmap_hi = cpu_to_le32(blk >> 32);
}

void ext4_inode_bitmap_set(struct super_block *sb,
			   struct ext4_group_desc *bg, ext4_fsblk_t blk)
{
	bg->bg_inode_bitmap_lo  = cpu_to_le32((u32)blk);
	if (EXT4_DESC_SIZE(sb) >= EXT4_MIN_DESC_SIZE_64BIT)
		bg->bg_inode_bitmap_hi = cpu_to_le32(blk >> 32);
}

void ext4_inode_table_set(struct super_block *sb,
			  struct ext4_group_desc *bg, ext4_fsblk_t blk)
{
	bg->bg_inode_table_lo = cpu_to_le32((u32)blk);
	if (EXT4_DESC_SIZE(sb) >= EXT4_MIN_DESC_SIZE_64BIT)
		bg->bg_inode_table_hi = cpu_to_le32(blk >> 32);
}

void ext4_free_group_clusters_set(struct super_block *sb,
				  struct ext4_group_desc *bg, __u32 count)
{
	bg->bg_free_blocks_count_lo = cpu_to_le16((__u16)count);
	if (EXT4_DESC_SIZE(sb) >= EXT4_MIN_DESC_SIZE_64BIT)
		bg->bg_free_blocks_count_hi = cpu_to_le16(count >> 16);
}

void ext4_free_inodes_set(struct super_block *sb,
			  struct ext4_group_desc *bg, __u32 count)
{
	bg->bg_free_inodes_count_lo = cpu_to_le16((__u16)count);
	if (EXT4_DESC_SIZE(sb) >= EXT4_MIN_DESC_SIZE_64BIT)
		bg->bg_free_inodes_count_hi = cpu_to_le16(count >> 16);
}

void ext4_used_dirs_set(struct super_block *sb,
			  struct ext4_group_desc *bg, __u32 count)
{
	bg->bg_used_dirs_count_lo = cpu_to_le16((__u16)count);
	if (EXT4_DESC_SIZE(sb) >= EXT4_MIN_DESC_SIZE_64BIT)
		bg->bg_used_dirs_count_hi = cpu_to_le16(count >> 16);
}

void ext4_itable_unused_set(struct super_block *sb,
			  struct ext4_group_desc *bg, __u32 count)
{
	bg->bg_itable_unused_lo = cpu_to_le16((__u16)count);
	if (EXT4_DESC_SIZE(sb) >= EXT4_MIN_DESC_SIZE_64BIT)
		bg->bg_itable_unused_hi = cpu_to_le16(count >> 16);
}


static void __save_error_info(struct super_block *sb, const char *func,
			    unsigned int line)
{
	struct ext4_super_block *es = EXT4_SB(sb)->s_es;

	EXT4_SB(sb)->s_mount_state |= EXT4_ERROR_FS;
	if (bdev_read_only(sb->s_bdev))
		return;
	es->s_state |= cpu_to_le16(EXT4_ERROR_FS);
	es->s_last_error_time = cpu_to_le32(get_seconds());
	strncpy(es->s_last_error_func, func, sizeof(es->s_last_error_func));
	es->s_last_error_line = cpu_to_le32(line);
	if (!es->s_first_error_time) {
		es->s_first_error_time = es->s_last_error_time;
		strncpy(es->s_first_error_func, func,
			sizeof(es->s_first_error_func));
		es->s_first_error_line = cpu_to_le32(line);
		es->s_first_error_ino = es->s_last_error_ino;
		es->s_first_error_block = es->s_last_error_block;
	}
	/*
	 * Start the daily error reporting function if it hasn't been
	 * started already
	 */
	if (!es->s_error_count)
		mod_timer(&EXT4_SB(sb)->s_err_report, jiffies + 24*60*60*HZ);
	le32_add_cpu(&es->s_error_count, 1);
}

static void save_error_info(struct super_block *sb, const char *func,
			    unsigned int line)
{
	__save_error_info(sb, func, line);
	ext4_commit_super(sb, 1);
}

/*
 * The del_gendisk() function uninitializes the disk-specific data
 * structures, including the bdi structure, without telling anyone
 * else.  Once this happens, any attempt to call mark_buffer_dirty()
 * (for example, by ext4_commit_super), will cause a kernel OOPS.
 * This is a kludge to prevent these oops until we can put in a proper
 * hook in del_gendisk() to inform the VFS and file system layers.
 */
static int block_device_ejected(struct super_block *sb)
{
	struct inode *bd_inode = sb->s_bdev->bd_inode;
	struct backing_dev_info *bdi = inode_to_bdi(bd_inode);

	return bdi->dev == NULL;
}

static void ext4_journal_commit_callback(journal_t *journal, transaction_t *txn)
{
	struct super_block		*sb = journal->j_private;
	struct ext4_sb_info		*sbi = EXT4_SB(sb);
	int				error = is_journal_aborted(journal);
	struct ext4_journal_cb_entry	*jce;

	BUG_ON(txn->t_state == T_FINISHED);

	ext4_process_freed_data(sb, txn->t_tid);

	spin_lock(&sbi->s_md_lock);
	while (!list_empty(&txn->t_private_list)) {
		jce = list_entry(txn->t_private_list.next,
				 struct ext4_journal_cb_entry, jce_list);
		list_del_init(&jce->jce_list);
		spin_unlock(&sbi->s_md_lock);
		jce->jce_func(sb, jce, error);
		spin_lock(&sbi->s_md_lock);
	}
	spin_unlock(&sbi->s_md_lock);
}

/* Deal with the reporting of failure conditions on a filesystem such as
 * inconsistencies detected or read IO failures.
 *
 * On ext2, we can store the error state of the filesystem in the
 * superblock.  That is not possible on ext4, because we may have other
 * write ordering constraints on the superblock which prevent us from
 * writing it out straight away; and given that the journal is about to
 * be aborted, we can't rely on the current, or future, transactions to
 * write out the superblock safely.
 *
 * We'll just use the jbd2_journal_abort() error code to record an error in
 * the journal instead.  On recovery, the journal will complain about
 * that error until we've noted it down and cleared it.
 */

static void ext4_handle_error(struct super_block *sb)
{
	if (test_opt(sb, WARN_ON_ERROR))
		WARN_ON_ONCE(1);

	if (sb_rdonly(sb))
		return;

	if (!test_opt(sb, ERRORS_CONT)) {
		journal_t *journal = EXT4_SB(sb)->s_journal;

		EXT4_SB(sb)->s_mount_flags |= EXT4_MF_FS_ABORTED;
		if (journal)
			jbd2_journal_abort(journal, -EIO);
	}
	if (test_opt(sb, ERRORS_RO)) {
		ext4_msg(sb, KERN_CRIT, "Remounting filesystem read-only");
		/*
		 * Make sure updated value of ->s_mount_flags will be visible
		 * before ->s_flags update
		 */
		smp_wmb();
		sb->s_flags |= SB_RDONLY;
	}
	if (test_opt(sb, ERRORS_PANIC)) {
		if (EXT4_SB(sb)->s_journal &&
		  !(EXT4_SB(sb)->s_journal->j_flags & JBD2_REC_ERR))
			return;
		panic("EXT4-fs (device %s): panic forced after error\n",
			sb->s_id);
	}
}

#define ext4_error_ratelimit(sb)					\
		___ratelimit(&(EXT4_SB(sb)->s_err_ratelimit_state),	\
			     "EXT4-fs error")

void __ext4_error(struct super_block *sb, const char *function,
		  unsigned int line, const char *fmt, ...)
{
	struct va_format vaf;
	va_list args;

	if (unlikely(ext4_forced_shutdown(EXT4_SB(sb))))
		return;

	trace_ext4_error(sb, function, line);
	if (ext4_error_ratelimit(sb)) {
		va_start(args, fmt);
		vaf.fmt = fmt;
		vaf.va = &args;
		printk(KERN_CRIT
		       "EXT4-fs error (device %s): %s:%d: comm %s: %pV\n",
		       sb->s_id, function, line, current->comm, &vaf);
		va_end(args);
	}
	save_error_info(sb, function, line);
	ext4_handle_error(sb);
}

void __ext4_error_inode(struct inode *inode, const char *function,
			unsigned int line, ext4_fsblk_t block,
			const char *fmt, ...)
{
	va_list args;
	struct va_format vaf;
	struct ext4_super_block *es = EXT4_SB(inode->i_sb)->s_es;

	if (unlikely(ext4_forced_shutdown(EXT4_SB(inode->i_sb))))
		return;

	trace_ext4_error(inode->i_sb, function, line);
	es->s_last_error_ino = cpu_to_le32(inode->i_ino);
	es->s_last_error_block = cpu_to_le64(block);
	if (ext4_error_ratelimit(inode->i_sb)) {
		va_start(args, fmt);
		vaf.fmt = fmt;
		vaf.va = &args;
		if (block)
			printk(KERN_CRIT "EXT4-fs error (device %s): %s:%d: "
			       "inode #%lu: block %llu: comm %s: %pV\n",
			       inode->i_sb->s_id, function, line, inode->i_ino,
			       block, current->comm, &vaf);
		else
			printk(KERN_CRIT "EXT4-fs error (device %s): %s:%d: "
			       "inode #%lu: comm %s: %pV\n",
			       inode->i_sb->s_id, function, line, inode->i_ino,
			       current->comm, &vaf);
		va_end(args);
	}
	save_error_info(inode->i_sb, function, line);
	ext4_handle_error(inode->i_sb);
}

void __ext4_error_file(struct file *file, const char *function,
		       unsigned int line, ext4_fsblk_t block,
		       const char *fmt, ...)
{
	va_list args;
	struct va_format vaf;
	struct ext4_super_block *es;
	struct inode *inode = file_inode(file);
	char pathname[80], *path;

	if (unlikely(ext4_forced_shutdown(EXT4_SB(inode->i_sb))))
		return;

	trace_ext4_error(inode->i_sb, function, line);
	es = EXT4_SB(inode->i_sb)->s_es;
	es->s_last_error_ino = cpu_to_le32(inode->i_ino);
	if (ext4_error_ratelimit(inode->i_sb)) {
		path = file_path(file, pathname, sizeof(pathname));
		if (IS_ERR(path))
			path = "(unknown)";
		va_start(args, fmt);
		vaf.fmt = fmt;
		vaf.va = &args;
		if (block)
			printk(KERN_CRIT
			       "EXT4-fs error (device %s): %s:%d: inode #%lu: "
			       "block %llu: comm %s: path %s: %pV\n",
			       inode->i_sb->s_id, function, line, inode->i_ino,
			       block, current->comm, path, &vaf);
		else
			printk(KERN_CRIT
			       "EXT4-fs error (device %s): %s:%d: inode #%lu: "
			       "comm %s: path %s: %pV\n",
			       inode->i_sb->s_id, function, line, inode->i_ino,
			       current->comm, path, &vaf);
		va_end(args);
	}
	save_error_info(inode->i_sb, function, line);
	ext4_handle_error(inode->i_sb);
}

const char *ext4_decode_error(struct super_block *sb, int errno,
			      char nbuf[16])
{
	char *errstr = NULL;

	switch (errno) {
	case -EFSCORRUPTED:
		errstr = "Corrupt filesystem";
		break;
	case -EFSBADCRC:
		errstr = "Filesystem failed CRC";
		break;
	case -EIO:
		errstr = "IO failure";
		break;
	case -ENOMEM:
		errstr = "Out of memory";
		break;
	case -EROFS:
		if (!sb || (EXT4_SB(sb)->s_journal &&
			    EXT4_SB(sb)->s_journal->j_flags & JBD2_ABORT))
			errstr = "Journal has aborted";
		else
			errstr = "Readonly filesystem";
		break;
	default:
		/* If the caller passed in an extra buffer for unknown
		 * errors, textualise them now.  Else we just return
		 * NULL. */
		if (nbuf) {
			/* Check for truncated error codes... */
			if (snprintf(nbuf, 16, "error %d", -errno) >= 0)
				errstr = nbuf;
		}
		break;
	}

	return errstr;
}

/* __ext4_std_error decodes expected errors from journaling functions
 * automatically and invokes the appropriate error response.  */

void __ext4_std_error(struct super_block *sb, const char *function,
		      unsigned int line, int errno)
{
	char nbuf[16];
	const char *errstr;

	if (unlikely(ext4_forced_shutdown(EXT4_SB(sb))))
		return;

	/* Special case: if the error is EROFS, and we're not already
	 * inside a transaction, then there's really no point in logging
	 * an error. */
	if (errno == -EROFS && journal_current_handle() == NULL && sb_rdonly(sb))
		return;

	if (ext4_error_ratelimit(sb)) {
		errstr = ext4_decode_error(sb, errno, nbuf);
		printk(KERN_CRIT "EXT4-fs error (device %s) in %s:%d: %s\n",
		       sb->s_id, function, line, errstr);
	}

	save_error_info(sb, function, line);
	ext4_handle_error(sb);
}

/*
 * ext4_abort is a much stronger failure handler than ext4_error.  The
 * abort function may be used to deal with unrecoverable failures such
 * as journal IO errors or ENOMEM at a critical moment in log management.
 *
 * We unconditionally force the filesystem into an ABORT|READONLY state,
 * unless the error response on the fs has been set to panic in which
 * case we take the easy way out and panic immediately.
 */

void __ext4_abort(struct super_block *sb, const char *function,
		unsigned int line, const char *fmt, ...)
{
	struct va_format vaf;
	va_list args;

	if (unlikely(ext4_forced_shutdown(EXT4_SB(sb))))
		return;

	save_error_info(sb, function, line);
	va_start(args, fmt);
	vaf.fmt = fmt;
	vaf.va = &args;
	printk(KERN_CRIT "EXT4-fs error (device %s): %s:%d: %pV\n",
	       sb->s_id, function, line, &vaf);
	va_end(args);

	if (sb_rdonly(sb) == 0) {
		ext4_msg(sb, KERN_CRIT, "Remounting filesystem read-only");
		EXT4_SB(sb)->s_mount_flags |= EXT4_MF_FS_ABORTED;
		/*
		 * Make sure updated value of ->s_mount_flags will be visible
		 * before ->s_flags update
		 */
		smp_wmb();
		sb->s_flags |= SB_RDONLY;
		if (EXT4_SB(sb)->s_journal)
			jbd2_journal_abort(EXT4_SB(sb)->s_journal, -EIO);
		save_error_info(sb, function, line);
	}
	if (test_opt(sb, ERRORS_PANIC)) {
		if (EXT4_SB(sb)->s_journal &&
		  !(EXT4_SB(sb)->s_journal->j_flags & JBD2_REC_ERR))
			return;
		panic("EXT4-fs panic from previous error\n");
	}
}

void __ext4_msg(struct super_block *sb,
		const char *prefix, const char *fmt, ...)
{
	struct va_format vaf;
	va_list args;

	if (!___ratelimit(&(EXT4_SB(sb)->s_msg_ratelimit_state), "EXT4-fs"))
		return;

	va_start(args, fmt);
	vaf.fmt = fmt;
	vaf.va = &args;
	printk("%sEXT4-fs (%s): %pV\n", prefix, sb->s_id, &vaf);
	va_end(args);
}

#define ext4_warning_ratelimit(sb)					\
		___ratelimit(&(EXT4_SB(sb)->s_warning_ratelimit_state),	\
			     "EXT4-fs warning")

void __ext4_warning(struct super_block *sb, const char *function,
		    unsigned int line, const char *fmt, ...)
{
	struct va_format vaf;
	va_list args;

	if (!ext4_warning_ratelimit(sb))
		return;

	va_start(args, fmt);
	vaf.fmt = fmt;
	vaf.va = &args;
	printk(KERN_WARNING "EXT4-fs warning (device %s): %s:%d: %pV\n",
	       sb->s_id, function, line, &vaf);
	va_end(args);
}

void __ext4_warning_inode(const struct inode *inode, const char *function,
			  unsigned int line, const char *fmt, ...)
{
	struct va_format vaf;
	va_list args;

	if (!ext4_warning_ratelimit(inode->i_sb))
		return;

	va_start(args, fmt);
	vaf.fmt = fmt;
	vaf.va = &args;
	printk(KERN_WARNING "EXT4-fs warning (device %s): %s:%d: "
	       "inode #%lu: comm %s: %pV\n", inode->i_sb->s_id,
	       function, line, inode->i_ino, current->comm, &vaf);
	va_end(args);
}

void __ext4_grp_locked_error(const char *function, unsigned int line,
			     struct super_block *sb, ext4_group_t grp,
			     unsigned long ino, ext4_fsblk_t block,
			     const char *fmt, ...)
__releases(bitlock)
__acquires(bitlock)
{
	struct va_format vaf;
	va_list args;
	struct ext4_super_block *es = EXT4_SB(sb)->s_es;

	if (unlikely(ext4_forced_shutdown(EXT4_SB(sb))))
		return;

	trace_ext4_error(sb, function, line);
	es->s_last_error_ino = cpu_to_le32(ino);
	es->s_last_error_block = cpu_to_le64(block);
	__save_error_info(sb, function, line);

	if (ext4_error_ratelimit(sb)) {
		va_start(args, fmt);
		vaf.fmt = fmt;
		vaf.va = &args;
		printk(KERN_CRIT "EXT4-fs error (device %s): %s:%d: group %u, ",
		       sb->s_id, function, line, grp);
		if (ino)
			printk(KERN_CONT "inode %lu: ", ino);
		if (block)
			printk(KERN_CONT "block %llu:",
			       (unsigned long long) block);
		printk(KERN_CONT "%pV\n", &vaf);
		va_end(args);
	}

	if (test_opt(sb, WARN_ON_ERROR))
		WARN_ON_ONCE(1);

	if (test_opt(sb, ERRORS_CONT)) {
		ext4_commit_super(sb, 0);
		return;
	}

	ext4_unlock_group(sb, grp);
	ext4_commit_super(sb, 1);
	ext4_handle_error(sb);
	/*
	 * We only get here in the ERRORS_RO case; relocking the group
	 * may be dangerous, but nothing bad will happen since the
	 * filesystem will have already been marked read/only and the
	 * journal has been aborted.  We return 1 as a hint to callers
	 * who might what to use the return value from
	 * ext4_grp_locked_error() to distinguish between the
	 * ERRORS_CONT and ERRORS_RO case, and perhaps return more
	 * aggressively from the ext4 function in question, with a
	 * more appropriate error code.
	 */
	ext4_lock_group(sb, grp);
	return;
}

void ext4_mark_group_bitmap_corrupted(struct super_block *sb,
				     ext4_group_t group,
				     unsigned int flags)
{
	struct ext4_sb_info *sbi = EXT4_SB(sb);
	struct ext4_group_info *grp = ext4_get_group_info(sb, group);
	struct ext4_group_desc *gdp = ext4_get_group_desc(sb, group, NULL);

	if ((flags & EXT4_GROUP_INFO_BBITMAP_CORRUPT) &&
	    !EXT4_MB_GRP_BBITMAP_CORRUPT(grp)) {
		percpu_counter_sub(&sbi->s_freeclusters_counter,
					grp->bb_free);
		set_bit(EXT4_GROUP_INFO_BBITMAP_CORRUPT_BIT,
			&grp->bb_state);
	}

	if ((flags & EXT4_GROUP_INFO_IBITMAP_CORRUPT) &&
	    !EXT4_MB_GRP_IBITMAP_CORRUPT(grp)) {
		if (gdp) {
			int count;

			count = ext4_free_inodes_count(sb, gdp);
			percpu_counter_sub(&sbi->s_freeinodes_counter,
					   count);
		}
		set_bit(EXT4_GROUP_INFO_IBITMAP_CORRUPT_BIT,
			&grp->bb_state);
	}
}

void ext4_update_dynamic_rev(struct super_block *sb)
{
	struct ext4_super_block *es = EXT4_SB(sb)->s_es;

	if (le32_to_cpu(es->s_rev_level) > EXT4_GOOD_OLD_REV)
		return;

	ext4_warning(sb,
		     "updating to rev %d because of new feature flag, "
		     "running e2fsck is recommended",
		     EXT4_DYNAMIC_REV);

	es->s_first_ino = cpu_to_le32(EXT4_GOOD_OLD_FIRST_INO);
	es->s_inode_size = cpu_to_le16(EXT4_GOOD_OLD_INODE_SIZE);
	es->s_rev_level = cpu_to_le32(EXT4_DYNAMIC_REV);
	/* leave es->s_feature_*compat flags alone */
	/* es->s_uuid will be set by e2fsck if empty */

	/*
	 * The rest of the superblock fields should be zero, and if not it
	 * means they are likely already in use, so leave them alone.  We
	 * can leave it up to e2fsck to clean up any inconsistencies there.
	 */
}

/*
 * Open the external journal device
 */
static struct block_device *ext4_blkdev_get(dev_t dev, struct super_block *sb)
{
	struct block_device *bdev;
	char b[BDEVNAME_SIZE];

	bdev = blkdev_get_by_dev(dev, FMODE_READ|FMODE_WRITE|FMODE_EXCL, sb);
	if (IS_ERR(bdev))
		goto fail;
	return bdev;

fail:
	ext4_msg(sb, KERN_ERR, "failed to open journal device %s: %ld",
			__bdevname(dev, b), PTR_ERR(bdev));
	return NULL;
}

/*
 * Release the journal device
 */
static void ext4_blkdev_put(struct block_device *bdev)
{
	blkdev_put(bdev, FMODE_READ|FMODE_WRITE|FMODE_EXCL);
}

static void ext4_blkdev_remove(struct ext4_sb_info *sbi)
{
	struct block_device *bdev;
	bdev = sbi->journal_bdev;
	if (bdev) {
		ext4_blkdev_put(bdev);
		sbi->journal_bdev = NULL;
	}
}

static inline struct inode *orphan_list_entry(struct list_head *l)
{
	return &list_entry(l, struct ext4_inode_info, i_orphan)->vfs_inode;
}

static void dump_orphan_list(struct super_block *sb, struct ext4_sb_info *sbi)
{
	struct list_head *l;

	ext4_msg(sb, KERN_ERR, "sb orphan head is %d",
		 le32_to_cpu(sbi->s_es->s_last_orphan));

	printk(KERN_ERR "sb_info orphan list:\n");
	list_for_each(l, &sbi->s_orphan) {
		struct inode *inode = orphan_list_entry(l);
		printk(KERN_ERR "  "
		       "inode %s:%lu at %p: mode %o, nlink %d, next %d\n",
		       inode->i_sb->s_id, inode->i_ino, inode,
		       inode->i_mode, inode->i_nlink,
		       NEXT_ORPHAN(inode));
	}
}

#ifdef CONFIG_QUOTA
static int ext4_quota_off(struct super_block *sb, int type);

static inline void ext4_quota_off_umount(struct super_block *sb)
{
	int type;

	/* Use our quota_off function to clear inode flags etc. */
	for (type = 0; type < EXT4_MAXQUOTAS; type++)
		ext4_quota_off(sb, type);
}
#else
static inline void ext4_quota_off_umount(struct super_block *sb)
{
}
#endif

static void ext4_put_super(struct super_block *sb)
{
	struct ext4_sb_info *sbi = EXT4_SB(sb);
	struct ext4_super_block *es = sbi->s_es;
	int aborted = 0;
	int i, err;

	ext4_unregister_li_request(sb);
	ext4_quota_off_umount(sb);

	destroy_workqueue(sbi->rsv_conversion_wq);

	if (sbi->s_journal) {
		aborted = is_journal_aborted(sbi->s_journal);
		err = jbd2_journal_destroy(sbi->s_journal);
		sbi->s_journal = NULL;
		if ((err < 0) && !aborted)
			ext4_abort(sb, "Couldn't clean up the journal");
	}

	ext4_unregister_sysfs(sb);
	ext4_es_unregister_shrinker(sbi);
	del_timer_sync(&sbi->s_err_report);
	ext4_release_system_zone(sb);
	ext4_mb_release(sb);
	ext4_ext_release(sb);

	if (!sb_rdonly(sb) && !aborted) {
		ext4_clear_feature_journal_needs_recovery(sb);
		es->s_state = cpu_to_le16(sbi->s_mount_state);
	}
	if (!sb_rdonly(sb))
		ext4_commit_super(sb, 1);

	for (i = 0; i < sbi->s_gdb_count; i++)
		brelse(sbi->s_group_desc[i]);
	kvfree(sbi->s_group_desc);
	kvfree(sbi->s_flex_groups);
	percpu_counter_destroy(&sbi->s_freeclusters_counter);
	percpu_counter_destroy(&sbi->s_freeinodes_counter);
	percpu_counter_destroy(&sbi->s_dirs_counter);
	percpu_counter_destroy(&sbi->s_dirtyclusters_counter);
	percpu_free_rwsem(&sbi->s_journal_flag_rwsem);
#ifdef CONFIG_QUOTA
	for (i = 0; i < EXT4_MAXQUOTAS; i++)
		kfree(sbi->s_qf_names[i]);
#endif

	/* Debugging code just in case the in-memory inode orphan list
	 * isn't empty.  The on-disk one can be non-empty if we've
	 * detected an error and taken the fs readonly, but the
	 * in-memory list had better be clean by this point. */
	if (!list_empty(&sbi->s_orphan))
		dump_orphan_list(sb, sbi);
	J_ASSERT(list_empty(&sbi->s_orphan));

	sync_blockdev(sb->s_bdev);
	invalidate_bdev(sb->s_bdev);
	if (sbi->journal_bdev && sbi->journal_bdev != sb->s_bdev) {
		/*
		 * Invalidate the journal device's buffers.  We don't want them
		 * floating about in memory - the physical journal device may
		 * hotswapped, and it breaks the `ro-after' testing code.
		 */
		sync_blockdev(sbi->journal_bdev);
		invalidate_bdev(sbi->journal_bdev);
		ext4_blkdev_remove(sbi);
	}
	if (sbi->s_ea_inode_cache) {
		ext4_xattr_destroy_cache(sbi->s_ea_inode_cache);
		sbi->s_ea_inode_cache = NULL;
	}
	if (sbi->s_ea_block_cache) {
		ext4_xattr_destroy_cache(sbi->s_ea_block_cache);
		sbi->s_ea_block_cache = NULL;
	}
	if (sbi->s_mmp_tsk)
		kthread_stop(sbi->s_mmp_tsk);
	brelse(sbi->s_sbh);
	sb->s_fs_info = NULL;
	/*
	 * Now that we are completely done shutting down the
	 * superblock, we need to actually destroy the kobject.
	 */
	kobject_put(&sbi->s_kobj);
	wait_for_completion(&sbi->s_kobj_unregister);
	if (sbi->s_chksum_driver)
		crypto_free_shash(sbi->s_chksum_driver);
	kfree(sbi->s_blockgroup_lock);
	fs_put_dax(sbi->s_daxdev);
	kfree(sbi);
}

static struct kmem_cache *ext4_inode_cachep;

/*
 * Called inside transaction, so use GFP_NOFS
 */
static struct inode *ext4_alloc_inode(struct super_block *sb)
{
	struct ext4_inode_info *ei;

	ei = kmem_cache_alloc(ext4_inode_cachep, GFP_NOFS);
	if (!ei)
		return NULL;

	inode_set_iversion(&ei->vfs_inode, 1);
	spin_lock_init(&ei->i_raw_lock);
	INIT_LIST_HEAD(&ei->i_prealloc_list);
	spin_lock_init(&ei->i_prealloc_lock);
	ext4_es_init_tree(&ei->i_es_tree);
	rwlock_init(&ei->i_es_lock);
	INIT_LIST_HEAD(&ei->i_es_list);
	ei->i_es_all_nr = 0;
	ei->i_es_shk_nr = 0;
	ei->i_es_shrink_lblk = 0;
	ei->i_reserved_data_blocks = 0;
	ei->i_da_metadata_calc_len = 0;
	ei->i_da_metadata_calc_last_lblock = 0;
	spin_lock_init(&(ei->i_block_reservation_lock));
#ifdef CONFIG_QUOTA
	ei->i_reserved_quota = 0;
	memset(&ei->i_dquot, 0, sizeof(ei->i_dquot));
#endif
	ei->jinode = NULL;
	INIT_LIST_HEAD(&ei->i_rsv_conversion_list);
	spin_lock_init(&ei->i_completed_io_lock);
	ei->i_sync_tid = 0;
	ei->i_datasync_tid = 0;
	atomic_set(&ei->i_unwritten, 0);
	INIT_WORK(&ei->i_rsv_conversion_work, ext4_end_io_rsv_work);
	return &ei->vfs_inode;
}

static int ext4_drop_inode(struct inode *inode)
{
	int drop = generic_drop_inode(inode);

	trace_ext4_drop_inode(inode, drop);
	return drop;
}

static void ext4_i_callback(struct rcu_head *head)
{
	struct inode *inode = container_of(head, struct inode, i_rcu);
	kmem_cache_free(ext4_inode_cachep, EXT4_I(inode));
}

static void ext4_destroy_inode(struct inode *inode)
{
	if (!list_empty(&(EXT4_I(inode)->i_orphan))) {
		ext4_msg(inode->i_sb, KERN_ERR,
			 "Inode %lu (%p): orphan list check failed!",
			 inode->i_ino, EXT4_I(inode));
		print_hex_dump(KERN_INFO, "", DUMP_PREFIX_ADDRESS, 16, 4,
				EXT4_I(inode), sizeof(struct ext4_inode_info),
				true);
		dump_stack();
	}
	call_rcu(&inode->i_rcu, ext4_i_callback);
}

static void init_once(void *foo)
{
	struct ext4_inode_info *ei = (struct ext4_inode_info *) foo;

	INIT_LIST_HEAD(&ei->i_orphan);
	init_rwsem(&ei->xattr_sem);
	init_rwsem(&ei->i_data_sem);
	init_rwsem(&ei->i_mmap_sem);
	inode_init_once(&ei->vfs_inode);
}

static int __init init_inodecache(void)
{
	ext4_inode_cachep = kmem_cache_create_usercopy("ext4_inode_cache",
				sizeof(struct ext4_inode_info), 0,
				(SLAB_RECLAIM_ACCOUNT|SLAB_MEM_SPREAD|
					SLAB_ACCOUNT),
				offsetof(struct ext4_inode_info, i_data),
				sizeof_field(struct ext4_inode_info, i_data),
				init_once);
	if (ext4_inode_cachep == NULL)
		return -ENOMEM;
	return 0;
}

static void destroy_inodecache(void)
{
	/*
	 * Make sure all delayed rcu free inodes are flushed before we
	 * destroy cache.
	 */
	rcu_barrier();
	kmem_cache_destroy(ext4_inode_cachep);
}

void ext4_clear_inode(struct inode *inode)
{
	invalidate_inode_buffers(inode);
	clear_inode(inode);
	dquot_drop(inode);
	ext4_discard_preallocations(inode);
	ext4_es_remove_extent(inode, 0, EXT_MAX_BLOCKS);
	if (EXT4_I(inode)->jinode) {
		jbd2_journal_release_jbd_inode(EXT4_JOURNAL(inode),
					       EXT4_I(inode)->jinode);
		jbd2_free_inode(EXT4_I(inode)->jinode);
		EXT4_I(inode)->jinode = NULL;
	}
	fscrypt_put_encryption_info(inode);
}

static struct inode *ext4_nfs_get_inode(struct super_block *sb,
					u64 ino, u32 generation)
{
	struct inode *inode;

	if (ino < EXT4_FIRST_INO(sb) && ino != EXT4_ROOT_INO)
		return ERR_PTR(-ESTALE);
	if (ino > le32_to_cpu(EXT4_SB(sb)->s_es->s_inodes_count))
		return ERR_PTR(-ESTALE);

	/* iget isn't really right if the inode is currently unallocated!!
	 *
	 * ext4_read_inode will return a bad_inode if the inode had been
	 * deleted, so we should be safe.
	 *
	 * Currently we don't know the generation for parent directory, so
	 * a generation of 0 means "accept any"
	 */
	inode = ext4_iget_normal(sb, ino);
	if (IS_ERR(inode))
		return ERR_CAST(inode);
	if (generation && inode->i_generation != generation) {
		iput(inode);
		return ERR_PTR(-ESTALE);
	}

	return inode;
}

static struct dentry *ext4_fh_to_dentry(struct super_block *sb, struct fid *fid,
					int fh_len, int fh_type)
{
	return generic_fh_to_dentry(sb, fid, fh_len, fh_type,
				    ext4_nfs_get_inode);
}

static struct dentry *ext4_fh_to_parent(struct super_block *sb, struct fid *fid,
					int fh_len, int fh_type)
{
	return generic_fh_to_parent(sb, fid, fh_len, fh_type,
				    ext4_nfs_get_inode);
}

/*
 * Try to release metadata pages (indirect blocks, directories) which are
 * mapped via the block device.  Since these pages could have journal heads
 * which would prevent try_to_free_buffers() from freeing them, we must use
 * jbd2 layer's try_to_free_buffers() function to release them.
 */
static int bdev_try_to_free_page(struct super_block *sb, struct page *page,
				 gfp_t wait)
{
	journal_t *journal = EXT4_SB(sb)->s_journal;

	WARN_ON(PageChecked(page));
	if (!page_has_buffers(page))
		return 0;
	if (journal)
		return jbd2_journal_try_to_free_buffers(journal, page,
						wait & ~__GFP_DIRECT_RECLAIM);
	return try_to_free_buffers(page);
}

#ifdef CONFIG_EXT4_FS_ENCRYPTION
static int ext4_get_context(struct inode *inode, void *ctx, size_t len)
{
	return ext4_xattr_get(inode, EXT4_XATTR_INDEX_ENCRYPTION,
				 EXT4_XATTR_NAME_ENCRYPTION_CONTEXT, ctx, len);
}

static int ext4_set_context(struct inode *inode, const void *ctx, size_t len,
							void *fs_data)
{
	handle_t *handle = fs_data;
	int res, res2, credits, retries = 0;

	/*
	 * Encrypting the root directory is not allowed because e2fsck expects
	 * lost+found to exist and be unencrypted, and encrypting the root
	 * directory would imply encrypting the lost+found directory as well as
	 * the filename "lost+found" itself.
	 */
	if (inode->i_ino == EXT4_ROOT_INO)
		return -EPERM;

	if (WARN_ON_ONCE(IS_DAX(inode) && i_size_read(inode)))
		return -EINVAL;

	res = ext4_convert_inline_data(inode);
	if (res)
		return res;

	/*
	 * If a journal handle was specified, then the encryption context is
	 * being set on a new inode via inheritance and is part of a larger
	 * transaction to create the inode.  Otherwise the encryption context is
	 * being set on an existing inode in its own transaction.  Only in the
	 * latter case should the "retry on ENOSPC" logic be used.
	 */

	if (handle) {
		res = ext4_xattr_set_handle(handle, inode,
					    EXT4_XATTR_INDEX_ENCRYPTION,
					    EXT4_XATTR_NAME_ENCRYPTION_CONTEXT,
					    ctx, len, 0);
		if (!res) {
			ext4_set_inode_flag(inode, EXT4_INODE_ENCRYPT);
			ext4_clear_inode_state(inode,
					EXT4_STATE_MAY_INLINE_DATA);
			/*
			 * Update inode->i_flags - S_ENCRYPTED will be enabled,
			 * S_DAX may be disabled
			 */
			ext4_set_inode_flags(inode);
		}
		return res;
	}

	res = dquot_initialize(inode);
	if (res)
		return res;
retry:
	res = ext4_xattr_set_credits(inode, len, false /* is_create */,
				     &credits);
	if (res)
		return res;

	handle = ext4_journal_start(inode, EXT4_HT_MISC, credits);
	if (IS_ERR(handle))
		return PTR_ERR(handle);

	res = ext4_xattr_set_handle(handle, inode, EXT4_XATTR_INDEX_ENCRYPTION,
				    EXT4_XATTR_NAME_ENCRYPTION_CONTEXT,
				    ctx, len, 0);
	if (!res) {
		ext4_set_inode_flag(inode, EXT4_INODE_ENCRYPT);
		/*
		 * Update inode->i_flags - S_ENCRYPTED will be enabled,
		 * S_DAX may be disabled
		 */
		ext4_set_inode_flags(inode);
		res = ext4_mark_inode_dirty(handle, inode);
		if (res)
			EXT4_ERROR_INODE(inode, "Failed to mark inode dirty");
	}
	res2 = ext4_journal_stop(handle);

	if (res == -ENOSPC && ext4_should_retry_alloc(inode->i_sb, &retries))
		goto retry;
	if (!res)
		res = res2;
	return res;
}

static bool ext4_dummy_context(struct inode *inode)
{
	return DUMMY_ENCRYPTION_ENABLED(EXT4_SB(inode->i_sb));
}

static const struct fscrypt_operations ext4_cryptops = {
	.key_prefix		= "ext4:",
	.get_context		= ext4_get_context,
	.set_context		= ext4_set_context,
	.dummy_context		= ext4_dummy_context,
	.empty_dir		= ext4_empty_dir,
	.max_namelen		= EXT4_NAME_LEN,
};
#endif

#ifdef CONFIG_QUOTA
static const char * const quotatypes[] = INITQFNAMES;
#define QTYPE2NAME(t) (quotatypes[t])

static int ext4_write_dquot(struct dquot *dquot);
static int ext4_acquire_dquot(struct dquot *dquot);
static int ext4_release_dquot(struct dquot *dquot);
static int ext4_mark_dquot_dirty(struct dquot *dquot);
static int ext4_write_info(struct super_block *sb, int type);
static int ext4_quota_on(struct super_block *sb, int type, int format_id,
			 const struct path *path);
static int ext4_quota_on_mount(struct super_block *sb, int type);
static ssize_t ext4_quota_read(struct super_block *sb, int type, char *data,
			       size_t len, loff_t off);
static ssize_t ext4_quota_write(struct super_block *sb, int type,
				const char *data, size_t len, loff_t off);
static int ext4_quota_enable(struct super_block *sb, int type, int format_id,
			     unsigned int flags);
static int ext4_enable_quotas(struct super_block *sb);
static int ext4_get_next_id(struct super_block *sb, struct kqid *qid);

static struct dquot **ext4_get_dquots(struct inode *inode)
{
	return EXT4_I(inode)->i_dquot;
}

static const struct dquot_operations ext4_quota_operations = {
	.get_reserved_space	= ext4_get_reserved_space,
	.write_dquot		= ext4_write_dquot,
	.acquire_dquot		= ext4_acquire_dquot,
	.release_dquot		= ext4_release_dquot,
	.mark_dirty		= ext4_mark_dquot_dirty,
	.write_info		= ext4_write_info,
	.alloc_dquot		= dquot_alloc,
	.destroy_dquot		= dquot_destroy,
	.get_projid		= ext4_get_projid,
	.get_inode_usage	= ext4_get_inode_usage,
	.get_next_id		= ext4_get_next_id,
};

static const struct quotactl_ops ext4_qctl_operations = {
	.quota_on	= ext4_quota_on,
	.quota_off	= ext4_quota_off,
	.quota_sync	= dquot_quota_sync,
	.get_state	= dquot_get_state,
	.set_info	= dquot_set_dqinfo,
	.get_dqblk	= dquot_get_dqblk,
	.set_dqblk	= dquot_set_dqblk,
	.get_nextdqblk	= dquot_get_next_dqblk,
};
#endif

static const struct super_operations ext4_sops = {
	.alloc_inode	= ext4_alloc_inode,
	.destroy_inode	= ext4_destroy_inode,
	.write_inode	= ext4_write_inode,
	.dirty_inode	= ext4_dirty_inode,
	.drop_inode	= ext4_drop_inode,
	.evict_inode	= ext4_evict_inode,
	.put_super	= ext4_put_super,
	.sync_fs	= ext4_sync_fs,
	.freeze_fs	= ext4_freeze,
	.unfreeze_fs	= ext4_unfreeze,
	.statfs		= ext4_statfs,
	.remount_fs	= ext4_remount,
	.show_options	= ext4_show_options,
#ifdef CONFIG_QUOTA
	.quota_read	= ext4_quota_read,
	.quota_write	= ext4_quota_write,
	.get_dquots	= ext4_get_dquots,
#endif
	.bdev_try_to_free_page = bdev_try_to_free_page,
};

static const struct export_operations ext4_export_ops = {
	.fh_to_dentry = ext4_fh_to_dentry,
	.fh_to_parent = ext4_fh_to_parent,
	.get_parent = ext4_get_parent,
};

enum {
	Opt_bsd_df, Opt_minix_df, Opt_grpid, Opt_nogrpid,
	Opt_resgid, Opt_resuid, Opt_sb, Opt_err_cont, Opt_err_panic, Opt_err_ro,
	Opt_nouid32, Opt_debug, Opt_removed,
	Opt_user_xattr, Opt_nouser_xattr, Opt_acl, Opt_noacl,
	Opt_auto_da_alloc, Opt_noauto_da_alloc, Opt_noload,
	Opt_commit, Opt_min_batch_time, Opt_max_batch_time, Opt_journal_dev,
	Opt_journal_path, Opt_journal_checksum, Opt_journal_async_commit,
	Opt_abort, Opt_data_journal, Opt_data_ordered, Opt_data_writeback,
	Opt_data_err_abort, Opt_data_err_ignore, Opt_test_dummy_encryption,
	Opt_usrjquota, Opt_grpjquota, Opt_offusrjquota, Opt_offgrpjquota,
	Opt_jqfmt_vfsold, Opt_jqfmt_vfsv0, Opt_jqfmt_vfsv1, Opt_quota,
	Opt_noquota, Opt_barrier, Opt_nobarrier, Opt_err,
	Opt_usrquota, Opt_grpquota, Opt_prjquota, Opt_i_version, Opt_dax,
	Opt_stripe, Opt_delalloc, Opt_nodelalloc, Opt_warn_on_error,
	Opt_nowarn_on_error, Opt_mblk_io_submit,
	Opt_lazytime, Opt_nolazytime, Opt_debug_want_extra_isize,
	Opt_nomblk_io_submit, Opt_block_validity, Opt_noblock_validity,
	Opt_inode_readahead_blks, Opt_journal_ioprio,
	Opt_dioread_nolock, Opt_dioread_lock,
	Opt_discard, Opt_nodiscard, Opt_init_itable, Opt_noinit_itable,
	Opt_max_dir_size_kb, Opt_nojournal_checksum, Opt_nombcache,
};

static const match_table_t tokens = {
	{Opt_bsd_df, "bsddf"},
	{Opt_minix_df, "minixdf"},
	{Opt_grpid, "grpid"},
	{Opt_grpid, "bsdgroups"},
	{Opt_nogrpid, "nogrpid"},
	{Opt_nogrpid, "sysvgroups"},
	{Opt_resgid, "resgid=%u"},
	{Opt_resuid, "resuid=%u"},
	{Opt_sb, "sb=%u"},
	{Opt_err_cont, "errors=continue"},
	{Opt_err_panic, "errors=panic"},
	{Opt_err_ro, "errors=remount-ro"},
	{Opt_nouid32, "nouid32"},
	{Opt_debug, "debug"},
	{Opt_removed, "oldalloc"},
	{Opt_removed, "orlov"},
	{Opt_user_xattr, "user_xattr"},
	{Opt_nouser_xattr, "nouser_xattr"},
	{Opt_acl, "acl"},
	{Opt_noacl, "noacl"},
	{Opt_noload, "norecovery"},
	{Opt_noload, "noload"},
	{Opt_removed, "nobh"},
	{Opt_removed, "bh"},
	{Opt_commit, "commit=%u"},
	{Opt_min_batch_time, "min_batch_time=%u"},
	{Opt_max_batch_time, "max_batch_time=%u"},
	{Opt_journal_dev, "journal_dev=%u"},
	{Opt_journal_path, "journal_path=%s"},
	{Opt_journal_checksum, "journal_checksum"},
	{Opt_nojournal_checksum, "nojournal_checksum"},
	{Opt_journal_async_commit, "journal_async_commit"},
	{Opt_abort, "abort"},
	{Opt_data_journal, "data=journal"},
	{Opt_data_ordered, "data=ordered"},
	{Opt_data_writeback, "data=writeback"},
	{Opt_data_err_abort, "data_err=abort"},
	{Opt_data_err_ignore, "data_err=ignore"},
	{Opt_offusrjquota, "usrjquota="},
	{Opt_usrjquota, "usrjquota=%s"},
	{Opt_offgrpjquota, "grpjquota="},
	{Opt_grpjquota, "grpjquota=%s"},
	{Opt_jqfmt_vfsold, "jqfmt=vfsold"},
	{Opt_jqfmt_vfsv0, "jqfmt=vfsv0"},
	{Opt_jqfmt_vfsv1, "jqfmt=vfsv1"},
	{Opt_grpquota, "grpquota"},
	{Opt_noquota, "noquota"},
	{Opt_quota, "quota"},
	{Opt_usrquota, "usrquota"},
	{Opt_prjquota, "prjquota"},
	{Opt_barrier, "barrier=%u"},
	{Opt_barrier, "barrier"},
	{Opt_nobarrier, "nobarrier"},
	{Opt_i_version, "i_version"},
	{Opt_dax, "dax"},
	{Opt_stripe, "stripe=%u"},
	{Opt_delalloc, "delalloc"},
	{Opt_warn_on_error, "warn_on_error"},
	{Opt_nowarn_on_error, "nowarn_on_error"},
	{Opt_lazytime, "lazytime"},
	{Opt_nolazytime, "nolazytime"},
	{Opt_debug_want_extra_isize, "debug_want_extra_isize=%u"},
	{Opt_nodelalloc, "nodelalloc"},
	{Opt_removed, "mblk_io_submit"},
	{Opt_removed, "nomblk_io_submit"},
	{Opt_block_validity, "block_validity"},
	{Opt_noblock_validity, "noblock_validity"},
	{Opt_inode_readahead_blks, "inode_readahead_blks=%u"},
	{Opt_journal_ioprio, "journal_ioprio=%u"},
	{Opt_auto_da_alloc, "auto_da_alloc=%u"},
	{Opt_auto_da_alloc, "auto_da_alloc"},
	{Opt_noauto_da_alloc, "noauto_da_alloc"},
	{Opt_dioread_nolock, "dioread_nolock"},
	{Opt_dioread_lock, "dioread_lock"},
	{Opt_discard, "discard"},
	{Opt_nodiscard, "nodiscard"},
	{Opt_init_itable, "init_itable=%u"},
	{Opt_init_itable, "init_itable"},
	{Opt_noinit_itable, "noinit_itable"},
	{Opt_max_dir_size_kb, "max_dir_size_kb=%u"},
	{Opt_test_dummy_encryption, "test_dummy_encryption"},
	{Opt_nombcache, "nombcache"},
	{Opt_nombcache, "no_mbcache"},	/* for backward compatibility */
	{Opt_removed, "check=none"},	/* mount option from ext2/3 */
	{Opt_removed, "nocheck"},	/* mount option from ext2/3 */
	{Opt_removed, "reservation"},	/* mount option from ext2/3 */
	{Opt_removed, "noreservation"}, /* mount option from ext2/3 */
	{Opt_removed, "journal=%u"},	/* mount option from ext2/3 */
	{Opt_err, NULL},
};

static ext4_fsblk_t get_sb_block(void **data)
{
	ext4_fsblk_t	sb_block;
	char		*options = (char *) *data;

	if (!options || strncmp(options, "sb=", 3) != 0)
		return 1;	/* Default location */

	options += 3;
	/* TODO: use simple_strtoll with >32bit ext4 */
	sb_block = simple_strtoul(options, &options, 0);
	if (*options && *options != ',') {
		printk(KERN_ERR "EXT4-fs: Invalid sb specification: %s\n",
		       (char *) *data);
		return 1;
	}
	if (*options == ',')
		options++;
	*data = (void *) options;

	return sb_block;
}

#define DEFAULT_JOURNAL_IOPRIO (IOPRIO_PRIO_VALUE(IOPRIO_CLASS_BE, 3))
static const char deprecated_msg[] =
	"Mount option \"%s\" will be removed by %s\n"
	"Contact linux-ext4@vger.kernel.org if you think we should keep it.\n";

#ifdef CONFIG_QUOTA
static int set_qf_name(struct super_block *sb, int qtype, substring_t *args)
{
	struct ext4_sb_info *sbi = EXT4_SB(sb);
	char *qname;
	int ret = -1;

	if (sb_any_quota_loaded(sb) &&
		!sbi->s_qf_names[qtype]) {
		ext4_msg(sb, KERN_ERR,
			"Cannot change journaled "
			"quota options when quota turned on");
		return -1;
	}
	if (ext4_has_feature_quota(sb)) {
		ext4_msg(sb, KERN_INFO, "Journaled quota options "
			 "ignored when QUOTA feature is enabled");
		return 1;
	}
	qname = match_strdup(args);
	if (!qname) {
		ext4_msg(sb, KERN_ERR,
			"Not enough memory for storing quotafile name");
		return -1;
	}
	if (sbi->s_qf_names[qtype]) {
		if (strcmp(sbi->s_qf_names[qtype], qname) == 0)
			ret = 1;
		else
			ext4_msg(sb, KERN_ERR,
				 "%s quota file already specified",
				 QTYPE2NAME(qtype));
		goto errout;
	}
	if (strchr(qname, '/')) {
		ext4_msg(sb, KERN_ERR,
			"quotafile must be on filesystem root");
		goto errout;
	}
	sbi->s_qf_names[qtype] = qname;
	set_opt(sb, QUOTA);
	return 1;
errout:
	kfree(qname);
	return ret;
}

static int clear_qf_name(struct super_block *sb, int qtype)
{

	struct ext4_sb_info *sbi = EXT4_SB(sb);

	if (sb_any_quota_loaded(sb) &&
		sbi->s_qf_names[qtype]) {
		ext4_msg(sb, KERN_ERR, "Cannot change journaled quota options"
			" when quota turned on");
		return -1;
	}
	kfree(sbi->s_qf_names[qtype]);
	sbi->s_qf_names[qtype] = NULL;
	return 1;
}
#endif

#define MOPT_SET	0x0001
#define MOPT_CLEAR	0x0002
#define MOPT_NOSUPPORT	0x0004
#define MOPT_EXPLICIT	0x0008
#define MOPT_CLEAR_ERR	0x0010
#define MOPT_GTE0	0x0020
#ifdef CONFIG_QUOTA
#define MOPT_Q		0
#define MOPT_QFMT	0x0040
#else
#define MOPT_Q		MOPT_NOSUPPORT
#define MOPT_QFMT	MOPT_NOSUPPORT
#endif
#define MOPT_DATAJ	0x0080
#define MOPT_NO_EXT2	0x0100
#define MOPT_NO_EXT3	0x0200
#define MOPT_EXT4_ONLY	(MOPT_NO_EXT2 | MOPT_NO_EXT3)
#define MOPT_STRING	0x0400

static const struct mount_opts {
	int	token;
	int	mount_opt;
	int	flags;
} ext4_mount_opts[] = {
	{Opt_minix_df, EXT4_MOUNT_MINIX_DF, MOPT_SET},
	{Opt_bsd_df, EXT4_MOUNT_MINIX_DF, MOPT_CLEAR},
	{Opt_grpid, EXT4_MOUNT_GRPID, MOPT_SET},
	{Opt_nogrpid, EXT4_MOUNT_GRPID, MOPT_CLEAR},
	{Opt_block_validity, EXT4_MOUNT_BLOCK_VALIDITY, MOPT_SET},
	{Opt_noblock_validity, EXT4_MOUNT_BLOCK_VALIDITY, MOPT_CLEAR},
	{Opt_dioread_nolock, EXT4_MOUNT_DIOREAD_NOLOCK,
	 MOPT_EXT4_ONLY | MOPT_SET},
	{Opt_dioread_lock, EXT4_MOUNT_DIOREAD_NOLOCK,
	 MOPT_EXT4_ONLY | MOPT_CLEAR},
	{Opt_discard, EXT4_MOUNT_DISCARD, MOPT_SET},
	{Opt_nodiscard, EXT4_MOUNT_DISCARD, MOPT_CLEAR},
	{Opt_delalloc, EXT4_MOUNT_DELALLOC,
	 MOPT_EXT4_ONLY | MOPT_SET | MOPT_EXPLICIT},
	{Opt_nodelalloc, EXT4_MOUNT_DELALLOC,
	 MOPT_EXT4_ONLY | MOPT_CLEAR},
	{Opt_warn_on_error, EXT4_MOUNT_WARN_ON_ERROR, MOPT_SET},
	{Opt_nowarn_on_error, EXT4_MOUNT_WARN_ON_ERROR, MOPT_CLEAR},
	{Opt_nojournal_checksum, EXT4_MOUNT_JOURNAL_CHECKSUM,
	 MOPT_EXT4_ONLY | MOPT_CLEAR},
	{Opt_journal_checksum, EXT4_MOUNT_JOURNAL_CHECKSUM,
	 MOPT_EXT4_ONLY | MOPT_SET | MOPT_EXPLICIT},
	{Opt_journal_async_commit, (EXT4_MOUNT_JOURNAL_ASYNC_COMMIT |
				    EXT4_MOUNT_JOURNAL_CHECKSUM),
	 MOPT_EXT4_ONLY | MOPT_SET | MOPT_EXPLICIT},
	{Opt_noload, EXT4_MOUNT_NOLOAD, MOPT_NO_EXT2 | MOPT_SET},
	{Opt_err_panic, EXT4_MOUNT_ERRORS_PANIC, MOPT_SET | MOPT_CLEAR_ERR},
	{Opt_err_ro, EXT4_MOUNT_ERRORS_RO, MOPT_SET | MOPT_CLEAR_ERR},
	{Opt_err_cont, EXT4_MOUNT_ERRORS_CONT, MOPT_SET | MOPT_CLEAR_ERR},
	{Opt_data_err_abort, EXT4_MOUNT_DATA_ERR_ABORT,
	 MOPT_NO_EXT2},
	{Opt_data_err_ignore, EXT4_MOUNT_DATA_ERR_ABORT,
	 MOPT_NO_EXT2},
	{Opt_barrier, EXT4_MOUNT_BARRIER, MOPT_SET},
	{Opt_nobarrier, EXT4_MOUNT_BARRIER, MOPT_CLEAR},
	{Opt_noauto_da_alloc, EXT4_MOUNT_NO_AUTO_DA_ALLOC, MOPT_SET},
	{Opt_auto_da_alloc, EXT4_MOUNT_NO_AUTO_DA_ALLOC, MOPT_CLEAR},
	{Opt_noinit_itable, EXT4_MOUNT_INIT_INODE_TABLE, MOPT_CLEAR},
	{Opt_commit, 0, MOPT_GTE0},
	{Opt_max_batch_time, 0, MOPT_GTE0},
	{Opt_min_batch_time, 0, MOPT_GTE0},
	{Opt_inode_readahead_blks, 0, MOPT_GTE0},
	{Opt_init_itable, 0, MOPT_GTE0},
	{Opt_dax, EXT4_MOUNT_DAX, MOPT_SET},
	{Opt_stripe, 0, MOPT_GTE0},
	{Opt_resuid, 0, MOPT_GTE0},
	{Opt_resgid, 0, MOPT_GTE0},
	{Opt_journal_dev, 0, MOPT_NO_EXT2 | MOPT_GTE0},
	{Opt_journal_path, 0, MOPT_NO_EXT2 | MOPT_STRING},
	{Opt_journal_ioprio, 0, MOPT_NO_EXT2 | MOPT_GTE0},
	{Opt_data_journal, EXT4_MOUNT_JOURNAL_DATA, MOPT_NO_EXT2 | MOPT_DATAJ},
	{Opt_data_ordered, EXT4_MOUNT_ORDERED_DATA, MOPT_NO_EXT2 | MOPT_DATAJ},
	{Opt_data_writeback, EXT4_MOUNT_WRITEBACK_DATA,
	 MOPT_NO_EXT2 | MOPT_DATAJ},
	{Opt_user_xattr, EXT4_MOUNT_XATTR_USER, MOPT_SET},
	{Opt_nouser_xattr, EXT4_MOUNT_XATTR_USER, MOPT_CLEAR},
#ifdef CONFIG_EXT4_FS_POSIX_ACL
	{Opt_acl, EXT4_MOUNT_POSIX_ACL, MOPT_SET},
	{Opt_noacl, EXT4_MOUNT_POSIX_ACL, MOPT_CLEAR},
#else
	{Opt_acl, 0, MOPT_NOSUPPORT},
	{Opt_noacl, 0, MOPT_NOSUPPORT},
#endif
	{Opt_nouid32, EXT4_MOUNT_NO_UID32, MOPT_SET},
	{Opt_debug, EXT4_MOUNT_DEBUG, MOPT_SET},
	{Opt_debug_want_extra_isize, 0, MOPT_GTE0},
	{Opt_quota, EXT4_MOUNT_QUOTA | EXT4_MOUNT_USRQUOTA, MOPT_SET | MOPT_Q},
	{Opt_usrquota, EXT4_MOUNT_QUOTA | EXT4_MOUNT_USRQUOTA,
							MOPT_SET | MOPT_Q},
	{Opt_grpquota, EXT4_MOUNT_QUOTA | EXT4_MOUNT_GRPQUOTA,
							MOPT_SET | MOPT_Q},
	{Opt_prjquota, EXT4_MOUNT_QUOTA | EXT4_MOUNT_PRJQUOTA,
							MOPT_SET | MOPT_Q},
	{Opt_noquota, (EXT4_MOUNT_QUOTA | EXT4_MOUNT_USRQUOTA |
		       EXT4_MOUNT_GRPQUOTA | EXT4_MOUNT_PRJQUOTA),
							MOPT_CLEAR | MOPT_Q},
	{Opt_usrjquota, 0, MOPT_Q},
	{Opt_grpjquota, 0, MOPT_Q},
	{Opt_offusrjquota, 0, MOPT_Q},
	{Opt_offgrpjquota, 0, MOPT_Q},
	{Opt_jqfmt_vfsold, QFMT_VFS_OLD, MOPT_QFMT},
	{Opt_jqfmt_vfsv0, QFMT_VFS_V0, MOPT_QFMT},
	{Opt_jqfmt_vfsv1, QFMT_VFS_V1, MOPT_QFMT},
	{Opt_max_dir_size_kb, 0, MOPT_GTE0},
	{Opt_test_dummy_encryption, 0, MOPT_GTE0},
	{Opt_nombcache, EXT4_MOUNT_NO_MBCACHE, MOPT_SET},
	{Opt_err, 0, 0}
};

static int handle_mount_opt(struct super_block *sb, char *opt, int token,
			    substring_t *args, unsigned long *journal_devnum,
			    unsigned int *journal_ioprio, int is_remount)
{
	struct ext4_sb_info *sbi = EXT4_SB(sb);
	const struct mount_opts *m;
	kuid_t uid;
	kgid_t gid;
	int arg = 0;

#ifdef CONFIG_QUOTA
	if (token == Opt_usrjquota)
		return set_qf_name(sb, USRQUOTA, &args[0]);
	else if (token == Opt_grpjquota)
		return set_qf_name(sb, GRPQUOTA, &args[0]);
	else if (token == Opt_offusrjquota)
		return clear_qf_name(sb, USRQUOTA);
	else if (token == Opt_offgrpjquota)
		return clear_qf_name(sb, GRPQUOTA);
#endif
	switch (token) {
	case Opt_noacl:
	case Opt_nouser_xattr:
		ext4_msg(sb, KERN_WARNING, deprecated_msg, opt, "3.5");
		break;
	case Opt_sb:
		return 1;	/* handled by get_sb_block() */
	case Opt_removed:
		ext4_msg(sb, KERN_WARNING, "Ignoring removed %s option", opt);
		return 1;
	case Opt_abort:
		sbi->s_mount_flags |= EXT4_MF_FS_ABORTED;
		return 1;
	case Opt_i_version:
		sb->s_flags |= SB_I_VERSION;
		return 1;
	case Opt_lazytime:
		sb->s_flags |= SB_LAZYTIME;
		return 1;
	case Opt_nolazytime:
		sb->s_flags &= ~SB_LAZYTIME;
		return 1;
	}

	for (m = ext4_mount_opts; m->token != Opt_err; m++)
		if (token == m->token)
			break;

	if (m->token == Opt_err) {
		ext4_msg(sb, KERN_ERR, "Unrecognized mount option \"%s\" "
			 "or missing value", opt);
		return -1;
	}

	if ((m->flags & MOPT_NO_EXT2) && IS_EXT2_SB(sb)) {
		ext4_msg(sb, KERN_ERR,
			 "Mount option \"%s\" incompatible with ext2", opt);
		return -1;
	}
	if ((m->flags & MOPT_NO_EXT3) && IS_EXT3_SB(sb)) {
		ext4_msg(sb, KERN_ERR,
			 "Mount option \"%s\" incompatible with ext3", opt);
		return -1;
	}

	if (args->from && !(m->flags & MOPT_STRING) && match_int(args, &arg))
		return -1;
	if (args->from && (m->flags & MOPT_GTE0) && (arg < 0))
		return -1;
	if (m->flags & MOPT_EXPLICIT) {
		if (m->mount_opt & EXT4_MOUNT_DELALLOC) {
			set_opt2(sb, EXPLICIT_DELALLOC);
		} else if (m->mount_opt & EXT4_MOUNT_JOURNAL_CHECKSUM) {
			set_opt2(sb, EXPLICIT_JOURNAL_CHECKSUM);
		} else
			return -1;
	}
	if (m->flags & MOPT_CLEAR_ERR)
		clear_opt(sb, ERRORS_MASK);
	if (token == Opt_noquota && sb_any_quota_loaded(sb)) {
		ext4_msg(sb, KERN_ERR, "Cannot change quota "
			 "options when quota turned on");
		return -1;
	}

	if (m->flags & MOPT_NOSUPPORT) {
		ext4_msg(sb, KERN_ERR, "%s option not supported", opt);
	} else if (token == Opt_commit) {
		if (arg == 0)
			arg = JBD2_DEFAULT_MAX_COMMIT_AGE;
		sbi->s_commit_interval = HZ * arg;
	} else if (token == Opt_debug_want_extra_isize) {
		sbi->s_want_extra_isize = arg;
	} else if (token == Opt_max_batch_time) {
		sbi->s_max_batch_time = arg;
	} else if (token == Opt_min_batch_time) {
		sbi->s_min_batch_time = arg;
	} else if (token == Opt_inode_readahead_blks) {
		if (arg && (arg > (1 << 30) || !is_power_of_2(arg))) {
			ext4_msg(sb, KERN_ERR,
				 "EXT4-fs: inode_readahead_blks must be "
				 "0 or a power of 2 smaller than 2^31");
			return -1;
		}
		sbi->s_inode_readahead_blks = arg;
	} else if (token == Opt_init_itable) {
		set_opt(sb, INIT_INODE_TABLE);
		if (!args->from)
			arg = EXT4_DEF_LI_WAIT_MULT;
		sbi->s_li_wait_mult = arg;
	} else if (token == Opt_max_dir_size_kb) {
		sbi->s_max_dir_size_kb = arg;
	} else if (token == Opt_stripe) {
		sbi->s_stripe = arg;
	} else if (token == Opt_resuid) {
		uid = make_kuid(current_user_ns(), arg);
		if (!uid_valid(uid)) {
			ext4_msg(sb, KERN_ERR, "Invalid uid value %d", arg);
			return -1;
		}
		sbi->s_resuid = uid;
	} else if (token == Opt_resgid) {
		gid = make_kgid(current_user_ns(), arg);
		if (!gid_valid(gid)) {
			ext4_msg(sb, KERN_ERR, "Invalid gid value %d", arg);
			return -1;
		}
		sbi->s_resgid = gid;
	} else if (token == Opt_journal_dev) {
		if (is_remount) {
			ext4_msg(sb, KERN_ERR,
				 "Cannot specify journal on remount");
			return -1;
		}
		*journal_devnum = arg;
	} else if (token == Opt_journal_path) {
		char *journal_path;
		struct inode *journal_inode;
		struct path path;
		int error;

		if (is_remount) {
			ext4_msg(sb, KERN_ERR,
				 "Cannot specify journal on remount");
			return -1;
		}
		journal_path = match_strdup(&args[0]);
		if (!journal_path) {
			ext4_msg(sb, KERN_ERR, "error: could not dup "
				"journal device string");
			return -1;
		}

		error = kern_path(journal_path, LOOKUP_FOLLOW, &path);
		if (error) {
			ext4_msg(sb, KERN_ERR, "error: could not find "
				"journal device path: error %d", error);
			kfree(journal_path);
			return -1;
		}

		journal_inode = d_inode(path.dentry);
		if (!S_ISBLK(journal_inode->i_mode)) {
			ext4_msg(sb, KERN_ERR, "error: journal path %s "
				"is not a block device", journal_path);
			path_put(&path);
			kfree(journal_path);
			return -1;
		}

		*journal_devnum = new_encode_dev(journal_inode->i_rdev);
		path_put(&path);
		kfree(journal_path);
	} else if (token == Opt_journal_ioprio) {
		if (arg > 7) {
			ext4_msg(sb, KERN_ERR, "Invalid journal IO priority"
				 " (must be 0-7)");
			return -1;
		}
		*journal_ioprio =
			IOPRIO_PRIO_VALUE(IOPRIO_CLASS_BE, arg);
	} else if (token == Opt_test_dummy_encryption) {
#ifdef CONFIG_EXT4_FS_ENCRYPTION
		sbi->s_mount_flags |= EXT4_MF_TEST_DUMMY_ENCRYPTION;
		ext4_msg(sb, KERN_WARNING,
			 "Test dummy encryption mode enabled");
#else
		ext4_msg(sb, KERN_WARNING,
			 "Test dummy encryption mount option ignored");
#endif
	} else if (m->flags & MOPT_DATAJ) {
		if (is_remount) {
			if (!sbi->s_journal)
				ext4_msg(sb, KERN_WARNING, "Remounting file system with no journal so ignoring journalled data option");
			else if (test_opt(sb, DATA_FLAGS) != m->mount_opt) {
				ext4_msg(sb, KERN_ERR,
					 "Cannot change data mode on remount");
				return -1;
			}
		} else {
			clear_opt(sb, DATA_FLAGS);
			sbi->s_mount_opt |= m->mount_opt;
		}
#ifdef CONFIG_QUOTA
	} else if (m->flags & MOPT_QFMT) {
		if (sb_any_quota_loaded(sb) &&
		    sbi->s_jquota_fmt != m->mount_opt) {
			ext4_msg(sb, KERN_ERR, "Cannot change journaled "
				 "quota options when quota turned on");
			return -1;
		}
		if (ext4_has_feature_quota(sb)) {
			ext4_msg(sb, KERN_INFO,
				 "Quota format mount options ignored "
				 "when QUOTA feature is enabled");
			return 1;
		}
		sbi->s_jquota_fmt = m->mount_opt;
#endif
	} else if (token == Opt_dax) {
#ifdef CONFIG_FS_DAX
		ext4_msg(sb, KERN_WARNING,
		"DAX enabled. Warning: EXPERIMENTAL, use at your own risk");
			sbi->s_mount_opt |= m->mount_opt;
#else
		ext4_msg(sb, KERN_INFO, "dax option not supported");
		return -1;
#endif
	} else if (token == Opt_data_err_abort) {
		sbi->s_mount_opt |= m->mount_opt;
	} else if (token == Opt_data_err_ignore) {
		sbi->s_mount_opt &= ~m->mount_opt;
	} else {
		if (!args->from)
			arg = 1;
		if (m->flags & MOPT_CLEAR)
			arg = !arg;
		else if (unlikely(!(m->flags & MOPT_SET))) {
			ext4_msg(sb, KERN_WARNING,
				 "buggy handling of option %s", opt);
			WARN_ON(1);
			return -1;
		}
		if (arg != 0)
			sbi->s_mount_opt |= m->mount_opt;
		else
			sbi->s_mount_opt &= ~m->mount_opt;
	}
	return 1;
}

static int parse_options(char *options, struct super_block *sb,
			 unsigned long *journal_devnum,
			 unsigned int *journal_ioprio,
			 int is_remount)
{
	struct ext4_sb_info *sbi = EXT4_SB(sb);
	char *p;
	substring_t args[MAX_OPT_ARGS];
	int token;

	if (!options)
		return 1;

	while ((p = strsep(&options, ",")) != NULL) {
		if (!*p)
			continue;
		/*
		 * Initialize args struct so we know whether arg was
		 * found; some options take optional arguments.
		 */
		args[0].to = args[0].from = NULL;
		token = match_token(p, tokens, args);
		if (handle_mount_opt(sb, p, token, args, journal_devnum,
				     journal_ioprio, is_remount) < 0)
			return 0;
	}
#ifdef CONFIG_QUOTA
	/*
	 * We do the test below only for project quotas. 'usrquota' and
	 * 'grpquota' mount options are allowed even without quota feature
	 * to support legacy quotas in quota files.
	 */
	if (test_opt(sb, PRJQUOTA) && !ext4_has_feature_project(sb)) {
		ext4_msg(sb, KERN_ERR, "Project quota feature not enabled. "
			 "Cannot enable project quota enforcement.");
		return 0;
	}
	if (sbi->s_qf_names[USRQUOTA] || sbi->s_qf_names[GRPQUOTA]) {
		if (test_opt(sb, USRQUOTA) && sbi->s_qf_names[USRQUOTA])
			clear_opt(sb, USRQUOTA);

		if (test_opt(sb, GRPQUOTA) && sbi->s_qf_names[GRPQUOTA])
			clear_opt(sb, GRPQUOTA);

		if (test_opt(sb, GRPQUOTA) || test_opt(sb, USRQUOTA)) {
			ext4_msg(sb, KERN_ERR, "old and new quota "
					"format mixing");
			return 0;
		}

		if (!sbi->s_jquota_fmt) {
			ext4_msg(sb, KERN_ERR, "journaled quota format "
					"not specified");
			return 0;
		}
	}
#endif
	if (test_opt(sb, DIOREAD_NOLOCK)) {
		int blocksize =
			BLOCK_SIZE << le32_to_cpu(sbi->s_es->s_log_block_size);

		if (blocksize < PAGE_SIZE) {
			ext4_msg(sb, KERN_ERR, "can't mount with "
				 "dioread_nolock if block size != PAGE_SIZE");
			return 0;
		}
	}
	return 1;
}

static inline void ext4_show_quota_options(struct seq_file *seq,
					   struct super_block *sb)
{
#if defined(CONFIG_QUOTA)
	struct ext4_sb_info *sbi = EXT4_SB(sb);

	if (sbi->s_jquota_fmt) {
		char *fmtname = "";

		switch (sbi->s_jquota_fmt) {
		case QFMT_VFS_OLD:
			fmtname = "vfsold";
			break;
		case QFMT_VFS_V0:
			fmtname = "vfsv0";
			break;
		case QFMT_VFS_V1:
			fmtname = "vfsv1";
			break;
		}
		seq_printf(seq, ",jqfmt=%s", fmtname);
	}

	if (sbi->s_qf_names[USRQUOTA])
		seq_show_option(seq, "usrjquota", sbi->s_qf_names[USRQUOTA]);

	if (sbi->s_qf_names[GRPQUOTA])
		seq_show_option(seq, "grpjquota", sbi->s_qf_names[GRPQUOTA]);
#endif
}

static const char *token2str(int token)
{
	const struct match_token *t;

	for (t = tokens; t->token != Opt_err; t++)
		if (t->token == token && !strchr(t->pattern, '='))
			break;
	return t->pattern;
}

/*
 * Show an option if
 *  - it's set to a non-default value OR
 *  - if the per-sb default is different from the global default
 */
static int _ext4_show_options(struct seq_file *seq, struct super_block *sb,
			      int nodefs)
{
	struct ext4_sb_info *sbi = EXT4_SB(sb);
	struct ext4_super_block *es = sbi->s_es;
	int def_errors, def_mount_opt = sbi->s_def_mount_opt;
	const struct mount_opts *m;
	char sep = nodefs ? '\n' : ',';

#define SEQ_OPTS_PUTS(str) seq_printf(seq, "%c" str, sep)
#define SEQ_OPTS_PRINT(str, arg) seq_printf(seq, "%c" str, sep, arg)

	if (sbi->s_sb_block != 1)
		SEQ_OPTS_PRINT("sb=%llu", sbi->s_sb_block);

	for (m = ext4_mount_opts; m->token != Opt_err; m++) {
		int want_set = m->flags & MOPT_SET;
		if (((m->flags & (MOPT_SET|MOPT_CLEAR)) == 0) ||
		    (m->flags & MOPT_CLEAR_ERR))
			continue;
		if (!nodefs && !(m->mount_opt & (sbi->s_mount_opt ^ def_mount_opt)))
			continue; /* skip if same as the default */
		if ((want_set &&
		     (sbi->s_mount_opt & m->mount_opt) != m->mount_opt) ||
		    (!want_set && (sbi->s_mount_opt & m->mount_opt)))
			continue; /* select Opt_noFoo vs Opt_Foo */
		SEQ_OPTS_PRINT("%s", token2str(m->token));
	}

	if (nodefs || !uid_eq(sbi->s_resuid, make_kuid(&init_user_ns, EXT4_DEF_RESUID)) ||
	    le16_to_cpu(es->s_def_resuid) != EXT4_DEF_RESUID)
		SEQ_OPTS_PRINT("resuid=%u",
				from_kuid_munged(&init_user_ns, sbi->s_resuid));
	if (nodefs || !gid_eq(sbi->s_resgid, make_kgid(&init_user_ns, EXT4_DEF_RESGID)) ||
	    le16_to_cpu(es->s_def_resgid) != EXT4_DEF_RESGID)
		SEQ_OPTS_PRINT("resgid=%u",
				from_kgid_munged(&init_user_ns, sbi->s_resgid));
	def_errors = nodefs ? -1 : le16_to_cpu(es->s_errors);
	if (test_opt(sb, ERRORS_RO) && def_errors != EXT4_ERRORS_RO)
		SEQ_OPTS_PUTS("errors=remount-ro");
	if (test_opt(sb, ERRORS_CONT) && def_errors != EXT4_ERRORS_CONTINUE)
		SEQ_OPTS_PUTS("errors=continue");
	if (test_opt(sb, ERRORS_PANIC) && def_errors != EXT4_ERRORS_PANIC)
		SEQ_OPTS_PUTS("errors=panic");
	if (nodefs || sbi->s_commit_interval != JBD2_DEFAULT_MAX_COMMIT_AGE*HZ)
		SEQ_OPTS_PRINT("commit=%lu", sbi->s_commit_interval / HZ);
	if (nodefs || sbi->s_min_batch_time != EXT4_DEF_MIN_BATCH_TIME)
		SEQ_OPTS_PRINT("min_batch_time=%u", sbi->s_min_batch_time);
	if (nodefs || sbi->s_max_batch_time != EXT4_DEF_MAX_BATCH_TIME)
		SEQ_OPTS_PRINT("max_batch_time=%u", sbi->s_max_batch_time);
	if (sb->s_flags & SB_I_VERSION)
		SEQ_OPTS_PUTS("i_version");
	if (nodefs || sbi->s_stripe)
		SEQ_OPTS_PRINT("stripe=%lu", sbi->s_stripe);
	if (nodefs || EXT4_MOUNT_DATA_FLAGS &
			(sbi->s_mount_opt ^ def_mount_opt)) {
		if (test_opt(sb, DATA_FLAGS) == EXT4_MOUNT_JOURNAL_DATA)
			SEQ_OPTS_PUTS("data=journal");
		else if (test_opt(sb, DATA_FLAGS) == EXT4_MOUNT_ORDERED_DATA)
			SEQ_OPTS_PUTS("data=ordered");
		else if (test_opt(sb, DATA_FLAGS) == EXT4_MOUNT_WRITEBACK_DATA)
			SEQ_OPTS_PUTS("data=writeback");
	}
	if (nodefs ||
	    sbi->s_inode_readahead_blks != EXT4_DEF_INODE_READAHEAD_BLKS)
		SEQ_OPTS_PRINT("inode_readahead_blks=%u",
			       sbi->s_inode_readahead_blks);

	if (test_opt(sb, INIT_INODE_TABLE) && (nodefs ||
		       (sbi->s_li_wait_mult != EXT4_DEF_LI_WAIT_MULT)))
		SEQ_OPTS_PRINT("init_itable=%u", sbi->s_li_wait_mult);
	if (nodefs || sbi->s_max_dir_size_kb)
		SEQ_OPTS_PRINT("max_dir_size_kb=%u", sbi->s_max_dir_size_kb);
	if (test_opt(sb, DATA_ERR_ABORT))
		SEQ_OPTS_PUTS("data_err=abort");

	ext4_show_quota_options(seq, sb);
	return 0;
}

static int ext4_show_options(struct seq_file *seq, struct dentry *root)
{
	return _ext4_show_options(seq, root->d_sb, 0);
}

int ext4_seq_options_show(struct seq_file *seq, void *offset)
{
	struct super_block *sb = seq->private;
	int rc;

	seq_puts(seq, sb_rdonly(sb) ? "ro" : "rw");
	rc = _ext4_show_options(seq, sb, 1);
	seq_puts(seq, "\n");
	return rc;
}

static int ext4_setup_super(struct super_block *sb, struct ext4_super_block *es,
			    int read_only)
{
	struct ext4_sb_info *sbi = EXT4_SB(sb);
	int err = 0;

	if (le32_to_cpu(es->s_rev_level) > EXT4_MAX_SUPP_REV) {
		ext4_msg(sb, KERN_ERR, "revision level too high, "
			 "forcing read-only mode");
		err = -EROFS;
	}
	if (read_only)
		goto done;
	if (!(sbi->s_mount_state & EXT4_VALID_FS))
		ext4_msg(sb, KERN_WARNING, "warning: mounting unchecked fs, "
			 "running e2fsck is recommended");
	else if (sbi->s_mount_state & EXT4_ERROR_FS)
		ext4_msg(sb, KERN_WARNING,
			 "warning: mounting fs with errors, "
			 "running e2fsck is recommended");
	else if ((__s16) le16_to_cpu(es->s_max_mnt_count) > 0 &&
		 le16_to_cpu(es->s_mnt_count) >=
		 (unsigned short) (__s16) le16_to_cpu(es->s_max_mnt_count))
		ext4_msg(sb, KERN_WARNING,
			 "warning: maximal mount count reached, "
			 "running e2fsck is recommended");
	else if (le32_to_cpu(es->s_checkinterval) &&
		(le32_to_cpu(es->s_lastcheck) +
			le32_to_cpu(es->s_checkinterval) <= get_seconds()))
		ext4_msg(sb, KERN_WARNING,
			 "warning: checktime reached, "
			 "running e2fsck is recommended");
	if (!sbi->s_journal)
		es->s_state &= cpu_to_le16(~EXT4_VALID_FS);
	if (!(__s16) le16_to_cpu(es->s_max_mnt_count))
		es->s_max_mnt_count = cpu_to_le16(EXT4_DFL_MAX_MNT_COUNT);
	le16_add_cpu(&es->s_mnt_count, 1);
	es->s_mtime = cpu_to_le32(get_seconds());
	ext4_update_dynamic_rev(sb);
	if (sbi->s_journal)
		ext4_set_feature_journal_needs_recovery(sb);

	err = ext4_commit_super(sb, 1);
done:
	if (test_opt(sb, DEBUG))
		printk(KERN_INFO "[EXT4 FS bs=%lu, gc=%u, "
				"bpg=%lu, ipg=%lu, mo=%04x, mo2=%04x]\n",
			sb->s_blocksize,
			sbi->s_groups_count,
			EXT4_BLOCKS_PER_GROUP(sb),
			EXT4_INODES_PER_GROUP(sb),
			sbi->s_mount_opt, sbi->s_mount_opt2);

	cleancache_init_fs(sb);
	return err;
}

int ext4_alloc_flex_bg_array(struct super_block *sb, ext4_group_t ngroup)
{
	struct ext4_sb_info *sbi = EXT4_SB(sb);
	struct flex_groups *new_groups;
	int size;

	if (!sbi->s_log_groups_per_flex)
		return 0;

	size = ext4_flex_group(sbi, ngroup - 1) + 1;
	if (size <= sbi->s_flex_groups_allocated)
		return 0;

	size = roundup_pow_of_two(size * sizeof(struct flex_groups));
	new_groups = kvzalloc(size, GFP_KERNEL);
	if (!new_groups) {
		ext4_msg(sb, KERN_ERR, "not enough memory for %d flex groups",
			 size / (int) sizeof(struct flex_groups));
		return -ENOMEM;
	}

	if (sbi->s_flex_groups) {
		memcpy(new_groups, sbi->s_flex_groups,
		       (sbi->s_flex_groups_allocated *
			sizeof(struct flex_groups)));
		kvfree(sbi->s_flex_groups);
	}
	sbi->s_flex_groups = new_groups;
	sbi->s_flex_groups_allocated = size / sizeof(struct flex_groups);
	return 0;
}

static int ext4_fill_flex_info(struct super_block *sb)
{
	struct ext4_sb_info *sbi = EXT4_SB(sb);
	struct ext4_group_desc *gdp = NULL;
	ext4_group_t flex_group;
	int i, err;

	sbi->s_log_groups_per_flex = sbi->s_es->s_log_groups_per_flex;
	if (sbi->s_log_groups_per_flex < 1 || sbi->s_log_groups_per_flex > 31) {
		sbi->s_log_groups_per_flex = 0;
		return 1;
	}

	err = ext4_alloc_flex_bg_array(sb, sbi->s_groups_count);
	if (err)
		goto failed;

	for (i = 0; i < sbi->s_groups_count; i++) {
		gdp = ext4_get_group_desc(sb, i, NULL);

		flex_group = ext4_flex_group(sbi, i);
		atomic_add(ext4_free_inodes_count(sb, gdp),
			   &sbi->s_flex_groups[flex_group].free_inodes);
		atomic64_add(ext4_free_group_clusters(sb, gdp),
			     &sbi->s_flex_groups[flex_group].free_clusters);
		atomic_add(ext4_used_dirs_count(sb, gdp),
			   &sbi->s_flex_groups[flex_group].used_dirs);
	}

	return 1;
failed:
	return 0;
}

static __le16 ext4_group_desc_csum(struct super_block *sb, __u32 block_group,
				   struct ext4_group_desc *gdp)
{
	int offset = offsetof(struct ext4_group_desc, bg_checksum);
	__u16 crc = 0;
	__le32 le_group = cpu_to_le32(block_group);
	struct ext4_sb_info *sbi = EXT4_SB(sb);

	if (ext4_has_metadata_csum(sbi->s_sb)) {
		/* Use new metadata_csum algorithm */
		__u32 csum32;
		__u16 dummy_csum = 0;

		csum32 = ext4_chksum(sbi, sbi->s_csum_seed, (__u8 *)&le_group,
				     sizeof(le_group));
		csum32 = ext4_chksum(sbi, csum32, (__u8 *)gdp, offset);
		csum32 = ext4_chksum(sbi, csum32, (__u8 *)&dummy_csum,
				     sizeof(dummy_csum));
		offset += sizeof(dummy_csum);
		if (offset < sbi->s_desc_size)
			csum32 = ext4_chksum(sbi, csum32, (__u8 *)gdp + offset,
					     sbi->s_desc_size - offset);

		crc = csum32 & 0xFFFF;
		goto out;
	}

	/* old crc16 code */
	if (!ext4_has_feature_gdt_csum(sb))
		return 0;

	crc = crc16(~0, sbi->s_es->s_uuid, sizeof(sbi->s_es->s_uuid));
	crc = crc16(crc, (__u8 *)&le_group, sizeof(le_group));
	crc = crc16(crc, (__u8 *)gdp, offset);
	offset += sizeof(gdp->bg_checksum); /* skip checksum */
	/* for checksum of struct ext4_group_desc do the rest...*/
	if (ext4_has_feature_64bit(sb) &&
	    offset < le16_to_cpu(sbi->s_es->s_desc_size))
		crc = crc16(crc, (__u8 *)gdp + offset,
			    le16_to_cpu(sbi->s_es->s_desc_size) -
				offset);

out:
	return cpu_to_le16(crc);
}

int ext4_group_desc_csum_verify(struct super_block *sb, __u32 block_group,
				struct ext4_group_desc *gdp)
{
	if (ext4_has_group_desc_csum(sb) &&
	    (gdp->bg_checksum != ext4_group_desc_csum(sb, block_group, gdp)))
		return 0;

	return 1;
}

void ext4_group_desc_csum_set(struct super_block *sb, __u32 block_group,
			      struct ext4_group_desc *gdp)
{
	if (!ext4_has_group_desc_csum(sb))
		return;
	gdp->bg_checksum = ext4_group_desc_csum(sb, block_group, gdp);
}

/* Called at mount-time, super-block is locked */
static int ext4_check_descriptors(struct super_block *sb,
				  ext4_fsblk_t sb_block,
				  ext4_group_t *first_not_zeroed)
{
	struct ext4_sb_info *sbi = EXT4_SB(sb);
	ext4_fsblk_t first_block = le32_to_cpu(sbi->s_es->s_first_data_block);
	ext4_fsblk_t last_block;
<<<<<<< HEAD
	ext4_fsblk_t last_bg_block = sb_block + ext4_bg_num_gdb(sb, 0) + 1;
=======
	ext4_fsblk_t last_bg_block = sb_block + ext4_bg_num_gdb(sb, 0);
>>>>>>> 4aa5db22
	ext4_fsblk_t block_bitmap;
	ext4_fsblk_t inode_bitmap;
	ext4_fsblk_t inode_table;
	int flexbg_flag = 0;
	ext4_group_t i, grp = sbi->s_groups_count;

	if (ext4_has_feature_flex_bg(sb))
		flexbg_flag = 1;

	ext4_debug("Checking group descriptors");

	for (i = 0; i < sbi->s_groups_count; i++) {
		struct ext4_group_desc *gdp = ext4_get_group_desc(sb, i, NULL);

		if (i == sbi->s_groups_count - 1 || flexbg_flag)
			last_block = ext4_blocks_count(sbi->s_es) - 1;
		else
			last_block = first_block +
				(EXT4_BLOCKS_PER_GROUP(sb) - 1);

		if ((grp == sbi->s_groups_count) &&
		   !(gdp->bg_flags & cpu_to_le16(EXT4_BG_INODE_ZEROED)))
			grp = i;

		block_bitmap = ext4_block_bitmap(sb, gdp);
		if (block_bitmap == sb_block) {
			ext4_msg(sb, KERN_ERR, "ext4_check_descriptors: "
				 "Block bitmap for group %u overlaps "
				 "superblock", i);
			if (!sb_rdonly(sb))
				return 0;
		}
		if (block_bitmap >= sb_block + 1 &&
		    block_bitmap <= last_bg_block) {
			ext4_msg(sb, KERN_ERR, "ext4_check_descriptors: "
				 "Block bitmap for group %u overlaps "
				 "block group descriptors", i);
			if (!sb_rdonly(sb))
				return 0;
		}
		if (block_bitmap < first_block || block_bitmap > last_block) {
			ext4_msg(sb, KERN_ERR, "ext4_check_descriptors: "
			       "Block bitmap for group %u not in group "
			       "(block %llu)!", i, block_bitmap);
			return 0;
		}
		inode_bitmap = ext4_inode_bitmap(sb, gdp);
		if (inode_bitmap == sb_block) {
			ext4_msg(sb, KERN_ERR, "ext4_check_descriptors: "
				 "Inode bitmap for group %u overlaps "
				 "superblock", i);
			if (!sb_rdonly(sb))
				return 0;
		}
		if (inode_bitmap >= sb_block + 1 &&
		    inode_bitmap <= last_bg_block) {
			ext4_msg(sb, KERN_ERR, "ext4_check_descriptors: "
				 "Inode bitmap for group %u overlaps "
				 "block group descriptors", i);
			if (!sb_rdonly(sb))
				return 0;
		}
		if (inode_bitmap < first_block || inode_bitmap > last_block) {
			ext4_msg(sb, KERN_ERR, "ext4_check_descriptors: "
			       "Inode bitmap for group %u not in group "
			       "(block %llu)!", i, inode_bitmap);
			return 0;
		}
		inode_table = ext4_inode_table(sb, gdp);
		if (inode_table == sb_block) {
			ext4_msg(sb, KERN_ERR, "ext4_check_descriptors: "
				 "Inode table for group %u overlaps "
				 "superblock", i);
			if (!sb_rdonly(sb))
				return 0;
		}
		if (inode_table >= sb_block + 1 &&
		    inode_table <= last_bg_block) {
			ext4_msg(sb, KERN_ERR, "ext4_check_descriptors: "
				 "Inode table for group %u overlaps "
				 "block group descriptors", i);
			if (!sb_rdonly(sb))
				return 0;
		}
		if (inode_table < first_block ||
		    inode_table + sbi->s_itb_per_group - 1 > last_block) {
			ext4_msg(sb, KERN_ERR, "ext4_check_descriptors: "
			       "Inode table for group %u not in group "
			       "(block %llu)!", i, inode_table);
			return 0;
		}
		ext4_lock_group(sb, i);
		if (!ext4_group_desc_csum_verify(sb, i, gdp)) {
			ext4_msg(sb, KERN_ERR, "ext4_check_descriptors: "
				 "Checksum for group %u failed (%u!=%u)",
				 i, le16_to_cpu(ext4_group_desc_csum(sb, i,
				     gdp)), le16_to_cpu(gdp->bg_checksum));
			if (!sb_rdonly(sb)) {
				ext4_unlock_group(sb, i);
				return 0;
			}
		}
		ext4_unlock_group(sb, i);
		if (!flexbg_flag)
			first_block += EXT4_BLOCKS_PER_GROUP(sb);
	}
	if (NULL != first_not_zeroed)
		*first_not_zeroed = grp;
	return 1;
}

/* ext4_orphan_cleanup() walks a singly-linked list of inodes (starting at
 * the superblock) which were deleted from all directories, but held open by
 * a process at the time of a crash.  We walk the list and try to delete these
 * inodes at recovery time (only with a read-write filesystem).
 *
 * In order to keep the orphan inode chain consistent during traversal (in
 * case of crash during recovery), we link each inode into the superblock
 * orphan list_head and handle it the same way as an inode deletion during
 * normal operation (which journals the operations for us).
 *
 * We only do an iget() and an iput() on each inode, which is very safe if we
 * accidentally point at an in-use or already deleted inode.  The worst that
 * can happen in this case is that we get a "bit already cleared" message from
 * ext4_free_inode().  The only reason we would point at a wrong inode is if
 * e2fsck was run on this filesystem, and it must have already done the orphan
 * inode cleanup for us, so we can safely abort without any further action.
 */
static void ext4_orphan_cleanup(struct super_block *sb,
				struct ext4_super_block *es)
{
	unsigned int s_flags = sb->s_flags;
	int ret, nr_orphans = 0, nr_truncates = 0;
#ifdef CONFIG_QUOTA
	int quota_update = 0;
	int i;
#endif
	if (!es->s_last_orphan) {
		jbd_debug(4, "no orphan inodes to clean up\n");
		return;
	}

	if (bdev_read_only(sb->s_bdev)) {
		ext4_msg(sb, KERN_ERR, "write access "
			"unavailable, skipping orphan cleanup");
		return;
	}

	/* Check if feature set would not allow a r/w mount */
	if (!ext4_feature_set_ok(sb, 0)) {
		ext4_msg(sb, KERN_INFO, "Skipping orphan cleanup due to "
			 "unknown ROCOMPAT features");
		return;
	}

	if (EXT4_SB(sb)->s_mount_state & EXT4_ERROR_FS) {
		/* don't clear list on RO mount w/ errors */
		if (es->s_last_orphan && !(s_flags & SB_RDONLY)) {
			ext4_msg(sb, KERN_INFO, "Errors on filesystem, "
				  "clearing orphan list.\n");
			es->s_last_orphan = 0;
		}
		jbd_debug(1, "Skipping orphan recovery on fs with errors.\n");
		return;
	}

	if (s_flags & SB_RDONLY) {
		ext4_msg(sb, KERN_INFO, "orphan cleanup on readonly fs");
		sb->s_flags &= ~SB_RDONLY;
	}
#ifdef CONFIG_QUOTA
	/* Needed for iput() to work correctly and not trash data */
	sb->s_flags |= SB_ACTIVE;

	/*
	 * Turn on quotas which were not enabled for read-only mounts if
	 * filesystem has quota feature, so that they are updated correctly.
	 */
	if (ext4_has_feature_quota(sb) && (s_flags & SB_RDONLY)) {
		int ret = ext4_enable_quotas(sb);

		if (!ret)
			quota_update = 1;
		else
			ext4_msg(sb, KERN_ERR,
				"Cannot turn on quotas: error %d", ret);
	}

	/* Turn on journaled quotas used for old sytle */
	for (i = 0; i < EXT4_MAXQUOTAS; i++) {
		if (EXT4_SB(sb)->s_qf_names[i]) {
			int ret = ext4_quota_on_mount(sb, i);

			if (!ret)
				quota_update = 1;
			else
				ext4_msg(sb, KERN_ERR,
					"Cannot turn on journaled "
					"quota: type %d: error %d", i, ret);
		}
	}
#endif

	while (es->s_last_orphan) {
		struct inode *inode;

		/*
		 * We may have encountered an error during cleanup; if
		 * so, skip the rest.
		 */
		if (EXT4_SB(sb)->s_mount_state & EXT4_ERROR_FS) {
			jbd_debug(1, "Skipping orphan recovery on fs with errors.\n");
			es->s_last_orphan = 0;
			break;
		}

		inode = ext4_orphan_get(sb, le32_to_cpu(es->s_last_orphan));
		if (IS_ERR(inode)) {
			es->s_last_orphan = 0;
			break;
		}

		list_add(&EXT4_I(inode)->i_orphan, &EXT4_SB(sb)->s_orphan);
		dquot_initialize(inode);
		if (inode->i_nlink) {
			if (test_opt(sb, DEBUG))
				ext4_msg(sb, KERN_DEBUG,
					"%s: truncating inode %lu to %lld bytes",
					__func__, inode->i_ino, inode->i_size);
			jbd_debug(2, "truncating inode %lu to %lld bytes\n",
				  inode->i_ino, inode->i_size);
			inode_lock(inode);
			truncate_inode_pages(inode->i_mapping, inode->i_size);
			ret = ext4_truncate(inode);
			if (ret)
				ext4_std_error(inode->i_sb, ret);
			inode_unlock(inode);
			nr_truncates++;
		} else {
			if (test_opt(sb, DEBUG))
				ext4_msg(sb, KERN_DEBUG,
					"%s: deleting unreferenced inode %lu",
					__func__, inode->i_ino);
			jbd_debug(2, "deleting unreferenced inode %lu\n",
				  inode->i_ino);
			nr_orphans++;
		}
		iput(inode);  /* The delete magic happens here! */
	}

#define PLURAL(x) (x), ((x) == 1) ? "" : "s"

	if (nr_orphans)
		ext4_msg(sb, KERN_INFO, "%d orphan inode%s deleted",
		       PLURAL(nr_orphans));
	if (nr_truncates)
		ext4_msg(sb, KERN_INFO, "%d truncate%s cleaned up",
		       PLURAL(nr_truncates));
#ifdef CONFIG_QUOTA
	/* Turn off quotas if they were enabled for orphan cleanup */
	if (quota_update) {
		for (i = 0; i < EXT4_MAXQUOTAS; i++) {
			if (sb_dqopt(sb)->files[i])
				dquot_quota_off(sb, i);
		}
	}
#endif
	sb->s_flags = s_flags; /* Restore SB_RDONLY status */
}

/*
 * Maximal extent format file size.
 * Resulting logical blkno at s_maxbytes must fit in our on-disk
 * extent format containers, within a sector_t, and within i_blocks
 * in the vfs.  ext4 inode has 48 bits of i_block in fsblock units,
 * so that won't be a limiting factor.
 *
 * However there is other limiting factor. We do store extents in the form
 * of starting block and length, hence the resulting length of the extent
 * covering maximum file size must fit into on-disk format containers as
 * well. Given that length is always by 1 unit bigger than max unit (because
 * we count 0 as well) we have to lower the s_maxbytes by one fs block.
 *
 * Note, this does *not* consider any metadata overhead for vfs i_blocks.
 */
static loff_t ext4_max_size(int blkbits, int has_huge_files)
{
	loff_t res;
	loff_t upper_limit = MAX_LFS_FILESIZE;

	/* small i_blocks in vfs inode? */
	if (!has_huge_files || sizeof(blkcnt_t) < sizeof(u64)) {
		/*
		 * CONFIG_LBDAF is not enabled implies the inode
		 * i_block represent total blocks in 512 bytes
		 * 32 == size of vfs inode i_blocks * 8
		 */
		upper_limit = (1LL << 32) - 1;

		/* total blocks in file system block size */
		upper_limit >>= (blkbits - 9);
		upper_limit <<= blkbits;
	}

	/*
	 * 32-bit extent-start container, ee_block. We lower the maxbytes
	 * by one fs block, so ee_len can cover the extent of maximum file
	 * size
	 */
	res = (1LL << 32) - 1;
	res <<= blkbits;

	/* Sanity check against vm- & vfs- imposed limits */
	if (res > upper_limit)
		res = upper_limit;

	return res;
}

/*
 * Maximal bitmap file size.  There is a direct, and {,double-,triple-}indirect
 * block limit, and also a limit of (2^48 - 1) 512-byte sectors in i_blocks.
 * We need to be 1 filesystem block less than the 2^48 sector limit.
 */
static loff_t ext4_max_bitmap_size(int bits, int has_huge_files)
{
	loff_t res = EXT4_NDIR_BLOCKS;
	int meta_blocks;
	loff_t upper_limit;
	/* This is calculated to be the largest file size for a dense, block
	 * mapped file such that the file's total number of 512-byte sectors,
	 * including data and all indirect blocks, does not exceed (2^48 - 1).
	 *
	 * __u32 i_blocks_lo and _u16 i_blocks_high represent the total
	 * number of 512-byte sectors of the file.
	 */

	if (!has_huge_files || sizeof(blkcnt_t) < sizeof(u64)) {
		/*
		 * !has_huge_files or CONFIG_LBDAF not enabled implies that
		 * the inode i_block field represents total file blocks in
		 * 2^32 512-byte sectors == size of vfs inode i_blocks * 8
		 */
		upper_limit = (1LL << 32) - 1;

		/* total blocks in file system block size */
		upper_limit >>= (bits - 9);

	} else {
		/*
		 * We use 48 bit ext4_inode i_blocks
		 * With EXT4_HUGE_FILE_FL set the i_blocks
		 * represent total number of blocks in
		 * file system block size
		 */
		upper_limit = (1LL << 48) - 1;

	}

	/* indirect blocks */
	meta_blocks = 1;
	/* double indirect blocks */
	meta_blocks += 1 + (1LL << (bits-2));
	/* tripple indirect blocks */
	meta_blocks += 1 + (1LL << (bits-2)) + (1LL << (2*(bits-2)));

	upper_limit -= meta_blocks;
	upper_limit <<= bits;

	res += 1LL << (bits-2);
	res += 1LL << (2*(bits-2));
	res += 1LL << (3*(bits-2));
	res <<= bits;
	if (res > upper_limit)
		res = upper_limit;

	if (res > MAX_LFS_FILESIZE)
		res = MAX_LFS_FILESIZE;

	return res;
}

static ext4_fsblk_t descriptor_loc(struct super_block *sb,
				   ext4_fsblk_t logical_sb_block, int nr)
{
	struct ext4_sb_info *sbi = EXT4_SB(sb);
	ext4_group_t bg, first_meta_bg;
	int has_super = 0;

	first_meta_bg = le32_to_cpu(sbi->s_es->s_first_meta_bg);

	if (!ext4_has_feature_meta_bg(sb) || nr < first_meta_bg)
		return logical_sb_block + nr + 1;
	bg = sbi->s_desc_per_block * nr;
	if (ext4_bg_has_super(sb, bg))
		has_super = 1;

	/*
	 * If we have a meta_bg fs with 1k blocks, group 0's GDT is at
	 * block 2, not 1.  If s_first_data_block == 0 (bigalloc is enabled
	 * on modern mke2fs or blksize > 1k on older mke2fs) then we must
	 * compensate.
	 */
	if (sb->s_blocksize == 1024 && nr == 0 &&
	    le32_to_cpu(sbi->s_es->s_first_data_block) == 0)
		has_super++;

	return (has_super + ext4_group_first_block_no(sb, bg));
}

/**
 * ext4_get_stripe_size: Get the stripe size.
 * @sbi: In memory super block info
 *
 * If we have specified it via mount option, then
 * use the mount option value. If the value specified at mount time is
 * greater than the blocks per group use the super block value.
 * If the super block value is greater than blocks per group return 0.
 * Allocator needs it be less than blocks per group.
 *
 */
static unsigned long ext4_get_stripe_size(struct ext4_sb_info *sbi)
{
	unsigned long stride = le16_to_cpu(sbi->s_es->s_raid_stride);
	unsigned long stripe_width =
			le32_to_cpu(sbi->s_es->s_raid_stripe_width);
	int ret;

	if (sbi->s_stripe && sbi->s_stripe <= sbi->s_blocks_per_group)
		ret = sbi->s_stripe;
	else if (stripe_width && stripe_width <= sbi->s_blocks_per_group)
		ret = stripe_width;
	else if (stride && stride <= sbi->s_blocks_per_group)
		ret = stride;
	else
		ret = 0;

	/*
	 * If the stripe width is 1, this makes no sense and
	 * we set it to 0 to turn off stripe handling code.
	 */
	if (ret <= 1)
		ret = 0;

	return ret;
}

/*
 * Check whether this filesystem can be mounted based on
 * the features present and the RDONLY/RDWR mount requested.
 * Returns 1 if this filesystem can be mounted as requested,
 * 0 if it cannot be.
 */
static int ext4_feature_set_ok(struct super_block *sb, int readonly)
{
	if (ext4_has_unknown_ext4_incompat_features(sb)) {
		ext4_msg(sb, KERN_ERR,
			"Couldn't mount because of "
			"unsupported optional features (%x)",
			(le32_to_cpu(EXT4_SB(sb)->s_es->s_feature_incompat) &
			~EXT4_FEATURE_INCOMPAT_SUPP));
		return 0;
	}

	if (readonly)
		return 1;

	if (ext4_has_feature_readonly(sb)) {
		ext4_msg(sb, KERN_INFO, "filesystem is read-only");
		sb->s_flags |= SB_RDONLY;
		return 1;
	}

	/* Check that feature set is OK for a read-write mount */
	if (ext4_has_unknown_ext4_ro_compat_features(sb)) {
		ext4_msg(sb, KERN_ERR, "couldn't mount RDWR because of "
			 "unsupported optional features (%x)",
			 (le32_to_cpu(EXT4_SB(sb)->s_es->s_feature_ro_compat) &
				~EXT4_FEATURE_RO_COMPAT_SUPP));
		return 0;
	}
	/*
	 * Large file size enabled file system can only be mounted
	 * read-write on 32-bit systems if kernel is built with CONFIG_LBDAF
	 */
	if (ext4_has_feature_huge_file(sb)) {
		if (sizeof(blkcnt_t) < sizeof(u64)) {
			ext4_msg(sb, KERN_ERR, "Filesystem with huge files "
				 "cannot be mounted RDWR without "
				 "CONFIG_LBDAF");
			return 0;
		}
	}
	if (ext4_has_feature_bigalloc(sb) && !ext4_has_feature_extents(sb)) {
		ext4_msg(sb, KERN_ERR,
			 "Can't support bigalloc feature without "
			 "extents feature\n");
		return 0;
	}

#ifndef CONFIG_QUOTA
	if (ext4_has_feature_quota(sb) && !readonly) {
		ext4_msg(sb, KERN_ERR,
			 "Filesystem with quota feature cannot be mounted RDWR "
			 "without CONFIG_QUOTA");
		return 0;
	}
	if (ext4_has_feature_project(sb) && !readonly) {
		ext4_msg(sb, KERN_ERR,
			 "Filesystem with project quota feature cannot be mounted RDWR "
			 "without CONFIG_QUOTA");
		return 0;
	}
#endif  /* CONFIG_QUOTA */
	return 1;
}

/*
 * This function is called once a day if we have errors logged
 * on the file system
 */
static void print_daily_error_info(struct timer_list *t)
{
	struct ext4_sb_info *sbi = from_timer(sbi, t, s_err_report);
	struct super_block *sb = sbi->s_sb;
	struct ext4_super_block *es = sbi->s_es;

	if (es->s_error_count)
		/* fsck newer than v1.41.13 is needed to clean this condition. */
		ext4_msg(sb, KERN_NOTICE, "error count since last fsck: %u",
			 le32_to_cpu(es->s_error_count));
	if (es->s_first_error_time) {
		printk(KERN_NOTICE "EXT4-fs (%s): initial error at time %u: %.*s:%d",
		       sb->s_id, le32_to_cpu(es->s_first_error_time),
		       (int) sizeof(es->s_first_error_func),
		       es->s_first_error_func,
		       le32_to_cpu(es->s_first_error_line));
		if (es->s_first_error_ino)
			printk(KERN_CONT ": inode %u",
			       le32_to_cpu(es->s_first_error_ino));
		if (es->s_first_error_block)
			printk(KERN_CONT ": block %llu", (unsigned long long)
			       le64_to_cpu(es->s_first_error_block));
		printk(KERN_CONT "\n");
	}
	if (es->s_last_error_time) {
		printk(KERN_NOTICE "EXT4-fs (%s): last error at time %u: %.*s:%d",
		       sb->s_id, le32_to_cpu(es->s_last_error_time),
		       (int) sizeof(es->s_last_error_func),
		       es->s_last_error_func,
		       le32_to_cpu(es->s_last_error_line));
		if (es->s_last_error_ino)
			printk(KERN_CONT ": inode %u",
			       le32_to_cpu(es->s_last_error_ino));
		if (es->s_last_error_block)
			printk(KERN_CONT ": block %llu", (unsigned long long)
			       le64_to_cpu(es->s_last_error_block));
		printk(KERN_CONT "\n");
	}
	mod_timer(&sbi->s_err_report, jiffies + 24*60*60*HZ);  /* Once a day */
}

/* Find next suitable group and run ext4_init_inode_table */
static int ext4_run_li_request(struct ext4_li_request *elr)
{
	struct ext4_group_desc *gdp = NULL;
	ext4_group_t group, ngroups;
	struct super_block *sb;
	unsigned long timeout = 0;
	int ret = 0;

	sb = elr->lr_super;
	ngroups = EXT4_SB(sb)->s_groups_count;

	for (group = elr->lr_next_group; group < ngroups; group++) {
		gdp = ext4_get_group_desc(sb, group, NULL);
		if (!gdp) {
			ret = 1;
			break;
		}

		if (!(gdp->bg_flags & cpu_to_le16(EXT4_BG_INODE_ZEROED)))
			break;
	}

	if (group >= ngroups)
		ret = 1;

	if (!ret) {
		timeout = jiffies;
		ret = ext4_init_inode_table(sb, group,
					    elr->lr_timeout ? 0 : 1);
		if (elr->lr_timeout == 0) {
			timeout = (jiffies - timeout) *
				  elr->lr_sbi->s_li_wait_mult;
			elr->lr_timeout = timeout;
		}
		elr->lr_next_sched = jiffies + elr->lr_timeout;
		elr->lr_next_group = group + 1;
	}
	return ret;
}

/*
 * Remove lr_request from the list_request and free the
 * request structure. Should be called with li_list_mtx held
 */
static void ext4_remove_li_request(struct ext4_li_request *elr)
{
	struct ext4_sb_info *sbi;

	if (!elr)
		return;

	sbi = elr->lr_sbi;

	list_del(&elr->lr_request);
	sbi->s_li_request = NULL;
	kfree(elr);
}

static void ext4_unregister_li_request(struct super_block *sb)
{
	mutex_lock(&ext4_li_mtx);
	if (!ext4_li_info) {
		mutex_unlock(&ext4_li_mtx);
		return;
	}

	mutex_lock(&ext4_li_info->li_list_mtx);
	ext4_remove_li_request(EXT4_SB(sb)->s_li_request);
	mutex_unlock(&ext4_li_info->li_list_mtx);
	mutex_unlock(&ext4_li_mtx);
}

static struct task_struct *ext4_lazyinit_task;

/*
 * This is the function where ext4lazyinit thread lives. It walks
 * through the request list searching for next scheduled filesystem.
 * When such a fs is found, run the lazy initialization request
 * (ext4_rn_li_request) and keep track of the time spend in this
 * function. Based on that time we compute next schedule time of
 * the request. When walking through the list is complete, compute
 * next waking time and put itself into sleep.
 */
static int ext4_lazyinit_thread(void *arg)
{
	struct ext4_lazy_init *eli = (struct ext4_lazy_init *)arg;
	struct list_head *pos, *n;
	struct ext4_li_request *elr;
	unsigned long next_wakeup, cur;

	BUG_ON(NULL == eli);

cont_thread:
	while (true) {
		next_wakeup = MAX_JIFFY_OFFSET;

		mutex_lock(&eli->li_list_mtx);
		if (list_empty(&eli->li_request_list)) {
			mutex_unlock(&eli->li_list_mtx);
			goto exit_thread;
		}
		list_for_each_safe(pos, n, &eli->li_request_list) {
			int err = 0;
			int progress = 0;
			elr = list_entry(pos, struct ext4_li_request,
					 lr_request);

			if (time_before(jiffies, elr->lr_next_sched)) {
				if (time_before(elr->lr_next_sched, next_wakeup))
					next_wakeup = elr->lr_next_sched;
				continue;
			}
			if (down_read_trylock(&elr->lr_super->s_umount)) {
				if (sb_start_write_trylock(elr->lr_super)) {
					progress = 1;
					/*
					 * We hold sb->s_umount, sb can not
					 * be removed from the list, it is
					 * now safe to drop li_list_mtx
					 */
					mutex_unlock(&eli->li_list_mtx);
					err = ext4_run_li_request(elr);
					sb_end_write(elr->lr_super);
					mutex_lock(&eli->li_list_mtx);
					n = pos->next;
				}
				up_read((&elr->lr_super->s_umount));
			}
			/* error, remove the lazy_init job */
			if (err) {
				ext4_remove_li_request(elr);
				continue;
			}
			if (!progress) {
				elr->lr_next_sched = jiffies +
					(prandom_u32()
					 % (EXT4_DEF_LI_MAX_START_DELAY * HZ));
			}
			if (time_before(elr->lr_next_sched, next_wakeup))
				next_wakeup = elr->lr_next_sched;
		}
		mutex_unlock(&eli->li_list_mtx);

		try_to_freeze();

		cur = jiffies;
		if ((time_after_eq(cur, next_wakeup)) ||
		    (MAX_JIFFY_OFFSET == next_wakeup)) {
			cond_resched();
			continue;
		}

		schedule_timeout_interruptible(next_wakeup - cur);

		if (kthread_should_stop()) {
			ext4_clear_request_list();
			goto exit_thread;
		}
	}

exit_thread:
	/*
	 * It looks like the request list is empty, but we need
	 * to check it under the li_list_mtx lock, to prevent any
	 * additions into it, and of course we should lock ext4_li_mtx
	 * to atomically free the list and ext4_li_info, because at
	 * this point another ext4 filesystem could be registering
	 * new one.
	 */
	mutex_lock(&ext4_li_mtx);
	mutex_lock(&eli->li_list_mtx);
	if (!list_empty(&eli->li_request_list)) {
		mutex_unlock(&eli->li_list_mtx);
		mutex_unlock(&ext4_li_mtx);
		goto cont_thread;
	}
	mutex_unlock(&eli->li_list_mtx);
	kfree(ext4_li_info);
	ext4_li_info = NULL;
	mutex_unlock(&ext4_li_mtx);

	return 0;
}

static void ext4_clear_request_list(void)
{
	struct list_head *pos, *n;
	struct ext4_li_request *elr;

	mutex_lock(&ext4_li_info->li_list_mtx);
	list_for_each_safe(pos, n, &ext4_li_info->li_request_list) {
		elr = list_entry(pos, struct ext4_li_request,
				 lr_request);
		ext4_remove_li_request(elr);
	}
	mutex_unlock(&ext4_li_info->li_list_mtx);
}

static int ext4_run_lazyinit_thread(void)
{
	ext4_lazyinit_task = kthread_run(ext4_lazyinit_thread,
					 ext4_li_info, "ext4lazyinit");
	if (IS_ERR(ext4_lazyinit_task)) {
		int err = PTR_ERR(ext4_lazyinit_task);
		ext4_clear_request_list();
		kfree(ext4_li_info);
		ext4_li_info = NULL;
		printk(KERN_CRIT "EXT4-fs: error %d creating inode table "
				 "initialization thread\n",
				 err);
		return err;
	}
	ext4_li_info->li_state |= EXT4_LAZYINIT_RUNNING;
	return 0;
}

/*
 * Check whether it make sense to run itable init. thread or not.
 * If there is at least one uninitialized inode table, return
 * corresponding group number, else the loop goes through all
 * groups and return total number of groups.
 */
static ext4_group_t ext4_has_uninit_itable(struct super_block *sb)
{
	ext4_group_t group, ngroups = EXT4_SB(sb)->s_groups_count;
	struct ext4_group_desc *gdp = NULL;

	if (!ext4_has_group_desc_csum(sb))
		return ngroups;

	for (group = 0; group < ngroups; group++) {
		gdp = ext4_get_group_desc(sb, group, NULL);
		if (!gdp)
			continue;

		if (gdp->bg_flags & cpu_to_le16(EXT4_BG_INODE_ZEROED))
			continue;
		if (group != 0)
			break;
		ext4_error(sb, "Inode table for bg 0 marked as "
			   "needing zeroing");
		if (sb_rdonly(sb))
			return ngroups;
	}

	return group;
}

static int ext4_li_info_new(void)
{
	struct ext4_lazy_init *eli = NULL;

	eli = kzalloc(sizeof(*eli), GFP_KERNEL);
	if (!eli)
		return -ENOMEM;

	INIT_LIST_HEAD(&eli->li_request_list);
	mutex_init(&eli->li_list_mtx);

	eli->li_state |= EXT4_LAZYINIT_QUIT;

	ext4_li_info = eli;

	return 0;
}

static struct ext4_li_request *ext4_li_request_new(struct super_block *sb,
					    ext4_group_t start)
{
	struct ext4_sb_info *sbi = EXT4_SB(sb);
	struct ext4_li_request *elr;

	elr = kzalloc(sizeof(*elr), GFP_KERNEL);
	if (!elr)
		return NULL;

	elr->lr_super = sb;
	elr->lr_sbi = sbi;
	elr->lr_next_group = start;

	/*
	 * Randomize first schedule time of the request to
	 * spread the inode table initialization requests
	 * better.
	 */
	elr->lr_next_sched = jiffies + (prandom_u32() %
				(EXT4_DEF_LI_MAX_START_DELAY * HZ));
	return elr;
}

int ext4_register_li_request(struct super_block *sb,
			     ext4_group_t first_not_zeroed)
{
	struct ext4_sb_info *sbi = EXT4_SB(sb);
	struct ext4_li_request *elr = NULL;
	ext4_group_t ngroups = sbi->s_groups_count;
	int ret = 0;

	mutex_lock(&ext4_li_mtx);
	if (sbi->s_li_request != NULL) {
		/*
		 * Reset timeout so it can be computed again, because
		 * s_li_wait_mult might have changed.
		 */
		sbi->s_li_request->lr_timeout = 0;
		goto out;
	}

	if (first_not_zeroed == ngroups || sb_rdonly(sb) ||
	    !test_opt(sb, INIT_INODE_TABLE))
		goto out;

	elr = ext4_li_request_new(sb, first_not_zeroed);
	if (!elr) {
		ret = -ENOMEM;
		goto out;
	}

	if (NULL == ext4_li_info) {
		ret = ext4_li_info_new();
		if (ret)
			goto out;
	}

	mutex_lock(&ext4_li_info->li_list_mtx);
	list_add(&elr->lr_request, &ext4_li_info->li_request_list);
	mutex_unlock(&ext4_li_info->li_list_mtx);

	sbi->s_li_request = elr;
	/*
	 * set elr to NULL here since it has been inserted to
	 * the request_list and the removal and free of it is
	 * handled by ext4_clear_request_list from now on.
	 */
	elr = NULL;

	if (!(ext4_li_info->li_state & EXT4_LAZYINIT_RUNNING)) {
		ret = ext4_run_lazyinit_thread();
		if (ret)
			goto out;
	}
out:
	mutex_unlock(&ext4_li_mtx);
	if (ret)
		kfree(elr);
	return ret;
}

/*
 * We do not need to lock anything since this is called on
 * module unload.
 */
static void ext4_destroy_lazyinit_thread(void)
{
	/*
	 * If thread exited earlier
	 * there's nothing to be done.
	 */
	if (!ext4_li_info || !ext4_lazyinit_task)
		return;

	kthread_stop(ext4_lazyinit_task);
}

static int set_journal_csum_feature_set(struct super_block *sb)
{
	int ret = 1;
	int compat, incompat;
	struct ext4_sb_info *sbi = EXT4_SB(sb);

	if (ext4_has_metadata_csum(sb)) {
		/* journal checksum v3 */
		compat = 0;
		incompat = JBD2_FEATURE_INCOMPAT_CSUM_V3;
	} else {
		/* journal checksum v1 */
		compat = JBD2_FEATURE_COMPAT_CHECKSUM;
		incompat = 0;
	}

	jbd2_journal_clear_features(sbi->s_journal,
			JBD2_FEATURE_COMPAT_CHECKSUM, 0,
			JBD2_FEATURE_INCOMPAT_CSUM_V3 |
			JBD2_FEATURE_INCOMPAT_CSUM_V2);
	if (test_opt(sb, JOURNAL_ASYNC_COMMIT)) {
		ret = jbd2_journal_set_features(sbi->s_journal,
				compat, 0,
				JBD2_FEATURE_INCOMPAT_ASYNC_COMMIT |
				incompat);
	} else if (test_opt(sb, JOURNAL_CHECKSUM)) {
		ret = jbd2_journal_set_features(sbi->s_journal,
				compat, 0,
				incompat);
		jbd2_journal_clear_features(sbi->s_journal, 0, 0,
				JBD2_FEATURE_INCOMPAT_ASYNC_COMMIT);
	} else {
		jbd2_journal_clear_features(sbi->s_journal, 0, 0,
				JBD2_FEATURE_INCOMPAT_ASYNC_COMMIT);
	}

	return ret;
}

/*
 * Note: calculating the overhead so we can be compatible with
 * historical BSD practice is quite difficult in the face of
 * clusters/bigalloc.  This is because multiple metadata blocks from
 * different block group can end up in the same allocation cluster.
 * Calculating the exact overhead in the face of clustered allocation
 * requires either O(all block bitmaps) in memory or O(number of block
 * groups**2) in time.  We will still calculate the superblock for
 * older file systems --- and if we come across with a bigalloc file
 * system with zero in s_overhead_clusters the estimate will be close to
 * correct especially for very large cluster sizes --- but for newer
 * file systems, it's better to calculate this figure once at mkfs
 * time, and store it in the superblock.  If the superblock value is
 * present (even for non-bigalloc file systems), we will use it.
 */
static int count_overhead(struct super_block *sb, ext4_group_t grp,
			  char *buf)
{
	struct ext4_sb_info	*sbi = EXT4_SB(sb);
	struct ext4_group_desc	*gdp;
	ext4_fsblk_t		first_block, last_block, b;
	ext4_group_t		i, ngroups = ext4_get_groups_count(sb);
	int			s, j, count = 0;

	if (!ext4_has_feature_bigalloc(sb))
		return (ext4_bg_has_super(sb, grp) + ext4_bg_num_gdb(sb, grp) +
			sbi->s_itb_per_group + 2);

	first_block = le32_to_cpu(sbi->s_es->s_first_data_block) +
		(grp * EXT4_BLOCKS_PER_GROUP(sb));
	last_block = first_block + EXT4_BLOCKS_PER_GROUP(sb) - 1;
	for (i = 0; i < ngroups; i++) {
		gdp = ext4_get_group_desc(sb, i, NULL);
		b = ext4_block_bitmap(sb, gdp);
		if (b >= first_block && b <= last_block) {
			ext4_set_bit(EXT4_B2C(sbi, b - first_block), buf);
			count++;
		}
		b = ext4_inode_bitmap(sb, gdp);
		if (b >= first_block && b <= last_block) {
			ext4_set_bit(EXT4_B2C(sbi, b - first_block), buf);
			count++;
		}
		b = ext4_inode_table(sb, gdp);
		if (b >= first_block && b + sbi->s_itb_per_group <= last_block)
			for (j = 0; j < sbi->s_itb_per_group; j++, b++) {
				int c = EXT4_B2C(sbi, b - first_block);
				ext4_set_bit(c, buf);
				count++;
			}
		if (i != grp)
			continue;
		s = 0;
		if (ext4_bg_has_super(sb, grp)) {
			ext4_set_bit(s++, buf);
			count++;
		}
		j = ext4_bg_num_gdb(sb, grp);
		if (s + j > EXT4_BLOCKS_PER_GROUP(sb)) {
			ext4_error(sb, "Invalid number of block group "
				   "descriptor blocks: %d", j);
			j = EXT4_BLOCKS_PER_GROUP(sb) - s;
		}
		count += j;
		for (; j > 0; j--)
			ext4_set_bit(EXT4_B2C(sbi, s++), buf);
	}
	if (!count)
		return 0;
	return EXT4_CLUSTERS_PER_GROUP(sb) -
		ext4_count_free(buf, EXT4_CLUSTERS_PER_GROUP(sb) / 8);
}

/*
 * Compute the overhead and stash it in sbi->s_overhead
 */
int ext4_calculate_overhead(struct super_block *sb)
{
	struct ext4_sb_info *sbi = EXT4_SB(sb);
	struct ext4_super_block *es = sbi->s_es;
	struct inode *j_inode;
	unsigned int j_blocks, j_inum = le32_to_cpu(es->s_journal_inum);
	ext4_group_t i, ngroups = ext4_get_groups_count(sb);
	ext4_fsblk_t overhead = 0;
	char *buf = (char *) get_zeroed_page(GFP_NOFS);

	if (!buf)
		return -ENOMEM;

	/*
	 * Compute the overhead (FS structures).  This is constant
	 * for a given filesystem unless the number of block groups
	 * changes so we cache the previous value until it does.
	 */

	/*
	 * All of the blocks before first_data_block are overhead
	 */
	overhead = EXT4_B2C(sbi, le32_to_cpu(es->s_first_data_block));

	/*
	 * Add the overhead found in each block group
	 */
	for (i = 0; i < ngroups; i++) {
		int blks;

		blks = count_overhead(sb, i, buf);
		overhead += blks;
		if (blks)
			memset(buf, 0, PAGE_SIZE);
		cond_resched();
	}

	/*
	 * Add the internal journal blocks whether the journal has been
	 * loaded or not
	 */
	if (sbi->s_journal && !sbi->journal_bdev)
		overhead += EXT4_NUM_B2C(sbi, sbi->s_journal->j_maxlen);
	else if (ext4_has_feature_journal(sb) && !sbi->s_journal) {
		j_inode = ext4_get_journal_inode(sb, j_inum);
		if (j_inode) {
			j_blocks = j_inode->i_size >> sb->s_blocksize_bits;
			overhead += EXT4_NUM_B2C(sbi, j_blocks);
			iput(j_inode);
		} else {
			ext4_msg(sb, KERN_ERR, "can't get journal size");
		}
	}
	sbi->s_overhead = overhead;
	smp_wmb();
	free_page((unsigned long) buf);
	return 0;
}

static void ext4_set_resv_clusters(struct super_block *sb)
{
	ext4_fsblk_t resv_clusters;
	struct ext4_sb_info *sbi = EXT4_SB(sb);

	/*
	 * There's no need to reserve anything when we aren't using extents.
	 * The space estimates are exact, there are no unwritten extents,
	 * hole punching doesn't need new metadata... This is needed especially
	 * to keep ext2/3 backward compatibility.
	 */
	if (!ext4_has_feature_extents(sb))
		return;
	/*
	 * By default we reserve 2% or 4096 clusters, whichever is smaller.
	 * This should cover the situations where we can not afford to run
	 * out of space like for example punch hole, or converting
	 * unwritten extents in delalloc path. In most cases such
	 * allocation would require 1, or 2 blocks, higher numbers are
	 * very rare.
	 */
	resv_clusters = (ext4_blocks_count(sbi->s_es) >>
			 sbi->s_cluster_bits);

	do_div(resv_clusters, 50);
	resv_clusters = min_t(ext4_fsblk_t, resv_clusters, 4096);

	atomic64_set(&sbi->s_resv_clusters, resv_clusters);
}

static int ext4_fill_super(struct super_block *sb, void *data, int silent)
{
	struct dax_device *dax_dev = fs_dax_get_by_bdev(sb->s_bdev);
	char *orig_data = kstrdup(data, GFP_KERNEL);
	struct buffer_head *bh;
	struct ext4_super_block *es = NULL;
	struct ext4_sb_info *sbi = kzalloc(sizeof(*sbi), GFP_KERNEL);
	ext4_fsblk_t block;
	ext4_fsblk_t sb_block = get_sb_block(&data);
	ext4_fsblk_t logical_sb_block;
	unsigned long offset = 0;
	unsigned long journal_devnum = 0;
	unsigned long def_mount_opts;
	struct inode *root;
	const char *descr;
	int ret = -ENOMEM;
	int blocksize, clustersize;
	unsigned int db_count;
	unsigned int i;
	int needs_recovery, has_huge_files, has_bigalloc;
	__u64 blocks_count;
	int err = 0;
	unsigned int journal_ioprio = DEFAULT_JOURNAL_IOPRIO;
	ext4_group_t first_not_zeroed;

	if ((data && !orig_data) || !sbi)
		goto out_free_base;

	sbi->s_daxdev = dax_dev;
	sbi->s_blockgroup_lock =
		kzalloc(sizeof(struct blockgroup_lock), GFP_KERNEL);
	if (!sbi->s_blockgroup_lock)
		goto out_free_base;

	sb->s_fs_info = sbi;
	sbi->s_sb = sb;
	sbi->s_inode_readahead_blks = EXT4_DEF_INODE_READAHEAD_BLKS;
	sbi->s_sb_block = sb_block;
	if (sb->s_bdev->bd_part)
		sbi->s_sectors_written_start =
			part_stat_read(sb->s_bdev->bd_part, sectors[1]);

	/* Cleanup superblock name */
	strreplace(sb->s_id, '/', '!');

	/* -EINVAL is default */
	ret = -EINVAL;
	blocksize = sb_min_blocksize(sb, EXT4_MIN_BLOCK_SIZE);
	if (!blocksize) {
		ext4_msg(sb, KERN_ERR, "unable to set blocksize");
		goto out_fail;
	}

	/*
	 * The ext4 superblock will not be buffer aligned for other than 1kB
	 * block sizes.  We need to calculate the offset from buffer start.
	 */
	if (blocksize != EXT4_MIN_BLOCK_SIZE) {
		logical_sb_block = sb_block * EXT4_MIN_BLOCK_SIZE;
		offset = do_div(logical_sb_block, blocksize);
	} else {
		logical_sb_block = sb_block;
	}

	if (!(bh = sb_bread_unmovable(sb, logical_sb_block))) {
		ext4_msg(sb, KERN_ERR, "unable to read superblock");
		goto out_fail;
	}
	/*
	 * Note: s_es must be initialized as soon as possible because
	 *       some ext4 macro-instructions depend on its value
	 */
	es = (struct ext4_super_block *) (bh->b_data + offset);
	sbi->s_es = es;
	sb->s_magic = le16_to_cpu(es->s_magic);
	if (sb->s_magic != EXT4_SUPER_MAGIC)
		goto cantfind_ext4;
	sbi->s_kbytes_written = le64_to_cpu(es->s_kbytes_written);

	/* Warn if metadata_csum and gdt_csum are both set. */
	if (ext4_has_feature_metadata_csum(sb) &&
	    ext4_has_feature_gdt_csum(sb))
		ext4_warning(sb, "metadata_csum and uninit_bg are "
			     "redundant flags; please run fsck.");

	/* Check for a known checksum algorithm */
	if (!ext4_verify_csum_type(sb, es)) {
		ext4_msg(sb, KERN_ERR, "VFS: Found ext4 filesystem with "
			 "unknown checksum algorithm.");
		silent = 1;
		goto cantfind_ext4;
	}

	/* Load the checksum driver */
	sbi->s_chksum_driver = crypto_alloc_shash("crc32c", 0, 0);
	if (IS_ERR(sbi->s_chksum_driver)) {
		ext4_msg(sb, KERN_ERR, "Cannot load crc32c driver.");
		ret = PTR_ERR(sbi->s_chksum_driver);
		sbi->s_chksum_driver = NULL;
		goto failed_mount;
	}

	/* Check superblock checksum */
	if (!ext4_superblock_csum_verify(sb, es)) {
		ext4_msg(sb, KERN_ERR, "VFS: Found ext4 filesystem with "
			 "invalid superblock checksum.  Run e2fsck?");
		silent = 1;
		ret = -EFSBADCRC;
		goto cantfind_ext4;
	}

	/* Precompute checksum seed for all metadata */
	if (ext4_has_feature_csum_seed(sb))
		sbi->s_csum_seed = le32_to_cpu(es->s_checksum_seed);
	else if (ext4_has_metadata_csum(sb) || ext4_has_feature_ea_inode(sb))
		sbi->s_csum_seed = ext4_chksum(sbi, ~0, es->s_uuid,
					       sizeof(es->s_uuid));

	/* Set defaults before we parse the mount options */
	def_mount_opts = le32_to_cpu(es->s_default_mount_opts);
	set_opt(sb, INIT_INODE_TABLE);
	if (def_mount_opts & EXT4_DEFM_DEBUG)
		set_opt(sb, DEBUG);
	if (def_mount_opts & EXT4_DEFM_BSDGROUPS)
		set_opt(sb, GRPID);
	if (def_mount_opts & EXT4_DEFM_UID16)
		set_opt(sb, NO_UID32);
	/* xattr user namespace & acls are now defaulted on */
	set_opt(sb, XATTR_USER);
#ifdef CONFIG_EXT4_FS_POSIX_ACL
	set_opt(sb, POSIX_ACL);
#endif
	/* don't forget to enable journal_csum when metadata_csum is enabled. */
	if (ext4_has_metadata_csum(sb))
		set_opt(sb, JOURNAL_CHECKSUM);

	if ((def_mount_opts & EXT4_DEFM_JMODE) == EXT4_DEFM_JMODE_DATA)
		set_opt(sb, JOURNAL_DATA);
	else if ((def_mount_opts & EXT4_DEFM_JMODE) == EXT4_DEFM_JMODE_ORDERED)
		set_opt(sb, ORDERED_DATA);
	else if ((def_mount_opts & EXT4_DEFM_JMODE) == EXT4_DEFM_JMODE_WBACK)
		set_opt(sb, WRITEBACK_DATA);

	if (le16_to_cpu(sbi->s_es->s_errors) == EXT4_ERRORS_PANIC)
		set_opt(sb, ERRORS_PANIC);
	else if (le16_to_cpu(sbi->s_es->s_errors) == EXT4_ERRORS_CONTINUE)
		set_opt(sb, ERRORS_CONT);
	else
		set_opt(sb, ERRORS_RO);
	/* block_validity enabled by default; disable with noblock_validity */
	set_opt(sb, BLOCK_VALIDITY);
	if (def_mount_opts & EXT4_DEFM_DISCARD)
		set_opt(sb, DISCARD);

	sbi->s_resuid = make_kuid(&init_user_ns, le16_to_cpu(es->s_def_resuid));
	sbi->s_resgid = make_kgid(&init_user_ns, le16_to_cpu(es->s_def_resgid));
	sbi->s_commit_interval = JBD2_DEFAULT_MAX_COMMIT_AGE * HZ;
	sbi->s_min_batch_time = EXT4_DEF_MIN_BATCH_TIME;
	sbi->s_max_batch_time = EXT4_DEF_MAX_BATCH_TIME;

	if ((def_mount_opts & EXT4_DEFM_NOBARRIER) == 0)
		set_opt(sb, BARRIER);

	/*
	 * enable delayed allocation by default
	 * Use -o nodelalloc to turn it off
	 */
	if (!IS_EXT3_SB(sb) && !IS_EXT2_SB(sb) &&
	    ((def_mount_opts & EXT4_DEFM_NODELALLOC) == 0))
		set_opt(sb, DELALLOC);

	/*
	 * set default s_li_wait_mult for lazyinit, for the case there is
	 * no mount option specified.
	 */
	sbi->s_li_wait_mult = EXT4_DEF_LI_WAIT_MULT;

	if (sbi->s_es->s_mount_opts[0]) {
		char *s_mount_opts = kstrndup(sbi->s_es->s_mount_opts,
					      sizeof(sbi->s_es->s_mount_opts),
					      GFP_KERNEL);
		if (!s_mount_opts)
			goto failed_mount;
		if (!parse_options(s_mount_opts, sb, &journal_devnum,
				   &journal_ioprio, 0)) {
			ext4_msg(sb, KERN_WARNING,
				 "failed to parse options in superblock: %s",
				 s_mount_opts);
		}
		kfree(s_mount_opts);
	}
	sbi->s_def_mount_opt = sbi->s_mount_opt;
	if (!parse_options((char *) data, sb, &journal_devnum,
			   &journal_ioprio, 0))
		goto failed_mount;

	if (test_opt(sb, DATA_FLAGS) == EXT4_MOUNT_JOURNAL_DATA) {
		printk_once(KERN_WARNING "EXT4-fs: Warning: mounting "
			    "with data=journal disables delayed "
			    "allocation and O_DIRECT support!\n");
		if (test_opt2(sb, EXPLICIT_DELALLOC)) {
			ext4_msg(sb, KERN_ERR, "can't mount with "
				 "both data=journal and delalloc");
			goto failed_mount;
		}
		if (test_opt(sb, DIOREAD_NOLOCK)) {
			ext4_msg(sb, KERN_ERR, "can't mount with "
				 "both data=journal and dioread_nolock");
			goto failed_mount;
		}
		if (test_opt(sb, DAX)) {
			ext4_msg(sb, KERN_ERR, "can't mount with "
				 "both data=journal and dax");
			goto failed_mount;
		}
		if (ext4_has_feature_encrypt(sb)) {
			ext4_msg(sb, KERN_WARNING,
				 "encrypted files will use data=ordered "
				 "instead of data journaling mode");
		}
		if (test_opt(sb, DELALLOC))
			clear_opt(sb, DELALLOC);
	} else {
		sb->s_iflags |= SB_I_CGROUPWB;
	}

	sb->s_flags = (sb->s_flags & ~SB_POSIXACL) |
		(test_opt(sb, POSIX_ACL) ? SB_POSIXACL : 0);

	if (le32_to_cpu(es->s_rev_level) == EXT4_GOOD_OLD_REV &&
	    (ext4_has_compat_features(sb) ||
	     ext4_has_ro_compat_features(sb) ||
	     ext4_has_incompat_features(sb)))
		ext4_msg(sb, KERN_WARNING,
		       "feature flags set on rev 0 fs, "
		       "running e2fsck is recommended");

	if (es->s_creator_os == cpu_to_le32(EXT4_OS_HURD)) {
		set_opt2(sb, HURD_COMPAT);
		if (ext4_has_feature_64bit(sb)) {
			ext4_msg(sb, KERN_ERR,
				 "The Hurd can't support 64-bit file systems");
			goto failed_mount;
		}

		/*
		 * ea_inode feature uses l_i_version field which is not
		 * available in HURD_COMPAT mode.
		 */
		if (ext4_has_feature_ea_inode(sb)) {
			ext4_msg(sb, KERN_ERR,
				 "ea_inode feature is not supported for Hurd");
			goto failed_mount;
		}
	}

	if (IS_EXT2_SB(sb)) {
		if (ext2_feature_set_ok(sb))
			ext4_msg(sb, KERN_INFO, "mounting ext2 file system "
				 "using the ext4 subsystem");
		else {
			/*
			 * If we're probing be silent, if this looks like
			 * it's actually an ext[34] filesystem.
			 */
			if (silent && ext4_feature_set_ok(sb, sb_rdonly(sb)))
				goto failed_mount;
			ext4_msg(sb, KERN_ERR, "couldn't mount as ext2 due "
				 "to feature incompatibilities");
			goto failed_mount;
		}
	}

	if (IS_EXT3_SB(sb)) {
		if (ext3_feature_set_ok(sb))
			ext4_msg(sb, KERN_INFO, "mounting ext3 file system "
				 "using the ext4 subsystem");
		else {
			/*
			 * If we're probing be silent, if this looks like
			 * it's actually an ext4 filesystem.
			 */
			if (silent && ext4_feature_set_ok(sb, sb_rdonly(sb)))
				goto failed_mount;
			ext4_msg(sb, KERN_ERR, "couldn't mount as ext3 due "
				 "to feature incompatibilities");
			goto failed_mount;
		}
	}

	/*
	 * Check feature flags regardless of the revision level, since we
	 * previously didn't change the revision level when setting the flags,
	 * so there is a chance incompat flags are set on a rev 0 filesystem.
	 */
	if (!ext4_feature_set_ok(sb, (sb_rdonly(sb))))
		goto failed_mount;

	blocksize = BLOCK_SIZE << le32_to_cpu(es->s_log_block_size);
	if (blocksize < EXT4_MIN_BLOCK_SIZE ||
	    blocksize > EXT4_MAX_BLOCK_SIZE) {
		ext4_msg(sb, KERN_ERR,
		       "Unsupported filesystem blocksize %d (%d log_block_size)",
			 blocksize, le32_to_cpu(es->s_log_block_size));
		goto failed_mount;
	}
	if (le32_to_cpu(es->s_log_block_size) >
	    (EXT4_MAX_BLOCK_LOG_SIZE - EXT4_MIN_BLOCK_LOG_SIZE)) {
		ext4_msg(sb, KERN_ERR,
			 "Invalid log block size: %u",
			 le32_to_cpu(es->s_log_block_size));
		goto failed_mount;
	}
	if (le32_to_cpu(es->s_log_cluster_size) >
	    (EXT4_MAX_CLUSTER_LOG_SIZE - EXT4_MIN_BLOCK_LOG_SIZE)) {
		ext4_msg(sb, KERN_ERR,
			 "Invalid log cluster size: %u",
			 le32_to_cpu(es->s_log_cluster_size));
		goto failed_mount;
	}

	if (le16_to_cpu(sbi->s_es->s_reserved_gdt_blocks) > (blocksize / 4)) {
		ext4_msg(sb, KERN_ERR,
			 "Number of reserved GDT blocks insanely large: %d",
			 le16_to_cpu(sbi->s_es->s_reserved_gdt_blocks));
		goto failed_mount;
	}

	if (sbi->s_mount_opt & EXT4_MOUNT_DAX) {
		if (ext4_has_feature_inline_data(sb)) {
			ext4_msg(sb, KERN_ERR, "Cannot use DAX on a filesystem"
					" that may contain inline data");
			sbi->s_mount_opt &= ~EXT4_MOUNT_DAX;
		}
		if (!bdev_dax_supported(sb->s_bdev, blocksize)) {
			ext4_msg(sb, KERN_ERR,
				"DAX unsupported by block device. Turning off DAX.");
			sbi->s_mount_opt &= ~EXT4_MOUNT_DAX;
		}
	}

	if (ext4_has_feature_encrypt(sb) && es->s_encryption_level) {
		ext4_msg(sb, KERN_ERR, "Unsupported encryption level %d",
			 es->s_encryption_level);
		goto failed_mount;
	}

	if (sb->s_blocksize != blocksize) {
		/* Validate the filesystem blocksize */
		if (!sb_set_blocksize(sb, blocksize)) {
			ext4_msg(sb, KERN_ERR, "bad block size %d",
					blocksize);
			goto failed_mount;
		}

		brelse(bh);
		logical_sb_block = sb_block * EXT4_MIN_BLOCK_SIZE;
		offset = do_div(logical_sb_block, blocksize);
		bh = sb_bread_unmovable(sb, logical_sb_block);
		if (!bh) {
			ext4_msg(sb, KERN_ERR,
			       "Can't read superblock on 2nd try");
			goto failed_mount;
		}
		es = (struct ext4_super_block *)(bh->b_data + offset);
		sbi->s_es = es;
		if (es->s_magic != cpu_to_le16(EXT4_SUPER_MAGIC)) {
			ext4_msg(sb, KERN_ERR,
			       "Magic mismatch, very weird!");
			goto failed_mount;
		}
	}

	has_huge_files = ext4_has_feature_huge_file(sb);
	sbi->s_bitmap_maxbytes = ext4_max_bitmap_size(sb->s_blocksize_bits,
						      has_huge_files);
	sb->s_maxbytes = ext4_max_size(sb->s_blocksize_bits, has_huge_files);

	if (le32_to_cpu(es->s_rev_level) == EXT4_GOOD_OLD_REV) {
		sbi->s_inode_size = EXT4_GOOD_OLD_INODE_SIZE;
		sbi->s_first_ino = EXT4_GOOD_OLD_FIRST_INO;
	} else {
		sbi->s_inode_size = le16_to_cpu(es->s_inode_size);
		sbi->s_first_ino = le32_to_cpu(es->s_first_ino);
		if (sbi->s_first_ino < EXT4_GOOD_OLD_FIRST_INO) {
			ext4_msg(sb, KERN_ERR, "invalid first ino: %u",
				 sbi->s_first_ino);
			goto failed_mount;
		}
		if ((sbi->s_inode_size < EXT4_GOOD_OLD_INODE_SIZE) ||
		    (!is_power_of_2(sbi->s_inode_size)) ||
		    (sbi->s_inode_size > blocksize)) {
			ext4_msg(sb, KERN_ERR,
			       "unsupported inode size: %d",
			       sbi->s_inode_size);
			goto failed_mount;
		}
		if (sbi->s_inode_size > EXT4_GOOD_OLD_INODE_SIZE)
			sb->s_time_gran = 1 << (EXT4_EPOCH_BITS - 2);
	}

	sbi->s_desc_size = le16_to_cpu(es->s_desc_size);
	if (ext4_has_feature_64bit(sb)) {
		if (sbi->s_desc_size < EXT4_MIN_DESC_SIZE_64BIT ||
		    sbi->s_desc_size > EXT4_MAX_DESC_SIZE ||
		    !is_power_of_2(sbi->s_desc_size)) {
			ext4_msg(sb, KERN_ERR,
			       "unsupported descriptor size %lu",
			       sbi->s_desc_size);
			goto failed_mount;
		}
	} else
		sbi->s_desc_size = EXT4_MIN_DESC_SIZE;

	sbi->s_blocks_per_group = le32_to_cpu(es->s_blocks_per_group);
	sbi->s_inodes_per_group = le32_to_cpu(es->s_inodes_per_group);

	sbi->s_inodes_per_block = blocksize / EXT4_INODE_SIZE(sb);
	if (sbi->s_inodes_per_block == 0)
		goto cantfind_ext4;
	if (sbi->s_inodes_per_group < sbi->s_inodes_per_block ||
	    sbi->s_inodes_per_group > blocksize * 8) {
		ext4_msg(sb, KERN_ERR, "invalid inodes per group: %lu\n",
			 sbi->s_blocks_per_group);
		goto failed_mount;
	}
	sbi->s_itb_per_group = sbi->s_inodes_per_group /
					sbi->s_inodes_per_block;
	sbi->s_desc_per_block = blocksize / EXT4_DESC_SIZE(sb);
	sbi->s_sbh = bh;
	sbi->s_mount_state = le16_to_cpu(es->s_state);
	sbi->s_addr_per_block_bits = ilog2(EXT4_ADDR_PER_BLOCK(sb));
	sbi->s_desc_per_block_bits = ilog2(EXT4_DESC_PER_BLOCK(sb));

	for (i = 0; i < 4; i++)
		sbi->s_hash_seed[i] = le32_to_cpu(es->s_hash_seed[i]);
	sbi->s_def_hash_version = es->s_def_hash_version;
	if (ext4_has_feature_dir_index(sb)) {
		i = le32_to_cpu(es->s_flags);
		if (i & EXT2_FLAGS_UNSIGNED_HASH)
			sbi->s_hash_unsigned = 3;
		else if ((i & EXT2_FLAGS_SIGNED_HASH) == 0) {
#ifdef __CHAR_UNSIGNED__
			if (!sb_rdonly(sb))
				es->s_flags |=
					cpu_to_le32(EXT2_FLAGS_UNSIGNED_HASH);
			sbi->s_hash_unsigned = 3;
#else
			if (!sb_rdonly(sb))
				es->s_flags |=
					cpu_to_le32(EXT2_FLAGS_SIGNED_HASH);
#endif
		}
	}

	/* Handle clustersize */
	clustersize = BLOCK_SIZE << le32_to_cpu(es->s_log_cluster_size);
	has_bigalloc = ext4_has_feature_bigalloc(sb);
	if (has_bigalloc) {
		if (clustersize < blocksize) {
			ext4_msg(sb, KERN_ERR,
				 "cluster size (%d) smaller than "
				 "block size (%d)", clustersize, blocksize);
			goto failed_mount;
		}
		sbi->s_cluster_bits = le32_to_cpu(es->s_log_cluster_size) -
			le32_to_cpu(es->s_log_block_size);
		sbi->s_clusters_per_group =
			le32_to_cpu(es->s_clusters_per_group);
		if (sbi->s_clusters_per_group > blocksize * 8) {
			ext4_msg(sb, KERN_ERR,
				 "#clusters per group too big: %lu",
				 sbi->s_clusters_per_group);
			goto failed_mount;
		}
		if (sbi->s_blocks_per_group !=
		    (sbi->s_clusters_per_group * (clustersize / blocksize))) {
			ext4_msg(sb, KERN_ERR, "blocks per group (%lu) and "
				 "clusters per group (%lu) inconsistent",
				 sbi->s_blocks_per_group,
				 sbi->s_clusters_per_group);
			goto failed_mount;
		}
	} else {
		if (clustersize != blocksize) {
			ext4_msg(sb, KERN_ERR,
				 "fragment/cluster size (%d) != "
				 "block size (%d)", clustersize, blocksize);
			goto failed_mount;
		}
		if (sbi->s_blocks_per_group > blocksize * 8) {
			ext4_msg(sb, KERN_ERR,
				 "#blocks per group too big: %lu",
				 sbi->s_blocks_per_group);
			goto failed_mount;
		}
		sbi->s_clusters_per_group = sbi->s_blocks_per_group;
		sbi->s_cluster_bits = 0;
	}
	sbi->s_cluster_ratio = clustersize / blocksize;

	/* Do we have standard group size of clustersize * 8 blocks ? */
	if (sbi->s_blocks_per_group == clustersize << 3)
		set_opt2(sb, STD_GROUP_SIZE);

	/*
	 * Test whether we have more sectors than will fit in sector_t,
	 * and whether the max offset is addressable by the page cache.
	 */
	err = generic_check_addressable(sb->s_blocksize_bits,
					ext4_blocks_count(es));
	if (err) {
		ext4_msg(sb, KERN_ERR, "filesystem"
			 " too large to mount safely on this system");
		if (sizeof(sector_t) < 8)
			ext4_msg(sb, KERN_WARNING, "CONFIG_LBDAF not enabled");
		goto failed_mount;
	}

	if (EXT4_BLOCKS_PER_GROUP(sb) == 0)
		goto cantfind_ext4;

	/* check blocks count against device size */
	blocks_count = sb->s_bdev->bd_inode->i_size >> sb->s_blocksize_bits;
	if (blocks_count && ext4_blocks_count(es) > blocks_count) {
		ext4_msg(sb, KERN_WARNING, "bad geometry: block count %llu "
		       "exceeds size of device (%llu blocks)",
		       ext4_blocks_count(es), blocks_count);
		goto failed_mount;
	}

	/*
	 * It makes no sense for the first data block to be beyond the end
	 * of the filesystem.
	 */
	if (le32_to_cpu(es->s_first_data_block) >= ext4_blocks_count(es)) {
		ext4_msg(sb, KERN_WARNING, "bad geometry: first data "
			 "block %u is beyond end of filesystem (%llu)",
			 le32_to_cpu(es->s_first_data_block),
			 ext4_blocks_count(es));
		goto failed_mount;
	}
	if ((es->s_first_data_block == 0) && (es->s_log_block_size == 0) &&
	    (sbi->s_cluster_ratio == 1)) {
		ext4_msg(sb, KERN_WARNING, "bad geometry: first data "
			 "block is 0 with a 1k block and cluster size");
		goto failed_mount;
	}

	blocks_count = (ext4_blocks_count(es) -
			le32_to_cpu(es->s_first_data_block) +
			EXT4_BLOCKS_PER_GROUP(sb) - 1);
	do_div(blocks_count, EXT4_BLOCKS_PER_GROUP(sb));
	if (blocks_count > ((uint64_t)1<<32) - EXT4_DESC_PER_BLOCK(sb)) {
		ext4_msg(sb, KERN_WARNING, "groups count too large: %u "
		       "(block count %llu, first data block %u, "
		       "blocks per group %lu)", sbi->s_groups_count,
		       ext4_blocks_count(es),
		       le32_to_cpu(es->s_first_data_block),
		       EXT4_BLOCKS_PER_GROUP(sb));
		goto failed_mount;
	}
	sbi->s_groups_count = blocks_count;
	sbi->s_blockfile_groups = min_t(ext4_group_t, sbi->s_groups_count,
			(EXT4_MAX_BLOCK_FILE_PHYS / EXT4_BLOCKS_PER_GROUP(sb)));
	db_count = (sbi->s_groups_count + EXT4_DESC_PER_BLOCK(sb) - 1) /
		   EXT4_DESC_PER_BLOCK(sb);
	if (ext4_has_feature_meta_bg(sb)) {
		if (le32_to_cpu(es->s_first_meta_bg) > db_count) {
			ext4_msg(sb, KERN_WARNING,
				 "first meta block group too large: %u "
				 "(group descriptor block count %u)",
				 le32_to_cpu(es->s_first_meta_bg), db_count);
			goto failed_mount;
		}
	}
	sbi->s_group_desc = kvmalloc_array(db_count,
					   sizeof(struct buffer_head *),
					   GFP_KERNEL);
	if (sbi->s_group_desc == NULL) {
		ext4_msg(sb, KERN_ERR, "not enough memory");
		ret = -ENOMEM;
		goto failed_mount;
	}
	if (((u64)sbi->s_groups_count * sbi->s_inodes_per_group) !=
	    le32_to_cpu(es->s_inodes_count)) {
		ext4_msg(sb, KERN_ERR, "inodes count not valid: %u vs %llu",
			 le32_to_cpu(es->s_inodes_count),
			 ((u64)sbi->s_groups_count * sbi->s_inodes_per_group));
		ret = -EINVAL;
		goto failed_mount;
	}

	bgl_lock_init(sbi->s_blockgroup_lock);

	/* Pre-read the descriptors into the buffer cache */
	for (i = 0; i < db_count; i++) {
		block = descriptor_loc(sb, logical_sb_block, i);
		sb_breadahead(sb, block);
	}

	for (i = 0; i < db_count; i++) {
		block = descriptor_loc(sb, logical_sb_block, i);
		sbi->s_group_desc[i] = sb_bread_unmovable(sb, block);
		if (!sbi->s_group_desc[i]) {
			ext4_msg(sb, KERN_ERR,
			       "can't read group descriptor %d", i);
			db_count = i;
			goto failed_mount2;
		}
	}
	sbi->s_gdb_count = db_count;
	if (!ext4_check_descriptors(sb, logical_sb_block, &first_not_zeroed)) {
		ext4_msg(sb, KERN_ERR, "group descriptors corrupted!");
		ret = -EFSCORRUPTED;
		goto failed_mount2;
	}

	timer_setup(&sbi->s_err_report, print_daily_error_info, 0);

	/* Register extent status tree shrinker */
	if (ext4_es_register_shrinker(sbi))
		goto failed_mount3;

	sbi->s_stripe = ext4_get_stripe_size(sbi);
	sbi->s_extent_max_zeroout_kb = 32;

	/*
	 * set up enough so that it can read an inode
	 */
	sb->s_op = &ext4_sops;
	sb->s_export_op = &ext4_export_ops;
	sb->s_xattr = ext4_xattr_handlers;
#ifdef CONFIG_EXT4_FS_ENCRYPTION
	sb->s_cop = &ext4_cryptops;
#endif
#ifdef CONFIG_QUOTA
	sb->dq_op = &ext4_quota_operations;
	if (ext4_has_feature_quota(sb))
		sb->s_qcop = &dquot_quotactl_sysfile_ops;
	else
		sb->s_qcop = &ext4_qctl_operations;
	sb->s_quota_types = QTYPE_MASK_USR | QTYPE_MASK_GRP | QTYPE_MASK_PRJ;
#endif
	memcpy(&sb->s_uuid, es->s_uuid, sizeof(es->s_uuid));

	INIT_LIST_HEAD(&sbi->s_orphan); /* unlinked but open files */
	mutex_init(&sbi->s_orphan_lock);

	sb->s_root = NULL;

	needs_recovery = (es->s_last_orphan != 0 ||
			  ext4_has_feature_journal_needs_recovery(sb));

	if (ext4_has_feature_mmp(sb) && !sb_rdonly(sb))
		if (ext4_multi_mount_protect(sb, le64_to_cpu(es->s_mmp_block)))
			goto failed_mount3a;

	/*
	 * The first inode we look at is the journal inode.  Don't try
	 * root first: it may be modified in the journal!
	 */
	if (!test_opt(sb, NOLOAD) && ext4_has_feature_journal(sb)) {
		err = ext4_load_journal(sb, es, journal_devnum);
		if (err)
			goto failed_mount3a;
	} else if (test_opt(sb, NOLOAD) && !sb_rdonly(sb) &&
		   ext4_has_feature_journal_needs_recovery(sb)) {
		ext4_msg(sb, KERN_ERR, "required journal recovery "
		       "suppressed and not mounted read-only");
		goto failed_mount_wq;
	} else {
		/* Nojournal mode, all journal mount options are illegal */
		if (test_opt2(sb, EXPLICIT_JOURNAL_CHECKSUM)) {
			ext4_msg(sb, KERN_ERR, "can't mount with "
				 "journal_checksum, fs mounted w/o journal");
			goto failed_mount_wq;
		}
		if (test_opt(sb, JOURNAL_ASYNC_COMMIT)) {
			ext4_msg(sb, KERN_ERR, "can't mount with "
				 "journal_async_commit, fs mounted w/o journal");
			goto failed_mount_wq;
		}
		if (sbi->s_commit_interval != JBD2_DEFAULT_MAX_COMMIT_AGE*HZ) {
			ext4_msg(sb, KERN_ERR, "can't mount with "
				 "commit=%lu, fs mounted w/o journal",
				 sbi->s_commit_interval / HZ);
			goto failed_mount_wq;
		}
		if (EXT4_MOUNT_DATA_FLAGS &
		    (sbi->s_mount_opt ^ sbi->s_def_mount_opt)) {
			ext4_msg(sb, KERN_ERR, "can't mount with "
				 "data=, fs mounted w/o journal");
			goto failed_mount_wq;
		}
		sbi->s_def_mount_opt &= EXT4_MOUNT_JOURNAL_CHECKSUM;
		clear_opt(sb, JOURNAL_CHECKSUM);
		clear_opt(sb, DATA_FLAGS);
		sbi->s_journal = NULL;
		needs_recovery = 0;
		goto no_journal;
	}

	if (ext4_has_feature_64bit(sb) &&
	    !jbd2_journal_set_features(EXT4_SB(sb)->s_journal, 0, 0,
				       JBD2_FEATURE_INCOMPAT_64BIT)) {
		ext4_msg(sb, KERN_ERR, "Failed to set 64-bit journal feature");
		goto failed_mount_wq;
	}

	if (!set_journal_csum_feature_set(sb)) {
		ext4_msg(sb, KERN_ERR, "Failed to set journal checksum "
			 "feature set");
		goto failed_mount_wq;
	}

	/* We have now updated the journal if required, so we can
	 * validate the data journaling mode. */
	switch (test_opt(sb, DATA_FLAGS)) {
	case 0:
		/* No mode set, assume a default based on the journal
		 * capabilities: ORDERED_DATA if the journal can
		 * cope, else JOURNAL_DATA
		 */
		if (jbd2_journal_check_available_features
		    (sbi->s_journal, 0, 0, JBD2_FEATURE_INCOMPAT_REVOKE)) {
			set_opt(sb, ORDERED_DATA);
			sbi->s_def_mount_opt |= EXT4_MOUNT_ORDERED_DATA;
		} else {
			set_opt(sb, JOURNAL_DATA);
			sbi->s_def_mount_opt |= EXT4_MOUNT_JOURNAL_DATA;
		}
		break;

	case EXT4_MOUNT_ORDERED_DATA:
	case EXT4_MOUNT_WRITEBACK_DATA:
		if (!jbd2_journal_check_available_features
		    (sbi->s_journal, 0, 0, JBD2_FEATURE_INCOMPAT_REVOKE)) {
			ext4_msg(sb, KERN_ERR, "Journal does not support "
			       "requested data journaling mode");
			goto failed_mount_wq;
		}
	default:
		break;
	}

	if (test_opt(sb, DATA_FLAGS) == EXT4_MOUNT_ORDERED_DATA &&
	    test_opt(sb, JOURNAL_ASYNC_COMMIT)) {
		ext4_msg(sb, KERN_ERR, "can't mount with "
			"journal_async_commit in data=ordered mode");
		goto failed_mount_wq;
	}

	set_task_ioprio(sbi->s_journal->j_task, journal_ioprio);

	sbi->s_journal->j_commit_callback = ext4_journal_commit_callback;

no_journal:
	if (!test_opt(sb, NO_MBCACHE)) {
		sbi->s_ea_block_cache = ext4_xattr_create_cache();
		if (!sbi->s_ea_block_cache) {
			ext4_msg(sb, KERN_ERR,
				 "Failed to create ea_block_cache");
			goto failed_mount_wq;
		}

		if (ext4_has_feature_ea_inode(sb)) {
			sbi->s_ea_inode_cache = ext4_xattr_create_cache();
			if (!sbi->s_ea_inode_cache) {
				ext4_msg(sb, KERN_ERR,
					 "Failed to create ea_inode_cache");
				goto failed_mount_wq;
			}
		}
	}

	if ((DUMMY_ENCRYPTION_ENABLED(sbi) || ext4_has_feature_encrypt(sb)) &&
	    (blocksize != PAGE_SIZE)) {
		ext4_msg(sb, KERN_ERR,
			 "Unsupported blocksize for fs encryption");
		goto failed_mount_wq;
	}

	if (DUMMY_ENCRYPTION_ENABLED(sbi) && !sb_rdonly(sb) &&
	    !ext4_has_feature_encrypt(sb)) {
		ext4_set_feature_encrypt(sb);
		ext4_commit_super(sb, 1);
	}

	/*
	 * Get the # of file system overhead blocks from the
	 * superblock if present.
	 */
	if (es->s_overhead_clusters)
		sbi->s_overhead = le32_to_cpu(es->s_overhead_clusters);
	else {
		err = ext4_calculate_overhead(sb);
		if (err)
			goto failed_mount_wq;
	}

	/*
	 * The maximum number of concurrent works can be high and
	 * concurrency isn't really necessary.  Limit it to 1.
	 */
	EXT4_SB(sb)->rsv_conversion_wq =
		alloc_workqueue("ext4-rsv-conversion", WQ_MEM_RECLAIM | WQ_UNBOUND, 1);
	if (!EXT4_SB(sb)->rsv_conversion_wq) {
		printk(KERN_ERR "EXT4-fs: failed to create workqueue\n");
		ret = -ENOMEM;
		goto failed_mount4;
	}

	/*
	 * The jbd2_journal_load will have done any necessary log recovery,
	 * so we can safely mount the rest of the filesystem now.
	 */

	root = ext4_iget(sb, EXT4_ROOT_INO);
	if (IS_ERR(root)) {
		ext4_msg(sb, KERN_ERR, "get root inode failed");
		ret = PTR_ERR(root);
		root = NULL;
		goto failed_mount4;
	}
	if (!S_ISDIR(root->i_mode) || !root->i_blocks || !root->i_size) {
		ext4_msg(sb, KERN_ERR, "corrupt root inode, run e2fsck");
		iput(root);
		goto failed_mount4;
	}
	sb->s_root = d_make_root(root);
	if (!sb->s_root) {
		ext4_msg(sb, KERN_ERR, "get root dentry failed");
		ret = -ENOMEM;
		goto failed_mount4;
	}

	ret = ext4_setup_super(sb, es, sb_rdonly(sb));
	if (ret == -EROFS) {
		sb->s_flags |= SB_RDONLY;
		ret = 0;
	} else if (ret)
		goto failed_mount4a;

	/* determine the minimum size of new large inodes, if present */
	if (sbi->s_inode_size > EXT4_GOOD_OLD_INODE_SIZE &&
	    sbi->s_want_extra_isize == 0) {
		sbi->s_want_extra_isize = sizeof(struct ext4_inode) -
						     EXT4_GOOD_OLD_INODE_SIZE;
		if (ext4_has_feature_extra_isize(sb)) {
			if (sbi->s_want_extra_isize <
			    le16_to_cpu(es->s_want_extra_isize))
				sbi->s_want_extra_isize =
					le16_to_cpu(es->s_want_extra_isize);
			if (sbi->s_want_extra_isize <
			    le16_to_cpu(es->s_min_extra_isize))
				sbi->s_want_extra_isize =
					le16_to_cpu(es->s_min_extra_isize);
		}
	}
	/* Check if enough inode space is available */
	if (EXT4_GOOD_OLD_INODE_SIZE + sbi->s_want_extra_isize >
							sbi->s_inode_size) {
		sbi->s_want_extra_isize = sizeof(struct ext4_inode) -
						       EXT4_GOOD_OLD_INODE_SIZE;
		ext4_msg(sb, KERN_INFO, "required extra inode space not"
			 "available");
	}

	ext4_set_resv_clusters(sb);

	err = ext4_setup_system_zone(sb);
	if (err) {
		ext4_msg(sb, KERN_ERR, "failed to initialize system "
			 "zone (%d)", err);
		goto failed_mount4a;
	}

	ext4_ext_init(sb);
	err = ext4_mb_init(sb);
	if (err) {
		ext4_msg(sb, KERN_ERR, "failed to initialize mballoc (%d)",
			 err);
		goto failed_mount5;
	}

	block = ext4_count_free_clusters(sb);
	ext4_free_blocks_count_set(sbi->s_es, 
				   EXT4_C2B(sbi, block));
	err = percpu_counter_init(&sbi->s_freeclusters_counter, block,
				  GFP_KERNEL);
	if (!err) {
		unsigned long freei = ext4_count_free_inodes(sb);
		sbi->s_es->s_free_inodes_count = cpu_to_le32(freei);
		err = percpu_counter_init(&sbi->s_freeinodes_counter, freei,
					  GFP_KERNEL);
	}
	if (!err)
		err = percpu_counter_init(&sbi->s_dirs_counter,
					  ext4_count_dirs(sb), GFP_KERNEL);
	if (!err)
		err = percpu_counter_init(&sbi->s_dirtyclusters_counter, 0,
					  GFP_KERNEL);
	if (!err)
		err = percpu_init_rwsem(&sbi->s_journal_flag_rwsem);

	if (err) {
		ext4_msg(sb, KERN_ERR, "insufficient memory");
		goto failed_mount6;
	}

	if (ext4_has_feature_flex_bg(sb))
		if (!ext4_fill_flex_info(sb)) {
			ext4_msg(sb, KERN_ERR,
			       "unable to initialize "
			       "flex_bg meta info!");
			goto failed_mount6;
		}

	err = ext4_register_li_request(sb, first_not_zeroed);
	if (err)
		goto failed_mount6;

	err = ext4_register_sysfs(sb);
	if (err)
		goto failed_mount7;

#ifdef CONFIG_QUOTA
	/* Enable quota usage during mount. */
	if (ext4_has_feature_quota(sb) && !sb_rdonly(sb)) {
		err = ext4_enable_quotas(sb);
		if (err)
			goto failed_mount8;
	}
#endif  /* CONFIG_QUOTA */

	EXT4_SB(sb)->s_mount_state |= EXT4_ORPHAN_FS;
	ext4_orphan_cleanup(sb, es);
	EXT4_SB(sb)->s_mount_state &= ~EXT4_ORPHAN_FS;
	if (needs_recovery) {
		ext4_msg(sb, KERN_INFO, "recovery complete");
		ext4_mark_recovery_complete(sb, es);
	}
	if (EXT4_SB(sb)->s_journal) {
		if (test_opt(sb, DATA_FLAGS) == EXT4_MOUNT_JOURNAL_DATA)
			descr = " journalled data mode";
		else if (test_opt(sb, DATA_FLAGS) == EXT4_MOUNT_ORDERED_DATA)
			descr = " ordered data mode";
		else
			descr = " writeback data mode";
	} else
		descr = "out journal";

	if (test_opt(sb, DISCARD)) {
		struct request_queue *q = bdev_get_queue(sb->s_bdev);
		if (!blk_queue_discard(q))
			ext4_msg(sb, KERN_WARNING,
				 "mounting with \"discard\" option, but "
				 "the device does not support discard");
	}

	if (___ratelimit(&ext4_mount_msg_ratelimit, "EXT4-fs mount"))
		ext4_msg(sb, KERN_INFO, "mounted filesystem with%s. "
			 "Opts: %.*s%s%s", descr,
			 (int) sizeof(sbi->s_es->s_mount_opts),
			 sbi->s_es->s_mount_opts,
			 *sbi->s_es->s_mount_opts ? "; " : "", orig_data);

	if (es->s_error_count)
		mod_timer(&sbi->s_err_report, jiffies + 300*HZ); /* 5 minutes */

	/* Enable message ratelimiting. Default is 10 messages per 5 secs. */
	ratelimit_state_init(&sbi->s_err_ratelimit_state, 5 * HZ, 10);
	ratelimit_state_init(&sbi->s_warning_ratelimit_state, 5 * HZ, 10);
	ratelimit_state_init(&sbi->s_msg_ratelimit_state, 5 * HZ, 10);

	kfree(orig_data);
	return 0;

cantfind_ext4:
	if (!silent)
		ext4_msg(sb, KERN_ERR, "VFS: Can't find ext4 filesystem");
	goto failed_mount;

#ifdef CONFIG_QUOTA
failed_mount8:
	ext4_unregister_sysfs(sb);
#endif
failed_mount7:
	ext4_unregister_li_request(sb);
failed_mount6:
	ext4_mb_release(sb);
	if (sbi->s_flex_groups)
		kvfree(sbi->s_flex_groups);
	percpu_counter_destroy(&sbi->s_freeclusters_counter);
	percpu_counter_destroy(&sbi->s_freeinodes_counter);
	percpu_counter_destroy(&sbi->s_dirs_counter);
	percpu_counter_destroy(&sbi->s_dirtyclusters_counter);
failed_mount5:
	ext4_ext_release(sb);
	ext4_release_system_zone(sb);
failed_mount4a:
	dput(sb->s_root);
	sb->s_root = NULL;
failed_mount4:
	ext4_msg(sb, KERN_ERR, "mount failed");
	if (EXT4_SB(sb)->rsv_conversion_wq)
		destroy_workqueue(EXT4_SB(sb)->rsv_conversion_wq);
failed_mount_wq:
	if (sbi->s_ea_inode_cache) {
		ext4_xattr_destroy_cache(sbi->s_ea_inode_cache);
		sbi->s_ea_inode_cache = NULL;
	}
	if (sbi->s_ea_block_cache) {
		ext4_xattr_destroy_cache(sbi->s_ea_block_cache);
		sbi->s_ea_block_cache = NULL;
	}
	if (sbi->s_journal) {
		jbd2_journal_destroy(sbi->s_journal);
		sbi->s_journal = NULL;
	}
failed_mount3a:
	ext4_es_unregister_shrinker(sbi);
failed_mount3:
	del_timer_sync(&sbi->s_err_report);
	if (sbi->s_mmp_tsk)
		kthread_stop(sbi->s_mmp_tsk);
failed_mount2:
	for (i = 0; i < db_count; i++)
		brelse(sbi->s_group_desc[i]);
	kvfree(sbi->s_group_desc);
failed_mount:
	if (sbi->s_chksum_driver)
		crypto_free_shash(sbi->s_chksum_driver);
#ifdef CONFIG_QUOTA
	for (i = 0; i < EXT4_MAXQUOTAS; i++)
		kfree(sbi->s_qf_names[i]);
#endif
	ext4_blkdev_remove(sbi);
	brelse(bh);
out_fail:
	sb->s_fs_info = NULL;
	kfree(sbi->s_blockgroup_lock);
out_free_base:
	kfree(sbi);
	kfree(orig_data);
	fs_put_dax(dax_dev);
	return err ? err : ret;
}

/*
 * Setup any per-fs journal parameters now.  We'll do this both on
 * initial mount, once the journal has been initialised but before we've
 * done any recovery; and again on any subsequent remount.
 */
static void ext4_init_journal_params(struct super_block *sb, journal_t *journal)
{
	struct ext4_sb_info *sbi = EXT4_SB(sb);

	journal->j_commit_interval = sbi->s_commit_interval;
	journal->j_min_batch_time = sbi->s_min_batch_time;
	journal->j_max_batch_time = sbi->s_max_batch_time;

	write_lock(&journal->j_state_lock);
	if (test_opt(sb, BARRIER))
		journal->j_flags |= JBD2_BARRIER;
	else
		journal->j_flags &= ~JBD2_BARRIER;
	if (test_opt(sb, DATA_ERR_ABORT))
		journal->j_flags |= JBD2_ABORT_ON_SYNCDATA_ERR;
	else
		journal->j_flags &= ~JBD2_ABORT_ON_SYNCDATA_ERR;
	write_unlock(&journal->j_state_lock);
}

static struct inode *ext4_get_journal_inode(struct super_block *sb,
					     unsigned int journal_inum)
{
	struct inode *journal_inode;

	/*
	 * Test for the existence of a valid inode on disk.  Bad things
	 * happen if we iget() an unused inode, as the subsequent iput()
	 * will try to delete it.
	 */
	journal_inode = ext4_iget(sb, journal_inum);
	if (IS_ERR(journal_inode)) {
		ext4_msg(sb, KERN_ERR, "no journal found");
		return NULL;
	}
	if (!journal_inode->i_nlink) {
		make_bad_inode(journal_inode);
		iput(journal_inode);
		ext4_msg(sb, KERN_ERR, "journal inode is deleted");
		return NULL;
	}

	jbd_debug(2, "Journal inode found at %p: %lld bytes\n",
		  journal_inode, journal_inode->i_size);
	if (!S_ISREG(journal_inode->i_mode)) {
		ext4_msg(sb, KERN_ERR, "invalid journal inode");
		iput(journal_inode);
		return NULL;
	}
	return journal_inode;
}

static journal_t *ext4_get_journal(struct super_block *sb,
				   unsigned int journal_inum)
{
	struct inode *journal_inode;
	journal_t *journal;

	BUG_ON(!ext4_has_feature_journal(sb));

	journal_inode = ext4_get_journal_inode(sb, journal_inum);
	if (!journal_inode)
		return NULL;

	journal = jbd2_journal_init_inode(journal_inode);
	if (!journal) {
		ext4_msg(sb, KERN_ERR, "Could not load journal inode");
		iput(journal_inode);
		return NULL;
	}
	journal->j_private = sb;
	ext4_init_journal_params(sb, journal);
	return journal;
}

static journal_t *ext4_get_dev_journal(struct super_block *sb,
				       dev_t j_dev)
{
	struct buffer_head *bh;
	journal_t *journal;
	ext4_fsblk_t start;
	ext4_fsblk_t len;
	int hblock, blocksize;
	ext4_fsblk_t sb_block;
	unsigned long offset;
	struct ext4_super_block *es;
	struct block_device *bdev;

	BUG_ON(!ext4_has_feature_journal(sb));

	bdev = ext4_blkdev_get(j_dev, sb);
	if (bdev == NULL)
		return NULL;

	blocksize = sb->s_blocksize;
	hblock = bdev_logical_block_size(bdev);
	if (blocksize < hblock) {
		ext4_msg(sb, KERN_ERR,
			"blocksize too small for journal device");
		goto out_bdev;
	}

	sb_block = EXT4_MIN_BLOCK_SIZE / blocksize;
	offset = EXT4_MIN_BLOCK_SIZE % blocksize;
	set_blocksize(bdev, blocksize);
	if (!(bh = __bread(bdev, sb_block, blocksize))) {
		ext4_msg(sb, KERN_ERR, "couldn't read superblock of "
		       "external journal");
		goto out_bdev;
	}

	es = (struct ext4_super_block *) (bh->b_data + offset);
	if ((le16_to_cpu(es->s_magic) != EXT4_SUPER_MAGIC) ||
	    !(le32_to_cpu(es->s_feature_incompat) &
	      EXT4_FEATURE_INCOMPAT_JOURNAL_DEV)) {
		ext4_msg(sb, KERN_ERR, "external journal has "
					"bad superblock");
		brelse(bh);
		goto out_bdev;
	}

	if ((le32_to_cpu(es->s_feature_ro_compat) &
	     EXT4_FEATURE_RO_COMPAT_METADATA_CSUM) &&
	    es->s_checksum != ext4_superblock_csum(sb, es)) {
		ext4_msg(sb, KERN_ERR, "external journal has "
				       "corrupt superblock");
		brelse(bh);
		goto out_bdev;
	}

	if (memcmp(EXT4_SB(sb)->s_es->s_journal_uuid, es->s_uuid, 16)) {
		ext4_msg(sb, KERN_ERR, "journal UUID does not match");
		brelse(bh);
		goto out_bdev;
	}

	len = ext4_blocks_count(es);
	start = sb_block + 1;
	brelse(bh);	/* we're done with the superblock */

	journal = jbd2_journal_init_dev(bdev, sb->s_bdev,
					start, len, blocksize);
	if (!journal) {
		ext4_msg(sb, KERN_ERR, "failed to create device journal");
		goto out_bdev;
	}
	journal->j_private = sb;
	ll_rw_block(REQ_OP_READ, REQ_META | REQ_PRIO, 1, &journal->j_sb_buffer);
	wait_on_buffer(journal->j_sb_buffer);
	if (!buffer_uptodate(journal->j_sb_buffer)) {
		ext4_msg(sb, KERN_ERR, "I/O error on journal device");
		goto out_journal;
	}
	if (be32_to_cpu(journal->j_superblock->s_nr_users) != 1) {
		ext4_msg(sb, KERN_ERR, "External journal has more than one "
					"user (unsupported) - %d",
			be32_to_cpu(journal->j_superblock->s_nr_users));
		goto out_journal;
	}
	EXT4_SB(sb)->journal_bdev = bdev;
	ext4_init_journal_params(sb, journal);
	return journal;

out_journal:
	jbd2_journal_destroy(journal);
out_bdev:
	ext4_blkdev_put(bdev);
	return NULL;
}

static int ext4_load_journal(struct super_block *sb,
			     struct ext4_super_block *es,
			     unsigned long journal_devnum)
{
	journal_t *journal;
	unsigned int journal_inum = le32_to_cpu(es->s_journal_inum);
	dev_t journal_dev;
	int err = 0;
	int really_read_only;

	BUG_ON(!ext4_has_feature_journal(sb));

	if (journal_devnum &&
	    journal_devnum != le32_to_cpu(es->s_journal_dev)) {
		ext4_msg(sb, KERN_INFO, "external journal device major/minor "
			"numbers have changed");
		journal_dev = new_decode_dev(journal_devnum);
	} else
		journal_dev = new_decode_dev(le32_to_cpu(es->s_journal_dev));

	really_read_only = bdev_read_only(sb->s_bdev);

	/*
	 * Are we loading a blank journal or performing recovery after a
	 * crash?  For recovery, we need to check in advance whether we
	 * can get read-write access to the device.
	 */
	if (ext4_has_feature_journal_needs_recovery(sb)) {
		if (sb_rdonly(sb)) {
			ext4_msg(sb, KERN_INFO, "INFO: recovery "
					"required on readonly filesystem");
			if (really_read_only) {
				ext4_msg(sb, KERN_ERR, "write access "
					"unavailable, cannot proceed "
					"(try mounting with noload)");
				return -EROFS;
			}
			ext4_msg(sb, KERN_INFO, "write access will "
			       "be enabled during recovery");
		}
	}

	if (journal_inum && journal_dev) {
		ext4_msg(sb, KERN_ERR, "filesystem has both journal "
		       "and inode journals!");
		return -EINVAL;
	}

	if (journal_inum) {
		if (!(journal = ext4_get_journal(sb, journal_inum)))
			return -EINVAL;
	} else {
		if (!(journal = ext4_get_dev_journal(sb, journal_dev)))
			return -EINVAL;
	}

	if (!(journal->j_flags & JBD2_BARRIER))
		ext4_msg(sb, KERN_INFO, "barriers disabled");

	if (!ext4_has_feature_journal_needs_recovery(sb))
		err = jbd2_journal_wipe(journal, !really_read_only);
	if (!err) {
		char *save = kmalloc(EXT4_S_ERR_LEN, GFP_KERNEL);
		if (save)
			memcpy(save, ((char *) es) +
			       EXT4_S_ERR_START, EXT4_S_ERR_LEN);
		err = jbd2_journal_load(journal);
		if (save)
			memcpy(((char *) es) + EXT4_S_ERR_START,
			       save, EXT4_S_ERR_LEN);
		kfree(save);
	}

	if (err) {
		ext4_msg(sb, KERN_ERR, "error loading journal");
		jbd2_journal_destroy(journal);
		return err;
	}

	EXT4_SB(sb)->s_journal = journal;
	ext4_clear_journal_err(sb, es);

	if (!really_read_only && journal_devnum &&
	    journal_devnum != le32_to_cpu(es->s_journal_dev)) {
		es->s_journal_dev = cpu_to_le32(journal_devnum);

		/* Make sure we flush the recovery flag to disk. */
		ext4_commit_super(sb, 1);
	}

	return 0;
}

static int ext4_commit_super(struct super_block *sb, int sync)
{
	struct ext4_super_block *es = EXT4_SB(sb)->s_es;
	struct buffer_head *sbh = EXT4_SB(sb)->s_sbh;
	int error = 0;

	if (!sbh || block_device_ejected(sb))
		return error;

	/*
	 * The superblock bh should be mapped, but it might not be if the
	 * device was hot-removed. Not much we can do but fail the I/O.
	 */
	if (!buffer_mapped(sbh))
		return error;

	/*
	 * If the file system is mounted read-only, don't update the
	 * superblock write time.  This avoids updating the superblock
	 * write time when we are mounting the root file system
	 * read/only but we need to replay the journal; at that point,
	 * for people who are east of GMT and who make their clock
	 * tick in localtime for Windows bug-for-bug compatibility,
	 * the clock is set in the future, and this will cause e2fsck
	 * to complain and force a full file system check.
	 */
	if (!(sb->s_flags & SB_RDONLY))
		es->s_wtime = cpu_to_le32(get_seconds());
	if (sb->s_bdev->bd_part)
		es->s_kbytes_written =
			cpu_to_le64(EXT4_SB(sb)->s_kbytes_written +
			    ((part_stat_read(sb->s_bdev->bd_part, sectors[1]) -
			      EXT4_SB(sb)->s_sectors_written_start) >> 1));
	else
		es->s_kbytes_written =
			cpu_to_le64(EXT4_SB(sb)->s_kbytes_written);
	if (percpu_counter_initialized(&EXT4_SB(sb)->s_freeclusters_counter))
		ext4_free_blocks_count_set(es,
			EXT4_C2B(EXT4_SB(sb), percpu_counter_sum_positive(
				&EXT4_SB(sb)->s_freeclusters_counter)));
	if (percpu_counter_initialized(&EXT4_SB(sb)->s_freeinodes_counter))
		es->s_free_inodes_count =
			cpu_to_le32(percpu_counter_sum_positive(
				&EXT4_SB(sb)->s_freeinodes_counter));
	BUFFER_TRACE(sbh, "marking dirty");
	ext4_superblock_csum_set(sb);
	if (sync)
		lock_buffer(sbh);
	if (buffer_write_io_error(sbh)) {
		/*
		 * Oh, dear.  A previous attempt to write the
		 * superblock failed.  This could happen because the
		 * USB device was yanked out.  Or it could happen to
		 * be a transient write error and maybe the block will
		 * be remapped.  Nothing we can do but to retry the
		 * write and hope for the best.
		 */
		ext4_msg(sb, KERN_ERR, "previous I/O error to "
		       "superblock detected");
		clear_buffer_write_io_error(sbh);
		set_buffer_uptodate(sbh);
	}
	mark_buffer_dirty(sbh);
	if (sync) {
		unlock_buffer(sbh);
		error = __sync_dirty_buffer(sbh,
			REQ_SYNC | (test_opt(sb, BARRIER) ? REQ_FUA : 0));
		if (buffer_write_io_error(sbh)) {
			ext4_msg(sb, KERN_ERR, "I/O error while writing "
			       "superblock");
			clear_buffer_write_io_error(sbh);
			set_buffer_uptodate(sbh);
		}
	}
	return error;
}

/*
 * Have we just finished recovery?  If so, and if we are mounting (or
 * remounting) the filesystem readonly, then we will end up with a
 * consistent fs on disk.  Record that fact.
 */
static void ext4_mark_recovery_complete(struct super_block *sb,
					struct ext4_super_block *es)
{
	journal_t *journal = EXT4_SB(sb)->s_journal;

	if (!ext4_has_feature_journal(sb)) {
		BUG_ON(journal != NULL);
		return;
	}
	jbd2_journal_lock_updates(journal);
	if (jbd2_journal_flush(journal) < 0)
		goto out;

	if (ext4_has_feature_journal_needs_recovery(sb) && sb_rdonly(sb)) {
		ext4_clear_feature_journal_needs_recovery(sb);
		ext4_commit_super(sb, 1);
	}

out:
	jbd2_journal_unlock_updates(journal);
}

/*
 * If we are mounting (or read-write remounting) a filesystem whose journal
 * has recorded an error from a previous lifetime, move that error to the
 * main filesystem now.
 */
static void ext4_clear_journal_err(struct super_block *sb,
				   struct ext4_super_block *es)
{
	journal_t *journal;
	int j_errno;
	const char *errstr;

	BUG_ON(!ext4_has_feature_journal(sb));

	journal = EXT4_SB(sb)->s_journal;

	/*
	 * Now check for any error status which may have been recorded in the
	 * journal by a prior ext4_error() or ext4_abort()
	 */

	j_errno = jbd2_journal_errno(journal);
	if (j_errno) {
		char nbuf[16];

		errstr = ext4_decode_error(sb, j_errno, nbuf);
		ext4_warning(sb, "Filesystem error recorded "
			     "from previous mount: %s", errstr);
		ext4_warning(sb, "Marking fs in need of filesystem check.");

		EXT4_SB(sb)->s_mount_state |= EXT4_ERROR_FS;
		es->s_state |= cpu_to_le16(EXT4_ERROR_FS);
		ext4_commit_super(sb, 1);

		jbd2_journal_clear_err(journal);
		jbd2_journal_update_sb_errno(journal);
	}
}

/*
 * Force the running and committing transactions to commit,
 * and wait on the commit.
 */
int ext4_force_commit(struct super_block *sb)
{
	journal_t *journal;

	if (sb_rdonly(sb))
		return 0;

	journal = EXT4_SB(sb)->s_journal;
	return ext4_journal_force_commit(journal);
}

static int ext4_sync_fs(struct super_block *sb, int wait)
{
	int ret = 0;
	tid_t target;
	bool needs_barrier = false;
	struct ext4_sb_info *sbi = EXT4_SB(sb);

	if (unlikely(ext4_forced_shutdown(sbi)))
		return 0;

	trace_ext4_sync_fs(sb, wait);
	flush_workqueue(sbi->rsv_conversion_wq);
	/*
	 * Writeback quota in non-journalled quota case - journalled quota has
	 * no dirty dquots
	 */
	dquot_writeback_dquots(sb, -1);
	/*
	 * Data writeback is possible w/o journal transaction, so barrier must
	 * being sent at the end of the function. But we can skip it if
	 * transaction_commit will do it for us.
	 */
	if (sbi->s_journal) {
		target = jbd2_get_latest_transaction(sbi->s_journal);
		if (wait && sbi->s_journal->j_flags & JBD2_BARRIER &&
		    !jbd2_trans_will_send_data_barrier(sbi->s_journal, target))
			needs_barrier = true;

		if (jbd2_journal_start_commit(sbi->s_journal, &target)) {
			if (wait)
				ret = jbd2_log_wait_commit(sbi->s_journal,
							   target);
		}
	} else if (wait && test_opt(sb, BARRIER))
		needs_barrier = true;
	if (needs_barrier) {
		int err;
		err = blkdev_issue_flush(sb->s_bdev, GFP_KERNEL, NULL);
		if (!ret)
			ret = err;
	}

	return ret;
}

/*
 * LVM calls this function before a (read-only) snapshot is created.  This
 * gives us a chance to flush the journal completely and mark the fs clean.
 *
 * Note that only this function cannot bring a filesystem to be in a clean
 * state independently. It relies on upper layer to stop all data & metadata
 * modifications.
 */
static int ext4_freeze(struct super_block *sb)
{
	int error = 0;
	journal_t *journal;

	if (sb_rdonly(sb))
		return 0;

	journal = EXT4_SB(sb)->s_journal;

	if (journal) {
		/* Now we set up the journal barrier. */
		jbd2_journal_lock_updates(journal);

		/*
		 * Don't clear the needs_recovery flag if we failed to
		 * flush the journal.
		 */
		error = jbd2_journal_flush(journal);
		if (error < 0)
			goto out;

		/* Journal blocked and flushed, clear needs_recovery flag. */
		ext4_clear_feature_journal_needs_recovery(sb);
	}

	error = ext4_commit_super(sb, 1);
out:
	if (journal)
		/* we rely on upper layer to stop further updates */
		jbd2_journal_unlock_updates(journal);
	return error;
}

/*
 * Called by LVM after the snapshot is done.  We need to reset the RECOVER
 * flag here, even though the filesystem is not technically dirty yet.
 */
static int ext4_unfreeze(struct super_block *sb)
{
	if (sb_rdonly(sb) || ext4_forced_shutdown(EXT4_SB(sb)))
		return 0;

	if (EXT4_SB(sb)->s_journal) {
		/* Reset the needs_recovery flag before the fs is unlocked. */
		ext4_set_feature_journal_needs_recovery(sb);
	}

	ext4_commit_super(sb, 1);
	return 0;
}

/*
 * Structure to save mount options for ext4_remount's benefit
 */
struct ext4_mount_options {
	unsigned long s_mount_opt;
	unsigned long s_mount_opt2;
	kuid_t s_resuid;
	kgid_t s_resgid;
	unsigned long s_commit_interval;
	u32 s_min_batch_time, s_max_batch_time;
#ifdef CONFIG_QUOTA
	int s_jquota_fmt;
	char *s_qf_names[EXT4_MAXQUOTAS];
#endif
};

static int ext4_remount(struct super_block *sb, int *flags, char *data)
{
	struct ext4_super_block *es;
	struct ext4_sb_info *sbi = EXT4_SB(sb);
	unsigned long old_sb_flags;
	struct ext4_mount_options old_opts;
	int enable_quota = 0;
	ext4_group_t g;
	unsigned int journal_ioprio = DEFAULT_JOURNAL_IOPRIO;
	int err = 0;
#ifdef CONFIG_QUOTA
	int i, j;
#endif
	char *orig_data = kstrdup(data, GFP_KERNEL);

	/* Store the original options */
	old_sb_flags = sb->s_flags;
	old_opts.s_mount_opt = sbi->s_mount_opt;
	old_opts.s_mount_opt2 = sbi->s_mount_opt2;
	old_opts.s_resuid = sbi->s_resuid;
	old_opts.s_resgid = sbi->s_resgid;
	old_opts.s_commit_interval = sbi->s_commit_interval;
	old_opts.s_min_batch_time = sbi->s_min_batch_time;
	old_opts.s_max_batch_time = sbi->s_max_batch_time;
#ifdef CONFIG_QUOTA
	old_opts.s_jquota_fmt = sbi->s_jquota_fmt;
	for (i = 0; i < EXT4_MAXQUOTAS; i++)
		if (sbi->s_qf_names[i]) {
			old_opts.s_qf_names[i] = kstrdup(sbi->s_qf_names[i],
							 GFP_KERNEL);
			if (!old_opts.s_qf_names[i]) {
				for (j = 0; j < i; j++)
					kfree(old_opts.s_qf_names[j]);
				kfree(orig_data);
				return -ENOMEM;
			}
		} else
			old_opts.s_qf_names[i] = NULL;
#endif
	if (sbi->s_journal && sbi->s_journal->j_task->io_context)
		journal_ioprio = sbi->s_journal->j_task->io_context->ioprio;

	if (!parse_options(data, sb, NULL, &journal_ioprio, 1)) {
		err = -EINVAL;
		goto restore_opts;
	}

	if ((old_opts.s_mount_opt & EXT4_MOUNT_JOURNAL_CHECKSUM) ^
	    test_opt(sb, JOURNAL_CHECKSUM)) {
		ext4_msg(sb, KERN_ERR, "changing journal_checksum "
			 "during remount not supported; ignoring");
		sbi->s_mount_opt ^= EXT4_MOUNT_JOURNAL_CHECKSUM;
	}

	if (test_opt(sb, DATA_FLAGS) == EXT4_MOUNT_JOURNAL_DATA) {
		if (test_opt2(sb, EXPLICIT_DELALLOC)) {
			ext4_msg(sb, KERN_ERR, "can't mount with "
				 "both data=journal and delalloc");
			err = -EINVAL;
			goto restore_opts;
		}
		if (test_opt(sb, DIOREAD_NOLOCK)) {
			ext4_msg(sb, KERN_ERR, "can't mount with "
				 "both data=journal and dioread_nolock");
			err = -EINVAL;
			goto restore_opts;
		}
		if (test_opt(sb, DAX)) {
			ext4_msg(sb, KERN_ERR, "can't mount with "
				 "both data=journal and dax");
			err = -EINVAL;
			goto restore_opts;
		}
	} else if (test_opt(sb, DATA_FLAGS) == EXT4_MOUNT_ORDERED_DATA) {
		if (test_opt(sb, JOURNAL_ASYNC_COMMIT)) {
			ext4_msg(sb, KERN_ERR, "can't mount with "
				"journal_async_commit in data=ordered mode");
			err = -EINVAL;
			goto restore_opts;
		}
	}

	if ((sbi->s_mount_opt ^ old_opts.s_mount_opt) & EXT4_MOUNT_NO_MBCACHE) {
		ext4_msg(sb, KERN_ERR, "can't enable nombcache during remount");
		err = -EINVAL;
		goto restore_opts;
	}

	if ((sbi->s_mount_opt ^ old_opts.s_mount_opt) & EXT4_MOUNT_DAX) {
		ext4_msg(sb, KERN_WARNING, "warning: refusing change of "
			"dax flag with busy inodes while remounting");
		sbi->s_mount_opt ^= EXT4_MOUNT_DAX;
	}

	if (sbi->s_mount_flags & EXT4_MF_FS_ABORTED)
		ext4_abort(sb, "Abort forced by user");

	sb->s_flags = (sb->s_flags & ~SB_POSIXACL) |
		(test_opt(sb, POSIX_ACL) ? SB_POSIXACL : 0);

	es = sbi->s_es;

	if (sbi->s_journal) {
		ext4_init_journal_params(sb, sbi->s_journal);
		set_task_ioprio(sbi->s_journal->j_task, journal_ioprio);
	}

	if (*flags & SB_LAZYTIME)
		sb->s_flags |= SB_LAZYTIME;

	if ((bool)(*flags & SB_RDONLY) != sb_rdonly(sb)) {
		if (sbi->s_mount_flags & EXT4_MF_FS_ABORTED) {
			err = -EROFS;
			goto restore_opts;
		}

		if (*flags & SB_RDONLY) {
			err = sync_filesystem(sb);
			if (err < 0)
				goto restore_opts;
			err = dquot_suspend(sb, -1);
			if (err < 0)
				goto restore_opts;

			/*
			 * First of all, the unconditional stuff we have to do
			 * to disable replay of the journal when we next remount
			 */
			sb->s_flags |= SB_RDONLY;

			/*
			 * OK, test if we are remounting a valid rw partition
			 * readonly, and if so set the rdonly flag and then
			 * mark the partition as valid again.
			 */
			if (!(es->s_state & cpu_to_le16(EXT4_VALID_FS)) &&
			    (sbi->s_mount_state & EXT4_VALID_FS))
				es->s_state = cpu_to_le16(sbi->s_mount_state);

			if (sbi->s_journal)
				ext4_mark_recovery_complete(sb, es);
			if (sbi->s_mmp_tsk)
				kthread_stop(sbi->s_mmp_tsk);
		} else {
			/* Make sure we can mount this feature set readwrite */
			if (ext4_has_feature_readonly(sb) ||
			    !ext4_feature_set_ok(sb, 0)) {
				err = -EROFS;
				goto restore_opts;
			}
			/*
			 * Make sure the group descriptor checksums
			 * are sane.  If they aren't, refuse to remount r/w.
			 */
			for (g = 0; g < sbi->s_groups_count; g++) {
				struct ext4_group_desc *gdp =
					ext4_get_group_desc(sb, g, NULL);

				if (!ext4_group_desc_csum_verify(sb, g, gdp)) {
					ext4_msg(sb, KERN_ERR,
	       "ext4_remount: Checksum for group %u failed (%u!=%u)",
		g, le16_to_cpu(ext4_group_desc_csum(sb, g, gdp)),
					       le16_to_cpu(gdp->bg_checksum));
					err = -EFSBADCRC;
					goto restore_opts;
				}
			}

			/*
			 * If we have an unprocessed orphan list hanging
			 * around from a previously readonly bdev mount,
			 * require a full umount/remount for now.
			 */
			if (es->s_last_orphan) {
				ext4_msg(sb, KERN_WARNING, "Couldn't "
				       "remount RDWR because of unprocessed "
				       "orphan inode list.  Please "
				       "umount/remount instead");
				err = -EINVAL;
				goto restore_opts;
			}

			/*
			 * Mounting a RDONLY partition read-write, so reread
			 * and store the current valid flag.  (It may have
			 * been changed by e2fsck since we originally mounted
			 * the partition.)
			 */
			if (sbi->s_journal)
				ext4_clear_journal_err(sb, es);
			sbi->s_mount_state = le16_to_cpu(es->s_state);

			err = ext4_setup_super(sb, es, 0);
			if (err)
				goto restore_opts;

			sb->s_flags &= ~SB_RDONLY;
			if (ext4_has_feature_mmp(sb))
				if (ext4_multi_mount_protect(sb,
						le64_to_cpu(es->s_mmp_block))) {
					err = -EROFS;
					goto restore_opts;
				}
			enable_quota = 1;
		}
	}

	/*
	 * Reinitialize lazy itable initialization thread based on
	 * current settings
	 */
	if (sb_rdonly(sb) || !test_opt(sb, INIT_INODE_TABLE))
		ext4_unregister_li_request(sb);
	else {
		ext4_group_t first_not_zeroed;
		first_not_zeroed = ext4_has_uninit_itable(sb);
		ext4_register_li_request(sb, first_not_zeroed);
	}

	ext4_setup_system_zone(sb);
	if (sbi->s_journal == NULL && !(old_sb_flags & SB_RDONLY)) {
		err = ext4_commit_super(sb, 1);
		if (err)
			goto restore_opts;
	}

#ifdef CONFIG_QUOTA
	/* Release old quota file names */
	for (i = 0; i < EXT4_MAXQUOTAS; i++)
		kfree(old_opts.s_qf_names[i]);
	if (enable_quota) {
		if (sb_any_quota_suspended(sb))
			dquot_resume(sb, -1);
		else if (ext4_has_feature_quota(sb)) {
			err = ext4_enable_quotas(sb);
			if (err)
				goto restore_opts;
		}
	}
#endif

	*flags = (*flags & ~SB_LAZYTIME) | (sb->s_flags & SB_LAZYTIME);
	ext4_msg(sb, KERN_INFO, "re-mounted. Opts: %s", orig_data);
	kfree(orig_data);
	return 0;

restore_opts:
	sb->s_flags = old_sb_flags;
	sbi->s_mount_opt = old_opts.s_mount_opt;
	sbi->s_mount_opt2 = old_opts.s_mount_opt2;
	sbi->s_resuid = old_opts.s_resuid;
	sbi->s_resgid = old_opts.s_resgid;
	sbi->s_commit_interval = old_opts.s_commit_interval;
	sbi->s_min_batch_time = old_opts.s_min_batch_time;
	sbi->s_max_batch_time = old_opts.s_max_batch_time;
#ifdef CONFIG_QUOTA
	sbi->s_jquota_fmt = old_opts.s_jquota_fmt;
	for (i = 0; i < EXT4_MAXQUOTAS; i++) {
		kfree(sbi->s_qf_names[i]);
		sbi->s_qf_names[i] = old_opts.s_qf_names[i];
	}
#endif
	kfree(orig_data);
	return err;
}

#ifdef CONFIG_QUOTA
static int ext4_statfs_project(struct super_block *sb,
			       kprojid_t projid, struct kstatfs *buf)
{
	struct kqid qid;
	struct dquot *dquot;
	u64 limit;
	u64 curblock;

	qid = make_kqid_projid(projid);
	dquot = dqget(sb, qid);
	if (IS_ERR(dquot))
		return PTR_ERR(dquot);
	spin_lock(&dquot->dq_dqb_lock);

	limit = (dquot->dq_dqb.dqb_bsoftlimit ?
		 dquot->dq_dqb.dqb_bsoftlimit :
		 dquot->dq_dqb.dqb_bhardlimit) >> sb->s_blocksize_bits;
	if (limit && buf->f_blocks > limit) {
		curblock = (dquot->dq_dqb.dqb_curspace +
			    dquot->dq_dqb.dqb_rsvspace) >> sb->s_blocksize_bits;
		buf->f_blocks = limit;
		buf->f_bfree = buf->f_bavail =
			(buf->f_blocks > curblock) ?
			 (buf->f_blocks - curblock) : 0;
	}

	limit = dquot->dq_dqb.dqb_isoftlimit ?
		dquot->dq_dqb.dqb_isoftlimit :
		dquot->dq_dqb.dqb_ihardlimit;
	if (limit && buf->f_files > limit) {
		buf->f_files = limit;
		buf->f_ffree =
			(buf->f_files > dquot->dq_dqb.dqb_curinodes) ?
			 (buf->f_files - dquot->dq_dqb.dqb_curinodes) : 0;
	}

	spin_unlock(&dquot->dq_dqb_lock);
	dqput(dquot);
	return 0;
}
#endif

static int ext4_statfs(struct dentry *dentry, struct kstatfs *buf)
{
	struct super_block *sb = dentry->d_sb;
	struct ext4_sb_info *sbi = EXT4_SB(sb);
	struct ext4_super_block *es = sbi->s_es;
	ext4_fsblk_t overhead = 0, resv_blocks;
	u64 fsid;
	s64 bfree;
	resv_blocks = EXT4_C2B(sbi, atomic64_read(&sbi->s_resv_clusters));

	if (!test_opt(sb, MINIX_DF))
		overhead = sbi->s_overhead;

	buf->f_type = EXT4_SUPER_MAGIC;
	buf->f_bsize = sb->s_blocksize;
	buf->f_blocks = ext4_blocks_count(es) - EXT4_C2B(sbi, overhead);
	bfree = percpu_counter_sum_positive(&sbi->s_freeclusters_counter) -
		percpu_counter_sum_positive(&sbi->s_dirtyclusters_counter);
	/* prevent underflow in case that few free space is available */
	buf->f_bfree = EXT4_C2B(sbi, max_t(s64, bfree, 0));
	buf->f_bavail = buf->f_bfree -
			(ext4_r_blocks_count(es) + resv_blocks);
	if (buf->f_bfree < (ext4_r_blocks_count(es) + resv_blocks))
		buf->f_bavail = 0;
	buf->f_files = le32_to_cpu(es->s_inodes_count);
	buf->f_ffree = percpu_counter_sum_positive(&sbi->s_freeinodes_counter);
	buf->f_namelen = EXT4_NAME_LEN;
	fsid = le64_to_cpup((void *)es->s_uuid) ^
	       le64_to_cpup((void *)es->s_uuid + sizeof(u64));
	buf->f_fsid.val[0] = fsid & 0xFFFFFFFFUL;
	buf->f_fsid.val[1] = (fsid >> 32) & 0xFFFFFFFFUL;

#ifdef CONFIG_QUOTA
	if (ext4_test_inode_flag(dentry->d_inode, EXT4_INODE_PROJINHERIT) &&
	    sb_has_quota_limits_enabled(sb, PRJQUOTA))
		ext4_statfs_project(sb, EXT4_I(dentry->d_inode)->i_projid, buf);
#endif
	return 0;
}


#ifdef CONFIG_QUOTA

/*
 * Helper functions so that transaction is started before we acquire dqio_sem
 * to keep correct lock ordering of transaction > dqio_sem
 */
static inline struct inode *dquot_to_inode(struct dquot *dquot)
{
	return sb_dqopt(dquot->dq_sb)->files[dquot->dq_id.type];
}

static int ext4_write_dquot(struct dquot *dquot)
{
	int ret, err;
	handle_t *handle;
	struct inode *inode;

	inode = dquot_to_inode(dquot);
	handle = ext4_journal_start(inode, EXT4_HT_QUOTA,
				    EXT4_QUOTA_TRANS_BLOCKS(dquot->dq_sb));
	if (IS_ERR(handle))
		return PTR_ERR(handle);
	ret = dquot_commit(dquot);
	err = ext4_journal_stop(handle);
	if (!ret)
		ret = err;
	return ret;
}

static int ext4_acquire_dquot(struct dquot *dquot)
{
	int ret, err;
	handle_t *handle;

	handle = ext4_journal_start(dquot_to_inode(dquot), EXT4_HT_QUOTA,
				    EXT4_QUOTA_INIT_BLOCKS(dquot->dq_sb));
	if (IS_ERR(handle))
		return PTR_ERR(handle);
	ret = dquot_acquire(dquot);
	err = ext4_journal_stop(handle);
	if (!ret)
		ret = err;
	return ret;
}

static int ext4_release_dquot(struct dquot *dquot)
{
	int ret, err;
	handle_t *handle;

	handle = ext4_journal_start(dquot_to_inode(dquot), EXT4_HT_QUOTA,
				    EXT4_QUOTA_DEL_BLOCKS(dquot->dq_sb));
	if (IS_ERR(handle)) {
		/* Release dquot anyway to avoid endless cycle in dqput() */
		dquot_release(dquot);
		return PTR_ERR(handle);
	}
	ret = dquot_release(dquot);
	err = ext4_journal_stop(handle);
	if (!ret)
		ret = err;
	return ret;
}

static int ext4_mark_dquot_dirty(struct dquot *dquot)
{
	struct super_block *sb = dquot->dq_sb;
	struct ext4_sb_info *sbi = EXT4_SB(sb);

	/* Are we journaling quotas? */
	if (ext4_has_feature_quota(sb) ||
	    sbi->s_qf_names[USRQUOTA] || sbi->s_qf_names[GRPQUOTA]) {
		dquot_mark_dquot_dirty(dquot);
		return ext4_write_dquot(dquot);
	} else {
		return dquot_mark_dquot_dirty(dquot);
	}
}

static int ext4_write_info(struct super_block *sb, int type)
{
	int ret, err;
	handle_t *handle;

	/* Data block + inode block */
	handle = ext4_journal_start(d_inode(sb->s_root), EXT4_HT_QUOTA, 2);
	if (IS_ERR(handle))
		return PTR_ERR(handle);
	ret = dquot_commit_info(sb, type);
	err = ext4_journal_stop(handle);
	if (!ret)
		ret = err;
	return ret;
}

/*
 * Turn on quotas during mount time - we need to find
 * the quota file and such...
 */
static int ext4_quota_on_mount(struct super_block *sb, int type)
{
	return dquot_quota_on_mount(sb, EXT4_SB(sb)->s_qf_names[type],
					EXT4_SB(sb)->s_jquota_fmt, type);
}

static void lockdep_set_quota_inode(struct inode *inode, int subclass)
{
	struct ext4_inode_info *ei = EXT4_I(inode);

	/* The first argument of lockdep_set_subclass has to be
	 * *exactly* the same as the argument to init_rwsem() --- in
	 * this case, in init_once() --- or lockdep gets unhappy
	 * because the name of the lock is set using the
	 * stringification of the argument to init_rwsem().
	 */
	(void) ei;	/* shut up clang warning if !CONFIG_LOCKDEP */
	lockdep_set_subclass(&ei->i_data_sem, subclass);
}

/*
 * Standard function to be called on quota_on
 */
static int ext4_quota_on(struct super_block *sb, int type, int format_id,
			 const struct path *path)
{
	int err;

	if (!test_opt(sb, QUOTA))
		return -EINVAL;

	/* Quotafile not on the same filesystem? */
	if (path->dentry->d_sb != sb)
		return -EXDEV;
	/* Journaling quota? */
	if (EXT4_SB(sb)->s_qf_names[type]) {
		/* Quotafile not in fs root? */
		if (path->dentry->d_parent != sb->s_root)
			ext4_msg(sb, KERN_WARNING,
				"Quota file not on filesystem root. "
				"Journaled quota will not work");
		sb_dqopt(sb)->flags |= DQUOT_NOLIST_DIRTY;
	} else {
		/*
		 * Clear the flag just in case mount options changed since
		 * last time.
		 */
		sb_dqopt(sb)->flags &= ~DQUOT_NOLIST_DIRTY;
	}

	/*
	 * When we journal data on quota file, we have to flush journal to see
	 * all updates to the file when we bypass pagecache...
	 */
	if (EXT4_SB(sb)->s_journal &&
	    ext4_should_journal_data(d_inode(path->dentry))) {
		/*
		 * We don't need to lock updates but journal_flush() could
		 * otherwise be livelocked...
		 */
		jbd2_journal_lock_updates(EXT4_SB(sb)->s_journal);
		err = jbd2_journal_flush(EXT4_SB(sb)->s_journal);
		jbd2_journal_unlock_updates(EXT4_SB(sb)->s_journal);
		if (err)
			return err;
	}

	lockdep_set_quota_inode(path->dentry->d_inode, I_DATA_SEM_QUOTA);
	err = dquot_quota_on(sb, type, format_id, path);
	if (err) {
		lockdep_set_quota_inode(path->dentry->d_inode,
					     I_DATA_SEM_NORMAL);
	} else {
		struct inode *inode = d_inode(path->dentry);
		handle_t *handle;

		/*
		 * Set inode flags to prevent userspace from messing with quota
		 * files. If this fails, we return success anyway since quotas
		 * are already enabled and this is not a hard failure.
		 */
		inode_lock(inode);
		handle = ext4_journal_start(inode, EXT4_HT_QUOTA, 1);
		if (IS_ERR(handle))
			goto unlock_inode;
		EXT4_I(inode)->i_flags |= EXT4_NOATIME_FL | EXT4_IMMUTABLE_FL;
		inode_set_flags(inode, S_NOATIME | S_IMMUTABLE,
				S_NOATIME | S_IMMUTABLE);
		ext4_mark_inode_dirty(handle, inode);
		ext4_journal_stop(handle);
	unlock_inode:
		inode_unlock(inode);
	}
	return err;
}

static int ext4_quota_enable(struct super_block *sb, int type, int format_id,
			     unsigned int flags)
{
	int err;
	struct inode *qf_inode;
	unsigned long qf_inums[EXT4_MAXQUOTAS] = {
		le32_to_cpu(EXT4_SB(sb)->s_es->s_usr_quota_inum),
		le32_to_cpu(EXT4_SB(sb)->s_es->s_grp_quota_inum),
		le32_to_cpu(EXT4_SB(sb)->s_es->s_prj_quota_inum)
	};

	BUG_ON(!ext4_has_feature_quota(sb));

	if (!qf_inums[type])
		return -EPERM;

	qf_inode = ext4_iget(sb, qf_inums[type]);
	if (IS_ERR(qf_inode)) {
		ext4_error(sb, "Bad quota inode # %lu", qf_inums[type]);
		return PTR_ERR(qf_inode);
	}

	/* Don't account quota for quota files to avoid recursion */
	qf_inode->i_flags |= S_NOQUOTA;
	lockdep_set_quota_inode(qf_inode, I_DATA_SEM_QUOTA);
	err = dquot_enable(qf_inode, type, format_id, flags);
	iput(qf_inode);
	if (err)
		lockdep_set_quota_inode(qf_inode, I_DATA_SEM_NORMAL);

	return err;
}

/* Enable usage tracking for all quota types. */
static int ext4_enable_quotas(struct super_block *sb)
{
	int type, err = 0;
	unsigned long qf_inums[EXT4_MAXQUOTAS] = {
		le32_to_cpu(EXT4_SB(sb)->s_es->s_usr_quota_inum),
		le32_to_cpu(EXT4_SB(sb)->s_es->s_grp_quota_inum),
		le32_to_cpu(EXT4_SB(sb)->s_es->s_prj_quota_inum)
	};
	bool quota_mopt[EXT4_MAXQUOTAS] = {
		test_opt(sb, USRQUOTA),
		test_opt(sb, GRPQUOTA),
		test_opt(sb, PRJQUOTA),
	};

	sb_dqopt(sb)->flags |= DQUOT_QUOTA_SYS_FILE | DQUOT_NOLIST_DIRTY;
	for (type = 0; type < EXT4_MAXQUOTAS; type++) {
		if (qf_inums[type]) {
			err = ext4_quota_enable(sb, type, QFMT_VFS_V1,
				DQUOT_USAGE_ENABLED |
				(quota_mopt[type] ? DQUOT_LIMITS_ENABLED : 0));
			if (err) {
				for (type--; type >= 0; type--)
					dquot_quota_off(sb, type);

				ext4_warning(sb,
					"Failed to enable quota tracking "
					"(type=%d, err=%d). Please run "
					"e2fsck to fix.", type, err);
				return err;
			}
		}
	}
	return 0;
}

static int ext4_quota_off(struct super_block *sb, int type)
{
	struct inode *inode = sb_dqopt(sb)->files[type];
	handle_t *handle;
	int err;

	/* Force all delayed allocation blocks to be allocated.
	 * Caller already holds s_umount sem */
	if (test_opt(sb, DELALLOC))
		sync_filesystem(sb);

	if (!inode || !igrab(inode))
		goto out;

	err = dquot_quota_off(sb, type);
	if (err || ext4_has_feature_quota(sb))
		goto out_put;

	inode_lock(inode);
	/*
	 * Update modification times of quota files when userspace can
	 * start looking at them. If we fail, we return success anyway since
	 * this is not a hard failure and quotas are already disabled.
	 */
	handle = ext4_journal_start(inode, EXT4_HT_QUOTA, 1);
	if (IS_ERR(handle))
		goto out_unlock;
	EXT4_I(inode)->i_flags &= ~(EXT4_NOATIME_FL | EXT4_IMMUTABLE_FL);
	inode_set_flags(inode, 0, S_NOATIME | S_IMMUTABLE);
	inode->i_mtime = inode->i_ctime = current_time(inode);
	ext4_mark_inode_dirty(handle, inode);
	ext4_journal_stop(handle);
out_unlock:
	inode_unlock(inode);
out_put:
	lockdep_set_quota_inode(inode, I_DATA_SEM_NORMAL);
	iput(inode);
	return err;
out:
	return dquot_quota_off(sb, type);
}

/* Read data from quotafile - avoid pagecache and such because we cannot afford
 * acquiring the locks... As quota files are never truncated and quota code
 * itself serializes the operations (and no one else should touch the files)
 * we don't have to be afraid of races */
static ssize_t ext4_quota_read(struct super_block *sb, int type, char *data,
			       size_t len, loff_t off)
{
	struct inode *inode = sb_dqopt(sb)->files[type];
	ext4_lblk_t blk = off >> EXT4_BLOCK_SIZE_BITS(sb);
	int offset = off & (sb->s_blocksize - 1);
	int tocopy;
	size_t toread;
	struct buffer_head *bh;
	loff_t i_size = i_size_read(inode);

	if (off > i_size)
		return 0;
	if (off+len > i_size)
		len = i_size-off;
	toread = len;
	while (toread > 0) {
		tocopy = sb->s_blocksize - offset < toread ?
				sb->s_blocksize - offset : toread;
		bh = ext4_bread(NULL, inode, blk, 0);
		if (IS_ERR(bh))
			return PTR_ERR(bh);
		if (!bh)	/* A hole? */
			memset(data, 0, tocopy);
		else
			memcpy(data, bh->b_data+offset, tocopy);
		brelse(bh);
		offset = 0;
		toread -= tocopy;
		data += tocopy;
		blk++;
	}
	return len;
}

/* Write to quotafile (we know the transaction is already started and has
 * enough credits) */
static ssize_t ext4_quota_write(struct super_block *sb, int type,
				const char *data, size_t len, loff_t off)
{
	struct inode *inode = sb_dqopt(sb)->files[type];
	ext4_lblk_t blk = off >> EXT4_BLOCK_SIZE_BITS(sb);
	int err, offset = off & (sb->s_blocksize - 1);
	int retries = 0;
	struct buffer_head *bh;
	handle_t *handle = journal_current_handle();

	if (EXT4_SB(sb)->s_journal && !handle) {
		ext4_msg(sb, KERN_WARNING, "Quota write (off=%llu, len=%llu)"
			" cancelled because transaction is not started",
			(unsigned long long)off, (unsigned long long)len);
		return -EIO;
	}
	/*
	 * Since we account only one data block in transaction credits,
	 * then it is impossible to cross a block boundary.
	 */
	if (sb->s_blocksize - offset < len) {
		ext4_msg(sb, KERN_WARNING, "Quota write (off=%llu, len=%llu)"
			" cancelled because not block aligned",
			(unsigned long long)off, (unsigned long long)len);
		return -EIO;
	}

	do {
		bh = ext4_bread(handle, inode, blk,
				EXT4_GET_BLOCKS_CREATE |
				EXT4_GET_BLOCKS_METADATA_NOFAIL);
	} while (IS_ERR(bh) && (PTR_ERR(bh) == -ENOSPC) &&
		 ext4_should_retry_alloc(inode->i_sb, &retries));
	if (IS_ERR(bh))
		return PTR_ERR(bh);
	if (!bh)
		goto out;
	BUFFER_TRACE(bh, "get write access");
	err = ext4_journal_get_write_access(handle, bh);
	if (err) {
		brelse(bh);
		return err;
	}
	lock_buffer(bh);
	memcpy(bh->b_data+offset, data, len);
	flush_dcache_page(bh->b_page);
	unlock_buffer(bh);
	err = ext4_handle_dirty_metadata(handle, NULL, bh);
	brelse(bh);
out:
	if (inode->i_size < off + len) {
		i_size_write(inode, off + len);
		EXT4_I(inode)->i_disksize = inode->i_size;
		ext4_mark_inode_dirty(handle, inode);
	}
	return len;
}

static int ext4_get_next_id(struct super_block *sb, struct kqid *qid)
{
	const struct quota_format_ops	*ops;

	if (!sb_has_quota_loaded(sb, qid->type))
		return -ESRCH;
	ops = sb_dqopt(sb)->ops[qid->type];
	if (!ops || !ops->get_next_id)
		return -ENOSYS;
	return dquot_get_next_id(sb, qid);
}
#endif

static struct dentry *ext4_mount(struct file_system_type *fs_type, int flags,
		       const char *dev_name, void *data)
{
	return mount_bdev(fs_type, flags, dev_name, data, ext4_fill_super);
}

#if !defined(CONFIG_EXT2_FS) && !defined(CONFIG_EXT2_FS_MODULE) && defined(CONFIG_EXT4_USE_FOR_EXT2)
static inline void register_as_ext2(void)
{
	int err = register_filesystem(&ext2_fs_type);
	if (err)
		printk(KERN_WARNING
		       "EXT4-fs: Unable to register as ext2 (%d)\n", err);
}

static inline void unregister_as_ext2(void)
{
	unregister_filesystem(&ext2_fs_type);
}

static inline int ext2_feature_set_ok(struct super_block *sb)
{
	if (ext4_has_unknown_ext2_incompat_features(sb))
		return 0;
	if (sb_rdonly(sb))
		return 1;
	if (ext4_has_unknown_ext2_ro_compat_features(sb))
		return 0;
	return 1;
}
#else
static inline void register_as_ext2(void) { }
static inline void unregister_as_ext2(void) { }
static inline int ext2_feature_set_ok(struct super_block *sb) { return 0; }
#endif

static inline void register_as_ext3(void)
{
	int err = register_filesystem(&ext3_fs_type);
	if (err)
		printk(KERN_WARNING
		       "EXT4-fs: Unable to register as ext3 (%d)\n", err);
}

static inline void unregister_as_ext3(void)
{
	unregister_filesystem(&ext3_fs_type);
}

static inline int ext3_feature_set_ok(struct super_block *sb)
{
	if (ext4_has_unknown_ext3_incompat_features(sb))
		return 0;
	if (!ext4_has_feature_journal(sb))
		return 0;
	if (sb_rdonly(sb))
		return 1;
	if (ext4_has_unknown_ext3_ro_compat_features(sb))
		return 0;
	return 1;
}

static struct file_system_type ext4_fs_type = {
	.owner		= THIS_MODULE,
	.name		= "ext4",
	.mount		= ext4_mount,
	.kill_sb	= kill_block_super,
	.fs_flags	= FS_REQUIRES_DEV,
};
MODULE_ALIAS_FS("ext4");

/* Shared across all ext4 file systems */
wait_queue_head_t ext4__ioend_wq[EXT4_WQ_HASH_SZ];

static int __init ext4_init_fs(void)
{
	int i, err;

	ratelimit_state_init(&ext4_mount_msg_ratelimit, 30 * HZ, 64);
	ext4_li_info = NULL;
	mutex_init(&ext4_li_mtx);

	/* Build-time check for flags consistency */
	ext4_check_flag_values();

	for (i = 0; i < EXT4_WQ_HASH_SZ; i++)
		init_waitqueue_head(&ext4__ioend_wq[i]);

	err = ext4_init_es();
	if (err)
		return err;

	err = ext4_init_pageio();
	if (err)
		goto out5;

	err = ext4_init_system_zone();
	if (err)
		goto out4;

	err = ext4_init_sysfs();
	if (err)
		goto out3;

	err = ext4_init_mballoc();
	if (err)
		goto out2;
	err = init_inodecache();
	if (err)
		goto out1;
	register_as_ext3();
	register_as_ext2();
	err = register_filesystem(&ext4_fs_type);
	if (err)
		goto out;

	return 0;
out:
	unregister_as_ext2();
	unregister_as_ext3();
	destroy_inodecache();
out1:
	ext4_exit_mballoc();
out2:
	ext4_exit_sysfs();
out3:
	ext4_exit_system_zone();
out4:
	ext4_exit_pageio();
out5:
	ext4_exit_es();

	return err;
}

static void __exit ext4_exit_fs(void)
{
	ext4_destroy_lazyinit_thread();
	unregister_as_ext2();
	unregister_as_ext3();
	unregister_filesystem(&ext4_fs_type);
	destroy_inodecache();
	ext4_exit_mballoc();
	ext4_exit_sysfs();
	ext4_exit_system_zone();
	ext4_exit_pageio();
	ext4_exit_es();
}

MODULE_AUTHOR("Remy Card, Stephen Tweedie, Andrew Morton, Andreas Dilger, Theodore Ts'o and others");
MODULE_DESCRIPTION("Fourth Extended Filesystem");
MODULE_LICENSE("GPL");
MODULE_SOFTDEP("pre: crc32c");
module_init(ext4_init_fs)
module_exit(ext4_exit_fs)<|MERGE_RESOLUTION|>--- conflicted
+++ resolved
@@ -2342,11 +2342,7 @@
 	struct ext4_sb_info *sbi = EXT4_SB(sb);
 	ext4_fsblk_t first_block = le32_to_cpu(sbi->s_es->s_first_data_block);
 	ext4_fsblk_t last_block;
-<<<<<<< HEAD
-	ext4_fsblk_t last_bg_block = sb_block + ext4_bg_num_gdb(sb, 0) + 1;
-=======
 	ext4_fsblk_t last_bg_block = sb_block + ext4_bg_num_gdb(sb, 0);
->>>>>>> 4aa5db22
 	ext4_fsblk_t block_bitmap;
 	ext4_fsblk_t inode_bitmap;
 	ext4_fsblk_t inode_table;
@@ -3145,14 +3141,8 @@
 		if (!gdp)
 			continue;
 
-		if (gdp->bg_flags & cpu_to_le16(EXT4_BG_INODE_ZEROED))
-			continue;
-		if (group != 0)
+		if (!(gdp->bg_flags & cpu_to_le16(EXT4_BG_INODE_ZEROED)))
 			break;
-		ext4_error(sb, "Inode table for bg 0 marked as "
-			   "needing zeroing");
-		if (sb_rdonly(sb))
-			return ngroups;
 	}
 
 	return group;
