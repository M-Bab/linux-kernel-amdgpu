/*
 * Synaptics TouchPad PS/2 mouse driver
 *
 *   2003 Dmitry Torokhov <dtor@mail.ru>
 *     Added support for pass-through port. Special thanks to Peter Berg Larsen
 *     for explaining various Synaptics quirks.
 *
 *   2003 Peter Osterlund <petero2@telia.com>
 *     Ported to 2.5 input device infrastructure.
 *
 *   Copyright (C) 2001 Stefan Gmeiner <riddlebox@freesurf.ch>
 *     start merging tpconfig and gpm code to a xfree-input module
 *     adding some changes and extensions (ex. 3rd and 4th button)
 *
 *   Copyright (c) 1997 C. Scott Ananian <cananian@alumni.priceton.edu>
 *   Copyright (c) 1998-2000 Bruce Kalk <kall@compass.com>
 *     code for the special synaptics commands (from the tpconfig-source)
 *
 * This program is free software; you can redistribute it and/or modify it
 * under the terms of the GNU General Public License version 2 as published by
 * the Free Software Foundation.
 *
 * Trademarks are the property of their respective owners.
 */

#include <linux/module.h>
#include <linux/delay.h>
#include <linux/dmi.h>
#include <linux/input/mt.h>
#include <linux/serio.h>
#include <linux/libps2.h>
#include <linux/rmi.h>
#include <linux/i2c.h>
#include <linux/slab.h>
#include "psmouse.h"
#include "synaptics.h"

/*
 * The x/y limits are taken from the Synaptics TouchPad interfacing Guide,
 * section 2.3.2, which says that they should be valid regardless of the
 * actual size of the sensor.
 * Note that newer firmware allows querying device for maximum useable
 * coordinates.
 */
#define XMIN 0
#define XMAX 6143
#define YMIN 0
#define YMAX 6143
#define XMIN_NOMINAL 1472
#define XMAX_NOMINAL 5472
#define YMIN_NOMINAL 1408
#define YMAX_NOMINAL 4448

/* Size in bits of absolute position values reported by the hardware */
#define ABS_POS_BITS 13

/*
 * These values should represent the absolute maximum value that will
 * be reported for a positive position value. Some Synaptics firmware
 * uses this value to indicate a finger near the edge of the touchpad
 * whose precise position cannot be determined.
 *
 * At least one touchpad is known to report positions in excess of this
 * value which are actually negative values truncated to the 13-bit
 * reporting range. These values have never been observed to be lower
 * than 8184 (i.e. -8), so we treat all values greater than 8176 as
 * negative and any other value as positive.
 */
#define X_MAX_POSITIVE 8176
#define Y_MAX_POSITIVE 8176

/* maximum ABS_MT_POSITION displacement (in mm) */
#define DMAX 10

/*****************************************************************************
 *	Stuff we need even when we do not want native Synaptics support
 ****************************************************************************/

/*
 * Set the synaptics touchpad mode byte by special commands
 */
static int synaptics_mode_cmd(struct psmouse *psmouse, u8 mode)
{
	u8 param[1];
	int error;

	error = psmouse_sliced_command(psmouse, mode);
	if (error)
		return error;

	param[0] = SYN_PS_SET_MODE2;
	error = ps2_command(&psmouse->ps2dev, param, PSMOUSE_CMD_SETRATE);
	if (error)
		return error;

	return 0;
}

int synaptics_detect(struct psmouse *psmouse, bool set_properties)
{
	struct ps2dev *ps2dev = &psmouse->ps2dev;
	u8 param[4];

	param[0] = 0;

	ps2_command(ps2dev, param, PSMOUSE_CMD_SETRES);
	ps2_command(ps2dev, param, PSMOUSE_CMD_SETRES);
	ps2_command(ps2dev, param, PSMOUSE_CMD_SETRES);
	ps2_command(ps2dev, param, PSMOUSE_CMD_SETRES);
	ps2_command(ps2dev, param, PSMOUSE_CMD_GETINFO);

	if (param[1] != 0x47)
		return -ENODEV;

	if (set_properties) {
		psmouse->vendor = "Synaptics";
		psmouse->name = "TouchPad";
	}

	return 0;
}

void synaptics_reset(struct psmouse *psmouse)
{
	/* reset touchpad back to relative mode, gestures enabled */
	synaptics_mode_cmd(psmouse, 0);
}

#if defined(CONFIG_MOUSE_PS2_SYNAPTICS) || \
    defined(CONFIG_MOUSE_PS2_SYNAPTICS_SMBUS)

/* This list has been kindly provided by Synaptics. */
static const char * const topbuttonpad_pnp_ids[] = {
	"LEN0017",
	"LEN0018",
	"LEN0019",
	"LEN0023",
	"LEN002A",
	"LEN002B",
	"LEN002C",
	"LEN002D",
	"LEN002E",
	"LEN0033", /* Helix */
	"LEN0034", /* T431s, L440, L540, T540, W540, X1 Carbon 2nd */
	"LEN0035", /* X240 */
	"LEN0036", /* T440 */
	"LEN0037", /* X1 Carbon 2nd */
	"LEN0038",
	"LEN0039", /* T440s */
	"LEN0041",
	"LEN0042", /* Yoga */
	"LEN0045",
	"LEN0047",
	"LEN0049",
	"LEN2000", /* S540 */
	"LEN2001", /* Edge E431 */
	"LEN2002", /* Edge E531 */
	"LEN2003",
	"LEN2004", /* L440 */
	"LEN2005",
	"LEN2006", /* Edge E440/E540 */
	"LEN2007",
	"LEN2008",
	"LEN2009",
	"LEN200A",
	"LEN200B",
	NULL
};

static const char * const smbus_pnp_ids[] = {
	/* all of the topbuttonpad_pnp_ids are valid, we just add some extras */
	"LEN0048", /* X1 Carbon 3 */
	"LEN0046", /* X250 */
	"LEN004a", /* W541 */
	"LEN0073", /* X1 Carbon 5 */
	"LEN200f", /* T450s */
<<<<<<< HEAD
	"LEN2018", /* T460p */
=======
>>>>>>> 0a2f8eb4
	"LEN0092", /* X1 Carbon 6 */
	"LEN0096", /* X280 */
	NULL
};

static const char * const forcepad_pnp_ids[] = {
	"SYN300D",
	"SYN3014",
	NULL
};

/*
 * Send a command to the synpatics touchpad by special commands
 */
static int synaptics_send_cmd(struct psmouse *psmouse, u8 cmd, u8 *param)
{
	int error;

	error = psmouse_sliced_command(psmouse, cmd);
	if (error)
		return error;

	error = ps2_command(&psmouse->ps2dev, param, PSMOUSE_CMD_GETINFO);
	if (error)
		return error;

	return 0;
}

static int synaptics_query_int(struct psmouse *psmouse, u8 query_cmd, u32 *val)
{
	int error;
	union {
		__be32 be_val;
		char buf[4];
	} resp = { 0 };

	error = synaptics_send_cmd(psmouse, query_cmd, resp.buf + 1);
	if (error)
		return error;

	*val = be32_to_cpu(resp.be_val);
	return 0;
}

/*
 * Identify Touchpad
 * See also the SYN_ID_* macros
 */
static int synaptics_identify(struct psmouse *psmouse,
			      struct synaptics_device_info *info)
{
	int error;

	error = synaptics_query_int(psmouse, SYN_QUE_IDENTIFY, &info->identity);
	if (error)
		return error;

	return SYN_ID_IS_SYNAPTICS(info->identity) ? 0 : -ENXIO;
}

/*
 * Read the model-id bytes from the touchpad
 * see also SYN_MODEL_* macros
 */
static int synaptics_model_id(struct psmouse *psmouse,
			      struct synaptics_device_info *info)
{
	return synaptics_query_int(psmouse, SYN_QUE_MODEL, &info->model_id);
}

/*
 * Read the firmware id from the touchpad
 */
static int synaptics_firmware_id(struct psmouse *psmouse,
				 struct synaptics_device_info *info)
{
	return synaptics_query_int(psmouse, SYN_QUE_FIRMWARE_ID,
				   &info->firmware_id);
}

/*
 * Read the board id and the "More Extended Queries" from the touchpad
 * The board id is encoded in the "QUERY MODES" response
 */
static int synaptics_query_modes(struct psmouse *psmouse,
				 struct synaptics_device_info *info)
{
	u8 bid[3];
	int error;

	/* firmwares prior 7.5 have no board_id encoded */
	if (SYN_ID_FULL(info->identity) < 0x705)
		return 0;

	error = synaptics_send_cmd(psmouse, SYN_QUE_MODES, bid);
	if (error)
		return error;

	info->board_id = ((bid[0] & 0xfc) << 6) | bid[1];

	if (SYN_MEXT_CAP_BIT(bid[0]))
		return synaptics_query_int(psmouse, SYN_QUE_MEXT_CAPAB_10,
					   &info->ext_cap_10);

	return 0;
}

/*
 * Read the capability-bits from the touchpad
 * see also the SYN_CAP_* macros
 */
static int synaptics_capability(struct psmouse *psmouse,
				struct synaptics_device_info *info)
{
	int error;

	error = synaptics_query_int(psmouse, SYN_QUE_CAPABILITIES,
				    &info->capabilities);
	if (error)
		return error;

	info->ext_cap = info->ext_cap_0c = 0;

	/*
	 * Older firmwares had submodel ID fixed to 0x47
	 */
	if (SYN_ID_FULL(info->identity) < 0x705 &&
	    SYN_CAP_SUBMODEL_ID(info->capabilities) != 0x47) {
		return -ENXIO;
	}

	/*
	 * Unless capExtended is set the rest of the flags should be ignored
	 */
	if (!SYN_CAP_EXTENDED(info->capabilities))
		info->capabilities = 0;

	if (SYN_EXT_CAP_REQUESTS(info->capabilities) >= 1) {
		error = synaptics_query_int(psmouse, SYN_QUE_EXT_CAPAB,
					    &info->ext_cap);
		if (error) {
			psmouse_warn(psmouse,
				     "device claims to have extended capabilities, but I'm not able to read them.\n");
		} else {
			/*
			 * if nExtBtn is greater than 8 it should be considered
			 * invalid and treated as 0
			 */
			if (SYN_CAP_MULTI_BUTTON_NO(info->ext_cap) > 8)
				info->ext_cap &= ~SYN_CAP_MB_MASK;
		}
	}

	if (SYN_EXT_CAP_REQUESTS(info->capabilities) >= 4) {
		error = synaptics_query_int(psmouse, SYN_QUE_EXT_CAPAB_0C,
					    &info->ext_cap_0c);
		if (error)
			psmouse_warn(psmouse,
				     "device claims to have extended capability 0x0c, but I'm not able to read it.\n");
	}

	return 0;
}

/*
 * Read touchpad resolution and maximum reported coordinates
 * Resolution is left zero if touchpad does not support the query
 */
static int synaptics_resolution(struct psmouse *psmouse,
				struct synaptics_device_info *info)
{
	u8 resp[3];
	int error;

	if (SYN_ID_MAJOR(info->identity) < 4)
		return 0;

	error = synaptics_send_cmd(psmouse, SYN_QUE_RESOLUTION, resp);
	if (!error) {
		if (resp[0] != 0 && (resp[1] & 0x80) && resp[2] != 0) {
			info->x_res = resp[0]; /* x resolution in units/mm */
			info->y_res = resp[2]; /* y resolution in units/mm */
		}
	}

	if (SYN_EXT_CAP_REQUESTS(info->capabilities) >= 5 &&
	    SYN_CAP_MAX_DIMENSIONS(info->ext_cap_0c)) {
		error = synaptics_send_cmd(psmouse,
					   SYN_QUE_EXT_MAX_COORDS, resp);
		if (error) {
			psmouse_warn(psmouse,
				     "device claims to have max coordinates query, but I'm not able to read it.\n");
		} else {
			info->x_max = (resp[0] << 5) | ((resp[1] & 0x0f) << 1);
			info->y_max = (resp[2] << 5) | ((resp[1] & 0xf0) >> 3);
			psmouse_info(psmouse,
				     "queried max coordinates: x [..%d], y [..%d]\n",
				     info->x_max, info->y_max);
		}
	}

	if (SYN_CAP_MIN_DIMENSIONS(info->ext_cap_0c) &&
	    (SYN_EXT_CAP_REQUESTS(info->capabilities) >= 7 ||
	     /*
	      * Firmware v8.1 does not report proper number of extended
	      * capabilities, but has been proven to report correct min
	      * coordinates.
	      */
	     SYN_ID_FULL(info->identity) == 0x801)) {
		error = synaptics_send_cmd(psmouse,
					   SYN_QUE_EXT_MIN_COORDS, resp);
		if (error) {
			psmouse_warn(psmouse,
				     "device claims to have min coordinates query, but I'm not able to read it.\n");
		} else {
			info->x_min = (resp[0] << 5) | ((resp[1] & 0x0f) << 1);
			info->y_min = (resp[2] << 5) | ((resp[1] & 0xf0) >> 3);
			psmouse_info(psmouse,
				     "queried min coordinates: x [%d..], y [%d..]\n",
				     info->x_min, info->y_min);
		}
	}

	return 0;
}

static int synaptics_query_hardware(struct psmouse *psmouse,
				    struct synaptics_device_info *info)
{
	int error;

	memset(info, 0, sizeof(*info));

	error = synaptics_identify(psmouse, info);
	if (error)
		return error;

	error = synaptics_model_id(psmouse, info);
	if (error)
		return error;

	error = synaptics_firmware_id(psmouse, info);
	if (error)
		return error;

	error = synaptics_query_modes(psmouse, info);
	if (error)
		return error;

	error = synaptics_capability(psmouse, info);
	if (error)
		return error;

	error = synaptics_resolution(psmouse, info);
	if (error)
		return error;

	return 0;
}

#endif /* CONFIG_MOUSE_PS2_SYNAPTICS || CONFIG_MOUSE_PS2_SYNAPTICS_SMBUS */

#ifdef CONFIG_MOUSE_PS2_SYNAPTICS

static bool cr48_profile_sensor;

#define ANY_BOARD_ID 0
struct min_max_quirk {
	const char * const *pnp_ids;
	struct {
		u32 min, max;
	} board_id;
	u32 x_min, x_max, y_min, y_max;
};

static const struct min_max_quirk min_max_pnpid_table[] = {
	{
		(const char * const []){"LEN0033", NULL},
		{ANY_BOARD_ID, ANY_BOARD_ID},
		1024, 5052, 2258, 4832
	},
	{
		(const char * const []){"LEN0042", NULL},
		{ANY_BOARD_ID, ANY_BOARD_ID},
		1232, 5710, 1156, 4696
	},
	{
		(const char * const []){"LEN0034", "LEN0036", "LEN0037",
					"LEN0039", "LEN2002", "LEN2004",
					NULL},
		{ANY_BOARD_ID, 2961},
		1024, 5112, 2024, 4832
	},
	{
		(const char * const []){"LEN2000", NULL},
		{ANY_BOARD_ID, ANY_BOARD_ID},
		1024, 5113, 2021, 4832
	},
	{
		(const char * const []){"LEN2001", NULL},
		{ANY_BOARD_ID, ANY_BOARD_ID},
		1024, 5022, 2508, 4832
	},
	{
		(const char * const []){"LEN2006", NULL},
		{2691, 2691},
		1024, 5045, 2457, 4832
	},
	{
		(const char * const []){"LEN2006", NULL},
		{ANY_BOARD_ID, ANY_BOARD_ID},
		1264, 5675, 1171, 4688
	},
	{ }
};

/*****************************************************************************
 *	Synaptics communications functions
 ****************************************************************************/

/*
 * Synaptics touchpads report the y coordinate from bottom to top, which is
 * opposite from what userspace expects.
 * This function is used to invert y before reporting.
 */
static int synaptics_invert_y(int y)
{
	return YMAX_NOMINAL + YMIN_NOMINAL - y;
}

/*
 * Apply quirk(s) if the hardware matches
 */
static void synaptics_apply_quirks(struct psmouse *psmouse,
				   struct synaptics_device_info *info)
{
	int i;

	for (i = 0; min_max_pnpid_table[i].pnp_ids; i++) {
		if (!psmouse_matches_pnp_id(psmouse,
					    min_max_pnpid_table[i].pnp_ids))
			continue;

		if (min_max_pnpid_table[i].board_id.min != ANY_BOARD_ID &&
		    info->board_id < min_max_pnpid_table[i].board_id.min)
			continue;

		if (min_max_pnpid_table[i].board_id.max != ANY_BOARD_ID &&
		    info->board_id > min_max_pnpid_table[i].board_id.max)
			continue;

		info->x_min = min_max_pnpid_table[i].x_min;
		info->x_max = min_max_pnpid_table[i].x_max;
		info->y_min = min_max_pnpid_table[i].y_min;
		info->y_max = min_max_pnpid_table[i].y_max;
		psmouse_info(psmouse,
			     "quirked min/max coordinates: x [%d..%d], y [%d..%d]\n",
			     info->x_min, info->x_max,
			     info->y_min, info->y_max);
		break;
	}
}

static bool synaptics_has_agm(struct synaptics_data *priv)
{
	return (SYN_CAP_ADV_GESTURE(priv->info.ext_cap_0c) ||
		SYN_CAP_IMAGE_SENSOR(priv->info.ext_cap_0c));
}

static int synaptics_set_advanced_gesture_mode(struct psmouse *psmouse)
{
	static u8 param = 0xc8;
	int error;

	error = psmouse_sliced_command(psmouse, SYN_QUE_MODEL);
	if (error)
		return error;

	error = ps2_command(&psmouse->ps2dev, &param, PSMOUSE_CMD_SETRATE);
	if (error)
		return error;

	return 0;
}

static int synaptics_set_mode(struct psmouse *psmouse)
{
	struct synaptics_data *priv = psmouse->private;
	int error;

	priv->mode = 0;
	if (priv->absolute_mode)
		priv->mode |= SYN_BIT_ABSOLUTE_MODE;
	if (priv->disable_gesture)
		priv->mode |= SYN_BIT_DISABLE_GESTURE;
	if (psmouse->rate >= 80)
		priv->mode |= SYN_BIT_HIGH_RATE;
	if (SYN_CAP_EXTENDED(priv->info.capabilities))
		priv->mode |= SYN_BIT_W_MODE;

	error = synaptics_mode_cmd(psmouse, priv->mode);
	if (error)
		return error;

	if (priv->absolute_mode && synaptics_has_agm(priv)) {
		error = synaptics_set_advanced_gesture_mode(psmouse);
		if (error) {
			psmouse_err(psmouse,
				    "Advanced gesture mode init failed: %d\n",
				    error);
			return error;
		}
	}

	return 0;
}

static void synaptics_set_rate(struct psmouse *psmouse, unsigned int rate)
{
	struct synaptics_data *priv = psmouse->private;

	if (rate >= 80) {
		priv->mode |= SYN_BIT_HIGH_RATE;
		psmouse->rate = 80;
	} else {
		priv->mode &= ~SYN_BIT_HIGH_RATE;
		psmouse->rate = 40;
	}

	synaptics_mode_cmd(psmouse, priv->mode);
}

/*****************************************************************************
 *	Synaptics pass-through PS/2 port support
 ****************************************************************************/
static int synaptics_pt_write(struct serio *serio, u8 c)
{
	struct psmouse *parent = serio_get_drvdata(serio->parent);
	u8 rate_param = SYN_PS_CLIENT_CMD; /* indicates that we want pass-through port */
	int error;

	error = psmouse_sliced_command(parent, c);
	if (error)
		return error;

	error = ps2_command(&parent->ps2dev, &rate_param, PSMOUSE_CMD_SETRATE);
	if (error)
		return error;

	return 0;
}

static int synaptics_pt_start(struct serio *serio)
{
	struct psmouse *parent = serio_get_drvdata(serio->parent);
	struct synaptics_data *priv = parent->private;

	serio_pause_rx(parent->ps2dev.serio);
	priv->pt_port = serio;
	serio_continue_rx(parent->ps2dev.serio);

	return 0;
}

static void synaptics_pt_stop(struct serio *serio)
{
	struct psmouse *parent = serio_get_drvdata(serio->parent);
	struct synaptics_data *priv = parent->private;

	serio_pause_rx(parent->ps2dev.serio);
	priv->pt_port = NULL;
	serio_continue_rx(parent->ps2dev.serio);
}

static int synaptics_is_pt_packet(u8 *buf)
{
	return (buf[0] & 0xFC) == 0x84 && (buf[3] & 0xCC) == 0xC4;
}

static void synaptics_pass_pt_packet(struct serio *ptport, u8 *packet)
{
	struct psmouse *child = serio_get_drvdata(ptport);

	if (child && child->state == PSMOUSE_ACTIVATED) {
		serio_interrupt(ptport, packet[1], 0);
		serio_interrupt(ptport, packet[4], 0);
		serio_interrupt(ptport, packet[5], 0);
		if (child->pktsize == 4)
			serio_interrupt(ptport, packet[2], 0);
	} else {
		serio_interrupt(ptport, packet[1], 0);
	}
}

static void synaptics_pt_activate(struct psmouse *psmouse)
{
	struct synaptics_data *priv = psmouse->private;
	struct psmouse *child = serio_get_drvdata(priv->pt_port);

	/* adjust the touchpad to child's choice of protocol */
	if (child) {
		if (child->pktsize == 4)
			priv->mode |= SYN_BIT_FOUR_BYTE_CLIENT;
		else
			priv->mode &= ~SYN_BIT_FOUR_BYTE_CLIENT;

		if (synaptics_mode_cmd(psmouse, priv->mode))
			psmouse_warn(psmouse,
				     "failed to switch guest protocol\n");
	}
}

static void synaptics_pt_create(struct psmouse *psmouse)
{
	struct serio *serio;

	serio = kzalloc(sizeof(struct serio), GFP_KERNEL);
	if (!serio) {
		psmouse_err(psmouse,
			    "not enough memory for pass-through port\n");
		return;
	}

	serio->id.type = SERIO_PS_PSTHRU;
	strlcpy(serio->name, "Synaptics pass-through", sizeof(serio->name));
	strlcpy(serio->phys, "synaptics-pt/serio0", sizeof(serio->name));
	serio->write = synaptics_pt_write;
	serio->start = synaptics_pt_start;
	serio->stop = synaptics_pt_stop;
	serio->parent = psmouse->ps2dev.serio;

	psmouse->pt_activate = synaptics_pt_activate;

	psmouse_info(psmouse, "serio: %s port at %s\n",
		     serio->name, psmouse->phys);
	serio_register_port(serio);
}

/*****************************************************************************
 *	Functions to interpret the absolute mode packets
 ****************************************************************************/

static void synaptics_parse_agm(const u8 buf[],
				struct synaptics_data *priv,
				struct synaptics_hw_state *hw)
{
	struct synaptics_hw_state *agm = &priv->agm;
	int agm_packet_type;

	agm_packet_type = (buf[5] & 0x30) >> 4;
	switch (agm_packet_type) {
	case 1:
		/* Gesture packet: (x, y, z) half resolution */
		agm->w = hw->w;
		agm->x = (((buf[4] & 0x0f) << 8) | buf[1]) << 1;
		agm->y = (((buf[4] & 0xf0) << 4) | buf[2]) << 1;
		agm->z = ((buf[3] & 0x30) | (buf[5] & 0x0f)) << 1;
		break;

	case 2:
		/* AGM-CONTACT packet: we are only interested in the count */
		priv->agm_count = buf[1];
		break;

	default:
		break;
	}
}

static void synaptics_parse_ext_buttons(const u8 buf[],
					struct synaptics_data *priv,
					struct synaptics_hw_state *hw)
{
	unsigned int ext_bits =
		(SYN_CAP_MULTI_BUTTON_NO(priv->info.ext_cap) + 1) >> 1;
	unsigned int ext_mask = GENMASK(ext_bits - 1, 0);

	hw->ext_buttons = buf[4] & ext_mask;
	hw->ext_buttons |= (buf[5] & ext_mask) << ext_bits;
}

static int synaptics_parse_hw_state(const u8 buf[],
				    struct synaptics_data *priv,
				    struct synaptics_hw_state *hw)
{
	memset(hw, 0, sizeof(struct synaptics_hw_state));

	if (SYN_MODEL_NEWABS(priv->info.model_id)) {
		hw->w = (((buf[0] & 0x30) >> 2) |
			 ((buf[0] & 0x04) >> 1) |
			 ((buf[3] & 0x04) >> 2));

		if (synaptics_has_agm(priv) && hw->w == 2) {
			synaptics_parse_agm(buf, priv, hw);
			return 1;
		}

		hw->x = (((buf[3] & 0x10) << 8) |
			 ((buf[1] & 0x0f) << 8) |
			 buf[4]);
		hw->y = (((buf[3] & 0x20) << 7) |
			 ((buf[1] & 0xf0) << 4) |
			 buf[5]);
		hw->z = buf[2];

		hw->left  = (buf[0] & 0x01) ? 1 : 0;
		hw->right = (buf[0] & 0x02) ? 1 : 0;

		if (priv->is_forcepad) {
			/*
			 * ForcePads, like Clickpads, use middle button
			 * bits to report primary button clicks.
			 * Unfortunately they report primary button not
			 * only when user presses on the pad above certain
			 * threshold, but also when there are more than one
			 * finger on the touchpad, which interferes with
			 * out multi-finger gestures.
			 */
			if (hw->z == 0) {
				/* No contacts */
				priv->press = priv->report_press = false;
			} else if (hw->w >= 4 && ((buf[0] ^ buf[3]) & 0x01)) {
				/*
				 * Single-finger touch with pressure above
				 * the threshold. If pressure stays long
				 * enough, we'll start reporting primary
				 * button. We rely on the device continuing
				 * sending data even if finger does not
				 * move.
				 */
				if  (!priv->press) {
					priv->press_start = jiffies;
					priv->press = true;
				} else if (time_after(jiffies,
						priv->press_start +
							msecs_to_jiffies(50))) {
					priv->report_press = true;
				}
			} else {
				priv->press = false;
			}

			hw->left = priv->report_press;

		} else if (SYN_CAP_CLICKPAD(priv->info.ext_cap_0c)) {
			/*
			 * Clickpad's button is transmitted as middle button,
			 * however, since it is primary button, we will report
			 * it as BTN_LEFT.
			 */
			hw->left = ((buf[0] ^ buf[3]) & 0x01) ? 1 : 0;

		} else if (SYN_CAP_MIDDLE_BUTTON(priv->info.capabilities)) {
			hw->middle = ((buf[0] ^ buf[3]) & 0x01) ? 1 : 0;
			if (hw->w == 2)
				hw->scroll = (s8)buf[1];
		}

		if (SYN_CAP_FOUR_BUTTON(priv->info.capabilities)) {
			hw->up   = ((buf[0] ^ buf[3]) & 0x01) ? 1 : 0;
			hw->down = ((buf[0] ^ buf[3]) & 0x02) ? 1 : 0;
		}

		if (SYN_CAP_MULTI_BUTTON_NO(priv->info.ext_cap) > 0 &&
		    ((buf[0] ^ buf[3]) & 0x02)) {
			synaptics_parse_ext_buttons(buf, priv, hw);
		}
	} else {
		hw->x = (((buf[1] & 0x1f) << 8) | buf[2]);
		hw->y = (((buf[4] & 0x1f) << 8) | buf[5]);

		hw->z = (((buf[0] & 0x30) << 2) | (buf[3] & 0x3F));
		hw->w = (((buf[1] & 0x80) >> 4) | ((buf[0] & 0x04) >> 1));

		hw->left  = (buf[0] & 0x01) ? 1 : 0;
		hw->right = (buf[0] & 0x02) ? 1 : 0;
	}

	/*
	 * Convert wrap-around values to negative. (X|Y)_MAX_POSITIVE
	 * is used by some firmware to indicate a finger at the edge of
	 * the touchpad whose precise position cannot be determined, so
	 * convert these values to the maximum axis value.
	 */
	if (hw->x > X_MAX_POSITIVE)
		hw->x -= 1 << ABS_POS_BITS;
	else if (hw->x == X_MAX_POSITIVE)
		hw->x = XMAX;

	if (hw->y > Y_MAX_POSITIVE)
		hw->y -= 1 << ABS_POS_BITS;
	else if (hw->y == Y_MAX_POSITIVE)
		hw->y = YMAX;

	return 0;
}

static void synaptics_report_semi_mt_slot(struct input_dev *dev, int slot,
					  bool active, int x, int y)
{
	input_mt_slot(dev, slot);
	input_mt_report_slot_state(dev, MT_TOOL_FINGER, active);
	if (active) {
		input_report_abs(dev, ABS_MT_POSITION_X, x);
		input_report_abs(dev, ABS_MT_POSITION_Y, synaptics_invert_y(y));
	}
}

static void synaptics_report_semi_mt_data(struct input_dev *dev,
					  const struct synaptics_hw_state *a,
					  const struct synaptics_hw_state *b,
					  int num_fingers)
{
	if (num_fingers >= 2) {
		synaptics_report_semi_mt_slot(dev, 0, true, min(a->x, b->x),
					      min(a->y, b->y));
		synaptics_report_semi_mt_slot(dev, 1, true, max(a->x, b->x),
					      max(a->y, b->y));
	} else if (num_fingers == 1) {
		synaptics_report_semi_mt_slot(dev, 0, true, a->x, a->y);
		synaptics_report_semi_mt_slot(dev, 1, false, 0, 0);
	} else {
		synaptics_report_semi_mt_slot(dev, 0, false, 0, 0);
		synaptics_report_semi_mt_slot(dev, 1, false, 0, 0);
	}
}

static void synaptics_report_ext_buttons(struct psmouse *psmouse,
					 const struct synaptics_hw_state *hw)
{
	struct input_dev *dev = psmouse->dev;
	struct synaptics_data *priv = psmouse->private;
	int ext_bits = (SYN_CAP_MULTI_BUTTON_NO(priv->info.ext_cap) + 1) >> 1;
	int i;

	if (!SYN_CAP_MULTI_BUTTON_NO(priv->info.ext_cap))
		return;

	/* Bug in FW 8.1 & 8.2, buttons are reported only when ExtBit is 1 */
	if ((SYN_ID_FULL(priv->info.identity) == 0x801 ||
	     SYN_ID_FULL(priv->info.identity) == 0x802) &&
	    !((psmouse->packet[0] ^ psmouse->packet[3]) & 0x02))
		return;

	if (!SYN_CAP_EXT_BUTTONS_STICK(priv->info.ext_cap_10)) {
		for (i = 0; i < ext_bits; i++) {
			input_report_key(dev, BTN_0 + 2 * i,
				hw->ext_buttons & BIT(i));
			input_report_key(dev, BTN_1 + 2 * i,
				hw->ext_buttons & BIT(i + ext_bits));
		}
		return;
	}

	/*
	 * This generation of touchpads has the trackstick buttons
	 * physically wired to the touchpad. Re-route them through
	 * the pass-through interface.
	 */
	if (priv->pt_port) {
		u8 pt_buttons;

		/* The trackstick expects at most 3 buttons */
		pt_buttons = SYN_EXT_BUTTON_STICK_L(hw->ext_buttons)      |
			     SYN_EXT_BUTTON_STICK_R(hw->ext_buttons) << 1 |
			     SYN_EXT_BUTTON_STICK_M(hw->ext_buttons) << 2;

		serio_interrupt(priv->pt_port,
				PSMOUSE_OOB_EXTRA_BTNS, SERIO_OOB_DATA);
		serio_interrupt(priv->pt_port, pt_buttons, SERIO_OOB_DATA);
	}
}

static void synaptics_report_buttons(struct psmouse *psmouse,
				     const struct synaptics_hw_state *hw)
{
	struct input_dev *dev = psmouse->dev;
	struct synaptics_data *priv = psmouse->private;

	input_report_key(dev, BTN_LEFT, hw->left);
	input_report_key(dev, BTN_RIGHT, hw->right);

	if (SYN_CAP_MIDDLE_BUTTON(priv->info.capabilities))
		input_report_key(dev, BTN_MIDDLE, hw->middle);

	if (SYN_CAP_FOUR_BUTTON(priv->info.capabilities)) {
		input_report_key(dev, BTN_FORWARD, hw->up);
		input_report_key(dev, BTN_BACK, hw->down);
	}

	synaptics_report_ext_buttons(psmouse, hw);
}

static void synaptics_report_mt_data(struct psmouse *psmouse,
				     const struct synaptics_hw_state *sgm,
				     int num_fingers)
{
	struct input_dev *dev = psmouse->dev;
	struct synaptics_data *priv = psmouse->private;
	const struct synaptics_hw_state *hw[2] = { sgm, &priv->agm };
	struct input_mt_pos pos[2];
	int slot[2], nsemi, i;

	nsemi = clamp_val(num_fingers, 0, 2);

	for (i = 0; i < nsemi; i++) {
		pos[i].x = hw[i]->x;
		pos[i].y = synaptics_invert_y(hw[i]->y);
	}

	input_mt_assign_slots(dev, slot, pos, nsemi, DMAX * priv->info.x_res);

	for (i = 0; i < nsemi; i++) {
		input_mt_slot(dev, slot[i]);
		input_mt_report_slot_state(dev, MT_TOOL_FINGER, true);
		input_report_abs(dev, ABS_MT_POSITION_X, pos[i].x);
		input_report_abs(dev, ABS_MT_POSITION_Y, pos[i].y);
		input_report_abs(dev, ABS_MT_PRESSURE, hw[i]->z);
	}

	input_mt_drop_unused(dev);

	/* Don't use active slot count to generate BTN_TOOL events. */
	input_mt_report_pointer_emulation(dev, false);

	/* Send the number of fingers reported by touchpad itself. */
	input_mt_report_finger_count(dev, num_fingers);

	synaptics_report_buttons(psmouse, sgm);

	input_sync(dev);
}

static void synaptics_image_sensor_process(struct psmouse *psmouse,
					   struct synaptics_hw_state *sgm)
{
	struct synaptics_data *priv = psmouse->private;
	int num_fingers;

	/*
	 * Update mt_state using the new finger count and current mt_state.
	 */
	if (sgm->z == 0)
		num_fingers = 0;
	else if (sgm->w >= 4)
		num_fingers = 1;
	else if (sgm->w == 0)
		num_fingers = 2;
	else if (sgm->w == 1)
		num_fingers = priv->agm_count ? priv->agm_count : 3;
	else
		num_fingers = 4;

	/* Send resulting input events to user space */
	synaptics_report_mt_data(psmouse, sgm, num_fingers);
}

static bool synaptics_has_multifinger(struct synaptics_data *priv)
{
	if (SYN_CAP_MULTIFINGER(priv->info.capabilities))
		return true;

	/* Advanced gesture mode also sends multi finger data */
	return synaptics_has_agm(priv);
}

/*
 *  called for each full received packet from the touchpad
 */
static void synaptics_process_packet(struct psmouse *psmouse)
{
	struct input_dev *dev = psmouse->dev;
	struct synaptics_data *priv = psmouse->private;
	struct synaptics_device_info *info = &priv->info;
	struct synaptics_hw_state hw;
	int num_fingers;
	int finger_width;

	if (synaptics_parse_hw_state(psmouse->packet, priv, &hw))
		return;

	if (SYN_CAP_IMAGE_SENSOR(info->ext_cap_0c)) {
		synaptics_image_sensor_process(psmouse, &hw);
		return;
	}

	if (hw.scroll) {
		priv->scroll += hw.scroll;

		while (priv->scroll >= 4) {
			input_report_key(dev, BTN_BACK, !hw.down);
			input_sync(dev);
			input_report_key(dev, BTN_BACK, hw.down);
			input_sync(dev);
			priv->scroll -= 4;
		}
		while (priv->scroll <= -4) {
			input_report_key(dev, BTN_FORWARD, !hw.up);
			input_sync(dev);
			input_report_key(dev, BTN_FORWARD, hw.up);
			input_sync(dev);
			priv->scroll += 4;
		}
		return;
	}

	if (hw.z > 0 && hw.x > 1) {
		num_fingers = 1;
		finger_width = 5;
		if (SYN_CAP_EXTENDED(info->capabilities)) {
			switch (hw.w) {
			case 0 ... 1:
				if (synaptics_has_multifinger(priv))
					num_fingers = hw.w + 2;
				break;
			case 2:
				if (SYN_MODEL_PEN(info->model_id))
					;   /* Nothing, treat a pen as a single finger */
				break;
			case 4 ... 15:
				if (SYN_CAP_PALMDETECT(info->capabilities))
					finger_width = hw.w;
				break;
			}
		}
	} else {
		num_fingers = 0;
		finger_width = 0;
	}

	if (cr48_profile_sensor) {
		synaptics_report_mt_data(psmouse, &hw, num_fingers);
		return;
	}

	if (SYN_CAP_ADV_GESTURE(info->ext_cap_0c))
		synaptics_report_semi_mt_data(dev, &hw, &priv->agm,
					      num_fingers);

	/* Post events
	 * BTN_TOUCH has to be first as mousedev relies on it when doing
	 * absolute -> relative conversion
	 */
	if (hw.z > 30) input_report_key(dev, BTN_TOUCH, 1);
	if (hw.z < 25) input_report_key(dev, BTN_TOUCH, 0);

	if (num_fingers > 0) {
		input_report_abs(dev, ABS_X, hw.x);
		input_report_abs(dev, ABS_Y, synaptics_invert_y(hw.y));
	}
	input_report_abs(dev, ABS_PRESSURE, hw.z);

	if (SYN_CAP_PALMDETECT(info->capabilities))
		input_report_abs(dev, ABS_TOOL_WIDTH, finger_width);

	input_report_key(dev, BTN_TOOL_FINGER, num_fingers == 1);
	if (synaptics_has_multifinger(priv)) {
		input_report_key(dev, BTN_TOOL_DOUBLETAP, num_fingers == 2);
		input_report_key(dev, BTN_TOOL_TRIPLETAP, num_fingers == 3);
	}

	synaptics_report_buttons(psmouse, &hw);

	input_sync(dev);
}

static bool synaptics_validate_byte(struct psmouse *psmouse,
				    int idx, enum synaptics_pkt_type pkt_type)
{
	static const u8 newabs_mask[]	  = { 0xC8, 0x00, 0x00, 0xC8, 0x00 };
	static const u8 newabs_rel_mask[] = { 0xC0, 0x00, 0x00, 0xC0, 0x00 };
	static const u8 newabs_rslt[]	  = { 0x80, 0x00, 0x00, 0xC0, 0x00 };
	static const u8 oldabs_mask[]	  = { 0xC0, 0x60, 0x00, 0xC0, 0x60 };
	static const u8 oldabs_rslt[]	  = { 0xC0, 0x00, 0x00, 0x80, 0x00 };
	const u8 *packet = psmouse->packet;

	if (idx < 0 || idx > 4)
		return false;

	switch (pkt_type) {

	case SYN_NEWABS:
	case SYN_NEWABS_RELAXED:
		return (packet[idx] & newabs_rel_mask[idx]) == newabs_rslt[idx];

	case SYN_NEWABS_STRICT:
		return (packet[idx] & newabs_mask[idx]) == newabs_rslt[idx];

	case SYN_OLDABS:
		return (packet[idx] & oldabs_mask[idx]) == oldabs_rslt[idx];

	default:
		psmouse_err(psmouse, "unknown packet type %d\n", pkt_type);
		return false;
	}
}

static enum synaptics_pkt_type
synaptics_detect_pkt_type(struct psmouse *psmouse)
{
	int i;

	for (i = 0; i < 5; i++) {
		if (!synaptics_validate_byte(psmouse, i, SYN_NEWABS_STRICT)) {
			psmouse_info(psmouse, "using relaxed packet validation\n");
			return SYN_NEWABS_RELAXED;
		}
	}

	return SYN_NEWABS_STRICT;
}

static psmouse_ret_t synaptics_process_byte(struct psmouse *psmouse)
{
	struct synaptics_data *priv = psmouse->private;

	if (psmouse->pktcnt >= 6) { /* Full packet received */
		if (unlikely(priv->pkt_type == SYN_NEWABS))
			priv->pkt_type = synaptics_detect_pkt_type(psmouse);

		if (SYN_CAP_PASS_THROUGH(priv->info.capabilities) &&
		    synaptics_is_pt_packet(psmouse->packet)) {
			if (priv->pt_port)
				synaptics_pass_pt_packet(priv->pt_port,
							 psmouse->packet);
		} else
			synaptics_process_packet(psmouse);

		return PSMOUSE_FULL_PACKET;
	}

	return synaptics_validate_byte(psmouse, psmouse->pktcnt - 1, priv->pkt_type) ?
		PSMOUSE_GOOD_DATA : PSMOUSE_BAD_DATA;
}

/*****************************************************************************
 *	Driver initialization/cleanup functions
 ****************************************************************************/
static void set_abs_position_params(struct input_dev *dev,
				    struct synaptics_device_info *info,
				    int x_code, int y_code)
{
	int x_min = info->x_min ?: XMIN_NOMINAL;
	int x_max = info->x_max ?: XMAX_NOMINAL;
	int y_min = info->y_min ?: YMIN_NOMINAL;
	int y_max = info->y_max ?: YMAX_NOMINAL;
	int fuzz = SYN_CAP_REDUCED_FILTERING(info->ext_cap_0c) ?
			SYN_REDUCED_FILTER_FUZZ : 0;

	input_set_abs_params(dev, x_code, x_min, x_max, fuzz, 0);
	input_set_abs_params(dev, y_code, y_min, y_max, fuzz, 0);
	input_abs_set_res(dev, x_code, info->x_res);
	input_abs_set_res(dev, y_code, info->y_res);
}

static void set_input_params(struct psmouse *psmouse,
			     struct synaptics_data *priv)
{
	struct input_dev *dev = psmouse->dev;
	struct synaptics_device_info *info = &priv->info;
	int i;

	/* Things that apply to both modes */
	__set_bit(INPUT_PROP_POINTER, dev->propbit);
	__set_bit(EV_KEY, dev->evbit);
	__set_bit(BTN_LEFT, dev->keybit);
	__set_bit(BTN_RIGHT, dev->keybit);

	if (SYN_CAP_MIDDLE_BUTTON(info->capabilities))
		__set_bit(BTN_MIDDLE, dev->keybit);

	if (!priv->absolute_mode) {
		/* Relative mode */
		__set_bit(EV_REL, dev->evbit);
		__set_bit(REL_X, dev->relbit);
		__set_bit(REL_Y, dev->relbit);
		return;
	}

	/* Absolute mode */
	__set_bit(EV_ABS, dev->evbit);
	set_abs_position_params(dev, &priv->info, ABS_X, ABS_Y);
	input_set_abs_params(dev, ABS_PRESSURE, 0, 255, 0, 0);

	if (cr48_profile_sensor)
		input_set_abs_params(dev, ABS_MT_PRESSURE, 0, 255, 0, 0);

	if (SYN_CAP_IMAGE_SENSOR(info->ext_cap_0c)) {
		set_abs_position_params(dev, info,
					ABS_MT_POSITION_X, ABS_MT_POSITION_Y);
		/* Image sensors can report per-contact pressure */
		input_set_abs_params(dev, ABS_MT_PRESSURE, 0, 255, 0, 0);
		input_mt_init_slots(dev, 2, INPUT_MT_POINTER | INPUT_MT_TRACK);

		/* Image sensors can signal 4 and 5 finger clicks */
		__set_bit(BTN_TOOL_QUADTAP, dev->keybit);
		__set_bit(BTN_TOOL_QUINTTAP, dev->keybit);
	} else if (SYN_CAP_ADV_GESTURE(info->ext_cap_0c)) {
		set_abs_position_params(dev, info,
					ABS_MT_POSITION_X, ABS_MT_POSITION_Y);
		/*
		 * Profile sensor in CR-48 tracks contacts reasonably well,
		 * other non-image sensors with AGM use semi-mt.
		 */
		input_mt_init_slots(dev, 2,
				    INPUT_MT_POINTER |
				    (cr48_profile_sensor ?
					INPUT_MT_TRACK : INPUT_MT_SEMI_MT));

		/*
		 * For semi-mt devices we send ABS_X/Y ourselves instead of
		 * input_mt_report_pointer_emulation. But
		 * input_mt_init_slots() resets the fuzz to 0, leading to a
		 * filtered ABS_MT_POSITION_X but an unfiltered ABS_X
		 * position. Let's re-initialize ABS_X/Y here.
		 */
		if (!cr48_profile_sensor)
			set_abs_position_params(dev, &priv->info, ABS_X, ABS_Y);
	}

	if (SYN_CAP_PALMDETECT(info->capabilities))
		input_set_abs_params(dev, ABS_TOOL_WIDTH, 0, 15, 0, 0);

	__set_bit(BTN_TOUCH, dev->keybit);
	__set_bit(BTN_TOOL_FINGER, dev->keybit);

	if (synaptics_has_multifinger(priv)) {
		__set_bit(BTN_TOOL_DOUBLETAP, dev->keybit);
		__set_bit(BTN_TOOL_TRIPLETAP, dev->keybit);
	}

	if (SYN_CAP_FOUR_BUTTON(info->capabilities) ||
	    SYN_CAP_MIDDLE_BUTTON(info->capabilities)) {
		__set_bit(BTN_FORWARD, dev->keybit);
		__set_bit(BTN_BACK, dev->keybit);
	}

	if (!SYN_CAP_EXT_BUTTONS_STICK(info->ext_cap_10))
		for (i = 0; i < SYN_CAP_MULTI_BUTTON_NO(info->ext_cap); i++)
			__set_bit(BTN_0 + i, dev->keybit);

	__clear_bit(EV_REL, dev->evbit);
	__clear_bit(REL_X, dev->relbit);
	__clear_bit(REL_Y, dev->relbit);

	if (SYN_CAP_CLICKPAD(info->ext_cap_0c)) {
		__set_bit(INPUT_PROP_BUTTONPAD, dev->propbit);
		if (psmouse_matches_pnp_id(psmouse, topbuttonpad_pnp_ids) &&
		    !SYN_CAP_EXT_BUTTONS_STICK(info->ext_cap_10))
			__set_bit(INPUT_PROP_TOPBUTTONPAD, dev->propbit);
		/* Clickpads report only left button */
		__clear_bit(BTN_RIGHT, dev->keybit);
		__clear_bit(BTN_MIDDLE, dev->keybit);
	}
}

static ssize_t synaptics_show_disable_gesture(struct psmouse *psmouse,
					      void *data, char *buf)
{
	struct synaptics_data *priv = psmouse->private;

	return sprintf(buf, "%c\n", priv->disable_gesture ? '1' : '0');
}

static ssize_t synaptics_set_disable_gesture(struct psmouse *psmouse,
					     void *data, const char *buf,
					     size_t len)
{
	struct synaptics_data *priv = psmouse->private;
	unsigned int value;
	int err;

	err = kstrtouint(buf, 10, &value);
	if (err)
		return err;

	if (value > 1)
		return -EINVAL;

	if (value == priv->disable_gesture)
		return len;

	priv->disable_gesture = value;
	if (value)
		priv->mode |= SYN_BIT_DISABLE_GESTURE;
	else
		priv->mode &= ~SYN_BIT_DISABLE_GESTURE;

	if (synaptics_mode_cmd(psmouse, priv->mode))
		return -EIO;

	return len;
}

PSMOUSE_DEFINE_ATTR(disable_gesture, S_IWUSR | S_IRUGO, NULL,
		    synaptics_show_disable_gesture,
		    synaptics_set_disable_gesture);

static void synaptics_disconnect(struct psmouse *psmouse)
{
	struct synaptics_data *priv = psmouse->private;

	/*
	 * We might have left a breadcrumb when trying to
	 * set up SMbus companion.
	 */
	psmouse_smbus_cleanup(psmouse);

	if (!priv->absolute_mode &&
			SYN_ID_DISGEST_SUPPORTED(priv->info.identity))
		device_remove_file(&psmouse->ps2dev.serio->dev,
				   &psmouse_attr_disable_gesture.dattr);

	synaptics_reset(psmouse);
	kfree(priv);
	psmouse->private = NULL;
}

static int synaptics_reconnect(struct psmouse *psmouse)
{
	struct synaptics_data *priv = psmouse->private;
	struct synaptics_device_info info;
	u8 param[2];
	int retry = 0;
	int error;

	do {
		psmouse_reset(psmouse);
		if (retry) {
			/*
			 * On some boxes, right after resuming, the touchpad
			 * needs some time to finish initializing (I assume
			 * it needs time to calibrate) and start responding
			 * to Synaptics-specific queries, so let's wait a
			 * bit.
			 */
			ssleep(1);
		}
		ps2_command(&psmouse->ps2dev, param, PSMOUSE_CMD_GETID);
		error = synaptics_detect(psmouse, 0);
	} while (error && ++retry < 3);

	if (error)
		return error;

	if (retry > 1)
		psmouse_dbg(psmouse, "reconnected after %d tries\n", retry);

	error = synaptics_query_hardware(psmouse, &info);
	if (error) {
		psmouse_err(psmouse, "Unable to query device.\n");
		return error;
	}

	error = synaptics_set_mode(psmouse);
	if (error) {
		psmouse_err(psmouse, "Unable to initialize device.\n");
		return error;
	}

	if (info.identity != priv->info.identity ||
	    info.model_id != priv->info.model_id ||
	    info.capabilities != priv->info.capabilities ||
	    info.ext_cap != priv->info.ext_cap) {
		psmouse_err(psmouse,
			    "hardware appears to be different: id(%u-%u), model(%u-%u), caps(%x-%x), ext(%x-%x).\n",
			    priv->info.identity, info.identity,
			    priv->info.model_id, info.model_id,
			    priv->info.capabilities, info.capabilities,
			    priv->info.ext_cap, info.ext_cap);
		return -ENXIO;
	}

	return 0;
}

static bool impaired_toshiba_kbc;

static const struct dmi_system_id toshiba_dmi_table[] __initconst = {
#if defined(CONFIG_DMI) && defined(CONFIG_X86)
	{
		/* Toshiba Satellite */
		.matches = {
			DMI_MATCH(DMI_SYS_VENDOR, "TOSHIBA"),
			DMI_MATCH(DMI_PRODUCT_NAME, "Satellite"),
		},
	},
	{
		/* Toshiba Dynabook */
		.matches = {
			DMI_MATCH(DMI_SYS_VENDOR, "TOSHIBA"),
			DMI_MATCH(DMI_PRODUCT_NAME, "dynabook"),
		},
	},
	{
		/* Toshiba Portege M300 */
		.matches = {
			DMI_MATCH(DMI_SYS_VENDOR, "TOSHIBA"),
			DMI_MATCH(DMI_PRODUCT_NAME, "PORTEGE M300"),
		},

	},
	{
		/* Toshiba Portege M300 */
		.matches = {
			DMI_MATCH(DMI_SYS_VENDOR, "TOSHIBA"),
			DMI_MATCH(DMI_PRODUCT_NAME, "Portable PC"),
			DMI_MATCH(DMI_PRODUCT_VERSION, "Version 1.0"),
		},

	},
#endif
	{ }
};

static bool broken_olpc_ec;

static const struct dmi_system_id olpc_dmi_table[] __initconst = {
#if defined(CONFIG_DMI) && defined(CONFIG_OLPC)
	{
		/* OLPC XO-1 or XO-1.5 */
		.matches = {
			DMI_MATCH(DMI_SYS_VENDOR, "OLPC"),
			DMI_MATCH(DMI_PRODUCT_NAME, "XO"),
		},
	},
#endif
	{ }
};

static const struct dmi_system_id __initconst cr48_dmi_table[] = {
#if defined(CONFIG_DMI) && defined(CONFIG_X86)
	{
		/* Cr-48 Chromebook (Codename Mario) */
		.matches = {
			DMI_MATCH(DMI_SYS_VENDOR, "IEC"),
			DMI_MATCH(DMI_PRODUCT_NAME, "Mario"),
		},
	},
#endif
	{ }
};

void __init synaptics_module_init(void)
{
	impaired_toshiba_kbc = dmi_check_system(toshiba_dmi_table);
	broken_olpc_ec = dmi_check_system(olpc_dmi_table);
	cr48_profile_sensor = dmi_check_system(cr48_dmi_table);
}

static int synaptics_init_ps2(struct psmouse *psmouse,
			      struct synaptics_device_info *info,
			      bool absolute_mode)
{
	struct synaptics_data *priv;
	int err;

	synaptics_apply_quirks(psmouse, info);

	psmouse->private = priv = kzalloc(sizeof(struct synaptics_data), GFP_KERNEL);
	if (!priv)
		return -ENOMEM;

	priv->info = *info;
	priv->absolute_mode = absolute_mode;
	if (SYN_ID_DISGEST_SUPPORTED(info->identity))
		priv->disable_gesture = true;

	/*
	 * Unfortunately ForcePad capability is not exported over PS/2,
	 * so we have to resort to checking PNP IDs.
	 */
	priv->is_forcepad = psmouse_matches_pnp_id(psmouse, forcepad_pnp_ids);

	err = synaptics_set_mode(psmouse);
	if (err) {
		psmouse_err(psmouse, "Unable to initialize device.\n");
		goto init_fail;
	}

	priv->pkt_type = SYN_MODEL_NEWABS(info->model_id) ?
					SYN_NEWABS : SYN_OLDABS;

	psmouse_info(psmouse,
		     "Touchpad model: %lu, fw: %lu.%lu, id: %#x, caps: %#x/%#x/%#x/%#x, board id: %u, fw id: %u\n",
		     SYN_ID_MODEL(info->identity),
		     SYN_ID_MAJOR(info->identity), SYN_ID_MINOR(info->identity),
		     info->model_id,
		     info->capabilities, info->ext_cap, info->ext_cap_0c,
		     info->ext_cap_10, info->board_id, info->firmware_id);

	set_input_params(psmouse, priv);

	/*
	 * Encode touchpad model so that it can be used to set
	 * input device->id.version and be visible to userspace.
	 * Because version is __u16 we have to drop something.
	 * Hardware info bits seem to be good candidates as they
	 * are documented to be for Synaptics corp. internal use.
	 */
	psmouse->model = ((info->model_id & 0x00ff0000) >> 8) |
			  (info->model_id & 0x000000ff);

	if (absolute_mode) {
		psmouse->protocol_handler = synaptics_process_byte;
		psmouse->pktsize = 6;
	} else {
		/* Relative mode follows standard PS/2 mouse protocol */
		psmouse->protocol_handler = psmouse_process_byte;
		psmouse->pktsize = 3;
	}

	psmouse->set_rate = synaptics_set_rate;
	psmouse->disconnect = synaptics_disconnect;
	psmouse->reconnect = synaptics_reconnect;
	psmouse->cleanup = synaptics_reset;
	/* Synaptics can usually stay in sync without extra help */
	psmouse->resync_time = 0;

	if (SYN_CAP_PASS_THROUGH(info->capabilities))
		synaptics_pt_create(psmouse);

	/*
	 * Toshiba's KBC seems to have trouble handling data from
	 * Synaptics at full rate.  Switch to a lower rate (roughly
	 * the same rate as a standard PS/2 mouse).
	 */
	if (psmouse->rate >= 80 && impaired_toshiba_kbc) {
		psmouse_info(psmouse,
			     "Toshiba %s detected, limiting rate to 40pps.\n",
			     dmi_get_system_info(DMI_PRODUCT_NAME));
		psmouse->rate = 40;
	}

	if (!priv->absolute_mode && SYN_ID_DISGEST_SUPPORTED(info->identity)) {
		err = device_create_file(&psmouse->ps2dev.serio->dev,
					 &psmouse_attr_disable_gesture.dattr);
		if (err) {
			psmouse_err(psmouse,
				    "Failed to create disable_gesture attribute (%d)",
				    err);
			goto init_fail;
		}
	}

	return 0;

 init_fail:
	kfree(priv);
	return err;
}

static int __synaptics_init(struct psmouse *psmouse, bool absolute_mode)
{
	struct synaptics_device_info info;
	int error;

	psmouse_reset(psmouse);

	error = synaptics_query_hardware(psmouse, &info);
	if (error) {
		psmouse_err(psmouse, "Unable to query device: %d\n", error);
		return error;
	}

	return synaptics_init_ps2(psmouse, &info, absolute_mode);
}

int synaptics_init_absolute(struct psmouse *psmouse)
{
	return __synaptics_init(psmouse, true);
}

int synaptics_init_relative(struct psmouse *psmouse)
{
	return __synaptics_init(psmouse, false);
}

static int synaptics_setup_ps2(struct psmouse *psmouse,
			       struct synaptics_device_info *info)
{
	bool absolute_mode = true;
	int error;

	/*
	 * The OLPC XO has issues with Synaptics' absolute mode; the constant
	 * packet spew overloads the EC such that key presses on the keyboard
	 * are missed.  Given that, don't even attempt to use Absolute mode.
	 * Relative mode seems to work just fine.
	 */
	if (broken_olpc_ec) {
		psmouse_info(psmouse,
			     "OLPC XO detected, forcing relative protocol.\n");
		absolute_mode = false;
	}

	error = synaptics_init_ps2(psmouse, info, absolute_mode);
	if (error)
		return error;

	return absolute_mode ? PSMOUSE_SYNAPTICS : PSMOUSE_SYNAPTICS_RELATIVE;
}

#else /* CONFIG_MOUSE_PS2_SYNAPTICS */

void __init synaptics_module_init(void)
{
}

static int __maybe_unused
synaptics_setup_ps2(struct psmouse *psmouse,
		    struct synaptics_device_info *info)
{
	return -ENOSYS;
}

#endif /* CONFIG_MOUSE_PS2_SYNAPTICS */

#ifdef CONFIG_MOUSE_PS2_SYNAPTICS_SMBUS

/*
 * The newest Synaptics device can use a secondary bus (called InterTouch) which
 * provides a better bandwidth and allow a better control of the touchpads.
 * This is used to decide if we need to use this bus or not.
 */
enum {
	SYNAPTICS_INTERTOUCH_NOT_SET = -1,
	SYNAPTICS_INTERTOUCH_OFF,
	SYNAPTICS_INTERTOUCH_ON,
};

static int synaptics_intertouch = IS_ENABLED(CONFIG_RMI4_SMB) ?
		SYNAPTICS_INTERTOUCH_NOT_SET : SYNAPTICS_INTERTOUCH_OFF;
module_param_named(synaptics_intertouch, synaptics_intertouch, int, 0644);
MODULE_PARM_DESC(synaptics_intertouch, "Use a secondary bus for the Synaptics device.");

static int synaptics_create_intertouch(struct psmouse *psmouse,
				       struct synaptics_device_info *info,
				       bool leave_breadcrumbs)
{
	bool topbuttonpad =
		psmouse_matches_pnp_id(psmouse, topbuttonpad_pnp_ids) &&
		!SYN_CAP_EXT_BUTTONS_STICK(info->ext_cap_10);
	const struct rmi_device_platform_data pdata = {
		.sensor_pdata = {
			.sensor_type = rmi_sensor_touchpad,
			.axis_align.flip_y = true,
			.kernel_tracking = false,
			.topbuttonpad = topbuttonpad,
		},
		.f30_data = {
			.buttonpad = SYN_CAP_CLICKPAD(info->ext_cap_0c),
			.trackstick_buttons =
				!!SYN_CAP_EXT_BUTTONS_STICK(info->ext_cap_10),
		},
	};
	const struct i2c_board_info intertouch_board = {
		I2C_BOARD_INFO("rmi4_smbus", 0x2c),
		.flags = I2C_CLIENT_HOST_NOTIFY,
	};

	return psmouse_smbus_init(psmouse, &intertouch_board,
				  &pdata, sizeof(pdata),
				  leave_breadcrumbs);
}

/**
 * synaptics_setup_intertouch - called once the PS/2 devices are enumerated
 * and decides to instantiate a SMBus InterTouch device.
 */
static int synaptics_setup_intertouch(struct psmouse *psmouse,
				      struct synaptics_device_info *info,
				      bool leave_breadcrumbs)
{
	int error;

	if (synaptics_intertouch == SYNAPTICS_INTERTOUCH_OFF)
		return -ENXIO;

	if (synaptics_intertouch == SYNAPTICS_INTERTOUCH_NOT_SET) {
		if (!psmouse_matches_pnp_id(psmouse, topbuttonpad_pnp_ids) &&
		    !psmouse_matches_pnp_id(psmouse, smbus_pnp_ids)) {

			if (!psmouse_matches_pnp_id(psmouse, forcepad_pnp_ids))
				psmouse_info(psmouse,
					     "Your touchpad (%s) says it can support a different bus. "
					     "If i2c-hid and hid-rmi are not used, you might want to try setting psmouse.synaptics_intertouch to 1 and report this to linux-input@vger.kernel.org.\n",
					     psmouse->ps2dev.serio->firmware_id);

			return -ENXIO;
		}
	}

	psmouse_info(psmouse, "Trying to set up SMBus access\n");

	error = synaptics_create_intertouch(psmouse, info, leave_breadcrumbs);
	if (error) {
		if (error == -EAGAIN)
			psmouse_info(psmouse, "SMbus companion is not ready yet\n");
		else
			psmouse_err(psmouse, "unable to create intertouch device\n");

		return error;
	}

	return 0;
}

int synaptics_init_smbus(struct psmouse *psmouse)
{
	struct synaptics_device_info info;
	int error;

	psmouse_reset(psmouse);

	error = synaptics_query_hardware(psmouse, &info);
	if (error) {
		psmouse_err(psmouse, "Unable to query device: %d\n", error);
		return error;
	}

	if (!SYN_CAP_INTERTOUCH(info.ext_cap_0c))
		return -ENXIO;

	return synaptics_create_intertouch(psmouse, &info, false);
}

#else /* CONFIG_MOUSE_PS2_SYNAPTICS_SMBUS */

static int __maybe_unused
synaptics_setup_intertouch(struct psmouse *psmouse,
			   struct synaptics_device_info *info,
			   bool leave_breadcrumbs)
{
	return -ENOSYS;
}

int synaptics_init_smbus(struct psmouse *psmouse)
{
	return -ENOSYS;
}

#endif /* CONFIG_MOUSE_PS2_SYNAPTICS_SMBUS */

#if defined(CONFIG_MOUSE_PS2_SYNAPTICS) || \
    defined(CONFIG_MOUSE_PS2_SYNAPTICS_SMBUS)

int synaptics_init(struct psmouse *psmouse)
{
	struct synaptics_device_info info;
	int error;
	int retval;

	psmouse_reset(psmouse);

	error = synaptics_query_hardware(psmouse, &info);
	if (error) {
		psmouse_err(psmouse, "Unable to query device: %d\n", error);
		return error;
	}

	if (SYN_CAP_INTERTOUCH(info.ext_cap_0c)) {
		if ((!IS_ENABLED(CONFIG_RMI4_SMB) ||
		     !IS_ENABLED(CONFIG_MOUSE_PS2_SYNAPTICS_SMBUS)) &&
		    /* Forcepads need F21, which is not ready */
		    !psmouse_matches_pnp_id(psmouse, forcepad_pnp_ids)) {
			psmouse_warn(psmouse,
				     "The touchpad can support a better bus than the too old PS/2 protocol. "
				     "Make sure MOUSE_PS2_SYNAPTICS_SMBUS and RMI4_SMB are enabled to get a better touchpad experience.\n");
		}

		error = synaptics_setup_intertouch(psmouse, &info, true);
		if (!error)
			return PSMOUSE_SYNAPTICS_SMBUS;
	}

	retval = synaptics_setup_ps2(psmouse, &info);
	if (retval < 0) {
		/*
		 * Not using any flavor of Synaptics support, so clean up
		 * SMbus breadcrumbs, if any.
		 */
		psmouse_smbus_cleanup(psmouse);
	}

	return retval;
}

#else /* CONFIG_MOUSE_PS2_SYNAPTICS || CONFIG_MOUSE_PS2_SYNAPTICS_SMBUS */

int synaptics_init(struct psmouse *psmouse)
{
	return -ENOSYS;
}

#endif /* CONFIG_MOUSE_PS2_SYNAPTICS || CONFIG_MOUSE_PS2_SYNAPTICS_SMBUS */<|MERGE_RESOLUTION|>--- conflicted
+++ resolved
@@ -174,10 +174,6 @@
 	"LEN004a", /* W541 */
 	"LEN0073", /* X1 Carbon 5 */
 	"LEN200f", /* T450s */
-<<<<<<< HEAD
-	"LEN2018", /* T460p */
-=======
->>>>>>> 0a2f8eb4
 	"LEN0092", /* X1 Carbon 6 */
 	"LEN0096", /* X280 */
 	NULL
