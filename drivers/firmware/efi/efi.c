--- conflicted
+++ resolved
@@ -1002,7 +1002,6 @@
 {
 	struct efi_error_code *found;
 	size_t num = sizeof(efi_error_codes) / sizeof(struct efi_error_code);
-<<<<<<< HEAD
 
 	found = bsearch((void *)(uintptr_t)status, efi_error_codes,
 			sizeof(struct efi_error_code), num,
@@ -1012,17 +1011,6 @@
 	return found->errno;
 }
 
-=======
-
-	found = bsearch((void *)(uintptr_t)status, efi_error_codes,
-			sizeof(struct efi_error_code), num,
-			efi_status_cmp_bsearch);
-	if (!found)
-		return -EINVAL;
-	return found->errno;
-}
-
->>>>>>> 4ad1267b
 const char *
 efi_status_to_str(efi_status_t status)
 {
