// SPDX-License-Identifier: GPL-2.0-only
/* binder.c
 *
 * Android IPC Subsystem
 *
 * Copyright (C) 2007-2008 Google, Inc.
 */

/*
 * Locking overview
 *
 * There are 3 main spinlocks which must be acquired in the
 * order shown:
 *
 * 1) proc->outer_lock : protects binder_ref
 *    binder_proc_lock() and binder_proc_unlock() are
 *    used to acq/rel.
 * 2) node->lock : protects most fields of binder_node.
 *    binder_node_lock() and binder_node_unlock() are
 *    used to acq/rel
 * 3) proc->inner_lock : protects the thread and node lists
 *    (proc->threads, proc->waiting_threads, proc->nodes)
 *    and all todo lists associated with the binder_proc
 *    (proc->todo, thread->todo, proc->delivered_death and
 *    node->async_todo), as well as thread->transaction_stack
 *    binder_inner_proc_lock() and binder_inner_proc_unlock()
 *    are used to acq/rel
 *
 * Any lock under procA must never be nested under any lock at the same
 * level or below on procB.
 *
 * Functions that require a lock held on entry indicate which lock
 * in the suffix of the function name:
 *
 * foo_olocked() : requires node->outer_lock
 * foo_nlocked() : requires node->lock
 * foo_ilocked() : requires proc->inner_lock
 * foo_oilocked(): requires proc->outer_lock and proc->inner_lock
 * foo_nilocked(): requires node->lock and proc->inner_lock
 * ...
 */

#define pr_fmt(fmt) KBUILD_MODNAME ": " fmt

#include <linux/fdtable.h>
#include <linux/file.h>
#include <linux/freezer.h>
#include <linux/fs.h>
#include <linux/list.h>
#include <linux/miscdevice.h>
#include <linux/module.h>
#include <linux/mutex.h>
#include <linux/nsproxy.h>
#include <linux/poll.h>
#include <linux/debugfs.h>
#include <linux/rbtree.h>
#include <linux/sched/signal.h>
#include <linux/sched/mm.h>
#include <linux/seq_file.h>
#include <linux/uaccess.h>
#include <linux/pid_namespace.h>
#include <linux/security.h>
#include <linux/spinlock.h>
#include <linux/ratelimit.h>
#include <linux/syscalls.h>
#include <linux/task_work.h>

#include <uapi/linux/android/binder.h>

#include <asm/cacheflush.h>

#include "binder_alloc.h"
#include "binder_internal.h"
#include "binder_trace.h"

static HLIST_HEAD(binder_deferred_list);
static DEFINE_MUTEX(binder_deferred_lock);

static HLIST_HEAD(binder_devices);
static HLIST_HEAD(binder_procs);
static DEFINE_MUTEX(binder_procs_lock);

static HLIST_HEAD(binder_dead_nodes);
static DEFINE_SPINLOCK(binder_dead_nodes_lock);

static struct dentry *binder_debugfs_dir_entry_root;
static struct dentry *binder_debugfs_dir_entry_proc;
static atomic_t binder_last_id;

static int proc_show(struct seq_file *m, void *unused);
DEFINE_SHOW_ATTRIBUTE(proc);

/* This is only defined in include/asm-arm/sizes.h */
#ifndef SZ_1K
#define SZ_1K                               0x400
#endif

#ifndef SZ_4M
#define SZ_4M                               0x400000
#endif

#define FORBIDDEN_MMAP_FLAGS                (VM_WRITE)

enum {
	BINDER_DEBUG_USER_ERROR             = 1U << 0,
	BINDER_DEBUG_FAILED_TRANSACTION     = 1U << 1,
	BINDER_DEBUG_DEAD_TRANSACTION       = 1U << 2,
	BINDER_DEBUG_OPEN_CLOSE             = 1U << 3,
	BINDER_DEBUG_DEAD_BINDER            = 1U << 4,
	BINDER_DEBUG_DEATH_NOTIFICATION     = 1U << 5,
	BINDER_DEBUG_READ_WRITE             = 1U << 6,
	BINDER_DEBUG_USER_REFS              = 1U << 7,
	BINDER_DEBUG_THREADS                = 1U << 8,
	BINDER_DEBUG_TRANSACTION            = 1U << 9,
	BINDER_DEBUG_TRANSACTION_COMPLETE   = 1U << 10,
	BINDER_DEBUG_FREE_BUFFER            = 1U << 11,
	BINDER_DEBUG_INTERNAL_REFS          = 1U << 12,
	BINDER_DEBUG_PRIORITY_CAP           = 1U << 13,
	BINDER_DEBUG_SPINLOCKS              = 1U << 14,
};
static uint32_t binder_debug_mask = BINDER_DEBUG_USER_ERROR |
	BINDER_DEBUG_FAILED_TRANSACTION | BINDER_DEBUG_DEAD_TRANSACTION;
module_param_named(debug_mask, binder_debug_mask, uint, 0644);

static char *binder_devices_param = CONFIG_ANDROID_BINDER_DEVICES;
module_param_named(devices, binder_devices_param, charp, 0444);

static DECLARE_WAIT_QUEUE_HEAD(binder_user_error_wait);
static int binder_stop_on_user_error;

static int binder_set_stop_on_user_error(const char *val,
					 const struct kernel_param *kp)
{
	int ret;

	ret = param_set_int(val, kp);
	if (binder_stop_on_user_error < 2)
		wake_up(&binder_user_error_wait);
	return ret;
}
module_param_call(stop_on_user_error, binder_set_stop_on_user_error,
	param_get_int, &binder_stop_on_user_error, 0644);

#define binder_debug(mask, x...) \
	do { \
		if (binder_debug_mask & mask) \
			pr_info_ratelimited(x); \
	} while (0)

#define binder_user_error(x...) \
	do { \
		if (binder_debug_mask & BINDER_DEBUG_USER_ERROR) \
			pr_info_ratelimited(x); \
		if (binder_stop_on_user_error) \
			binder_stop_on_user_error = 2; \
	} while (0)

#define to_flat_binder_object(hdr) \
	container_of(hdr, struct flat_binder_object, hdr)

#define to_binder_fd_object(hdr) container_of(hdr, struct binder_fd_object, hdr)

#define to_binder_buffer_object(hdr) \
	container_of(hdr, struct binder_buffer_object, hdr)

#define to_binder_fd_array_object(hdr) \
	container_of(hdr, struct binder_fd_array_object, hdr)

enum binder_stat_types {
	BINDER_STAT_PROC,
	BINDER_STAT_THREAD,
	BINDER_STAT_NODE,
	BINDER_STAT_REF,
	BINDER_STAT_DEATH,
	BINDER_STAT_TRANSACTION,
	BINDER_STAT_TRANSACTION_COMPLETE,
	BINDER_STAT_COUNT
};

struct binder_stats {
	atomic_t br[_IOC_NR(BR_FAILED_REPLY) + 1];
	atomic_t bc[_IOC_NR(BC_REPLY_SG) + 1];
	atomic_t obj_created[BINDER_STAT_COUNT];
	atomic_t obj_deleted[BINDER_STAT_COUNT];
};

static struct binder_stats binder_stats;

static inline void binder_stats_deleted(enum binder_stat_types type)
{
	atomic_inc(&binder_stats.obj_deleted[type]);
}

static inline void binder_stats_created(enum binder_stat_types type)
{
	atomic_inc(&binder_stats.obj_created[type]);
}

struct binder_transaction_log_entry {
	int debug_id;
	int debug_id_done;
	int call_type;
	int from_proc;
	int from_thread;
	int target_handle;
	int to_proc;
	int to_thread;
	int to_node;
	int data_size;
	int offsets_size;
	int return_error_line;
	uint32_t return_error;
	uint32_t return_error_param;
	const char *context_name;
};
struct binder_transaction_log {
	atomic_t cur;
	bool full;
	struct binder_transaction_log_entry entry[32];
};
static struct binder_transaction_log binder_transaction_log;
static struct binder_transaction_log binder_transaction_log_failed;

static struct binder_transaction_log_entry *binder_transaction_log_add(
	struct binder_transaction_log *log)
{
	struct binder_transaction_log_entry *e;
	unsigned int cur = atomic_inc_return(&log->cur);

	if (cur >= ARRAY_SIZE(log->entry))
		log->full = true;
	e = &log->entry[cur % ARRAY_SIZE(log->entry)];
	WRITE_ONCE(e->debug_id_done, 0);
	/*
	 * write-barrier to synchronize access to e->debug_id_done.
	 * We make sure the initialized 0 value is seen before
	 * memset() other fields are zeroed by memset.
	 */
	smp_wmb();
	memset(e, 0, sizeof(*e));
	return e;
}

/**
 * struct binder_work - work enqueued on a worklist
 * @entry:             node enqueued on list
 * @type:              type of work to be performed
 *
 * There are separate work lists for proc, thread, and node (async).
 */
struct binder_work {
	struct list_head entry;

	enum {
		BINDER_WORK_TRANSACTION = 1,
		BINDER_WORK_TRANSACTION_COMPLETE,
		BINDER_WORK_RETURN_ERROR,
		BINDER_WORK_NODE,
		BINDER_WORK_DEAD_BINDER,
		BINDER_WORK_DEAD_BINDER_AND_CLEAR,
		BINDER_WORK_CLEAR_DEATH_NOTIFICATION,
	} type;
};

struct binder_error {
	struct binder_work work;
	uint32_t cmd;
};

/**
 * struct binder_node - binder node bookkeeping
 * @debug_id:             unique ID for debugging
 *                        (invariant after initialized)
 * @lock:                 lock for node fields
 * @work:                 worklist element for node work
 *                        (protected by @proc->inner_lock)
 * @rb_node:              element for proc->nodes tree
 *                        (protected by @proc->inner_lock)
 * @dead_node:            element for binder_dead_nodes list
 *                        (protected by binder_dead_nodes_lock)
 * @proc:                 binder_proc that owns this node
 *                        (invariant after initialized)
 * @refs:                 list of references on this node
 *                        (protected by @lock)
 * @internal_strong_refs: used to take strong references when
 *                        initiating a transaction
 *                        (protected by @proc->inner_lock if @proc
 *                        and by @lock)
 * @local_weak_refs:      weak user refs from local process
 *                        (protected by @proc->inner_lock if @proc
 *                        and by @lock)
 * @local_strong_refs:    strong user refs from local process
 *                        (protected by @proc->inner_lock if @proc
 *                        and by @lock)
 * @tmp_refs:             temporary kernel refs
 *                        (protected by @proc->inner_lock while @proc
 *                        is valid, and by binder_dead_nodes_lock
 *                        if @proc is NULL. During inc/dec and node release
 *                        it is also protected by @lock to provide safety
 *                        as the node dies and @proc becomes NULL)
 * @ptr:                  userspace pointer for node
 *                        (invariant, no lock needed)
 * @cookie:               userspace cookie for node
 *                        (invariant, no lock needed)
 * @has_strong_ref:       userspace notified of strong ref
 *                        (protected by @proc->inner_lock if @proc
 *                        and by @lock)
 * @pending_strong_ref:   userspace has acked notification of strong ref
 *                        (protected by @proc->inner_lock if @proc
 *                        and by @lock)
 * @has_weak_ref:         userspace notified of weak ref
 *                        (protected by @proc->inner_lock if @proc
 *                        and by @lock)
 * @pending_weak_ref:     userspace has acked notification of weak ref
 *                        (protected by @proc->inner_lock if @proc
 *                        and by @lock)
 * @has_async_transaction: async transaction to node in progress
 *                        (protected by @lock)
 * @accept_fds:           file descriptor operations supported for node
 *                        (invariant after initialized)
 * @min_priority:         minimum scheduling priority
 *                        (invariant after initialized)
 * @txn_security_ctx:     require sender's security context
 *                        (invariant after initialized)
 * @async_todo:           list of async work items
 *                        (protected by @proc->inner_lock)
 *
 * Bookkeeping structure for binder nodes.
 */
struct binder_node {
	int debug_id;
	spinlock_t lock;
	struct binder_work work;
	union {
		struct rb_node rb_node;
		struct hlist_node dead_node;
	};
	struct binder_proc *proc;
	struct hlist_head refs;
	int internal_strong_refs;
	int local_weak_refs;
	int local_strong_refs;
	int tmp_refs;
	binder_uintptr_t ptr;
	binder_uintptr_t cookie;
	struct {
		/*
		 * bitfield elements protected by
		 * proc inner_lock
		 */
		u8 has_strong_ref:1;
		u8 pending_strong_ref:1;
		u8 has_weak_ref:1;
		u8 pending_weak_ref:1;
	};
	struct {
		/*
		 * invariant after initialization
		 */
		u8 accept_fds:1;
		u8 txn_security_ctx:1;
		u8 min_priority;
	};
	bool has_async_transaction;
	struct list_head async_todo;
};

struct binder_ref_death {
	/**
	 * @work: worklist element for death notifications
	 *        (protected by inner_lock of the proc that
	 *        this ref belongs to)
	 */
	struct binder_work work;
	binder_uintptr_t cookie;
};

/**
 * struct binder_ref_data - binder_ref counts and id
 * @debug_id:        unique ID for the ref
 * @desc:            unique userspace handle for ref
 * @strong:          strong ref count (debugging only if not locked)
 * @weak:            weak ref count (debugging only if not locked)
 *
 * Structure to hold ref count and ref id information. Since
 * the actual ref can only be accessed with a lock, this structure
 * is used to return information about the ref to callers of
 * ref inc/dec functions.
 */
struct binder_ref_data {
	int debug_id;
	uint32_t desc;
	int strong;
	int weak;
};

/**
 * struct binder_ref - struct to track references on nodes
 * @data:        binder_ref_data containing id, handle, and current refcounts
 * @rb_node_desc: node for lookup by @data.desc in proc's rb_tree
 * @rb_node_node: node for lookup by @node in proc's rb_tree
 * @node_entry:  list entry for node->refs list in target node
 *               (protected by @node->lock)
 * @proc:        binder_proc containing ref
 * @node:        binder_node of target node. When cleaning up a
 *               ref for deletion in binder_cleanup_ref, a non-NULL
 *               @node indicates the node must be freed
 * @death:       pointer to death notification (ref_death) if requested
 *               (protected by @node->lock)
 *
 * Structure to track references from procA to target node (on procB). This
 * structure is unsafe to access without holding @proc->outer_lock.
 */
struct binder_ref {
	/* Lookups needed: */
	/*   node + proc => ref (transaction) */
	/*   desc + proc => ref (transaction, inc/dec ref) */
	/*   node => refs + procs (proc exit) */
	struct binder_ref_data data;
	struct rb_node rb_node_desc;
	struct rb_node rb_node_node;
	struct hlist_node node_entry;
	struct binder_proc *proc;
	struct binder_node *node;
	struct binder_ref_death *death;
};

enum binder_deferred_state {
	BINDER_DEFERRED_FLUSH        = 0x01,
	BINDER_DEFERRED_RELEASE      = 0x02,
};

/**
 * struct binder_proc - binder process bookkeeping
 * @proc_node:            element for binder_procs list
 * @threads:              rbtree of binder_threads in this proc
 *                        (protected by @inner_lock)
 * @nodes:                rbtree of binder nodes associated with
 *                        this proc ordered by node->ptr
 *                        (protected by @inner_lock)
 * @refs_by_desc:         rbtree of refs ordered by ref->desc
 *                        (protected by @outer_lock)
 * @refs_by_node:         rbtree of refs ordered by ref->node
 *                        (protected by @outer_lock)
 * @waiting_threads:      threads currently waiting for proc work
 *                        (protected by @inner_lock)
 * @pid                   PID of group_leader of process
 *                        (invariant after initialized)
 * @tsk                   task_struct for group_leader of process
 *                        (invariant after initialized)
 * @deferred_work_node:   element for binder_deferred_list
 *                        (protected by binder_deferred_lock)
 * @deferred_work:        bitmap of deferred work to perform
 *                        (protected by binder_deferred_lock)
 * @is_dead:              process is dead and awaiting free
 *                        when outstanding transactions are cleaned up
 *                        (protected by @inner_lock)
 * @todo:                 list of work for this process
 *                        (protected by @inner_lock)
 * @stats:                per-process binder statistics
 *                        (atomics, no lock needed)
 * @delivered_death:      list of delivered death notification
 *                        (protected by @inner_lock)
 * @max_threads:          cap on number of binder threads
 *                        (protected by @inner_lock)
 * @requested_threads:    number of binder threads requested but not
 *                        yet started. In current implementation, can
 *                        only be 0 or 1.
 *                        (protected by @inner_lock)
 * @requested_threads_started: number binder threads started
 *                        (protected by @inner_lock)
 * @tmp_ref:              temporary reference to indicate proc is in use
 *                        (protected by @inner_lock)
 * @default_priority:     default scheduler priority
 *                        (invariant after initialized)
 * @debugfs_entry:        debugfs node
 * @alloc:                binder allocator bookkeeping
 * @context:              binder_context for this proc
 *                        (invariant after initialized)
 * @inner_lock:           can nest under outer_lock and/or node lock
 * @outer_lock:           no nesting under innor or node lock
 *                        Lock order: 1) outer, 2) node, 3) inner
 *
 * Bookkeeping structure for binder processes
 */
struct binder_proc {
	struct hlist_node proc_node;
	struct rb_root threads;
	struct rb_root nodes;
	struct rb_root refs_by_desc;
	struct rb_root refs_by_node;
	struct list_head waiting_threads;
	int pid;
	struct task_struct *tsk;
	struct hlist_node deferred_work_node;
	int deferred_work;
	bool is_dead;

	struct list_head todo;
	struct binder_stats stats;
	struct list_head delivered_death;
	int max_threads;
	int requested_threads;
	int requested_threads_started;
	int tmp_ref;
	long default_priority;
	struct dentry *debugfs_entry;
	struct binder_alloc alloc;
	struct binder_context *context;
	spinlock_t inner_lock;
	spinlock_t outer_lock;
};

enum {
	BINDER_LOOPER_STATE_REGISTERED  = 0x01,
	BINDER_LOOPER_STATE_ENTERED     = 0x02,
	BINDER_LOOPER_STATE_EXITED      = 0x04,
	BINDER_LOOPER_STATE_INVALID     = 0x08,
	BINDER_LOOPER_STATE_WAITING     = 0x10,
	BINDER_LOOPER_STATE_POLL        = 0x20,
};

/**
 * struct binder_thread - binder thread bookkeeping
 * @proc:                 binder process for this thread
 *                        (invariant after initialization)
 * @rb_node:              element for proc->threads rbtree
 *                        (protected by @proc->inner_lock)
 * @waiting_thread_node:  element for @proc->waiting_threads list
 *                        (protected by @proc->inner_lock)
 * @pid:                  PID for this thread
 *                        (invariant after initialization)
 * @looper:               bitmap of looping state
 *                        (only accessed by this thread)
 * @looper_needs_return:  looping thread needs to exit driver
 *                        (no lock needed)
 * @transaction_stack:    stack of in-progress transactions for this thread
 *                        (protected by @proc->inner_lock)
 * @todo:                 list of work to do for this thread
 *                        (protected by @proc->inner_lock)
 * @process_todo:         whether work in @todo should be processed
 *                        (protected by @proc->inner_lock)
 * @return_error:         transaction errors reported by this thread
 *                        (only accessed by this thread)
 * @reply_error:          transaction errors reported by target thread
 *                        (protected by @proc->inner_lock)
 * @wait:                 wait queue for thread work
 * @stats:                per-thread statistics
 *                        (atomics, no lock needed)
 * @tmp_ref:              temporary reference to indicate thread is in use
 *                        (atomic since @proc->inner_lock cannot
 *                        always be acquired)
 * @is_dead:              thread is dead and awaiting free
 *                        when outstanding transactions are cleaned up
 *                        (protected by @proc->inner_lock)
 *
 * Bookkeeping structure for binder threads.
 */
struct binder_thread {
	struct binder_proc *proc;
	struct rb_node rb_node;
	struct list_head waiting_thread_node;
	int pid;
	int looper;              /* only modified by this thread */
	bool looper_need_return; /* can be written by other thread */
	struct binder_transaction *transaction_stack;
	struct list_head todo;
	bool process_todo;
	struct binder_error return_error;
	struct binder_error reply_error;
	wait_queue_head_t wait;
	struct binder_stats stats;
	atomic_t tmp_ref;
	bool is_dead;
};

/**
 * struct binder_txn_fd_fixup - transaction fd fixup list element
 * @fixup_entry:          list entry
 * @file:                 struct file to be associated with new fd
 * @offset:               offset in buffer data to this fixup
 *
 * List element for fd fixups in a transaction. Since file
 * descriptors need to be allocated in the context of the
 * target process, we pass each fd to be processed in this
 * struct.
 */
struct binder_txn_fd_fixup {
	struct list_head fixup_entry;
	struct file *file;
	size_t offset;
};

struct binder_transaction {
	int debug_id;
	struct binder_work work;
	struct binder_thread *from;
	struct binder_transaction *from_parent;
	struct binder_proc *to_proc;
	struct binder_thread *to_thread;
	struct binder_transaction *to_parent;
	unsigned need_reply:1;
	/* unsigned is_dead:1; */	/* not used at the moment */

	struct binder_buffer *buffer;
	unsigned int	code;
	unsigned int	flags;
	long	priority;
	long	saved_priority;
	kuid_t	sender_euid;
	struct list_head fd_fixups;
	binder_uintptr_t security_ctx;
	/**
	 * @lock:  protects @from, @to_proc, and @to_thread
	 *
	 * @from, @to_proc, and @to_thread can be set to NULL
	 * during thread teardown
	 */
	spinlock_t lock;
};

/**
 * struct binder_object - union of flat binder object types
 * @hdr:   generic object header
 * @fbo:   binder object (nodes and refs)
 * @fdo:   file descriptor object
 * @bbo:   binder buffer pointer
 * @fdao:  file descriptor array
 *
 * Used for type-independent object copies
 */
struct binder_object {
	union {
		struct binder_object_header hdr;
		struct flat_binder_object fbo;
		struct binder_fd_object fdo;
		struct binder_buffer_object bbo;
		struct binder_fd_array_object fdao;
	};
};

/**
 * binder_proc_lock() - Acquire outer lock for given binder_proc
 * @proc:         struct binder_proc to acquire
 *
 * Acquires proc->outer_lock. Used to protect binder_ref
 * structures associated with the given proc.
 */
#define binder_proc_lock(proc) _binder_proc_lock(proc, __LINE__)
static void
_binder_proc_lock(struct binder_proc *proc, int line)
	__acquires(&proc->outer_lock)
{
	binder_debug(BINDER_DEBUG_SPINLOCKS,
		     "%s: line=%d\n", __func__, line);
	spin_lock(&proc->outer_lock);
}

/**
 * binder_proc_unlock() - Release spinlock for given binder_proc
 * @proc:         struct binder_proc to acquire
 *
 * Release lock acquired via binder_proc_lock()
 */
#define binder_proc_unlock(_proc) _binder_proc_unlock(_proc, __LINE__)
static void
_binder_proc_unlock(struct binder_proc *proc, int line)
	__releases(&proc->outer_lock)
{
	binder_debug(BINDER_DEBUG_SPINLOCKS,
		     "%s: line=%d\n", __func__, line);
	spin_unlock(&proc->outer_lock);
}

/**
 * binder_inner_proc_lock() - Acquire inner lock for given binder_proc
 * @proc:         struct binder_proc to acquire
 *
 * Acquires proc->inner_lock. Used to protect todo lists
 */
#define binder_inner_proc_lock(proc) _binder_inner_proc_lock(proc, __LINE__)
static void
_binder_inner_proc_lock(struct binder_proc *proc, int line)
	__acquires(&proc->inner_lock)
{
	binder_debug(BINDER_DEBUG_SPINLOCKS,
		     "%s: line=%d\n", __func__, line);
	spin_lock(&proc->inner_lock);
}

/**
 * binder_inner_proc_unlock() - Release inner lock for given binder_proc
 * @proc:         struct binder_proc to acquire
 *
 * Release lock acquired via binder_inner_proc_lock()
 */
#define binder_inner_proc_unlock(proc) _binder_inner_proc_unlock(proc, __LINE__)
static void
_binder_inner_proc_unlock(struct binder_proc *proc, int line)
	__releases(&proc->inner_lock)
{
	binder_debug(BINDER_DEBUG_SPINLOCKS,
		     "%s: line=%d\n", __func__, line);
	spin_unlock(&proc->inner_lock);
}

/**
 * binder_node_lock() - Acquire spinlock for given binder_node
 * @node:         struct binder_node to acquire
 *
 * Acquires node->lock. Used to protect binder_node fields
 */
#define binder_node_lock(node) _binder_node_lock(node, __LINE__)
static void
_binder_node_lock(struct binder_node *node, int line)
	__acquires(&node->lock)
{
	binder_debug(BINDER_DEBUG_SPINLOCKS,
		     "%s: line=%d\n", __func__, line);
	spin_lock(&node->lock);
}

/**
 * binder_node_unlock() - Release spinlock for given binder_proc
 * @node:         struct binder_node to acquire
 *
 * Release lock acquired via binder_node_lock()
 */
#define binder_node_unlock(node) _binder_node_unlock(node, __LINE__)
static void
_binder_node_unlock(struct binder_node *node, int line)
	__releases(&node->lock)
{
	binder_debug(BINDER_DEBUG_SPINLOCKS,
		     "%s: line=%d\n", __func__, line);
	spin_unlock(&node->lock);
}

/**
 * binder_node_inner_lock() - Acquire node and inner locks
 * @node:         struct binder_node to acquire
 *
 * Acquires node->lock. If node->proc also acquires
 * proc->inner_lock. Used to protect binder_node fields
 */
#define binder_node_inner_lock(node) _binder_node_inner_lock(node, __LINE__)
static void
_binder_node_inner_lock(struct binder_node *node, int line)
	__acquires(&node->lock) __acquires(&node->proc->inner_lock)
{
	binder_debug(BINDER_DEBUG_SPINLOCKS,
		     "%s: line=%d\n", __func__, line);
	spin_lock(&node->lock);
	if (node->proc)
		binder_inner_proc_lock(node->proc);
	else
		/* annotation for sparse */
		__acquire(&node->proc->inner_lock);
}

/**
 * binder_node_unlock() - Release node and inner locks
 * @node:         struct binder_node to acquire
 *
 * Release lock acquired via binder_node_lock()
 */
#define binder_node_inner_unlock(node) _binder_node_inner_unlock(node, __LINE__)
static void
_binder_node_inner_unlock(struct binder_node *node, int line)
	__releases(&node->lock) __releases(&node->proc->inner_lock)
{
	struct binder_proc *proc = node->proc;

	binder_debug(BINDER_DEBUG_SPINLOCKS,
		     "%s: line=%d\n", __func__, line);
	if (proc)
		binder_inner_proc_unlock(proc);
	else
		/* annotation for sparse */
		__release(&node->proc->inner_lock);
	spin_unlock(&node->lock);
}

static bool binder_worklist_empty_ilocked(struct list_head *list)
{
	return list_empty(list);
}

/**
 * binder_worklist_empty() - Check if no items on the work list
 * @proc:       binder_proc associated with list
 * @list:	list to check
 *
 * Return: true if there are no items on list, else false
 */
static bool binder_worklist_empty(struct binder_proc *proc,
				  struct list_head *list)
{
	bool ret;

	binder_inner_proc_lock(proc);
	ret = binder_worklist_empty_ilocked(list);
	binder_inner_proc_unlock(proc);
	return ret;
}

/**
 * binder_enqueue_work_ilocked() - Add an item to the work list
 * @work:         struct binder_work to add to list
 * @target_list:  list to add work to
 *
 * Adds the work to the specified list. Asserts that work
 * is not already on a list.
 *
 * Requires the proc->inner_lock to be held.
 */
static void
binder_enqueue_work_ilocked(struct binder_work *work,
			   struct list_head *target_list)
{
	BUG_ON(target_list == NULL);
	BUG_ON(work->entry.next && !list_empty(&work->entry));
	list_add_tail(&work->entry, target_list);
}

/**
 * binder_enqueue_deferred_thread_work_ilocked() - Add deferred thread work
 * @thread:       thread to queue work to
 * @work:         struct binder_work to add to list
 *
 * Adds the work to the todo list of the thread. Doesn't set the process_todo
 * flag, which means that (if it wasn't already set) the thread will go to
 * sleep without handling this work when it calls read.
 *
 * Requires the proc->inner_lock to be held.
 */
static void
binder_enqueue_deferred_thread_work_ilocked(struct binder_thread *thread,
					    struct binder_work *work)
{
	WARN_ON(!list_empty(&thread->waiting_thread_node));
	binder_enqueue_work_ilocked(work, &thread->todo);
}

/**
 * binder_enqueue_thread_work_ilocked() - Add an item to the thread work list
 * @thread:       thread to queue work to
 * @work:         struct binder_work to add to list
 *
 * Adds the work to the todo list of the thread, and enables processing
 * of the todo queue.
 *
 * Requires the proc->inner_lock to be held.
 */
static void
binder_enqueue_thread_work_ilocked(struct binder_thread *thread,
				   struct binder_work *work)
{
	WARN_ON(!list_empty(&thread->waiting_thread_node));
	binder_enqueue_work_ilocked(work, &thread->todo);
	thread->process_todo = true;
}

/**
 * binder_enqueue_thread_work() - Add an item to the thread work list
 * @thread:       thread to queue work to
 * @work:         struct binder_work to add to list
 *
 * Adds the work to the todo list of the thread, and enables processing
 * of the todo queue.
 */
static void
binder_enqueue_thread_work(struct binder_thread *thread,
			   struct binder_work *work)
{
	binder_inner_proc_lock(thread->proc);
	binder_enqueue_thread_work_ilocked(thread, work);
	binder_inner_proc_unlock(thread->proc);
}

static void
binder_dequeue_work_ilocked(struct binder_work *work)
{
	list_del_init(&work->entry);
}

/**
 * binder_dequeue_work() - Removes an item from the work list
 * @proc:         binder_proc associated with list
 * @work:         struct binder_work to remove from list
 *
 * Removes the specified work item from whatever list it is on.
 * Can safely be called if work is not on any list.
 */
static void
binder_dequeue_work(struct binder_proc *proc, struct binder_work *work)
{
	binder_inner_proc_lock(proc);
	binder_dequeue_work_ilocked(work);
	binder_inner_proc_unlock(proc);
}

static struct binder_work *binder_dequeue_work_head_ilocked(
					struct list_head *list)
{
	struct binder_work *w;

	w = list_first_entry_or_null(list, struct binder_work, entry);
	if (w)
		list_del_init(&w->entry);
	return w;
}

/**
 * binder_dequeue_work_head() - Dequeues the item at head of list
 * @proc:         binder_proc associated with list
 * @list:         list to dequeue head
 *
 * Removes the head of the list if there are items on the list
 *
 * Return: pointer dequeued binder_work, NULL if list was empty
 */
static struct binder_work *binder_dequeue_work_head(
					struct binder_proc *proc,
					struct list_head *list)
{
	struct binder_work *w;

	binder_inner_proc_lock(proc);
	w = binder_dequeue_work_head_ilocked(list);
	binder_inner_proc_unlock(proc);
	return w;
}

static void
binder_defer_work(struct binder_proc *proc, enum binder_deferred_state defer);
static void binder_free_thread(struct binder_thread *thread);
static void binder_free_proc(struct binder_proc *proc);
static void binder_inc_node_tmpref_ilocked(struct binder_node *node);

static bool binder_has_work_ilocked(struct binder_thread *thread,
				    bool do_proc_work)
{
	return thread->process_todo ||
		thread->looper_need_return ||
		(do_proc_work &&
		 !binder_worklist_empty_ilocked(&thread->proc->todo));
}

static bool binder_has_work(struct binder_thread *thread, bool do_proc_work)
{
	bool has_work;

	binder_inner_proc_lock(thread->proc);
	has_work = binder_has_work_ilocked(thread, do_proc_work);
	binder_inner_proc_unlock(thread->proc);

	return has_work;
}

static bool binder_available_for_proc_work_ilocked(struct binder_thread *thread)
{
	return !thread->transaction_stack &&
		binder_worklist_empty_ilocked(&thread->todo) &&
		(thread->looper & (BINDER_LOOPER_STATE_ENTERED |
				   BINDER_LOOPER_STATE_REGISTERED));
}

static void binder_wakeup_poll_threads_ilocked(struct binder_proc *proc,
					       bool sync)
{
	struct rb_node *n;
	struct binder_thread *thread;

	for (n = rb_first(&proc->threads); n != NULL; n = rb_next(n)) {
		thread = rb_entry(n, struct binder_thread, rb_node);
		if (thread->looper & BINDER_LOOPER_STATE_POLL &&
		    binder_available_for_proc_work_ilocked(thread)) {
			if (sync)
				wake_up_interruptible_sync(&thread->wait);
			else
				wake_up_interruptible(&thread->wait);
		}
	}
}

/**
 * binder_select_thread_ilocked() - selects a thread for doing proc work.
 * @proc:	process to select a thread from
 *
 * Note that calling this function moves the thread off the waiting_threads
 * list, so it can only be woken up by the caller of this function, or a
 * signal. Therefore, callers *should* always wake up the thread this function
 * returns.
 *
 * Return:	If there's a thread currently waiting for process work,
 *		returns that thread. Otherwise returns NULL.
 */
static struct binder_thread *
binder_select_thread_ilocked(struct binder_proc *proc)
{
	struct binder_thread *thread;

	assert_spin_locked(&proc->inner_lock);
	thread = list_first_entry_or_null(&proc->waiting_threads,
					  struct binder_thread,
					  waiting_thread_node);

	if (thread)
		list_del_init(&thread->waiting_thread_node);

	return thread;
}

/**
 * binder_wakeup_thread_ilocked() - wakes up a thread for doing proc work.
 * @proc:	process to wake up a thread in
 * @thread:	specific thread to wake-up (may be NULL)
 * @sync:	whether to do a synchronous wake-up
 *
 * This function wakes up a thread in the @proc process.
 * The caller may provide a specific thread to wake-up in
 * the @thread parameter. If @thread is NULL, this function
 * will wake up threads that have called poll().
 *
 * Note that for this function to work as expected, callers
 * should first call binder_select_thread() to find a thread
 * to handle the work (if they don't have a thread already),
 * and pass the result into the @thread parameter.
 */
static void binder_wakeup_thread_ilocked(struct binder_proc *proc,
					 struct binder_thread *thread,
					 bool sync)
{
	assert_spin_locked(&proc->inner_lock);

	if (thread) {
		if (sync)
			wake_up_interruptible_sync(&thread->wait);
		else
			wake_up_interruptible(&thread->wait);
		return;
	}

	/* Didn't find a thread waiting for proc work; this can happen
	 * in two scenarios:
	 * 1. All threads are busy handling transactions
	 *    In that case, one of those threads should call back into
	 *    the kernel driver soon and pick up this work.
	 * 2. Threads are using the (e)poll interface, in which case
	 *    they may be blocked on the waitqueue without having been
	 *    added to waiting_threads. For this case, we just iterate
	 *    over all threads not handling transaction work, and
	 *    wake them all up. We wake all because we don't know whether
	 *    a thread that called into (e)poll is handling non-binder
	 *    work currently.
	 */
	binder_wakeup_poll_threads_ilocked(proc, sync);
}

static void binder_wakeup_proc_ilocked(struct binder_proc *proc)
{
	struct binder_thread *thread = binder_select_thread_ilocked(proc);

	binder_wakeup_thread_ilocked(proc, thread, /* sync = */false);
}

static void binder_set_nice(long nice)
{
	long min_nice;

	if (can_nice(current, nice)) {
		set_user_nice(current, nice);
		return;
	}
	min_nice = rlimit_to_nice(rlimit(RLIMIT_NICE));
	binder_debug(BINDER_DEBUG_PRIORITY_CAP,
		     "%d: nice value %ld not allowed use %ld instead\n",
		      current->pid, nice, min_nice);
	set_user_nice(current, min_nice);
	if (min_nice <= MAX_NICE)
		return;
	binder_user_error("%d RLIMIT_NICE not set\n", current->pid);
}

static struct binder_node *binder_get_node_ilocked(struct binder_proc *proc,
						   binder_uintptr_t ptr)
{
	struct rb_node *n = proc->nodes.rb_node;
	struct binder_node *node;

	assert_spin_locked(&proc->inner_lock);

	while (n) {
		node = rb_entry(n, struct binder_node, rb_node);

		if (ptr < node->ptr)
			n = n->rb_left;
		else if (ptr > node->ptr)
			n = n->rb_right;
		else {
			/*
			 * take an implicit weak reference
			 * to ensure node stays alive until
			 * call to binder_put_node()
			 */
			binder_inc_node_tmpref_ilocked(node);
			return node;
		}
	}
	return NULL;
}

static struct binder_node *binder_get_node(struct binder_proc *proc,
					   binder_uintptr_t ptr)
{
	struct binder_node *node;

	binder_inner_proc_lock(proc);
	node = binder_get_node_ilocked(proc, ptr);
	binder_inner_proc_unlock(proc);
	return node;
}

static struct binder_node *binder_init_node_ilocked(
						struct binder_proc *proc,
						struct binder_node *new_node,
						struct flat_binder_object *fp)
{
	struct rb_node **p = &proc->nodes.rb_node;
	struct rb_node *parent = NULL;
	struct binder_node *node;
	binder_uintptr_t ptr = fp ? fp->binder : 0;
	binder_uintptr_t cookie = fp ? fp->cookie : 0;
	__u32 flags = fp ? fp->flags : 0;

	assert_spin_locked(&proc->inner_lock);

	while (*p) {

		parent = *p;
		node = rb_entry(parent, struct binder_node, rb_node);

		if (ptr < node->ptr)
			p = &(*p)->rb_left;
		else if (ptr > node->ptr)
			p = &(*p)->rb_right;
		else {
			/*
			 * A matching node is already in
			 * the rb tree. Abandon the init
			 * and return it.
			 */
			binder_inc_node_tmpref_ilocked(node);
			return node;
		}
	}
	node = new_node;
	binder_stats_created(BINDER_STAT_NODE);
	node->tmp_refs++;
	rb_link_node(&node->rb_node, parent, p);
	rb_insert_color(&node->rb_node, &proc->nodes);
	node->debug_id = atomic_inc_return(&binder_last_id);
	node->proc = proc;
	node->ptr = ptr;
	node->cookie = cookie;
	node->work.type = BINDER_WORK_NODE;
	node->min_priority = flags & FLAT_BINDER_FLAG_PRIORITY_MASK;
	node->accept_fds = !!(flags & FLAT_BINDER_FLAG_ACCEPTS_FDS);
	node->txn_security_ctx = !!(flags & FLAT_BINDER_FLAG_TXN_SECURITY_CTX);
	spin_lock_init(&node->lock);
	INIT_LIST_HEAD(&node->work.entry);
	INIT_LIST_HEAD(&node->async_todo);
	binder_debug(BINDER_DEBUG_INTERNAL_REFS,
		     "%d:%d node %d u%016llx c%016llx created\n",
		     proc->pid, current->pid, node->debug_id,
		     (u64)node->ptr, (u64)node->cookie);

	return node;
}

static struct binder_node *binder_new_node(struct binder_proc *proc,
					   struct flat_binder_object *fp)
{
	struct binder_node *node;
	struct binder_node *new_node = kzalloc(sizeof(*node), GFP_KERNEL);

	if (!new_node)
		return NULL;
	binder_inner_proc_lock(proc);
	node = binder_init_node_ilocked(proc, new_node, fp);
	binder_inner_proc_unlock(proc);
	if (node != new_node)
		/*
		 * The node was already added by another thread
		 */
		kfree(new_node);

	return node;
}

static void binder_free_node(struct binder_node *node)
{
	kfree(node);
	binder_stats_deleted(BINDER_STAT_NODE);
}

static int binder_inc_node_nilocked(struct binder_node *node, int strong,
				    int internal,
				    struct list_head *target_list)
{
	struct binder_proc *proc = node->proc;

	assert_spin_locked(&node->lock);
	if (proc)
		assert_spin_locked(&proc->inner_lock);
	if (strong) {
		if (internal) {
			if (target_list == NULL &&
			    node->internal_strong_refs == 0 &&
			    !(node->proc &&
			      node == node->proc->context->binder_context_mgr_node &&
			      node->has_strong_ref)) {
				pr_err("invalid inc strong node for %d\n",
					node->debug_id);
				return -EINVAL;
			}
			node->internal_strong_refs++;
		} else
			node->local_strong_refs++;
		if (!node->has_strong_ref && target_list) {
			struct binder_thread *thread = container_of(target_list,
						    struct binder_thread, todo);
			binder_dequeue_work_ilocked(&node->work);
			BUG_ON(&thread->todo != target_list);
			binder_enqueue_deferred_thread_work_ilocked(thread,
								   &node->work);
		}
	} else {
		if (!internal)
			node->local_weak_refs++;
		if (!node->has_weak_ref && list_empty(&node->work.entry)) {
			if (target_list == NULL) {
				pr_err("invalid inc weak node for %d\n",
					node->debug_id);
				return -EINVAL;
			}
			/*
			 * See comment above
			 */
			binder_enqueue_work_ilocked(&node->work, target_list);
		}
	}
	return 0;
}

static int binder_inc_node(struct binder_node *node, int strong, int internal,
			   struct list_head *target_list)
{
	int ret;

	binder_node_inner_lock(node);
	ret = binder_inc_node_nilocked(node, strong, internal, target_list);
	binder_node_inner_unlock(node);

	return ret;
}

static bool binder_dec_node_nilocked(struct binder_node *node,
				     int strong, int internal)
{
	struct binder_proc *proc = node->proc;

	assert_spin_locked(&node->lock);
	if (proc)
		assert_spin_locked(&proc->inner_lock);
	if (strong) {
		if (internal)
			node->internal_strong_refs--;
		else
			node->local_strong_refs--;
		if (node->local_strong_refs || node->internal_strong_refs)
			return false;
	} else {
		if (!internal)
			node->local_weak_refs--;
		if (node->local_weak_refs || node->tmp_refs ||
				!hlist_empty(&node->refs))
			return false;
	}

	if (proc && (node->has_strong_ref || node->has_weak_ref)) {
		if (list_empty(&node->work.entry)) {
			binder_enqueue_work_ilocked(&node->work, &proc->todo);
			binder_wakeup_proc_ilocked(proc);
		}
	} else {
		if (hlist_empty(&node->refs) && !node->local_strong_refs &&
		    !node->local_weak_refs && !node->tmp_refs) {
			if (proc) {
				binder_dequeue_work_ilocked(&node->work);
				rb_erase(&node->rb_node, &proc->nodes);
				binder_debug(BINDER_DEBUG_INTERNAL_REFS,
					     "refless node %d deleted\n",
					     node->debug_id);
			} else {
				BUG_ON(!list_empty(&node->work.entry));
				spin_lock(&binder_dead_nodes_lock);
				/*
				 * tmp_refs could have changed so
				 * check it again
				 */
				if (node->tmp_refs) {
					spin_unlock(&binder_dead_nodes_lock);
					return false;
				}
				hlist_del(&node->dead_node);
				spin_unlock(&binder_dead_nodes_lock);
				binder_debug(BINDER_DEBUG_INTERNAL_REFS,
					     "dead node %d deleted\n",
					     node->debug_id);
			}
			return true;
		}
	}
	return false;
}

static void binder_dec_node(struct binder_node *node, int strong, int internal)
{
	bool free_node;

	binder_node_inner_lock(node);
	free_node = binder_dec_node_nilocked(node, strong, internal);
	binder_node_inner_unlock(node);
	if (free_node)
		binder_free_node(node);
}

static void binder_inc_node_tmpref_ilocked(struct binder_node *node)
{
	/*
	 * No call to binder_inc_node() is needed since we
	 * don't need to inform userspace of any changes to
	 * tmp_refs
	 */
	node->tmp_refs++;
}

/**
 * binder_inc_node_tmpref() - take a temporary reference on node
 * @node:	node to reference
 *
 * Take reference on node to prevent the node from being freed
 * while referenced only by a local variable. The inner lock is
 * needed to serialize with the node work on the queue (which
 * isn't needed after the node is dead). If the node is dead
 * (node->proc is NULL), use binder_dead_nodes_lock to protect
 * node->tmp_refs against dead-node-only cases where the node
 * lock cannot be acquired (eg traversing the dead node list to
 * print nodes)
 */
static void binder_inc_node_tmpref(struct binder_node *node)
{
	binder_node_lock(node);
	if (node->proc)
		binder_inner_proc_lock(node->proc);
	else
		spin_lock(&binder_dead_nodes_lock);
	binder_inc_node_tmpref_ilocked(node);
	if (node->proc)
		binder_inner_proc_unlock(node->proc);
	else
		spin_unlock(&binder_dead_nodes_lock);
	binder_node_unlock(node);
}

/**
 * binder_dec_node_tmpref() - remove a temporary reference on node
 * @node:	node to reference
 *
 * Release temporary reference on node taken via binder_inc_node_tmpref()
 */
static void binder_dec_node_tmpref(struct binder_node *node)
{
	bool free_node;

	binder_node_inner_lock(node);
	if (!node->proc)
		spin_lock(&binder_dead_nodes_lock);
	else
		__acquire(&binder_dead_nodes_lock);
	node->tmp_refs--;
	BUG_ON(node->tmp_refs < 0);
	if (!node->proc)
		spin_unlock(&binder_dead_nodes_lock);
	else
		__release(&binder_dead_nodes_lock);
	/*
	 * Call binder_dec_node() to check if all refcounts are 0
	 * and cleanup is needed. Calling with strong=0 and internal=1
	 * causes no actual reference to be released in binder_dec_node().
	 * If that changes, a change is needed here too.
	 */
	free_node = binder_dec_node_nilocked(node, 0, 1);
	binder_node_inner_unlock(node);
	if (free_node)
		binder_free_node(node);
}

static void binder_put_node(struct binder_node *node)
{
	binder_dec_node_tmpref(node);
}

static struct binder_ref *binder_get_ref_olocked(struct binder_proc *proc,
						 u32 desc, bool need_strong_ref)
{
	struct rb_node *n = proc->refs_by_desc.rb_node;
	struct binder_ref *ref;

	while (n) {
		ref = rb_entry(n, struct binder_ref, rb_node_desc);

		if (desc < ref->data.desc) {
			n = n->rb_left;
		} else if (desc > ref->data.desc) {
			n = n->rb_right;
		} else if (need_strong_ref && !ref->data.strong) {
			binder_user_error("tried to use weak ref as strong ref\n");
			return NULL;
		} else {
			return ref;
		}
	}
	return NULL;
}

/**
 * binder_get_ref_for_node_olocked() - get the ref associated with given node
 * @proc:	binder_proc that owns the ref
 * @node:	binder_node of target
 * @new_ref:	newly allocated binder_ref to be initialized or %NULL
 *
 * Look up the ref for the given node and return it if it exists
 *
 * If it doesn't exist and the caller provides a newly allocated
 * ref, initialize the fields of the newly allocated ref and insert
 * into the given proc rb_trees and node refs list.
 *
 * Return:	the ref for node. It is possible that another thread
 *		allocated/initialized the ref first in which case the
 *		returned ref would be different than the passed-in
 *		new_ref. new_ref must be kfree'd by the caller in
 *		this case.
 */
static struct binder_ref *binder_get_ref_for_node_olocked(
					struct binder_proc *proc,
					struct binder_node *node,
					struct binder_ref *new_ref)
{
	struct binder_context *context = proc->context;
	struct rb_node **p = &proc->refs_by_node.rb_node;
	struct rb_node *parent = NULL;
	struct binder_ref *ref;
	struct rb_node *n;

	while (*p) {
		parent = *p;
		ref = rb_entry(parent, struct binder_ref, rb_node_node);

		if (node < ref->node)
			p = &(*p)->rb_left;
		else if (node > ref->node)
			p = &(*p)->rb_right;
		else
			return ref;
	}
	if (!new_ref)
		return NULL;

	binder_stats_created(BINDER_STAT_REF);
	new_ref->data.debug_id = atomic_inc_return(&binder_last_id);
	new_ref->proc = proc;
	new_ref->node = node;
	rb_link_node(&new_ref->rb_node_node, parent, p);
	rb_insert_color(&new_ref->rb_node_node, &proc->refs_by_node);

	new_ref->data.desc = (node == context->binder_context_mgr_node) ? 0 : 1;
	for (n = rb_first(&proc->refs_by_desc); n != NULL; n = rb_next(n)) {
		ref = rb_entry(n, struct binder_ref, rb_node_desc);
		if (ref->data.desc > new_ref->data.desc)
			break;
		new_ref->data.desc = ref->data.desc + 1;
	}

	p = &proc->refs_by_desc.rb_node;
	while (*p) {
		parent = *p;
		ref = rb_entry(parent, struct binder_ref, rb_node_desc);

		if (new_ref->data.desc < ref->data.desc)
			p = &(*p)->rb_left;
		else if (new_ref->data.desc > ref->data.desc)
			p = &(*p)->rb_right;
		else
			BUG();
	}
	rb_link_node(&new_ref->rb_node_desc, parent, p);
	rb_insert_color(&new_ref->rb_node_desc, &proc->refs_by_desc);

	binder_node_lock(node);
	hlist_add_head(&new_ref->node_entry, &node->refs);

	binder_debug(BINDER_DEBUG_INTERNAL_REFS,
		     "%d new ref %d desc %d for node %d\n",
		      proc->pid, new_ref->data.debug_id, new_ref->data.desc,
		      node->debug_id);
	binder_node_unlock(node);
	return new_ref;
}

static void binder_cleanup_ref_olocked(struct binder_ref *ref)
{
	bool delete_node = false;

	binder_debug(BINDER_DEBUG_INTERNAL_REFS,
		     "%d delete ref %d desc %d for node %d\n",
		      ref->proc->pid, ref->data.debug_id, ref->data.desc,
		      ref->node->debug_id);

	rb_erase(&ref->rb_node_desc, &ref->proc->refs_by_desc);
	rb_erase(&ref->rb_node_node, &ref->proc->refs_by_node);

	binder_node_inner_lock(ref->node);
	if (ref->data.strong)
		binder_dec_node_nilocked(ref->node, 1, 1);

	hlist_del(&ref->node_entry);
	delete_node = binder_dec_node_nilocked(ref->node, 0, 1);
	binder_node_inner_unlock(ref->node);
	/*
	 * Clear ref->node unless we want the caller to free the node
	 */
	if (!delete_node) {
		/*
		 * The caller uses ref->node to determine
		 * whether the node needs to be freed. Clear
		 * it since the node is still alive.
		 */
		ref->node = NULL;
	}

	if (ref->death) {
		binder_debug(BINDER_DEBUG_DEAD_BINDER,
			     "%d delete ref %d desc %d has death notification\n",
			      ref->proc->pid, ref->data.debug_id,
			      ref->data.desc);
		binder_dequeue_work(ref->proc, &ref->death->work);
		binder_stats_deleted(BINDER_STAT_DEATH);
	}
	binder_stats_deleted(BINDER_STAT_REF);
}

/**
 * binder_inc_ref_olocked() - increment the ref for given handle
 * @ref:         ref to be incremented
 * @strong:      if true, strong increment, else weak
 * @target_list: list to queue node work on
 *
 * Increment the ref. @ref->proc->outer_lock must be held on entry
 *
 * Return: 0, if successful, else errno
 */
static int binder_inc_ref_olocked(struct binder_ref *ref, int strong,
				  struct list_head *target_list)
{
	int ret;

	if (strong) {
		if (ref->data.strong == 0) {
			ret = binder_inc_node(ref->node, 1, 1, target_list);
			if (ret)
				return ret;
		}
		ref->data.strong++;
	} else {
		if (ref->data.weak == 0) {
			ret = binder_inc_node(ref->node, 0, 1, target_list);
			if (ret)
				return ret;
		}
		ref->data.weak++;
	}
	return 0;
}

/**
 * binder_dec_ref() - dec the ref for given handle
 * @ref:	ref to be decremented
 * @strong:	if true, strong decrement, else weak
 *
 * Decrement the ref.
 *
 * Return: true if ref is cleaned up and ready to be freed
 */
static bool binder_dec_ref_olocked(struct binder_ref *ref, int strong)
{
	if (strong) {
		if (ref->data.strong == 0) {
			binder_user_error("%d invalid dec strong, ref %d desc %d s %d w %d\n",
					  ref->proc->pid, ref->data.debug_id,
					  ref->data.desc, ref->data.strong,
					  ref->data.weak);
			return false;
		}
		ref->data.strong--;
		if (ref->data.strong == 0)
			binder_dec_node(ref->node, strong, 1);
	} else {
		if (ref->data.weak == 0) {
			binder_user_error("%d invalid dec weak, ref %d desc %d s %d w %d\n",
					  ref->proc->pid, ref->data.debug_id,
					  ref->data.desc, ref->data.strong,
					  ref->data.weak);
			return false;
		}
		ref->data.weak--;
	}
	if (ref->data.strong == 0 && ref->data.weak == 0) {
		binder_cleanup_ref_olocked(ref);
		return true;
	}
	return false;
}

/**
 * binder_get_node_from_ref() - get the node from the given proc/desc
 * @proc:	proc containing the ref
 * @desc:	the handle associated with the ref
 * @need_strong_ref: if true, only return node if ref is strong
 * @rdata:	the id/refcount data for the ref
 *
 * Given a proc and ref handle, return the associated binder_node
 *
 * Return: a binder_node or NULL if not found or not strong when strong required
 */
static struct binder_node *binder_get_node_from_ref(
		struct binder_proc *proc,
		u32 desc, bool need_strong_ref,
		struct binder_ref_data *rdata)
{
	struct binder_node *node;
	struct binder_ref *ref;

	binder_proc_lock(proc);
	ref = binder_get_ref_olocked(proc, desc, need_strong_ref);
	if (!ref)
		goto err_no_ref;
	node = ref->node;
	/*
	 * Take an implicit reference on the node to ensure
	 * it stays alive until the call to binder_put_node()
	 */
	binder_inc_node_tmpref(node);
	if (rdata)
		*rdata = ref->data;
	binder_proc_unlock(proc);

	return node;

err_no_ref:
	binder_proc_unlock(proc);
	return NULL;
}

/**
 * binder_free_ref() - free the binder_ref
 * @ref:	ref to free
 *
 * Free the binder_ref. Free the binder_node indicated by ref->node
 * (if non-NULL) and the binder_ref_death indicated by ref->death.
 */
static void binder_free_ref(struct binder_ref *ref)
{
	if (ref->node)
		binder_free_node(ref->node);
	kfree(ref->death);
	kfree(ref);
}

/**
 * binder_update_ref_for_handle() - inc/dec the ref for given handle
 * @proc:	proc containing the ref
 * @desc:	the handle associated with the ref
 * @increment:	true=inc reference, false=dec reference
 * @strong:	true=strong reference, false=weak reference
 * @rdata:	the id/refcount data for the ref
 *
 * Given a proc and ref handle, increment or decrement the ref
 * according to "increment" arg.
 *
 * Return: 0 if successful, else errno
 */
static int binder_update_ref_for_handle(struct binder_proc *proc,
		uint32_t desc, bool increment, bool strong,
		struct binder_ref_data *rdata)
{
	int ret = 0;
	struct binder_ref *ref;
	bool delete_ref = false;

	binder_proc_lock(proc);
	ref = binder_get_ref_olocked(proc, desc, strong);
	if (!ref) {
		ret = -EINVAL;
		goto err_no_ref;
	}
	if (increment)
		ret = binder_inc_ref_olocked(ref, strong, NULL);
	else
		delete_ref = binder_dec_ref_olocked(ref, strong);

	if (rdata)
		*rdata = ref->data;
	binder_proc_unlock(proc);

	if (delete_ref)
		binder_free_ref(ref);
	return ret;

err_no_ref:
	binder_proc_unlock(proc);
	return ret;
}

/**
 * binder_dec_ref_for_handle() - dec the ref for given handle
 * @proc:	proc containing the ref
 * @desc:	the handle associated with the ref
 * @strong:	true=strong reference, false=weak reference
 * @rdata:	the id/refcount data for the ref
 *
 * Just calls binder_update_ref_for_handle() to decrement the ref.
 *
 * Return: 0 if successful, else errno
 */
static int binder_dec_ref_for_handle(struct binder_proc *proc,
		uint32_t desc, bool strong, struct binder_ref_data *rdata)
{
	return binder_update_ref_for_handle(proc, desc, false, strong, rdata);
}


/**
 * binder_inc_ref_for_node() - increment the ref for given proc/node
 * @proc:	 proc containing the ref
 * @node:	 target node
 * @strong:	 true=strong reference, false=weak reference
 * @target_list: worklist to use if node is incremented
 * @rdata:	 the id/refcount data for the ref
 *
 * Given a proc and node, increment the ref. Create the ref if it
 * doesn't already exist
 *
 * Return: 0 if successful, else errno
 */
static int binder_inc_ref_for_node(struct binder_proc *proc,
			struct binder_node *node,
			bool strong,
			struct list_head *target_list,
			struct binder_ref_data *rdata)
{
	struct binder_ref *ref;
	struct binder_ref *new_ref = NULL;
	int ret = 0;

	binder_proc_lock(proc);
	ref = binder_get_ref_for_node_olocked(proc, node, NULL);
	if (!ref) {
		binder_proc_unlock(proc);
		new_ref = kzalloc(sizeof(*ref), GFP_KERNEL);
		if (!new_ref)
			return -ENOMEM;
		binder_proc_lock(proc);
		ref = binder_get_ref_for_node_olocked(proc, node, new_ref);
	}
	ret = binder_inc_ref_olocked(ref, strong, target_list);
	*rdata = ref->data;
	binder_proc_unlock(proc);
	if (new_ref && ref != new_ref)
		/*
		 * Another thread created the ref first so
		 * free the one we allocated
		 */
		kfree(new_ref);
	return ret;
}

static void binder_pop_transaction_ilocked(struct binder_thread *target_thread,
					   struct binder_transaction *t)
{
	BUG_ON(!target_thread);
	assert_spin_locked(&target_thread->proc->inner_lock);
	BUG_ON(target_thread->transaction_stack != t);
	BUG_ON(target_thread->transaction_stack->from != target_thread);
	target_thread->transaction_stack =
		target_thread->transaction_stack->from_parent;
	t->from = NULL;
}

/**
 * binder_thread_dec_tmpref() - decrement thread->tmp_ref
 * @thread:	thread to decrement
 *
 * A thread needs to be kept alive while being used to create or
 * handle a transaction. binder_get_txn_from() is used to safely
 * extract t->from from a binder_transaction and keep the thread
 * indicated by t->from from being freed. When done with that
 * binder_thread, this function is called to decrement the
 * tmp_ref and free if appropriate (thread has been released
 * and no transaction being processed by the driver)
 */
static void binder_thread_dec_tmpref(struct binder_thread *thread)
{
	/*
	 * atomic is used to protect the counter value while
	 * it cannot reach zero or thread->is_dead is false
	 */
	binder_inner_proc_lock(thread->proc);
	atomic_dec(&thread->tmp_ref);
	if (thread->is_dead && !atomic_read(&thread->tmp_ref)) {
		binder_inner_proc_unlock(thread->proc);
		binder_free_thread(thread);
		return;
	}
	binder_inner_proc_unlock(thread->proc);
}

/**
 * binder_proc_dec_tmpref() - decrement proc->tmp_ref
 * @proc:	proc to decrement
 *
 * A binder_proc needs to be kept alive while being used to create or
 * handle a transaction. proc->tmp_ref is incremented when
 * creating a new transaction or the binder_proc is currently in-use
 * by threads that are being released. When done with the binder_proc,
 * this function is called to decrement the counter and free the
 * proc if appropriate (proc has been released, all threads have
 * been released and not currenly in-use to process a transaction).
 */
static void binder_proc_dec_tmpref(struct binder_proc *proc)
{
	binder_inner_proc_lock(proc);
	proc->tmp_ref--;
	if (proc->is_dead && RB_EMPTY_ROOT(&proc->threads) &&
			!proc->tmp_ref) {
		binder_inner_proc_unlock(proc);
		binder_free_proc(proc);
		return;
	}
	binder_inner_proc_unlock(proc);
}

/**
 * binder_get_txn_from() - safely extract the "from" thread in transaction
 * @t:	binder transaction for t->from
 *
 * Atomically return the "from" thread and increment the tmp_ref
 * count for the thread to ensure it stays alive until
 * binder_thread_dec_tmpref() is called.
 *
 * Return: the value of t->from
 */
static struct binder_thread *binder_get_txn_from(
		struct binder_transaction *t)
{
	struct binder_thread *from;

	spin_lock(&t->lock);
	from = t->from;
	if (from)
		atomic_inc(&from->tmp_ref);
	spin_unlock(&t->lock);
	return from;
}

/**
 * binder_get_txn_from_and_acq_inner() - get t->from and acquire inner lock
 * @t:	binder transaction for t->from
 *
 * Same as binder_get_txn_from() except it also acquires the proc->inner_lock
 * to guarantee that the thread cannot be released while operating on it.
 * The caller must call binder_inner_proc_unlock() to release the inner lock
 * as well as call binder_dec_thread_txn() to release the reference.
 *
 * Return: the value of t->from
 */
static struct binder_thread *binder_get_txn_from_and_acq_inner(
		struct binder_transaction *t)
	__acquires(&t->from->proc->inner_lock)
{
	struct binder_thread *from;

	from = binder_get_txn_from(t);
	if (!from) {
		__acquire(&from->proc->inner_lock);
		return NULL;
	}
	binder_inner_proc_lock(from->proc);
	if (t->from) {
		BUG_ON(from != t->from);
		return from;
	}
	binder_inner_proc_unlock(from->proc);
	__acquire(&from->proc->inner_lock);
	binder_thread_dec_tmpref(from);
	return NULL;
}

/**
 * binder_free_txn_fixups() - free unprocessed fd fixups
 * @t:	binder transaction for t->from
 *
 * If the transaction is being torn down prior to being
 * processed by the target process, free all of the
 * fd fixups and fput the file structs. It is safe to
 * call this function after the fixups have been
 * processed -- in that case, the list will be empty.
 */
static void binder_free_txn_fixups(struct binder_transaction *t)
{
	struct binder_txn_fd_fixup *fixup, *tmp;

	list_for_each_entry_safe(fixup, tmp, &t->fd_fixups, fixup_entry) {
		fput(fixup->file);
		list_del(&fixup->fixup_entry);
		kfree(fixup);
	}
}

static void binder_free_transaction(struct binder_transaction *t)
{
	if (t->buffer)
		t->buffer->transaction = NULL;
	binder_free_txn_fixups(t);
	kfree(t);
	binder_stats_deleted(BINDER_STAT_TRANSACTION);
}

static void binder_send_failed_reply(struct binder_transaction *t,
				     uint32_t error_code)
{
	struct binder_thread *target_thread;
	struct binder_transaction *next;

	BUG_ON(t->flags & TF_ONE_WAY);
	while (1) {
		target_thread = binder_get_txn_from_and_acq_inner(t);
		if (target_thread) {
			binder_debug(BINDER_DEBUG_FAILED_TRANSACTION,
				     "send failed reply for transaction %d to %d:%d\n",
				      t->debug_id,
				      target_thread->proc->pid,
				      target_thread->pid);

			binder_pop_transaction_ilocked(target_thread, t);
			if (target_thread->reply_error.cmd == BR_OK) {
				target_thread->reply_error.cmd = error_code;
				binder_enqueue_thread_work_ilocked(
					target_thread,
					&target_thread->reply_error.work);
				wake_up_interruptible(&target_thread->wait);
			} else {
				/*
				 * Cannot get here for normal operation, but
				 * we can if multiple synchronous transactions
				 * are sent without blocking for responses.
				 * Just ignore the 2nd error in this case.
				 */
				pr_warn("Unexpected reply error: %u\n",
					target_thread->reply_error.cmd);
			}
			binder_inner_proc_unlock(target_thread->proc);
			binder_thread_dec_tmpref(target_thread);
			binder_free_transaction(t);
			return;
		} else {
			__release(&target_thread->proc->inner_lock);
		}
		next = t->from_parent;

		binder_debug(BINDER_DEBUG_FAILED_TRANSACTION,
			     "send failed reply for transaction %d, target dead\n",
			     t->debug_id);

		binder_free_transaction(t);
		if (next == NULL) {
			binder_debug(BINDER_DEBUG_DEAD_BINDER,
				     "reply failed, no target thread at root\n");
			return;
		}
		t = next;
		binder_debug(BINDER_DEBUG_DEAD_BINDER,
			     "reply failed, no target thread -- retry %d\n",
			      t->debug_id);
	}
}

/**
 * binder_cleanup_transaction() - cleans up undelivered transaction
 * @t:		transaction that needs to be cleaned up
 * @reason:	reason the transaction wasn't delivered
 * @error_code:	error to return to caller (if synchronous call)
 */
static void binder_cleanup_transaction(struct binder_transaction *t,
				       const char *reason,
				       uint32_t error_code)
{
	if (t->buffer->target_node && !(t->flags & TF_ONE_WAY)) {
		binder_send_failed_reply(t, error_code);
	} else {
		binder_debug(BINDER_DEBUG_DEAD_TRANSACTION,
			"undelivered transaction %d, %s\n",
			t->debug_id, reason);
		binder_free_transaction(t);
	}
}

/**
 * binder_get_object() - gets object and checks for valid metadata
 * @proc:	binder_proc owning the buffer
 * @buffer:	binder_buffer that we're parsing.
 * @offset:	offset in the @buffer at which to validate an object.
 * @object:	struct binder_object to read into
 *
 * Return:	If there's a valid metadata object at @offset in @buffer, the
 *		size of that object. Otherwise, it returns zero. The object
 *		is read into the struct binder_object pointed to by @object.
 */
static size_t binder_get_object(struct binder_proc *proc,
				struct binder_buffer *buffer,
				unsigned long offset,
				struct binder_object *object)
{
	size_t read_size;
	struct binder_object_header *hdr;
	size_t object_size = 0;

	read_size = min_t(size_t, sizeof(*object), buffer->data_size - offset);
	if (offset > buffer->data_size || read_size < sizeof(*hdr) ||
	    !IS_ALIGNED(offset, sizeof(u32)))
		return 0;
	binder_alloc_copy_from_buffer(&proc->alloc, object, buffer,
				      offset, read_size);

	/* Ok, now see if we read a complete object. */
	hdr = &object->hdr;
	switch (hdr->type) {
	case BINDER_TYPE_BINDER:
	case BINDER_TYPE_WEAK_BINDER:
	case BINDER_TYPE_HANDLE:
	case BINDER_TYPE_WEAK_HANDLE:
		object_size = sizeof(struct flat_binder_object);
		break;
	case BINDER_TYPE_FD:
		object_size = sizeof(struct binder_fd_object);
		break;
	case BINDER_TYPE_PTR:
		object_size = sizeof(struct binder_buffer_object);
		break;
	case BINDER_TYPE_FDA:
		object_size = sizeof(struct binder_fd_array_object);
		break;
	default:
		return 0;
	}
	if (offset <= buffer->data_size - object_size &&
	    buffer->data_size >= object_size)
		return object_size;
	else
		return 0;
}

/**
 * binder_validate_ptr() - validates binder_buffer_object in a binder_buffer.
 * @proc:	binder_proc owning the buffer
 * @b:		binder_buffer containing the object
 * @object:	struct binder_object to read into
 * @index:	index in offset array at which the binder_buffer_object is
 *		located
 * @start_offset: points to the start of the offset array
 * @object_offsetp: offset of @object read from @b
 * @num_valid:	the number of valid offsets in the offset array
 *
 * Return:	If @index is within the valid range of the offset array
 *		described by @start and @num_valid, and if there's a valid
 *		binder_buffer_object at the offset found in index @index
 *		of the offset array, that object is returned. Otherwise,
 *		%NULL is returned.
 *		Note that the offset found in index @index itself is not
 *		verified; this function assumes that @num_valid elements
 *		from @start were previously verified to have valid offsets.
 *		If @object_offsetp is non-NULL, then the offset within
 *		@b is written to it.
 */
static struct binder_buffer_object *binder_validate_ptr(
						struct binder_proc *proc,
						struct binder_buffer *b,
						struct binder_object *object,
						binder_size_t index,
						binder_size_t start_offset,
						binder_size_t *object_offsetp,
						binder_size_t num_valid)
{
	size_t object_size;
	binder_size_t object_offset;
	unsigned long buffer_offset;

	if (index >= num_valid)
		return NULL;

	buffer_offset = start_offset + sizeof(binder_size_t) * index;
	binder_alloc_copy_from_buffer(&proc->alloc, &object_offset,
				      b, buffer_offset, sizeof(object_offset));
	object_size = binder_get_object(proc, b, object_offset, object);
	if (!object_size || object->hdr.type != BINDER_TYPE_PTR)
		return NULL;
	if (object_offsetp)
		*object_offsetp = object_offset;

	return &object->bbo;
}

/**
 * binder_validate_fixup() - validates pointer/fd fixups happen in order.
 * @proc:		binder_proc owning the buffer
 * @b:			transaction buffer
 * @objects_start_offset: offset to start of objects buffer
 * @buffer_obj_offset:	offset to binder_buffer_object in which to fix up
 * @fixup_offset:	start offset in @buffer to fix up
 * @last_obj_offset:	offset to last binder_buffer_object that we fixed
 * @last_min_offset:	minimum fixup offset in object at @last_obj_offset
 *
 * Return:		%true if a fixup in buffer @buffer at offset @offset is
 *			allowed.
 *
 * For safety reasons, we only allow fixups inside a buffer to happen
 * at increasing offsets; additionally, we only allow fixup on the last
 * buffer object that was verified, or one of its parents.
 *
 * Example of what is allowed:
 *
 * A
 *   B (parent = A, offset = 0)
 *   C (parent = A, offset = 16)
 *     D (parent = C, offset = 0)
 *   E (parent = A, offset = 32) // min_offset is 16 (C.parent_offset)
 *
 * Examples of what is not allowed:
 *
 * Decreasing offsets within the same parent:
 * A
 *   C (parent = A, offset = 16)
 *   B (parent = A, offset = 0) // decreasing offset within A
 *
 * Referring to a parent that wasn't the last object or any of its parents:
 * A
 *   B (parent = A, offset = 0)
 *   C (parent = A, offset = 0)
 *   C (parent = A, offset = 16)
 *     D (parent = B, offset = 0) // B is not A or any of A's parents
 */
static bool binder_validate_fixup(struct binder_proc *proc,
				  struct binder_buffer *b,
				  binder_size_t objects_start_offset,
				  binder_size_t buffer_obj_offset,
				  binder_size_t fixup_offset,
				  binder_size_t last_obj_offset,
				  binder_size_t last_min_offset)
{
	if (!last_obj_offset) {
		/* Nothing to fix up in */
		return false;
	}

	while (last_obj_offset != buffer_obj_offset) {
		unsigned long buffer_offset;
		struct binder_object last_object;
		struct binder_buffer_object *last_bbo;
		size_t object_size = binder_get_object(proc, b, last_obj_offset,
						       &last_object);
		if (object_size != sizeof(*last_bbo))
			return false;

		last_bbo = &last_object.bbo;
		/*
		 * Safe to retrieve the parent of last_obj, since it
		 * was already previously verified by the driver.
		 */
		if ((last_bbo->flags & BINDER_BUFFER_FLAG_HAS_PARENT) == 0)
			return false;
		last_min_offset = last_bbo->parent_offset + sizeof(uintptr_t);
		buffer_offset = objects_start_offset +
			sizeof(binder_size_t) * last_bbo->parent,
		binder_alloc_copy_from_buffer(&proc->alloc, &last_obj_offset,
					      b, buffer_offset,
					      sizeof(last_obj_offset));
	}
	return (fixup_offset >= last_min_offset);
}

/**
 * struct binder_task_work_cb - for deferred close
 *
 * @twork:                callback_head for task work
 * @fd:                   fd to close
 *
 * Structure to pass task work to be handled after
 * returning from binder_ioctl() via task_work_add().
 */
struct binder_task_work_cb {
	struct callback_head twork;
	struct file *file;
};

/**
 * binder_do_fd_close() - close list of file descriptors
 * @twork:	callback head for task work
 *
 * It is not safe to call ksys_close() during the binder_ioctl()
 * function if there is a chance that binder's own file descriptor
 * might be closed. This is to meet the requirements for using
 * fdget() (see comments for __fget_light()). Therefore use
 * task_work_add() to schedule the close operation once we have
 * returned from binder_ioctl(). This function is a callback
 * for that mechanism and does the actual ksys_close() on the
 * given file descriptor.
 */
static void binder_do_fd_close(struct callback_head *twork)
{
	struct binder_task_work_cb *twcb = container_of(twork,
			struct binder_task_work_cb, twork);

	fput(twcb->file);
	kfree(twcb);
}

/**
 * binder_deferred_fd_close() - schedule a close for the given file-descriptor
 * @fd:		file-descriptor to close
 *
 * See comments in binder_do_fd_close(). This function is used to schedule
 * a file-descriptor to be closed after returning from binder_ioctl().
 */
static void binder_deferred_fd_close(int fd)
{
	struct binder_task_work_cb *twcb;

	twcb = kzalloc(sizeof(*twcb), GFP_KERNEL);
	if (!twcb)
		return;
	init_task_work(&twcb->twork, binder_do_fd_close);
	__close_fd_get_file(fd, &twcb->file);
	if (twcb->file)
		task_work_add(current, &twcb->twork, true);
	else
		kfree(twcb);
}

static void binder_transaction_buffer_release(struct binder_proc *proc,
					      struct binder_buffer *buffer,
					      binder_size_t failed_at,
					      bool is_failure)
{
	int debug_id = buffer->debug_id;
	binder_size_t off_start_offset, buffer_offset, off_end_offset;

	binder_debug(BINDER_DEBUG_TRANSACTION,
		     "%d buffer release %d, size %zd-%zd, failed at %llx\n",
		     proc->pid, buffer->debug_id,
		     buffer->data_size, buffer->offsets_size,
		     (unsigned long long)failed_at);

	if (buffer->target_node)
		binder_dec_node(buffer->target_node, 1, 0);

	off_start_offset = ALIGN(buffer->data_size, sizeof(void *));
	off_end_offset = is_failure ? failed_at :
				off_start_offset + buffer->offsets_size;
	for (buffer_offset = off_start_offset; buffer_offset < off_end_offset;
	     buffer_offset += sizeof(binder_size_t)) {
		struct binder_object_header *hdr;
		size_t object_size;
		struct binder_object object;
		binder_size_t object_offset;

		binder_alloc_copy_from_buffer(&proc->alloc, &object_offset,
					      buffer, buffer_offset,
					      sizeof(object_offset));
		object_size = binder_get_object(proc, buffer,
						object_offset, &object);
		if (object_size == 0) {
			pr_err("transaction release %d bad object at offset %lld, size %zd\n",
			       debug_id, (u64)object_offset, buffer->data_size);
			continue;
		}
		hdr = &object.hdr;
		switch (hdr->type) {
		case BINDER_TYPE_BINDER:
		case BINDER_TYPE_WEAK_BINDER: {
			struct flat_binder_object *fp;
			struct binder_node *node;

			fp = to_flat_binder_object(hdr);
			node = binder_get_node(proc, fp->binder);
			if (node == NULL) {
				pr_err("transaction release %d bad node %016llx\n",
				       debug_id, (u64)fp->binder);
				break;
			}
			binder_debug(BINDER_DEBUG_TRANSACTION,
				     "        node %d u%016llx\n",
				     node->debug_id, (u64)node->ptr);
			binder_dec_node(node, hdr->type == BINDER_TYPE_BINDER,
					0);
			binder_put_node(node);
		} break;
		case BINDER_TYPE_HANDLE:
		case BINDER_TYPE_WEAK_HANDLE: {
			struct flat_binder_object *fp;
			struct binder_ref_data rdata;
			int ret;

			fp = to_flat_binder_object(hdr);
			ret = binder_dec_ref_for_handle(proc, fp->handle,
				hdr->type == BINDER_TYPE_HANDLE, &rdata);

			if (ret) {
				pr_err("transaction release %d bad handle %d, ret = %d\n",
				 debug_id, fp->handle, ret);
				break;
			}
			binder_debug(BINDER_DEBUG_TRANSACTION,
				     "        ref %d desc %d\n",
				     rdata.debug_id, rdata.desc);
		} break;

		case BINDER_TYPE_FD: {
			/*
			 * No need to close the file here since user-space
			 * closes it for for successfully delivered
			 * transactions. For transactions that weren't
			 * delivered, the new fd was never allocated so
			 * there is no need to close and the fput on the
			 * file is done when the transaction is torn
			 * down.
			 */
			WARN_ON(failed_at &&
				proc->tsk == current->group_leader);
		} break;
		case BINDER_TYPE_PTR:
			/*
			 * Nothing to do here, this will get cleaned up when the
			 * transaction buffer gets freed
			 */
			break;
		case BINDER_TYPE_FDA: {
			struct binder_fd_array_object *fda;
			struct binder_buffer_object *parent;
			struct binder_object ptr_object;
			binder_size_t fda_offset;
			size_t fd_index;
			binder_size_t fd_buf_size;
			binder_size_t num_valid;

			if (proc->tsk != current->group_leader) {
				/*
				 * Nothing to do if running in sender context
				 * The fd fixups have not been applied so no
				 * fds need to be closed.
				 */
				continue;
			}

			num_valid = (buffer_offset - off_start_offset) /
						sizeof(binder_size_t);
			fda = to_binder_fd_array_object(hdr);
			parent = binder_validate_ptr(proc, buffer, &ptr_object,
						     fda->parent,
						     off_start_offset,
						     NULL,
						     num_valid);
			if (!parent) {
				pr_err("transaction release %d bad parent offset\n",
				       debug_id);
				continue;
			}
			fd_buf_size = sizeof(u32) * fda->num_fds;
			if (fda->num_fds >= SIZE_MAX / sizeof(u32)) {
				pr_err("transaction release %d invalid number of fds (%lld)\n",
				       debug_id, (u64)fda->num_fds);
				continue;
			}
			if (fd_buf_size > parent->length ||
			    fda->parent_offset > parent->length - fd_buf_size) {
				/* No space for all file descriptors here. */
				pr_err("transaction release %d not enough space for %lld fds in buffer\n",
				       debug_id, (u64)fda->num_fds);
				continue;
			}
			/*
			 * the source data for binder_buffer_object is visible
			 * to user-space and the @buffer element is the user
			 * pointer to the buffer_object containing the fd_array.
			 * Convert the address to an offset relative to
			 * the base of the transaction buffer.
			 */
			fda_offset =
			    (parent->buffer - (uintptr_t)buffer->user_data) +
			    fda->parent_offset;
			for (fd_index = 0; fd_index < fda->num_fds;
			     fd_index++) {
				u32 fd;
				binder_size_t offset = fda_offset +
					fd_index * sizeof(fd);

				binder_alloc_copy_from_buffer(&proc->alloc,
							      &fd,
							      buffer,
							      offset,
							      sizeof(fd));
				binder_deferred_fd_close(fd);
			}
		} break;
		default:
			pr_err("transaction release %d bad object type %x\n",
				debug_id, hdr->type);
			break;
		}
	}
}

static int binder_translate_binder(struct flat_binder_object *fp,
				   struct binder_transaction *t,
				   struct binder_thread *thread)
{
	struct binder_node *node;
	struct binder_proc *proc = thread->proc;
	struct binder_proc *target_proc = t->to_proc;
	struct binder_ref_data rdata;
	int ret = 0;

	node = binder_get_node(proc, fp->binder);
	if (!node) {
		node = binder_new_node(proc, fp);
		if (!node)
			return -ENOMEM;
	}
	if (fp->cookie != node->cookie) {
		binder_user_error("%d:%d sending u%016llx node %d, cookie mismatch %016llx != %016llx\n",
				  proc->pid, thread->pid, (u64)fp->binder,
				  node->debug_id, (u64)fp->cookie,
				  (u64)node->cookie);
		ret = -EINVAL;
		goto done;
	}
	if (security_binder_transfer_binder(proc->tsk, target_proc->tsk)) {
		ret = -EPERM;
		goto done;
	}

	ret = binder_inc_ref_for_node(target_proc, node,
			fp->hdr.type == BINDER_TYPE_BINDER,
			&thread->todo, &rdata);
	if (ret)
		goto done;

	if (fp->hdr.type == BINDER_TYPE_BINDER)
		fp->hdr.type = BINDER_TYPE_HANDLE;
	else
		fp->hdr.type = BINDER_TYPE_WEAK_HANDLE;
	fp->binder = 0;
	fp->handle = rdata.desc;
	fp->cookie = 0;

	trace_binder_transaction_node_to_ref(t, node, &rdata);
	binder_debug(BINDER_DEBUG_TRANSACTION,
		     "        node %d u%016llx -> ref %d desc %d\n",
		     node->debug_id, (u64)node->ptr,
		     rdata.debug_id, rdata.desc);
done:
	binder_put_node(node);
	return ret;
}

static int binder_translate_handle(struct flat_binder_object *fp,
				   struct binder_transaction *t,
				   struct binder_thread *thread)
{
	struct binder_proc *proc = thread->proc;
	struct binder_proc *target_proc = t->to_proc;
	struct binder_node *node;
	struct binder_ref_data src_rdata;
	int ret = 0;

	node = binder_get_node_from_ref(proc, fp->handle,
			fp->hdr.type == BINDER_TYPE_HANDLE, &src_rdata);
	if (!node) {
		binder_user_error("%d:%d got transaction with invalid handle, %d\n",
				  proc->pid, thread->pid, fp->handle);
		return -EINVAL;
	}
	if (security_binder_transfer_binder(proc->tsk, target_proc->tsk)) {
		ret = -EPERM;
		goto done;
	}

	binder_node_lock(node);
	if (node->proc == target_proc) {
		if (fp->hdr.type == BINDER_TYPE_HANDLE)
			fp->hdr.type = BINDER_TYPE_BINDER;
		else
			fp->hdr.type = BINDER_TYPE_WEAK_BINDER;
		fp->binder = node->ptr;
		fp->cookie = node->cookie;
		if (node->proc)
			binder_inner_proc_lock(node->proc);
		else
			__acquire(&node->proc->inner_lock);
		binder_inc_node_nilocked(node,
					 fp->hdr.type == BINDER_TYPE_BINDER,
					 0, NULL);
		if (node->proc)
			binder_inner_proc_unlock(node->proc);
		else
			__release(&node->proc->inner_lock);
		trace_binder_transaction_ref_to_node(t, node, &src_rdata);
		binder_debug(BINDER_DEBUG_TRANSACTION,
			     "        ref %d desc %d -> node %d u%016llx\n",
			     src_rdata.debug_id, src_rdata.desc, node->debug_id,
			     (u64)node->ptr);
		binder_node_unlock(node);
	} else {
		struct binder_ref_data dest_rdata;

		binder_node_unlock(node);
		ret = binder_inc_ref_for_node(target_proc, node,
				fp->hdr.type == BINDER_TYPE_HANDLE,
				NULL, &dest_rdata);
		if (ret)
			goto done;

		fp->binder = 0;
		fp->handle = dest_rdata.desc;
		fp->cookie = 0;
		trace_binder_transaction_ref_to_ref(t, node, &src_rdata,
						    &dest_rdata);
		binder_debug(BINDER_DEBUG_TRANSACTION,
			     "        ref %d desc %d -> ref %d desc %d (node %d)\n",
			     src_rdata.debug_id, src_rdata.desc,
			     dest_rdata.debug_id, dest_rdata.desc,
			     node->debug_id);
	}
done:
	binder_put_node(node);
	return ret;
}

static int binder_translate_fd(u32 fd, binder_size_t fd_offset,
			       struct binder_transaction *t,
			       struct binder_thread *thread,
			       struct binder_transaction *in_reply_to)
{
	struct binder_proc *proc = thread->proc;
	struct binder_proc *target_proc = t->to_proc;
	struct binder_txn_fd_fixup *fixup;
	struct file *file;
	int ret = 0;
	bool target_allows_fd;

	if (in_reply_to)
		target_allows_fd = !!(in_reply_to->flags & TF_ACCEPT_FDS);
	else
		target_allows_fd = t->buffer->target_node->accept_fds;
	if (!target_allows_fd) {
		binder_user_error("%d:%d got %s with fd, %d, but target does not allow fds\n",
				  proc->pid, thread->pid,
				  in_reply_to ? "reply" : "transaction",
				  fd);
		ret = -EPERM;
		goto err_fd_not_accepted;
	}

	file = fget(fd);
	if (!file) {
		binder_user_error("%d:%d got transaction with invalid fd, %d\n",
				  proc->pid, thread->pid, fd);
		ret = -EBADF;
		goto err_fget;
	}
	ret = security_binder_transfer_file(proc->tsk, target_proc->tsk, file);
	if (ret < 0) {
		ret = -EPERM;
		goto err_security;
	}

	/*
	 * Add fixup record for this transaction. The allocation
	 * of the fd in the target needs to be done from a
	 * target thread.
	 */
	fixup = kzalloc(sizeof(*fixup), GFP_KERNEL);
	if (!fixup) {
		ret = -ENOMEM;
		goto err_alloc;
	}
	fixup->file = file;
	fixup->offset = fd_offset;
	trace_binder_transaction_fd_send(t, fd, fixup->offset);
	list_add_tail(&fixup->fixup_entry, &t->fd_fixups);

	return ret;

err_alloc:
err_security:
	fput(file);
err_fget:
err_fd_not_accepted:
	return ret;
}

static int binder_translate_fd_array(struct binder_fd_array_object *fda,
				     struct binder_buffer_object *parent,
				     struct binder_transaction *t,
				     struct binder_thread *thread,
				     struct binder_transaction *in_reply_to)
{
	binder_size_t fdi, fd_buf_size;
	binder_size_t fda_offset;
	struct binder_proc *proc = thread->proc;
	struct binder_proc *target_proc = t->to_proc;

	fd_buf_size = sizeof(u32) * fda->num_fds;
	if (fda->num_fds >= SIZE_MAX / sizeof(u32)) {
		binder_user_error("%d:%d got transaction with invalid number of fds (%lld)\n",
				  proc->pid, thread->pid, (u64)fda->num_fds);
		return -EINVAL;
	}
	if (fd_buf_size > parent->length ||
	    fda->parent_offset > parent->length - fd_buf_size) {
		/* No space for all file descriptors here. */
		binder_user_error("%d:%d not enough space to store %lld fds in buffer\n",
				  proc->pid, thread->pid, (u64)fda->num_fds);
		return -EINVAL;
	}
	/*
	 * the source data for binder_buffer_object is visible
	 * to user-space and the @buffer element is the user
	 * pointer to the buffer_object containing the fd_array.
	 * Convert the address to an offset relative to
	 * the base of the transaction buffer.
	 */
	fda_offset = (parent->buffer - (uintptr_t)t->buffer->user_data) +
		fda->parent_offset;
	if (!IS_ALIGNED((unsigned long)fda_offset, sizeof(u32))) {
		binder_user_error("%d:%d parent offset not aligned correctly.\n",
				  proc->pid, thread->pid);
		return -EINVAL;
	}
	for (fdi = 0; fdi < fda->num_fds; fdi++) {
		u32 fd;
		int ret;
		binder_size_t offset = fda_offset + fdi * sizeof(fd);

		binder_alloc_copy_from_buffer(&target_proc->alloc,
					      &fd, t->buffer,
					      offset, sizeof(fd));
		ret = binder_translate_fd(fd, offset, t, thread,
					  in_reply_to);
		if (ret < 0)
			return ret;
	}
	return 0;
}

static int binder_fixup_parent(struct binder_transaction *t,
			       struct binder_thread *thread,
			       struct binder_buffer_object *bp,
			       binder_size_t off_start_offset,
			       binder_size_t num_valid,
			       binder_size_t last_fixup_obj_off,
			       binder_size_t last_fixup_min_off)
{
	struct binder_buffer_object *parent;
	struct binder_buffer *b = t->buffer;
	struct binder_proc *proc = thread->proc;
	struct binder_proc *target_proc = t->to_proc;
	struct binder_object object;
	binder_size_t buffer_offset;
	binder_size_t parent_offset;

	if (!(bp->flags & BINDER_BUFFER_FLAG_HAS_PARENT))
		return 0;

	parent = binder_validate_ptr(target_proc, b, &object, bp->parent,
				     off_start_offset, &parent_offset,
				     num_valid);
	if (!parent) {
		binder_user_error("%d:%d got transaction with invalid parent offset or type\n",
				  proc->pid, thread->pid);
		return -EINVAL;
	}

	if (!binder_validate_fixup(target_proc, b, off_start_offset,
				   parent_offset, bp->parent_offset,
				   last_fixup_obj_off,
				   last_fixup_min_off)) {
		binder_user_error("%d:%d got transaction with out-of-order buffer fixup\n",
				  proc->pid, thread->pid);
		return -EINVAL;
	}

	if (parent->length < sizeof(binder_uintptr_t) ||
	    bp->parent_offset > parent->length - sizeof(binder_uintptr_t)) {
		/* No space for a pointer here! */
		binder_user_error("%d:%d got transaction with invalid parent offset\n",
				  proc->pid, thread->pid);
		return -EINVAL;
	}
	buffer_offset = bp->parent_offset +
			(uintptr_t)parent->buffer - (uintptr_t)b->user_data;
	binder_alloc_copy_to_buffer(&target_proc->alloc, b, buffer_offset,
				    &bp->buffer, sizeof(bp->buffer));

	return 0;
}

/**
 * binder_proc_transaction() - sends a transaction to a process and wakes it up
 * @t:		transaction to send
 * @proc:	process to send the transaction to
 * @thread:	thread in @proc to send the transaction to (may be NULL)
 *
 * This function queues a transaction to the specified process. It will try
 * to find a thread in the target process to handle the transaction and
 * wake it up. If no thread is found, the work is queued to the proc
 * waitqueue.
 *
 * If the @thread parameter is not NULL, the transaction is always queued
 * to the waitlist of that specific thread.
 *
 * Return:	true if the transactions was successfully queued
 *		false if the target process or thread is dead
 */
static bool binder_proc_transaction(struct binder_transaction *t,
				    struct binder_proc *proc,
				    struct binder_thread *thread)
{
	struct binder_node *node = t->buffer->target_node;
	bool oneway = !!(t->flags & TF_ONE_WAY);
	bool pending_async = false;

	BUG_ON(!node);
	binder_node_lock(node);
	if (oneway) {
		BUG_ON(thread);
		if (node->has_async_transaction) {
			pending_async = true;
		} else {
			node->has_async_transaction = true;
		}
	}

	binder_inner_proc_lock(proc);

	if (proc->is_dead || (thread && thread->is_dead)) {
		binder_inner_proc_unlock(proc);
		binder_node_unlock(node);
		return false;
	}

	if (!thread && !pending_async)
		thread = binder_select_thread_ilocked(proc);

	if (thread)
		binder_enqueue_thread_work_ilocked(thread, &t->work);
	else if (!pending_async)
		binder_enqueue_work_ilocked(&t->work, &proc->todo);
	else
		binder_enqueue_work_ilocked(&t->work, &node->async_todo);

	if (!pending_async)
		binder_wakeup_thread_ilocked(proc, thread, !oneway /* sync */);

	binder_inner_proc_unlock(proc);
	binder_node_unlock(node);

	return true;
}

/**
 * binder_get_node_refs_for_txn() - Get required refs on node for txn
 * @node:         struct binder_node for which to get refs
 * @proc:         returns @node->proc if valid
 * @error:        if no @proc then returns BR_DEAD_REPLY
 *
 * User-space normally keeps the node alive when creating a transaction
 * since it has a reference to the target. The local strong ref keeps it
 * alive if the sending process dies before the target process processes
 * the transaction. If the source process is malicious or has a reference
 * counting bug, relying on the local strong ref can fail.
 *
 * Since user-space can cause the local strong ref to go away, we also take
 * a tmpref on the node to ensure it survives while we are constructing
 * the transaction. We also need a tmpref on the proc while we are
 * constructing the transaction, so we take that here as well.
 *
 * Return: The target_node with refs taken or NULL if no @node->proc is NULL.
 * Also sets @proc if valid. If the @node->proc is NULL indicating that the
 * target proc has died, @error is set to BR_DEAD_REPLY
 */
static struct binder_node *binder_get_node_refs_for_txn(
		struct binder_node *node,
		struct binder_proc **procp,
		uint32_t *error)
{
	struct binder_node *target_node = NULL;

	binder_node_inner_lock(node);
	if (node->proc) {
		target_node = node;
		binder_inc_node_nilocked(node, 1, 0, NULL);
		binder_inc_node_tmpref_ilocked(node);
		node->proc->tmp_ref++;
		*procp = node->proc;
	} else
		*error = BR_DEAD_REPLY;
	binder_node_inner_unlock(node);

	return target_node;
}

static void binder_transaction(struct binder_proc *proc,
			       struct binder_thread *thread,
			       struct binder_transaction_data *tr, int reply,
			       binder_size_t extra_buffers_size)
{
	int ret;
	struct binder_transaction *t;
	struct binder_work *w;
	struct binder_work *tcomplete;
	binder_size_t buffer_offset = 0;
	binder_size_t off_start_offset, off_end_offset;
	binder_size_t off_min;
	binder_size_t sg_buf_offset, sg_buf_end_offset;
	struct binder_proc *target_proc = NULL;
	struct binder_thread *target_thread = NULL;
	struct binder_node *target_node = NULL;
	struct binder_transaction *in_reply_to = NULL;
	struct binder_transaction_log_entry *e;
	uint32_t return_error = 0;
	uint32_t return_error_param = 0;
	uint32_t return_error_line = 0;
	binder_size_t last_fixup_obj_off = 0;
	binder_size_t last_fixup_min_off = 0;
	struct binder_context *context = proc->context;
	int t_debug_id = atomic_inc_return(&binder_last_id);
	char *secctx = NULL;
	u32 secctx_sz = 0;

	e = binder_transaction_log_add(&binder_transaction_log);
	e->debug_id = t_debug_id;
	e->call_type = reply ? 2 : !!(tr->flags & TF_ONE_WAY);
	e->from_proc = proc->pid;
	e->from_thread = thread->pid;
	e->target_handle = tr->target.handle;
	e->data_size = tr->data_size;
	e->offsets_size = tr->offsets_size;
	e->context_name = proc->context->name;

	if (reply) {
		binder_inner_proc_lock(proc);
		in_reply_to = thread->transaction_stack;
		if (in_reply_to == NULL) {
			binder_inner_proc_unlock(proc);
			binder_user_error("%d:%d got reply transaction with no transaction stack\n",
					  proc->pid, thread->pid);
			return_error = BR_FAILED_REPLY;
			return_error_param = -EPROTO;
			return_error_line = __LINE__;
			goto err_empty_call_stack;
		}
		if (in_reply_to->to_thread != thread) {
			spin_lock(&in_reply_to->lock);
			binder_user_error("%d:%d got reply transaction with bad transaction stack, transaction %d has target %d:%d\n",
				proc->pid, thread->pid, in_reply_to->debug_id,
				in_reply_to->to_proc ?
				in_reply_to->to_proc->pid : 0,
				in_reply_to->to_thread ?
				in_reply_to->to_thread->pid : 0);
			spin_unlock(&in_reply_to->lock);
			binder_inner_proc_unlock(proc);
			return_error = BR_FAILED_REPLY;
			return_error_param = -EPROTO;
			return_error_line = __LINE__;
			in_reply_to = NULL;
			goto err_bad_call_stack;
		}
		thread->transaction_stack = in_reply_to->to_parent;
		binder_inner_proc_unlock(proc);
		binder_set_nice(in_reply_to->saved_priority);
		target_thread = binder_get_txn_from_and_acq_inner(in_reply_to);
		if (target_thread == NULL) {
			/* annotation for sparse */
			__release(&target_thread->proc->inner_lock);
			return_error = BR_DEAD_REPLY;
			return_error_line = __LINE__;
			goto err_dead_binder;
		}
		if (target_thread->transaction_stack != in_reply_to) {
			binder_user_error("%d:%d got reply transaction with bad target transaction stack %d, expected %d\n",
				proc->pid, thread->pid,
				target_thread->transaction_stack ?
				target_thread->transaction_stack->debug_id : 0,
				in_reply_to->debug_id);
			binder_inner_proc_unlock(target_thread->proc);
			return_error = BR_FAILED_REPLY;
			return_error_param = -EPROTO;
			return_error_line = __LINE__;
			in_reply_to = NULL;
			target_thread = NULL;
			goto err_dead_binder;
		}
		target_proc = target_thread->proc;
		target_proc->tmp_ref++;
		binder_inner_proc_unlock(target_thread->proc);
	} else {
		if (tr->target.handle) {
			struct binder_ref *ref;

			/*
			 * There must already be a strong ref
			 * on this node. If so, do a strong
			 * increment on the node to ensure it
			 * stays alive until the transaction is
			 * done.
			 */
			binder_proc_lock(proc);
			ref = binder_get_ref_olocked(proc, tr->target.handle,
						     true);
			if (ref) {
				target_node = binder_get_node_refs_for_txn(
						ref->node, &target_proc,
						&return_error);
			} else {
				binder_user_error("%d:%d got transaction to invalid handle\n",
						  proc->pid, thread->pid);
				return_error = BR_FAILED_REPLY;
			}
			binder_proc_unlock(proc);
		} else {
			mutex_lock(&context->context_mgr_node_lock);
			target_node = context->binder_context_mgr_node;
			if (target_node)
				target_node = binder_get_node_refs_for_txn(
						target_node, &target_proc,
						&return_error);
			else
				return_error = BR_DEAD_REPLY;
			mutex_unlock(&context->context_mgr_node_lock);
			if (target_node && target_proc == proc) {
				binder_user_error("%d:%d got transaction to context manager from process owning it\n",
						  proc->pid, thread->pid);
				return_error = BR_FAILED_REPLY;
				return_error_param = -EINVAL;
				return_error_line = __LINE__;
				goto err_invalid_target_handle;
			}
		}
		if (!target_node) {
			/*
			 * return_error is set above
			 */
			return_error_param = -EINVAL;
			return_error_line = __LINE__;
			goto err_dead_binder;
		}
		e->to_node = target_node->debug_id;
		if (security_binder_transaction(proc->tsk,
						target_proc->tsk) < 0) {
			return_error = BR_FAILED_REPLY;
			return_error_param = -EPERM;
			return_error_line = __LINE__;
			goto err_invalid_target_handle;
		}
		binder_inner_proc_lock(proc);

		w = list_first_entry_or_null(&thread->todo,
					     struct binder_work, entry);
		if (!(tr->flags & TF_ONE_WAY) && w &&
		    w->type == BINDER_WORK_TRANSACTION) {
			/*
			 * Do not allow new outgoing transaction from a
			 * thread that has a transaction at the head of
			 * its todo list. Only need to check the head
			 * because binder_select_thread_ilocked picks a
			 * thread from proc->waiting_threads to enqueue
			 * the transaction, and nothing is queued to the
			 * todo list while the thread is on waiting_threads.
			 */
			binder_user_error("%d:%d new transaction not allowed when there is a transaction on thread todo\n",
					  proc->pid, thread->pid);
			binder_inner_proc_unlock(proc);
			return_error = BR_FAILED_REPLY;
			return_error_param = -EPROTO;
			return_error_line = __LINE__;
			goto err_bad_todo_list;
		}

		if (!(tr->flags & TF_ONE_WAY) && thread->transaction_stack) {
			struct binder_transaction *tmp;

			tmp = thread->transaction_stack;
			if (tmp->to_thread != thread) {
				spin_lock(&tmp->lock);
				binder_user_error("%d:%d got new transaction with bad transaction stack, transaction %d has target %d:%d\n",
					proc->pid, thread->pid, tmp->debug_id,
					tmp->to_proc ? tmp->to_proc->pid : 0,
					tmp->to_thread ?
					tmp->to_thread->pid : 0);
				spin_unlock(&tmp->lock);
				binder_inner_proc_unlock(proc);
				return_error = BR_FAILED_REPLY;
				return_error_param = -EPROTO;
				return_error_line = __LINE__;
				goto err_bad_call_stack;
			}
			while (tmp) {
				struct binder_thread *from;

				spin_lock(&tmp->lock);
				from = tmp->from;
				if (from && from->proc == target_proc) {
					atomic_inc(&from->tmp_ref);
					target_thread = from;
					spin_unlock(&tmp->lock);
					break;
				}
				spin_unlock(&tmp->lock);
				tmp = tmp->from_parent;
			}
		}
		binder_inner_proc_unlock(proc);
	}
	if (target_thread)
		e->to_thread = target_thread->pid;
	e->to_proc = target_proc->pid;

	/* TODO: reuse incoming transaction for reply */
	t = kzalloc(sizeof(*t), GFP_KERNEL);
	if (t == NULL) {
		return_error = BR_FAILED_REPLY;
		return_error_param = -ENOMEM;
		return_error_line = __LINE__;
		goto err_alloc_t_failed;
	}
	INIT_LIST_HEAD(&t->fd_fixups);
	binder_stats_created(BINDER_STAT_TRANSACTION);
	spin_lock_init(&t->lock);

	tcomplete = kzalloc(sizeof(*tcomplete), GFP_KERNEL);
	if (tcomplete == NULL) {
		return_error = BR_FAILED_REPLY;
		return_error_param = -ENOMEM;
		return_error_line = __LINE__;
		goto err_alloc_tcomplete_failed;
	}
	binder_stats_created(BINDER_STAT_TRANSACTION_COMPLETE);

	t->debug_id = t_debug_id;

	if (reply)
		binder_debug(BINDER_DEBUG_TRANSACTION,
			     "%d:%d BC_REPLY %d -> %d:%d, data %016llx-%016llx size %lld-%lld-%lld\n",
			     proc->pid, thread->pid, t->debug_id,
			     target_proc->pid, target_thread->pid,
			     (u64)tr->data.ptr.buffer,
			     (u64)tr->data.ptr.offsets,
			     (u64)tr->data_size, (u64)tr->offsets_size,
			     (u64)extra_buffers_size);
	else
		binder_debug(BINDER_DEBUG_TRANSACTION,
			     "%d:%d BC_TRANSACTION %d -> %d - node %d, data %016llx-%016llx size %lld-%lld-%lld\n",
			     proc->pid, thread->pid, t->debug_id,
			     target_proc->pid, target_node->debug_id,
			     (u64)tr->data.ptr.buffer,
			     (u64)tr->data.ptr.offsets,
			     (u64)tr->data_size, (u64)tr->offsets_size,
			     (u64)extra_buffers_size);

	if (!reply && !(tr->flags & TF_ONE_WAY))
		t->from = thread;
	else
		t->from = NULL;
	t->sender_euid = task_euid(proc->tsk);
	t->to_proc = target_proc;
	t->to_thread = target_thread;
	t->code = tr->code;
	t->flags = tr->flags;
	t->priority = task_nice(current);

	if (target_node && target_node->txn_security_ctx) {
		u32 secid;
		size_t added_size;

		security_task_getsecid(proc->tsk, &secid);
		ret = security_secid_to_secctx(secid, &secctx, &secctx_sz);
		if (ret) {
			return_error = BR_FAILED_REPLY;
			return_error_param = ret;
			return_error_line = __LINE__;
			goto err_get_secctx_failed;
		}
		added_size = ALIGN(secctx_sz, sizeof(u64));
		extra_buffers_size += added_size;
		if (extra_buffers_size < added_size) {
			/* integer overflow of extra_buffers_size */
			return_error = BR_FAILED_REPLY;
			return_error_param = EINVAL;
			return_error_line = __LINE__;
			goto err_bad_extra_size;
		}
	}

	trace_binder_transaction(reply, t, target_node);

	t->buffer = binder_alloc_new_buf(&target_proc->alloc, tr->data_size,
		tr->offsets_size, extra_buffers_size,
		!reply && (t->flags & TF_ONE_WAY));
	if (IS_ERR(t->buffer)) {
		/*
		 * -ESRCH indicates VMA cleared. The target is dying.
		 */
		return_error_param = PTR_ERR(t->buffer);
		return_error = return_error_param == -ESRCH ?
			BR_DEAD_REPLY : BR_FAILED_REPLY;
		return_error_line = __LINE__;
		t->buffer = NULL;
		goto err_binder_alloc_buf_failed;
	}
	if (secctx) {
		size_t buf_offset = ALIGN(tr->data_size, sizeof(void *)) +
				    ALIGN(tr->offsets_size, sizeof(void *)) +
				    ALIGN(extra_buffers_size, sizeof(void *)) -
				    ALIGN(secctx_sz, sizeof(u64));

		t->security_ctx = (uintptr_t)t->buffer->user_data + buf_offset;
		binder_alloc_copy_to_buffer(&target_proc->alloc,
					    t->buffer, buf_offset,
					    secctx, secctx_sz);
		security_release_secctx(secctx, secctx_sz);
		secctx = NULL;
	}
	t->buffer->debug_id = t->debug_id;
	t->buffer->transaction = t;
	t->buffer->target_node = target_node;
	trace_binder_transaction_alloc_buf(t->buffer);

	if (binder_alloc_copy_user_to_buffer(
				&target_proc->alloc,
				t->buffer, 0,
				(const void __user *)
					(uintptr_t)tr->data.ptr.buffer,
				tr->data_size)) {
		binder_user_error("%d:%d got transaction with invalid data ptr\n",
				proc->pid, thread->pid);
		return_error = BR_FAILED_REPLY;
		return_error_param = -EFAULT;
		return_error_line = __LINE__;
		goto err_copy_data_failed;
	}
	if (binder_alloc_copy_user_to_buffer(
				&target_proc->alloc,
				t->buffer,
				ALIGN(tr->data_size, sizeof(void *)),
				(const void __user *)
					(uintptr_t)tr->data.ptr.offsets,
				tr->offsets_size)) {
		binder_user_error("%d:%d got transaction with invalid offsets ptr\n",
				proc->pid, thread->pid);
		return_error = BR_FAILED_REPLY;
		return_error_param = -EFAULT;
		return_error_line = __LINE__;
		goto err_copy_data_failed;
	}
	if (!IS_ALIGNED(tr->offsets_size, sizeof(binder_size_t))) {
		binder_user_error("%d:%d got transaction with invalid offsets size, %lld\n",
				proc->pid, thread->pid, (u64)tr->offsets_size);
		return_error = BR_FAILED_REPLY;
		return_error_param = -EINVAL;
		return_error_line = __LINE__;
		goto err_bad_offset;
	}
	if (!IS_ALIGNED(extra_buffers_size, sizeof(u64))) {
		binder_user_error("%d:%d got transaction with unaligned buffers size, %lld\n",
				  proc->pid, thread->pid,
				  (u64)extra_buffers_size);
		return_error = BR_FAILED_REPLY;
		return_error_param = -EINVAL;
		return_error_line = __LINE__;
		goto err_bad_offset;
	}
	off_start_offset = ALIGN(tr->data_size, sizeof(void *));
	buffer_offset = off_start_offset;
	off_end_offset = off_start_offset + tr->offsets_size;
	sg_buf_offset = ALIGN(off_end_offset, sizeof(void *));
	sg_buf_end_offset = sg_buf_offset + extra_buffers_size;
	off_min = 0;
	for (buffer_offset = off_start_offset; buffer_offset < off_end_offset;
	     buffer_offset += sizeof(binder_size_t)) {
		struct binder_object_header *hdr;
		size_t object_size;
		struct binder_object object;
		binder_size_t object_offset;

		binder_alloc_copy_from_buffer(&target_proc->alloc,
					      &object_offset,
					      t->buffer,
					      buffer_offset,
					      sizeof(object_offset));
		object_size = binder_get_object(target_proc, t->buffer,
						object_offset, &object);
		if (object_size == 0 || object_offset < off_min) {
			binder_user_error("%d:%d got transaction with invalid offset (%lld, min %lld max %lld) or object.\n",
					  proc->pid, thread->pid,
					  (u64)object_offset,
					  (u64)off_min,
					  (u64)t->buffer->data_size);
			return_error = BR_FAILED_REPLY;
			return_error_param = -EINVAL;
			return_error_line = __LINE__;
			goto err_bad_offset;
		}

		hdr = &object.hdr;
		off_min = object_offset + object_size;
		switch (hdr->type) {
		case BINDER_TYPE_BINDER:
		case BINDER_TYPE_WEAK_BINDER: {
			struct flat_binder_object *fp;

			fp = to_flat_binder_object(hdr);
			ret = binder_translate_binder(fp, t, thread);
			if (ret < 0) {
				return_error = BR_FAILED_REPLY;
				return_error_param = ret;
				return_error_line = __LINE__;
				goto err_translate_failed;
			}
			binder_alloc_copy_to_buffer(&target_proc->alloc,
						    t->buffer, object_offset,
						    fp, sizeof(*fp));
		} break;
		case BINDER_TYPE_HANDLE:
		case BINDER_TYPE_WEAK_HANDLE: {
			struct flat_binder_object *fp;

			fp = to_flat_binder_object(hdr);
			ret = binder_translate_handle(fp, t, thread);
			if (ret < 0) {
				return_error = BR_FAILED_REPLY;
				return_error_param = ret;
				return_error_line = __LINE__;
				goto err_translate_failed;
			}
			binder_alloc_copy_to_buffer(&target_proc->alloc,
						    t->buffer, object_offset,
						    fp, sizeof(*fp));
		} break;

		case BINDER_TYPE_FD: {
			struct binder_fd_object *fp = to_binder_fd_object(hdr);
			binder_size_t fd_offset = object_offset +
				(uintptr_t)&fp->fd - (uintptr_t)fp;
			int ret = binder_translate_fd(fp->fd, fd_offset, t,
						      thread, in_reply_to);

			if (ret < 0) {
				return_error = BR_FAILED_REPLY;
				return_error_param = ret;
				return_error_line = __LINE__;
				goto err_translate_failed;
			}
			fp->pad_binder = 0;
			binder_alloc_copy_to_buffer(&target_proc->alloc,
						    t->buffer, object_offset,
						    fp, sizeof(*fp));
		} break;
		case BINDER_TYPE_FDA: {
			struct binder_object ptr_object;
			binder_size_t parent_offset;
			struct binder_fd_array_object *fda =
				to_binder_fd_array_object(hdr);
			size_t num_valid = (buffer_offset - off_start_offset) *
						sizeof(binder_size_t);
			struct binder_buffer_object *parent =
				binder_validate_ptr(target_proc, t->buffer,
						    &ptr_object, fda->parent,
						    off_start_offset,
						    &parent_offset,
						    num_valid);
			if (!parent) {
				binder_user_error("%d:%d got transaction with invalid parent offset or type\n",
						  proc->pid, thread->pid);
				return_error = BR_FAILED_REPLY;
				return_error_param = -EINVAL;
				return_error_line = __LINE__;
				goto err_bad_parent;
			}
			if (!binder_validate_fixup(target_proc, t->buffer,
						   off_start_offset,
						   parent_offset,
						   fda->parent_offset,
						   last_fixup_obj_off,
						   last_fixup_min_off)) {
				binder_user_error("%d:%d got transaction with out-of-order buffer fixup\n",
						  proc->pid, thread->pid);
				return_error = BR_FAILED_REPLY;
				return_error_param = -EINVAL;
				return_error_line = __LINE__;
				goto err_bad_parent;
			}
			ret = binder_translate_fd_array(fda, parent, t, thread,
							in_reply_to);
			if (ret < 0) {
				return_error = BR_FAILED_REPLY;
				return_error_param = ret;
				return_error_line = __LINE__;
				goto err_translate_failed;
			}
			last_fixup_obj_off = parent_offset;
			last_fixup_min_off =
				fda->parent_offset + sizeof(u32) * fda->num_fds;
		} break;
		case BINDER_TYPE_PTR: {
			struct binder_buffer_object *bp =
				to_binder_buffer_object(hdr);
			size_t buf_left = sg_buf_end_offset - sg_buf_offset;
			size_t num_valid;

			if (bp->length > buf_left) {
				binder_user_error("%d:%d got transaction with too large buffer\n",
						  proc->pid, thread->pid);
				return_error = BR_FAILED_REPLY;
				return_error_param = -EINVAL;
				return_error_line = __LINE__;
				goto err_bad_offset;
			}
			if (binder_alloc_copy_user_to_buffer(
						&target_proc->alloc,
						t->buffer,
						sg_buf_offset,
						(const void __user *)
							(uintptr_t)bp->buffer,
						bp->length)) {
				binder_user_error("%d:%d got transaction with invalid offsets ptr\n",
						  proc->pid, thread->pid);
				return_error_param = -EFAULT;
				return_error = BR_FAILED_REPLY;
				return_error_line = __LINE__;
				goto err_copy_data_failed;
			}
			/* Fixup buffer pointer to target proc address space */
			bp->buffer = (uintptr_t)
				t->buffer->user_data + sg_buf_offset;
			sg_buf_offset += ALIGN(bp->length, sizeof(u64));

			num_valid = (buffer_offset - off_start_offset) *
					sizeof(binder_size_t);
			ret = binder_fixup_parent(t, thread, bp,
						  off_start_offset,
						  num_valid,
						  last_fixup_obj_off,
						  last_fixup_min_off);
			if (ret < 0) {
				return_error = BR_FAILED_REPLY;
				return_error_param = ret;
				return_error_line = __LINE__;
				goto err_translate_failed;
			}
			binder_alloc_copy_to_buffer(&target_proc->alloc,
						    t->buffer, object_offset,
						    bp, sizeof(*bp));
			last_fixup_obj_off = object_offset;
			last_fixup_min_off = 0;
		} break;
		default:
			binder_user_error("%d:%d got transaction with invalid object type, %x\n",
				proc->pid, thread->pid, hdr->type);
			return_error = BR_FAILED_REPLY;
			return_error_param = -EINVAL;
			return_error_line = __LINE__;
			goto err_bad_object_type;
		}
	}
	tcomplete->type = BINDER_WORK_TRANSACTION_COMPLETE;
	t->work.type = BINDER_WORK_TRANSACTION;

	if (reply) {
		binder_enqueue_thread_work(thread, tcomplete);
		binder_inner_proc_lock(target_proc);
		if (target_thread->is_dead) {
			binder_inner_proc_unlock(target_proc);
			goto err_dead_proc_or_thread;
		}
		BUG_ON(t->buffer->async_transaction != 0);
		binder_pop_transaction_ilocked(target_thread, in_reply_to);
		binder_enqueue_thread_work_ilocked(target_thread, &t->work);
		binder_inner_proc_unlock(target_proc);
		wake_up_interruptible_sync(&target_thread->wait);
		binder_free_transaction(in_reply_to);
	} else if (!(t->flags & TF_ONE_WAY)) {
		BUG_ON(t->buffer->async_transaction != 0);
		binder_inner_proc_lock(proc);
		/*
		 * Defer the TRANSACTION_COMPLETE, so we don't return to
		 * userspace immediately; this allows the target process to
		 * immediately start processing this transaction, reducing
		 * latency. We will then return the TRANSACTION_COMPLETE when
		 * the target replies (or there is an error).
		 */
		binder_enqueue_deferred_thread_work_ilocked(thread, tcomplete);
		t->need_reply = 1;
		t->from_parent = thread->transaction_stack;
		thread->transaction_stack = t;
		binder_inner_proc_unlock(proc);
		if (!binder_proc_transaction(t, target_proc, target_thread)) {
			binder_inner_proc_lock(proc);
			binder_pop_transaction_ilocked(thread, t);
			binder_inner_proc_unlock(proc);
			goto err_dead_proc_or_thread;
		}
	} else {
		BUG_ON(target_node == NULL);
		BUG_ON(t->buffer->async_transaction != 1);
		binder_enqueue_thread_work(thread, tcomplete);
		if (!binder_proc_transaction(t, target_proc, NULL))
			goto err_dead_proc_or_thread;
	}
	if (target_thread)
		binder_thread_dec_tmpref(target_thread);
	binder_proc_dec_tmpref(target_proc);
	if (target_node)
		binder_dec_node_tmpref(target_node);
	/*
	 * write barrier to synchronize with initialization
	 * of log entry
	 */
	smp_wmb();
	WRITE_ONCE(e->debug_id_done, t_debug_id);
	return;

err_dead_proc_or_thread:
	return_error = BR_DEAD_REPLY;
	return_error_line = __LINE__;
	binder_dequeue_work(proc, tcomplete);
err_translate_failed:
err_bad_object_type:
err_bad_offset:
err_bad_parent:
err_copy_data_failed:
	binder_free_txn_fixups(t);
	trace_binder_transaction_failed_buffer_release(t->buffer);
	binder_transaction_buffer_release(target_proc, t->buffer,
					  buffer_offset, true);
	if (target_node)
		binder_dec_node_tmpref(target_node);
	target_node = NULL;
	t->buffer->transaction = NULL;
	binder_alloc_free_buf(&target_proc->alloc, t->buffer);
err_binder_alloc_buf_failed:
err_bad_extra_size:
	if (secctx)
		security_release_secctx(secctx, secctx_sz);
err_get_secctx_failed:
	kfree(tcomplete);
	binder_stats_deleted(BINDER_STAT_TRANSACTION_COMPLETE);
err_alloc_tcomplete_failed:
	kfree(t);
	binder_stats_deleted(BINDER_STAT_TRANSACTION);
err_alloc_t_failed:
err_bad_todo_list:
err_bad_call_stack:
err_empty_call_stack:
err_dead_binder:
err_invalid_target_handle:
	if (target_thread)
		binder_thread_dec_tmpref(target_thread);
	if (target_proc)
		binder_proc_dec_tmpref(target_proc);
	if (target_node) {
		binder_dec_node(target_node, 1, 0);
		binder_dec_node_tmpref(target_node);
	}

	binder_debug(BINDER_DEBUG_FAILED_TRANSACTION,
		     "%d:%d transaction failed %d/%d, size %lld-%lld line %d\n",
		     proc->pid, thread->pid, return_error, return_error_param,
		     (u64)tr->data_size, (u64)tr->offsets_size,
		     return_error_line);

	{
		struct binder_transaction_log_entry *fe;

		e->return_error = return_error;
		e->return_error_param = return_error_param;
		e->return_error_line = return_error_line;
		fe = binder_transaction_log_add(&binder_transaction_log_failed);
		*fe = *e;
		/*
		 * write barrier to synchronize with initialization
		 * of log entry
		 */
		smp_wmb();
		WRITE_ONCE(e->debug_id_done, t_debug_id);
		WRITE_ONCE(fe->debug_id_done, t_debug_id);
	}

	BUG_ON(thread->return_error.cmd != BR_OK);
	if (in_reply_to) {
		thread->return_error.cmd = BR_TRANSACTION_COMPLETE;
		binder_enqueue_thread_work(thread, &thread->return_error.work);
		binder_send_failed_reply(in_reply_to, return_error);
	} else {
		thread->return_error.cmd = return_error;
		binder_enqueue_thread_work(thread, &thread->return_error.work);
	}
}

/**
 * binder_free_buf() - free the specified buffer
 * @proc:	binder proc that owns buffer
 * @buffer:	buffer to be freed
 *
 * If buffer for an async transaction, enqueue the next async
 * transaction from the node.
 *
 * Cleanup buffer and free it.
 */
static void
binder_free_buf(struct binder_proc *proc, struct binder_buffer *buffer)
{
	if (buffer->transaction) {
		buffer->transaction->buffer = NULL;
		buffer->transaction = NULL;
	}
	if (buffer->async_transaction && buffer->target_node) {
		struct binder_node *buf_node;
		struct binder_work *w;

		buf_node = buffer->target_node;
		binder_node_inner_lock(buf_node);
		BUG_ON(!buf_node->has_async_transaction);
		BUG_ON(buf_node->proc != proc);
		w = binder_dequeue_work_head_ilocked(
				&buf_node->async_todo);
		if (!w) {
			buf_node->has_async_transaction = false;
		} else {
			binder_enqueue_work_ilocked(
					w, &proc->todo);
			binder_wakeup_proc_ilocked(proc);
		}
		binder_node_inner_unlock(buf_node);
	}
	trace_binder_transaction_buffer_release(buffer);
	binder_transaction_buffer_release(proc, buffer, 0, false);
	binder_alloc_free_buf(&proc->alloc, buffer);
}

static int binder_thread_write(struct binder_proc *proc,
			struct binder_thread *thread,
			binder_uintptr_t binder_buffer, size_t size,
			binder_size_t *consumed)
{
	uint32_t cmd;
	struct binder_context *context = proc->context;
	void __user *buffer = (void __user *)(uintptr_t)binder_buffer;
	void __user *ptr = buffer + *consumed;
	void __user *end = buffer + size;

	while (ptr < end && thread->return_error.cmd == BR_OK) {
		int ret;

		if (get_user(cmd, (uint32_t __user *)ptr))
			return -EFAULT;
		ptr += sizeof(uint32_t);
		trace_binder_command(cmd);
		if (_IOC_NR(cmd) < ARRAY_SIZE(binder_stats.bc)) {
			atomic_inc(&binder_stats.bc[_IOC_NR(cmd)]);
			atomic_inc(&proc->stats.bc[_IOC_NR(cmd)]);
			atomic_inc(&thread->stats.bc[_IOC_NR(cmd)]);
		}
		switch (cmd) {
		case BC_INCREFS:
		case BC_ACQUIRE:
		case BC_RELEASE:
		case BC_DECREFS: {
			uint32_t target;
			const char *debug_string;
			bool strong = cmd == BC_ACQUIRE || cmd == BC_RELEASE;
			bool increment = cmd == BC_INCREFS || cmd == BC_ACQUIRE;
			struct binder_ref_data rdata;

			if (get_user(target, (uint32_t __user *)ptr))
				return -EFAULT;

			ptr += sizeof(uint32_t);
			ret = -1;
			if (increment && !target) {
				struct binder_node *ctx_mgr_node;
				mutex_lock(&context->context_mgr_node_lock);
				ctx_mgr_node = context->binder_context_mgr_node;
				if (ctx_mgr_node)
					ret = binder_inc_ref_for_node(
							proc, ctx_mgr_node,
							strong, NULL, &rdata);
				mutex_unlock(&context->context_mgr_node_lock);
			}
			if (ret)
				ret = binder_update_ref_for_handle(
						proc, target, increment, strong,
						&rdata);
			if (!ret && rdata.desc != target) {
				binder_user_error("%d:%d tried to acquire reference to desc %d, got %d instead\n",
					proc->pid, thread->pid,
					target, rdata.desc);
			}
			switch (cmd) {
			case BC_INCREFS:
				debug_string = "IncRefs";
				break;
			case BC_ACQUIRE:
				debug_string = "Acquire";
				break;
			case BC_RELEASE:
				debug_string = "Release";
				break;
			case BC_DECREFS:
			default:
				debug_string = "DecRefs";
				break;
			}
			if (ret) {
				binder_user_error("%d:%d %s %d refcount change on invalid ref %d ret %d\n",
					proc->pid, thread->pid, debug_string,
					strong, target, ret);
				break;
			}
			binder_debug(BINDER_DEBUG_USER_REFS,
				     "%d:%d %s ref %d desc %d s %d w %d\n",
				     proc->pid, thread->pid, debug_string,
				     rdata.debug_id, rdata.desc, rdata.strong,
				     rdata.weak);
			break;
		}
		case BC_INCREFS_DONE:
		case BC_ACQUIRE_DONE: {
			binder_uintptr_t node_ptr;
			binder_uintptr_t cookie;
			struct binder_node *node;
			bool free_node;

			if (get_user(node_ptr, (binder_uintptr_t __user *)ptr))
				return -EFAULT;
			ptr += sizeof(binder_uintptr_t);
			if (get_user(cookie, (binder_uintptr_t __user *)ptr))
				return -EFAULT;
			ptr += sizeof(binder_uintptr_t);
			node = binder_get_node(proc, node_ptr);
			if (node == NULL) {
				binder_user_error("%d:%d %s u%016llx no match\n",
					proc->pid, thread->pid,
					cmd == BC_INCREFS_DONE ?
					"BC_INCREFS_DONE" :
					"BC_ACQUIRE_DONE",
					(u64)node_ptr);
				break;
			}
			if (cookie != node->cookie) {
				binder_user_error("%d:%d %s u%016llx node %d cookie mismatch %016llx != %016llx\n",
					proc->pid, thread->pid,
					cmd == BC_INCREFS_DONE ?
					"BC_INCREFS_DONE" : "BC_ACQUIRE_DONE",
					(u64)node_ptr, node->debug_id,
					(u64)cookie, (u64)node->cookie);
				binder_put_node(node);
				break;
			}
			binder_node_inner_lock(node);
			if (cmd == BC_ACQUIRE_DONE) {
				if (node->pending_strong_ref == 0) {
					binder_user_error("%d:%d BC_ACQUIRE_DONE node %d has no pending acquire request\n",
						proc->pid, thread->pid,
						node->debug_id);
					binder_node_inner_unlock(node);
					binder_put_node(node);
					break;
				}
				node->pending_strong_ref = 0;
			} else {
				if (node->pending_weak_ref == 0) {
					binder_user_error("%d:%d BC_INCREFS_DONE node %d has no pending increfs request\n",
						proc->pid, thread->pid,
						node->debug_id);
					binder_node_inner_unlock(node);
					binder_put_node(node);
					break;
				}
				node->pending_weak_ref = 0;
			}
			free_node = binder_dec_node_nilocked(node,
					cmd == BC_ACQUIRE_DONE, 0);
			WARN_ON(free_node);
			binder_debug(BINDER_DEBUG_USER_REFS,
				     "%d:%d %s node %d ls %d lw %d tr %d\n",
				     proc->pid, thread->pid,
				     cmd == BC_INCREFS_DONE ? "BC_INCREFS_DONE" : "BC_ACQUIRE_DONE",
				     node->debug_id, node->local_strong_refs,
				     node->local_weak_refs, node->tmp_refs);
			binder_node_inner_unlock(node);
			binder_put_node(node);
			break;
		}
		case BC_ATTEMPT_ACQUIRE:
			pr_err("BC_ATTEMPT_ACQUIRE not supported\n");
			return -EINVAL;
		case BC_ACQUIRE_RESULT:
			pr_err("BC_ACQUIRE_RESULT not supported\n");
			return -EINVAL;

		case BC_FREE_BUFFER: {
			binder_uintptr_t data_ptr;
			struct binder_buffer *buffer;

			if (get_user(data_ptr, (binder_uintptr_t __user *)ptr))
				return -EFAULT;
			ptr += sizeof(binder_uintptr_t);

			buffer = binder_alloc_prepare_to_free(&proc->alloc,
							      data_ptr);
			if (IS_ERR_OR_NULL(buffer)) {
				if (PTR_ERR(buffer) == -EPERM) {
					binder_user_error(
						"%d:%d BC_FREE_BUFFER u%016llx matched unreturned or currently freeing buffer\n",
						proc->pid, thread->pid,
						(u64)data_ptr);
				} else {
					binder_user_error(
						"%d:%d BC_FREE_BUFFER u%016llx no match\n",
						proc->pid, thread->pid,
						(u64)data_ptr);
				}
				break;
			}
			binder_debug(BINDER_DEBUG_FREE_BUFFER,
				     "%d:%d BC_FREE_BUFFER u%016llx found buffer %d for %s transaction\n",
				     proc->pid, thread->pid, (u64)data_ptr,
				     buffer->debug_id,
				     buffer->transaction ? "active" : "finished");
			binder_free_buf(proc, buffer);
			break;
		}

		case BC_TRANSACTION_SG:
		case BC_REPLY_SG: {
			struct binder_transaction_data_sg tr;

			if (copy_from_user(&tr, ptr, sizeof(tr)))
				return -EFAULT;
			ptr += sizeof(tr);
			binder_transaction(proc, thread, &tr.transaction_data,
					   cmd == BC_REPLY_SG, tr.buffers_size);
			break;
		}
		case BC_TRANSACTION:
		case BC_REPLY: {
			struct binder_transaction_data tr;

			if (copy_from_user(&tr, ptr, sizeof(tr)))
				return -EFAULT;
			ptr += sizeof(tr);
			binder_transaction(proc, thread, &tr,
					   cmd == BC_REPLY, 0);
			break;
		}

		case BC_REGISTER_LOOPER:
			binder_debug(BINDER_DEBUG_THREADS,
				     "%d:%d BC_REGISTER_LOOPER\n",
				     proc->pid, thread->pid);
			binder_inner_proc_lock(proc);
			if (thread->looper & BINDER_LOOPER_STATE_ENTERED) {
				thread->looper |= BINDER_LOOPER_STATE_INVALID;
				binder_user_error("%d:%d ERROR: BC_REGISTER_LOOPER called after BC_ENTER_LOOPER\n",
					proc->pid, thread->pid);
			} else if (proc->requested_threads == 0) {
				thread->looper |= BINDER_LOOPER_STATE_INVALID;
				binder_user_error("%d:%d ERROR: BC_REGISTER_LOOPER called without request\n",
					proc->pid, thread->pid);
			} else {
				proc->requested_threads--;
				proc->requested_threads_started++;
			}
			thread->looper |= BINDER_LOOPER_STATE_REGISTERED;
			binder_inner_proc_unlock(proc);
			break;
		case BC_ENTER_LOOPER:
			binder_debug(BINDER_DEBUG_THREADS,
				     "%d:%d BC_ENTER_LOOPER\n",
				     proc->pid, thread->pid);
			if (thread->looper & BINDER_LOOPER_STATE_REGISTERED) {
				thread->looper |= BINDER_LOOPER_STATE_INVALID;
				binder_user_error("%d:%d ERROR: BC_ENTER_LOOPER called after BC_REGISTER_LOOPER\n",
					proc->pid, thread->pid);
			}
			thread->looper |= BINDER_LOOPER_STATE_ENTERED;
			break;
		case BC_EXIT_LOOPER:
			binder_debug(BINDER_DEBUG_THREADS,
				     "%d:%d BC_EXIT_LOOPER\n",
				     proc->pid, thread->pid);
			thread->looper |= BINDER_LOOPER_STATE_EXITED;
			break;

		case BC_REQUEST_DEATH_NOTIFICATION:
		case BC_CLEAR_DEATH_NOTIFICATION: {
			uint32_t target;
			binder_uintptr_t cookie;
			struct binder_ref *ref;
			struct binder_ref_death *death = NULL;

			if (get_user(target, (uint32_t __user *)ptr))
				return -EFAULT;
			ptr += sizeof(uint32_t);
			if (get_user(cookie, (binder_uintptr_t __user *)ptr))
				return -EFAULT;
			ptr += sizeof(binder_uintptr_t);
			if (cmd == BC_REQUEST_DEATH_NOTIFICATION) {
				/*
				 * Allocate memory for death notification
				 * before taking lock
				 */
				death = kzalloc(sizeof(*death), GFP_KERNEL);
				if (death == NULL) {
					WARN_ON(thread->return_error.cmd !=
						BR_OK);
					thread->return_error.cmd = BR_ERROR;
					binder_enqueue_thread_work(
						thread,
						&thread->return_error.work);
					binder_debug(
						BINDER_DEBUG_FAILED_TRANSACTION,
						"%d:%d BC_REQUEST_DEATH_NOTIFICATION failed\n",
						proc->pid, thread->pid);
					break;
				}
			}
			binder_proc_lock(proc);
			ref = binder_get_ref_olocked(proc, target, false);
			if (ref == NULL) {
				binder_user_error("%d:%d %s invalid ref %d\n",
					proc->pid, thread->pid,
					cmd == BC_REQUEST_DEATH_NOTIFICATION ?
					"BC_REQUEST_DEATH_NOTIFICATION" :
					"BC_CLEAR_DEATH_NOTIFICATION",
					target);
				binder_proc_unlock(proc);
				kfree(death);
				break;
			}

			binder_debug(BINDER_DEBUG_DEATH_NOTIFICATION,
				     "%d:%d %s %016llx ref %d desc %d s %d w %d for node %d\n",
				     proc->pid, thread->pid,
				     cmd == BC_REQUEST_DEATH_NOTIFICATION ?
				     "BC_REQUEST_DEATH_NOTIFICATION" :
				     "BC_CLEAR_DEATH_NOTIFICATION",
				     (u64)cookie, ref->data.debug_id,
				     ref->data.desc, ref->data.strong,
				     ref->data.weak, ref->node->debug_id);

			binder_node_lock(ref->node);
			if (cmd == BC_REQUEST_DEATH_NOTIFICATION) {
				if (ref->death) {
					binder_user_error("%d:%d BC_REQUEST_DEATH_NOTIFICATION death notification already set\n",
						proc->pid, thread->pid);
					binder_node_unlock(ref->node);
					binder_proc_unlock(proc);
					kfree(death);
					break;
				}
				binder_stats_created(BINDER_STAT_DEATH);
				INIT_LIST_HEAD(&death->work.entry);
				death->cookie = cookie;
				ref->death = death;
				if (ref->node->proc == NULL) {
					ref->death->work.type = BINDER_WORK_DEAD_BINDER;

					binder_inner_proc_lock(proc);
					binder_enqueue_work_ilocked(
						&ref->death->work, &proc->todo);
					binder_wakeup_proc_ilocked(proc);
					binder_inner_proc_unlock(proc);
				}
			} else {
				if (ref->death == NULL) {
					binder_user_error("%d:%d BC_CLEAR_DEATH_NOTIFICATION death notification not active\n",
						proc->pid, thread->pid);
					binder_node_unlock(ref->node);
					binder_proc_unlock(proc);
					break;
				}
				death = ref->death;
				if (death->cookie != cookie) {
					binder_user_error("%d:%d BC_CLEAR_DEATH_NOTIFICATION death notification cookie mismatch %016llx != %016llx\n",
						proc->pid, thread->pid,
						(u64)death->cookie,
						(u64)cookie);
					binder_node_unlock(ref->node);
					binder_proc_unlock(proc);
					break;
				}
				ref->death = NULL;
				binder_inner_proc_lock(proc);
				if (list_empty(&death->work.entry)) {
					death->work.type = BINDER_WORK_CLEAR_DEATH_NOTIFICATION;
					if (thread->looper &
					    (BINDER_LOOPER_STATE_REGISTERED |
					     BINDER_LOOPER_STATE_ENTERED))
						binder_enqueue_thread_work_ilocked(
								thread,
								&death->work);
					else {
						binder_enqueue_work_ilocked(
								&death->work,
								&proc->todo);
						binder_wakeup_proc_ilocked(
								proc);
					}
				} else {
					BUG_ON(death->work.type != BINDER_WORK_DEAD_BINDER);
					death->work.type = BINDER_WORK_DEAD_BINDER_AND_CLEAR;
				}
				binder_inner_proc_unlock(proc);
			}
			binder_node_unlock(ref->node);
			binder_proc_unlock(proc);
		} break;
		case BC_DEAD_BINDER_DONE: {
			struct binder_work *w;
			binder_uintptr_t cookie;
			struct binder_ref_death *death = NULL;

			if (get_user(cookie, (binder_uintptr_t __user *)ptr))
				return -EFAULT;

			ptr += sizeof(cookie);
			binder_inner_proc_lock(proc);
			list_for_each_entry(w, &proc->delivered_death,
					    entry) {
				struct binder_ref_death *tmp_death =
					container_of(w,
						     struct binder_ref_death,
						     work);

				if (tmp_death->cookie == cookie) {
					death = tmp_death;
					break;
				}
			}
			binder_debug(BINDER_DEBUG_DEAD_BINDER,
				     "%d:%d BC_DEAD_BINDER_DONE %016llx found %pK\n",
				     proc->pid, thread->pid, (u64)cookie,
				     death);
			if (death == NULL) {
				binder_user_error("%d:%d BC_DEAD_BINDER_DONE %016llx not found\n",
					proc->pid, thread->pid, (u64)cookie);
				binder_inner_proc_unlock(proc);
				break;
			}
			binder_dequeue_work_ilocked(&death->work);
			if (death->work.type == BINDER_WORK_DEAD_BINDER_AND_CLEAR) {
				death->work.type = BINDER_WORK_CLEAR_DEATH_NOTIFICATION;
				if (thread->looper &
					(BINDER_LOOPER_STATE_REGISTERED |
					 BINDER_LOOPER_STATE_ENTERED))
					binder_enqueue_thread_work_ilocked(
						thread, &death->work);
				else {
					binder_enqueue_work_ilocked(
							&death->work,
							&proc->todo);
					binder_wakeup_proc_ilocked(proc);
				}
			}
			binder_inner_proc_unlock(proc);
		} break;

		default:
			pr_err("%d:%d unknown command %d\n",
			       proc->pid, thread->pid, cmd);
			return -EINVAL;
		}
		*consumed = ptr - buffer;
	}
	return 0;
}

static void binder_stat_br(struct binder_proc *proc,
			   struct binder_thread *thread, uint32_t cmd)
{
	trace_binder_return(cmd);
	if (_IOC_NR(cmd) < ARRAY_SIZE(binder_stats.br)) {
		atomic_inc(&binder_stats.br[_IOC_NR(cmd)]);
		atomic_inc(&proc->stats.br[_IOC_NR(cmd)]);
		atomic_inc(&thread->stats.br[_IOC_NR(cmd)]);
	}
}

static int binder_put_node_cmd(struct binder_proc *proc,
			       struct binder_thread *thread,
			       void __user **ptrp,
			       binder_uintptr_t node_ptr,
			       binder_uintptr_t node_cookie,
			       int node_debug_id,
			       uint32_t cmd, const char *cmd_name)
{
	void __user *ptr = *ptrp;

	if (put_user(cmd, (uint32_t __user *)ptr))
		return -EFAULT;
	ptr += sizeof(uint32_t);

	if (put_user(node_ptr, (binder_uintptr_t __user *)ptr))
		return -EFAULT;
	ptr += sizeof(binder_uintptr_t);

	if (put_user(node_cookie, (binder_uintptr_t __user *)ptr))
		return -EFAULT;
	ptr += sizeof(binder_uintptr_t);

	binder_stat_br(proc, thread, cmd);
	binder_debug(BINDER_DEBUG_USER_REFS, "%d:%d %s %d u%016llx c%016llx\n",
		     proc->pid, thread->pid, cmd_name, node_debug_id,
		     (u64)node_ptr, (u64)node_cookie);

	*ptrp = ptr;
	return 0;
}

static int binder_wait_for_work(struct binder_thread *thread,
				bool do_proc_work)
{
	DEFINE_WAIT(wait);
	struct binder_proc *proc = thread->proc;
	int ret = 0;

	freezer_do_not_count();
	binder_inner_proc_lock(proc);
	for (;;) {
		prepare_to_wait(&thread->wait, &wait, TASK_INTERRUPTIBLE);
		if (binder_has_work_ilocked(thread, do_proc_work))
			break;
		if (do_proc_work)
			list_add(&thread->waiting_thread_node,
				 &proc->waiting_threads);
		binder_inner_proc_unlock(proc);
		schedule();
		binder_inner_proc_lock(proc);
		list_del_init(&thread->waiting_thread_node);
		if (signal_pending(current)) {
			ret = -ERESTARTSYS;
			break;
		}
	}
	finish_wait(&thread->wait, &wait);
	binder_inner_proc_unlock(proc);
	freezer_count();

	return ret;
}

/**
 * binder_apply_fd_fixups() - finish fd translation
 * @proc:         binder_proc associated @t->buffer
 * @t:	binder transaction with list of fd fixups
 *
 * Now that we are in the context of the transaction target
 * process, we can allocate and install fds. Process the
 * list of fds to translate and fixup the buffer with the
 * new fds.
 *
 * If we fail to allocate an fd, then free the resources by
 * fput'ing files that have not been processed and ksys_close'ing
 * any fds that have already been allocated.
 */
static int binder_apply_fd_fixups(struct binder_proc *proc,
				  struct binder_transaction *t)
{
	struct binder_txn_fd_fixup *fixup, *tmp;
	int ret = 0;

	list_for_each_entry(fixup, &t->fd_fixups, fixup_entry) {
		int fd = get_unused_fd_flags(O_CLOEXEC);

		if (fd < 0) {
			binder_debug(BINDER_DEBUG_TRANSACTION,
				     "failed fd fixup txn %d fd %d\n",
				     t->debug_id, fd);
			ret = -ENOMEM;
			break;
		}
		binder_debug(BINDER_DEBUG_TRANSACTION,
			     "fd fixup txn %d fd %d\n",
			     t->debug_id, fd);
		trace_binder_transaction_fd_recv(t, fd, fixup->offset);
		fd_install(fd, fixup->file);
		fixup->file = NULL;
		binder_alloc_copy_to_buffer(&proc->alloc, t->buffer,
					    fixup->offset, &fd,
					    sizeof(u32));
	}
	list_for_each_entry_safe(fixup, tmp, &t->fd_fixups, fixup_entry) {
		if (fixup->file) {
			fput(fixup->file);
		} else if (ret) {
			u32 fd;

			binder_alloc_copy_from_buffer(&proc->alloc, &fd,
						      t->buffer, fixup->offset,
						      sizeof(fd));
			binder_deferred_fd_close(fd);
		}
		list_del(&fixup->fixup_entry);
		kfree(fixup);
	}

	return ret;
}

static int binder_thread_read(struct binder_proc *proc,
			      struct binder_thread *thread,
			      binder_uintptr_t binder_buffer, size_t size,
			      binder_size_t *consumed, int non_block)
{
	void __user *buffer = (void __user *)(uintptr_t)binder_buffer;
	void __user *ptr = buffer + *consumed;
	void __user *end = buffer + size;

	int ret = 0;
	int wait_for_proc_work;

	if (*consumed == 0) {
		if (put_user(BR_NOOP, (uint32_t __user *)ptr))
			return -EFAULT;
		ptr += sizeof(uint32_t);
	}

retry:
	binder_inner_proc_lock(proc);
	wait_for_proc_work = binder_available_for_proc_work_ilocked(thread);
	binder_inner_proc_unlock(proc);

	thread->looper |= BINDER_LOOPER_STATE_WAITING;

	trace_binder_wait_for_work(wait_for_proc_work,
				   !!thread->transaction_stack,
				   !binder_worklist_empty(proc, &thread->todo));
	if (wait_for_proc_work) {
		if (!(thread->looper & (BINDER_LOOPER_STATE_REGISTERED |
					BINDER_LOOPER_STATE_ENTERED))) {
			binder_user_error("%d:%d ERROR: Thread waiting for process work before calling BC_REGISTER_LOOPER or BC_ENTER_LOOPER (state %x)\n",
				proc->pid, thread->pid, thread->looper);
			wait_event_interruptible(binder_user_error_wait,
						 binder_stop_on_user_error < 2);
		}
		binder_set_nice(proc->default_priority);
	}

	if (non_block) {
		if (!binder_has_work(thread, wait_for_proc_work))
			ret = -EAGAIN;
	} else {
		ret = binder_wait_for_work(thread, wait_for_proc_work);
	}

	thread->looper &= ~BINDER_LOOPER_STATE_WAITING;

	if (ret)
		return ret;

	while (1) {
		uint32_t cmd;
		struct binder_transaction_data_secctx tr;
		struct binder_transaction_data *trd = &tr.transaction_data;
		struct binder_work *w = NULL;
		struct list_head *list = NULL;
		struct binder_transaction *t = NULL;
		struct binder_thread *t_from;
		size_t trsize = sizeof(*trd);

		binder_inner_proc_lock(proc);
		if (!binder_worklist_empty_ilocked(&thread->todo))
			list = &thread->todo;
		else if (!binder_worklist_empty_ilocked(&proc->todo) &&
			   wait_for_proc_work)
			list = &proc->todo;
		else {
			binder_inner_proc_unlock(proc);

			/* no data added */
			if (ptr - buffer == 4 && !thread->looper_need_return)
				goto retry;
			break;
		}

		if (end - ptr < sizeof(tr) + 4) {
			binder_inner_proc_unlock(proc);
			break;
		}
		w = binder_dequeue_work_head_ilocked(list);
		if (binder_worklist_empty_ilocked(&thread->todo))
			thread->process_todo = false;

		switch (w->type) {
		case BINDER_WORK_TRANSACTION: {
			binder_inner_proc_unlock(proc);
			t = container_of(w, struct binder_transaction, work);
		} break;
		case BINDER_WORK_RETURN_ERROR: {
			struct binder_error *e = container_of(
					w, struct binder_error, work);

			WARN_ON(e->cmd == BR_OK);
			binder_inner_proc_unlock(proc);
			if (put_user(e->cmd, (uint32_t __user *)ptr))
				return -EFAULT;
			cmd = e->cmd;
			e->cmd = BR_OK;
			ptr += sizeof(uint32_t);

			binder_stat_br(proc, thread, cmd);
		} break;
		case BINDER_WORK_TRANSACTION_COMPLETE: {
			binder_inner_proc_unlock(proc);
			cmd = BR_TRANSACTION_COMPLETE;
			if (put_user(cmd, (uint32_t __user *)ptr))
				return -EFAULT;
			ptr += sizeof(uint32_t);

			binder_stat_br(proc, thread, cmd);
			binder_debug(BINDER_DEBUG_TRANSACTION_COMPLETE,
				     "%d:%d BR_TRANSACTION_COMPLETE\n",
				     proc->pid, thread->pid);
			kfree(w);
			binder_stats_deleted(BINDER_STAT_TRANSACTION_COMPLETE);
		} break;
		case BINDER_WORK_NODE: {
			struct binder_node *node = container_of(w, struct binder_node, work);
			int strong, weak;
			binder_uintptr_t node_ptr = node->ptr;
			binder_uintptr_t node_cookie = node->cookie;
			int node_debug_id = node->debug_id;
			int has_weak_ref;
			int has_strong_ref;
			void __user *orig_ptr = ptr;

			BUG_ON(proc != node->proc);
			strong = node->internal_strong_refs ||
					node->local_strong_refs;
			weak = !hlist_empty(&node->refs) ||
					node->local_weak_refs ||
					node->tmp_refs || strong;
			has_strong_ref = node->has_strong_ref;
			has_weak_ref = node->has_weak_ref;

			if (weak && !has_weak_ref) {
				node->has_weak_ref = 1;
				node->pending_weak_ref = 1;
				node->local_weak_refs++;
			}
			if (strong && !has_strong_ref) {
				node->has_strong_ref = 1;
				node->pending_strong_ref = 1;
				node->local_strong_refs++;
			}
			if (!strong && has_strong_ref)
				node->has_strong_ref = 0;
			if (!weak && has_weak_ref)
				node->has_weak_ref = 0;
			if (!weak && !strong) {
				binder_debug(BINDER_DEBUG_INTERNAL_REFS,
					     "%d:%d node %d u%016llx c%016llx deleted\n",
					     proc->pid, thread->pid,
					     node_debug_id,
					     (u64)node_ptr,
					     (u64)node_cookie);
				rb_erase(&node->rb_node, &proc->nodes);
				binder_inner_proc_unlock(proc);
				binder_node_lock(node);
				/*
				 * Acquire the node lock before freeing the
				 * node to serialize with other threads that
				 * may have been holding the node lock while
				 * decrementing this node (avoids race where
				 * this thread frees while the other thread
				 * is unlocking the node after the final
				 * decrement)
				 */
				binder_node_unlock(node);
				binder_free_node(node);
			} else
				binder_inner_proc_unlock(proc);

			if (weak && !has_weak_ref)
				ret = binder_put_node_cmd(
						proc, thread, &ptr, node_ptr,
						node_cookie, node_debug_id,
						BR_INCREFS, "BR_INCREFS");
			if (!ret && strong && !has_strong_ref)
				ret = binder_put_node_cmd(
						proc, thread, &ptr, node_ptr,
						node_cookie, node_debug_id,
						BR_ACQUIRE, "BR_ACQUIRE");
			if (!ret && !strong && has_strong_ref)
				ret = binder_put_node_cmd(
						proc, thread, &ptr, node_ptr,
						node_cookie, node_debug_id,
						BR_RELEASE, "BR_RELEASE");
			if (!ret && !weak && has_weak_ref)
				ret = binder_put_node_cmd(
						proc, thread, &ptr, node_ptr,
						node_cookie, node_debug_id,
						BR_DECREFS, "BR_DECREFS");
			if (orig_ptr == ptr)
				binder_debug(BINDER_DEBUG_INTERNAL_REFS,
					     "%d:%d node %d u%016llx c%016llx state unchanged\n",
					     proc->pid, thread->pid,
					     node_debug_id,
					     (u64)node_ptr,
					     (u64)node_cookie);
			if (ret)
				return ret;
		} break;
		case BINDER_WORK_DEAD_BINDER:
		case BINDER_WORK_DEAD_BINDER_AND_CLEAR:
		case BINDER_WORK_CLEAR_DEATH_NOTIFICATION: {
			struct binder_ref_death *death;
			uint32_t cmd;
			binder_uintptr_t cookie;

			death = container_of(w, struct binder_ref_death, work);
			if (w->type == BINDER_WORK_CLEAR_DEATH_NOTIFICATION)
				cmd = BR_CLEAR_DEATH_NOTIFICATION_DONE;
			else
				cmd = BR_DEAD_BINDER;
			cookie = death->cookie;

			binder_debug(BINDER_DEBUG_DEATH_NOTIFICATION,
				     "%d:%d %s %016llx\n",
				      proc->pid, thread->pid,
				      cmd == BR_DEAD_BINDER ?
				      "BR_DEAD_BINDER" :
				      "BR_CLEAR_DEATH_NOTIFICATION_DONE",
				      (u64)cookie);
			if (w->type == BINDER_WORK_CLEAR_DEATH_NOTIFICATION) {
				binder_inner_proc_unlock(proc);
				kfree(death);
				binder_stats_deleted(BINDER_STAT_DEATH);
			} else {
				binder_enqueue_work_ilocked(
						w, &proc->delivered_death);
				binder_inner_proc_unlock(proc);
			}
			if (put_user(cmd, (uint32_t __user *)ptr))
				return -EFAULT;
			ptr += sizeof(uint32_t);
			if (put_user(cookie,
				     (binder_uintptr_t __user *)ptr))
				return -EFAULT;
			ptr += sizeof(binder_uintptr_t);
			binder_stat_br(proc, thread, cmd);
			if (cmd == BR_DEAD_BINDER)
				goto done; /* DEAD_BINDER notifications can cause transactions */
		} break;
		default:
			binder_inner_proc_unlock(proc);
			pr_err("%d:%d: bad work type %d\n",
			       proc->pid, thread->pid, w->type);
			break;
		}

		if (!t)
			continue;

		BUG_ON(t->buffer == NULL);
		if (t->buffer->target_node) {
			struct binder_node *target_node = t->buffer->target_node;

			trd->target.ptr = target_node->ptr;
			trd->cookie =  target_node->cookie;
			t->saved_priority = task_nice(current);
			if (t->priority < target_node->min_priority &&
			    !(t->flags & TF_ONE_WAY))
				binder_set_nice(t->priority);
			else if (!(t->flags & TF_ONE_WAY) ||
				 t->saved_priority > target_node->min_priority)
				binder_set_nice(target_node->min_priority);
			cmd = BR_TRANSACTION;
		} else {
			trd->target.ptr = 0;
			trd->cookie = 0;
			cmd = BR_REPLY;
		}
		trd->code = t->code;
		trd->flags = t->flags;
		trd->sender_euid = from_kuid(current_user_ns(), t->sender_euid);

		t_from = binder_get_txn_from(t);
		if (t_from) {
			struct task_struct *sender = t_from->proc->tsk;

			trd->sender_pid =
				task_tgid_nr_ns(sender,
						task_active_pid_ns(current));
		} else {
			trd->sender_pid = 0;
		}

		ret = binder_apply_fd_fixups(proc, t);
		if (ret) {
			struct binder_buffer *buffer = t->buffer;
			bool oneway = !!(t->flags & TF_ONE_WAY);
			int tid = t->debug_id;

			if (t_from)
				binder_thread_dec_tmpref(t_from);
			buffer->transaction = NULL;
			binder_cleanup_transaction(t, "fd fixups failed",
						   BR_FAILED_REPLY);
			binder_free_buf(proc, buffer);
			binder_debug(BINDER_DEBUG_FAILED_TRANSACTION,
				     "%d:%d %stransaction %d fd fixups failed %d/%d, line %d\n",
				     proc->pid, thread->pid,
				     oneway ? "async " :
					(cmd == BR_REPLY ? "reply " : ""),
				     tid, BR_FAILED_REPLY, ret, __LINE__);
			if (cmd == BR_REPLY) {
				cmd = BR_FAILED_REPLY;
				if (put_user(cmd, (uint32_t __user *)ptr))
					return -EFAULT;
				ptr += sizeof(uint32_t);
				binder_stat_br(proc, thread, cmd);
				break;
			}
			continue;
		}
		trd->data_size = t->buffer->data_size;
		trd->offsets_size = t->buffer->offsets_size;
		trd->data.ptr.buffer = (uintptr_t)t->buffer->user_data;
		trd->data.ptr.offsets = trd->data.ptr.buffer +
					ALIGN(t->buffer->data_size,
					    sizeof(void *));

		tr.secctx = t->security_ctx;
		if (t->security_ctx) {
			cmd = BR_TRANSACTION_SEC_CTX;
			trsize = sizeof(tr);
		}
		if (put_user(cmd, (uint32_t __user *)ptr)) {
			if (t_from)
				binder_thread_dec_tmpref(t_from);

			binder_cleanup_transaction(t, "put_user failed",
						   BR_FAILED_REPLY);

			return -EFAULT;
		}
		ptr += sizeof(uint32_t);
		if (copy_to_user(ptr, &tr, trsize)) {
			if (t_from)
				binder_thread_dec_tmpref(t_from);

			binder_cleanup_transaction(t, "copy_to_user failed",
						   BR_FAILED_REPLY);

			return -EFAULT;
		}
		ptr += trsize;

		trace_binder_transaction_received(t);
		binder_stat_br(proc, thread, cmd);
		binder_debug(BINDER_DEBUG_TRANSACTION,
			     "%d:%d %s %d %d:%d, cmd %d size %zd-%zd ptr %016llx-%016llx\n",
			     proc->pid, thread->pid,
			     (cmd == BR_TRANSACTION) ? "BR_TRANSACTION" :
				(cmd == BR_TRANSACTION_SEC_CTX) ?
				     "BR_TRANSACTION_SEC_CTX" : "BR_REPLY",
			     t->debug_id, t_from ? t_from->proc->pid : 0,
			     t_from ? t_from->pid : 0, cmd,
			     t->buffer->data_size, t->buffer->offsets_size,
			     (u64)trd->data.ptr.buffer,
			     (u64)trd->data.ptr.offsets);

		if (t_from)
			binder_thread_dec_tmpref(t_from);
		t->buffer->allow_user_free = 1;
		if (cmd != BR_REPLY && !(t->flags & TF_ONE_WAY)) {
			binder_inner_proc_lock(thread->proc);
			t->to_parent = thread->transaction_stack;
			t->to_thread = thread;
			thread->transaction_stack = t;
			binder_inner_proc_unlock(thread->proc);
		} else {
			binder_free_transaction(t);
		}
		break;
	}

done:

	*consumed = ptr - buffer;
	binder_inner_proc_lock(proc);
	if (proc->requested_threads == 0 &&
	    list_empty(&thread->proc->waiting_threads) &&
	    proc->requested_threads_started < proc->max_threads &&
	    (thread->looper & (BINDER_LOOPER_STATE_REGISTERED |
	     BINDER_LOOPER_STATE_ENTERED)) /* the user-space code fails to */
	     /*spawn a new thread if we leave this out */) {
		proc->requested_threads++;
		binder_inner_proc_unlock(proc);
		binder_debug(BINDER_DEBUG_THREADS,
			     "%d:%d BR_SPAWN_LOOPER\n",
			     proc->pid, thread->pid);
		if (put_user(BR_SPAWN_LOOPER, (uint32_t __user *)buffer))
			return -EFAULT;
		binder_stat_br(proc, thread, BR_SPAWN_LOOPER);
	} else
		binder_inner_proc_unlock(proc);
	return 0;
}

static void binder_release_work(struct binder_proc *proc,
				struct list_head *list)
{
	struct binder_work *w;

	while (1) {
		w = binder_dequeue_work_head(proc, list);
		if (!w)
			return;

		switch (w->type) {
		case BINDER_WORK_TRANSACTION: {
			struct binder_transaction *t;

			t = container_of(w, struct binder_transaction, work);

			binder_cleanup_transaction(t, "process died.",
						   BR_DEAD_REPLY);
		} break;
		case BINDER_WORK_RETURN_ERROR: {
			struct binder_error *e = container_of(
					w, struct binder_error, work);

			binder_debug(BINDER_DEBUG_DEAD_TRANSACTION,
				"undelivered TRANSACTION_ERROR: %u\n",
				e->cmd);
		} break;
		case BINDER_WORK_TRANSACTION_COMPLETE: {
			binder_debug(BINDER_DEBUG_DEAD_TRANSACTION,
				"undelivered TRANSACTION_COMPLETE\n");
			kfree(w);
			binder_stats_deleted(BINDER_STAT_TRANSACTION_COMPLETE);
		} break;
		case BINDER_WORK_DEAD_BINDER_AND_CLEAR:
		case BINDER_WORK_CLEAR_DEATH_NOTIFICATION: {
			struct binder_ref_death *death;

			death = container_of(w, struct binder_ref_death, work);
			binder_debug(BINDER_DEBUG_DEAD_TRANSACTION,
				"undelivered death notification, %016llx\n",
				(u64)death->cookie);
			kfree(death);
			binder_stats_deleted(BINDER_STAT_DEATH);
		} break;
		default:
			pr_err("unexpected work type, %d, not freed\n",
			       w->type);
			break;
		}
	}

}

static struct binder_thread *binder_get_thread_ilocked(
		struct binder_proc *proc, struct binder_thread *new_thread)
{
	struct binder_thread *thread = NULL;
	struct rb_node *parent = NULL;
	struct rb_node **p = &proc->threads.rb_node;

	while (*p) {
		parent = *p;
		thread = rb_entry(parent, struct binder_thread, rb_node);

		if (current->pid < thread->pid)
			p = &(*p)->rb_left;
		else if (current->pid > thread->pid)
			p = &(*p)->rb_right;
		else
			return thread;
	}
	if (!new_thread)
		return NULL;
	thread = new_thread;
	binder_stats_created(BINDER_STAT_THREAD);
	thread->proc = proc;
	thread->pid = current->pid;
	atomic_set(&thread->tmp_ref, 0);
	init_waitqueue_head(&thread->wait);
	INIT_LIST_HEAD(&thread->todo);
	rb_link_node(&thread->rb_node, parent, p);
	rb_insert_color(&thread->rb_node, &proc->threads);
	thread->looper_need_return = true;
	thread->return_error.work.type = BINDER_WORK_RETURN_ERROR;
	thread->return_error.cmd = BR_OK;
	thread->reply_error.work.type = BINDER_WORK_RETURN_ERROR;
	thread->reply_error.cmd = BR_OK;
	INIT_LIST_HEAD(&new_thread->waiting_thread_node);
	return thread;
}

static struct binder_thread *binder_get_thread(struct binder_proc *proc)
{
	struct binder_thread *thread;
	struct binder_thread *new_thread;

	binder_inner_proc_lock(proc);
	thread = binder_get_thread_ilocked(proc, NULL);
	binder_inner_proc_unlock(proc);
	if (!thread) {
		new_thread = kzalloc(sizeof(*thread), GFP_KERNEL);
		if (new_thread == NULL)
			return NULL;
		binder_inner_proc_lock(proc);
		thread = binder_get_thread_ilocked(proc, new_thread);
		binder_inner_proc_unlock(proc);
		if (thread != new_thread)
			kfree(new_thread);
	}
	return thread;
}

static void binder_free_proc(struct binder_proc *proc)
{
	BUG_ON(!list_empty(&proc->todo));
	BUG_ON(!list_empty(&proc->delivered_death));
	binder_alloc_deferred_release(&proc->alloc);
	put_task_struct(proc->tsk);
	binder_stats_deleted(BINDER_STAT_PROC);
	kfree(proc);
}

static void binder_free_thread(struct binder_thread *thread)
{
	BUG_ON(!list_empty(&thread->todo));
	binder_stats_deleted(BINDER_STAT_THREAD);
	binder_proc_dec_tmpref(thread->proc);
	kfree(thread);
}

static int binder_thread_release(struct binder_proc *proc,
				 struct binder_thread *thread)
{
	struct binder_transaction *t;
	struct binder_transaction *send_reply = NULL;
	int active_transactions = 0;
	struct binder_transaction *last_t = NULL;

	binder_inner_proc_lock(thread->proc);
	/*
	 * take a ref on the proc so it survives
	 * after we remove this thread from proc->threads.
	 * The corresponding dec is when we actually
	 * free the thread in binder_free_thread()
	 */
	proc->tmp_ref++;
	/*
	 * take a ref on this thread to ensure it
	 * survives while we are releasing it
	 */
	atomic_inc(&thread->tmp_ref);
	rb_erase(&thread->rb_node, &proc->threads);
	t = thread->transaction_stack;
	if (t) {
		spin_lock(&t->lock);
		if (t->to_thread == thread)
			send_reply = t;
	} else {
		__acquire(&t->lock);
	}
	thread->is_dead = true;

	while (t) {
		last_t = t;
		active_transactions++;
		binder_debug(BINDER_DEBUG_DEAD_TRANSACTION,
			     "release %d:%d transaction %d %s, still active\n",
			      proc->pid, thread->pid,
			     t->debug_id,
			     (t->to_thread == thread) ? "in" : "out");

		if (t->to_thread == thread) {
			t->to_proc = NULL;
			t->to_thread = NULL;
			if (t->buffer) {
				t->buffer->transaction = NULL;
				t->buffer = NULL;
			}
			t = t->to_parent;
		} else if (t->from == thread) {
			t->from = NULL;
			t = t->from_parent;
		} else
			BUG();
		spin_unlock(&last_t->lock);
		if (t)
			spin_lock(&t->lock);
		else
			__acquire(&t->lock);
	}
	/* annotation for sparse, lock not acquired in last iteration above */
	__release(&t->lock);

	/*
	 * If this thread used poll, make sure we remove the waitqueue
	 * from any epoll data structures holding it with POLLFREE.
	 * waitqueue_active() is safe to use here because we're holding
	 * the inner lock.
	 */
	if ((thread->looper & BINDER_LOOPER_STATE_POLL) &&
	    waitqueue_active(&thread->wait)) {
		wake_up_poll(&thread->wait, EPOLLHUP | POLLFREE);
	}

	binder_inner_proc_unlock(thread->proc);

	/*
	 * This is needed to avoid races between wake_up_poll() above and
	 * and ep_remove_waitqueue() called for other reasons (eg the epoll file
	 * descriptor being closed); ep_remove_waitqueue() holds an RCU read
	 * lock, so we can be sure it's done after calling synchronize_rcu().
	 */
	if (thread->looper & BINDER_LOOPER_STATE_POLL)
		synchronize_rcu();

	if (send_reply)
		binder_send_failed_reply(send_reply, BR_DEAD_REPLY);
	binder_release_work(proc, &thread->todo);
	binder_thread_dec_tmpref(thread);
	return active_transactions;
}

static __poll_t binder_poll(struct file *filp,
				struct poll_table_struct *wait)
{
	struct binder_proc *proc = filp->private_data;
	struct binder_thread *thread = NULL;
	bool wait_for_proc_work;

	thread = binder_get_thread(proc);
	if (!thread)
		return POLLERR;

	binder_inner_proc_lock(thread->proc);
	thread->looper |= BINDER_LOOPER_STATE_POLL;
	wait_for_proc_work = binder_available_for_proc_work_ilocked(thread);

	binder_inner_proc_unlock(thread->proc);

	poll_wait(filp, &thread->wait, wait);

	if (binder_has_work(thread, wait_for_proc_work))
		return EPOLLIN;

	return 0;
}

static int binder_ioctl_write_read(struct file *filp,
				unsigned int cmd, unsigned long arg,
				struct binder_thread *thread)
{
	int ret = 0;
	struct binder_proc *proc = filp->private_data;
	unsigned int size = _IOC_SIZE(cmd);
	void __user *ubuf = (void __user *)arg;
	struct binder_write_read bwr;

	if (size != sizeof(struct binder_write_read)) {
		ret = -EINVAL;
		goto out;
	}
	if (copy_from_user(&bwr, ubuf, sizeof(bwr))) {
		ret = -EFAULT;
		goto out;
	}
	binder_debug(BINDER_DEBUG_READ_WRITE,
		     "%d:%d write %lld at %016llx, read %lld at %016llx\n",
		     proc->pid, thread->pid,
		     (u64)bwr.write_size, (u64)bwr.write_buffer,
		     (u64)bwr.read_size, (u64)bwr.read_buffer);

	if (bwr.write_size > 0) {
		ret = binder_thread_write(proc, thread,
					  bwr.write_buffer,
					  bwr.write_size,
					  &bwr.write_consumed);
		trace_binder_write_done(ret);
		if (ret < 0) {
			bwr.read_consumed = 0;
			if (copy_to_user(ubuf, &bwr, sizeof(bwr)))
				ret = -EFAULT;
			goto out;
		}
	}
	if (bwr.read_size > 0) {
		ret = binder_thread_read(proc, thread, bwr.read_buffer,
					 bwr.read_size,
					 &bwr.read_consumed,
					 filp->f_flags & O_NONBLOCK);
		trace_binder_read_done(ret);
		binder_inner_proc_lock(proc);
		if (!binder_worklist_empty_ilocked(&proc->todo))
			binder_wakeup_proc_ilocked(proc);
		binder_inner_proc_unlock(proc);
		if (ret < 0) {
			if (copy_to_user(ubuf, &bwr, sizeof(bwr)))
				ret = -EFAULT;
			goto out;
		}
	}
	binder_debug(BINDER_DEBUG_READ_WRITE,
		     "%d:%d wrote %lld of %lld, read return %lld of %lld\n",
		     proc->pid, thread->pid,
		     (u64)bwr.write_consumed, (u64)bwr.write_size,
		     (u64)bwr.read_consumed, (u64)bwr.read_size);
	if (copy_to_user(ubuf, &bwr, sizeof(bwr))) {
		ret = -EFAULT;
		goto out;
	}
out:
	return ret;
}

static int binder_ioctl_set_ctx_mgr(struct file *filp,
				    struct flat_binder_object *fbo)
{
	int ret = 0;
	struct binder_proc *proc = filp->private_data;
	struct binder_context *context = proc->context;
	struct binder_node *new_node;
	kuid_t curr_euid = current_euid();

	mutex_lock(&context->context_mgr_node_lock);
	if (context->binder_context_mgr_node) {
		pr_err("BINDER_SET_CONTEXT_MGR already set\n");
		ret = -EBUSY;
		goto out;
	}
	ret = security_binder_set_context_mgr(proc->tsk);
	if (ret < 0)
		goto out;
	if (uid_valid(context->binder_context_mgr_uid)) {
		if (!uid_eq(context->binder_context_mgr_uid, curr_euid)) {
			pr_err("BINDER_SET_CONTEXT_MGR bad uid %d != %d\n",
			       from_kuid(&init_user_ns, curr_euid),
			       from_kuid(&init_user_ns,
					 context->binder_context_mgr_uid));
			ret = -EPERM;
			goto out;
		}
	} else {
		context->binder_context_mgr_uid = curr_euid;
	}
	new_node = binder_new_node(proc, fbo);
	if (!new_node) {
		ret = -ENOMEM;
		goto out;
	}
	binder_node_lock(new_node);
	new_node->local_weak_refs++;
	new_node->local_strong_refs++;
	new_node->has_strong_ref = 1;
	new_node->has_weak_ref = 1;
	context->binder_context_mgr_node = new_node;
	binder_node_unlock(new_node);
	binder_put_node(new_node);
out:
	mutex_unlock(&context->context_mgr_node_lock);
	return ret;
}

static int binder_ioctl_get_node_info_for_ref(struct binder_proc *proc,
		struct binder_node_info_for_ref *info)
{
	struct binder_node *node;
	struct binder_context *context = proc->context;
	__u32 handle = info->handle;

	if (info->strong_count || info->weak_count || info->reserved1 ||
	    info->reserved2 || info->reserved3) {
		binder_user_error("%d BINDER_GET_NODE_INFO_FOR_REF: only handle may be non-zero.",
				  proc->pid);
		return -EINVAL;
	}

	/* This ioctl may only be used by the context manager */
	mutex_lock(&context->context_mgr_node_lock);
	if (!context->binder_context_mgr_node ||
		context->binder_context_mgr_node->proc != proc) {
		mutex_unlock(&context->context_mgr_node_lock);
		return -EPERM;
	}
	mutex_unlock(&context->context_mgr_node_lock);

	node = binder_get_node_from_ref(proc, handle, true, NULL);
	if (!node)
		return -EINVAL;

	info->strong_count = node->local_strong_refs +
		node->internal_strong_refs;
	info->weak_count = node->local_weak_refs;

	binder_put_node(node);

	return 0;
}

static int binder_ioctl_get_node_debug_info(struct binder_proc *proc,
				struct binder_node_debug_info *info)
{
	struct rb_node *n;
	binder_uintptr_t ptr = info->ptr;

	memset(info, 0, sizeof(*info));

	binder_inner_proc_lock(proc);
	for (n = rb_first(&proc->nodes); n != NULL; n = rb_next(n)) {
		struct binder_node *node = rb_entry(n, struct binder_node,
						    rb_node);
		if (node->ptr > ptr) {
			info->ptr = node->ptr;
			info->cookie = node->cookie;
			info->has_strong_ref = node->has_strong_ref;
			info->has_weak_ref = node->has_weak_ref;
			break;
		}
	}
	binder_inner_proc_unlock(proc);

	return 0;
}

static long binder_ioctl(struct file *filp, unsigned int cmd, unsigned long arg)
{
	int ret;
	struct binder_proc *proc = filp->private_data;
	struct binder_thread *thread;
	unsigned int size = _IOC_SIZE(cmd);
	void __user *ubuf = (void __user *)arg;

	/*pr_info("binder_ioctl: %d:%d %x %lx\n",
			proc->pid, current->pid, cmd, arg);*/

	binder_selftest_alloc(&proc->alloc);

	trace_binder_ioctl(cmd, arg);

	ret = wait_event_interruptible(binder_user_error_wait, binder_stop_on_user_error < 2);
	if (ret)
		goto err_unlocked;

	thread = binder_get_thread(proc);
	if (thread == NULL) {
		ret = -ENOMEM;
		goto err;
	}

	switch (cmd) {
	case BINDER_WRITE_READ:
		ret = binder_ioctl_write_read(filp, cmd, arg, thread);
		if (ret)
			goto err;
		break;
	case BINDER_SET_MAX_THREADS: {
		int max_threads;

		if (copy_from_user(&max_threads, ubuf,
				   sizeof(max_threads))) {
			ret = -EINVAL;
			goto err;
		}
		binder_inner_proc_lock(proc);
		proc->max_threads = max_threads;
		binder_inner_proc_unlock(proc);
		break;
	}
	case BINDER_SET_CONTEXT_MGR_EXT: {
		struct flat_binder_object fbo;

		if (copy_from_user(&fbo, ubuf, sizeof(fbo))) {
			ret = -EINVAL;
			goto err;
		}
		ret = binder_ioctl_set_ctx_mgr(filp, &fbo);
		if (ret)
			goto err;
		break;
	}
	case BINDER_SET_CONTEXT_MGR:
		ret = binder_ioctl_set_ctx_mgr(filp, NULL);
		if (ret)
			goto err;
		break;
	case BINDER_THREAD_EXIT:
		binder_debug(BINDER_DEBUG_THREADS, "%d:%d exit\n",
			     proc->pid, thread->pid);
		binder_thread_release(proc, thread);
		thread = NULL;
		break;
	case BINDER_VERSION: {
		struct binder_version __user *ver = ubuf;

		if (size != sizeof(struct binder_version)) {
			ret = -EINVAL;
			goto err;
		}
		if (put_user(BINDER_CURRENT_PROTOCOL_VERSION,
			     &ver->protocol_version)) {
			ret = -EINVAL;
			goto err;
		}
		break;
	}
	case BINDER_GET_NODE_INFO_FOR_REF: {
		struct binder_node_info_for_ref info;

		if (copy_from_user(&info, ubuf, sizeof(info))) {
			ret = -EFAULT;
			goto err;
		}

		ret = binder_ioctl_get_node_info_for_ref(proc, &info);
		if (ret < 0)
			goto err;

		if (copy_to_user(ubuf, &info, sizeof(info))) {
			ret = -EFAULT;
			goto err;
		}

		break;
	}
	case BINDER_GET_NODE_DEBUG_INFO: {
		struct binder_node_debug_info info;

		if (copy_from_user(&info, ubuf, sizeof(info))) {
			ret = -EFAULT;
			goto err;
		}

		ret = binder_ioctl_get_node_debug_info(proc, &info);
		if (ret < 0)
			goto err;

		if (copy_to_user(ubuf, &info, sizeof(info))) {
			ret = -EFAULT;
			goto err;
		}
		break;
	}
	default:
		ret = -EINVAL;
		goto err;
	}
	ret = 0;
err:
	if (thread)
		thread->looper_need_return = false;
	wait_event_interruptible(binder_user_error_wait, binder_stop_on_user_error < 2);
	if (ret && ret != -ERESTARTSYS)
		pr_info("%d:%d ioctl %x %lx returned %d\n", proc->pid, current->pid, cmd, arg, ret);
err_unlocked:
	trace_binder_ioctl_done(ret);
	return ret;
}

static void binder_vma_open(struct vm_area_struct *vma)
{
	struct binder_proc *proc = vma->vm_private_data;

	binder_debug(BINDER_DEBUG_OPEN_CLOSE,
		     "%d open vm area %lx-%lx (%ld K) vma %lx pagep %lx\n",
		     proc->pid, vma->vm_start, vma->vm_end,
		     (vma->vm_end - vma->vm_start) / SZ_1K, vma->vm_flags,
		     (unsigned long)pgprot_val(vma->vm_page_prot));
}

static void binder_vma_close(struct vm_area_struct *vma)
{
	struct binder_proc *proc = vma->vm_private_data;

	binder_debug(BINDER_DEBUG_OPEN_CLOSE,
		     "%d close vm area %lx-%lx (%ld K) vma %lx pagep %lx\n",
		     proc->pid, vma->vm_start, vma->vm_end,
		     (vma->vm_end - vma->vm_start) / SZ_1K, vma->vm_flags,
		     (unsigned long)pgprot_val(vma->vm_page_prot));
	binder_alloc_vma_close(&proc->alloc);
}

static vm_fault_t binder_vm_fault(struct vm_fault *vmf)
{
	return VM_FAULT_SIGBUS;
}

static const struct vm_operations_struct binder_vm_ops = {
	.open = binder_vma_open,
	.close = binder_vma_close,
	.fault = binder_vm_fault,
};

static int binder_mmap(struct file *filp, struct vm_area_struct *vma)
{
	int ret;
	struct binder_proc *proc = filp->private_data;
	const char *failure_string;

	if (proc->tsk != current->group_leader)
		return -EINVAL;

	if ((vma->vm_end - vma->vm_start) > SZ_4M)
		vma->vm_end = vma->vm_start + SZ_4M;

	binder_debug(BINDER_DEBUG_OPEN_CLOSE,
		     "%s: %d %lx-%lx (%ld K) vma %lx pagep %lx\n",
		     __func__, proc->pid, vma->vm_start, vma->vm_end,
		     (vma->vm_end - vma->vm_start) / SZ_1K, vma->vm_flags,
		     (unsigned long)pgprot_val(vma->vm_page_prot));

	if (vma->vm_flags & FORBIDDEN_MMAP_FLAGS) {
		ret = -EPERM;
		failure_string = "bad vm_flags";
		goto err_bad_arg;
	}
	vma->vm_flags |= VM_DONTCOPY | VM_MIXEDMAP;
	vma->vm_flags &= ~VM_MAYWRITE;

	vma->vm_ops = &binder_vm_ops;
	vma->vm_private_data = proc;

	ret = binder_alloc_mmap_handler(&proc->alloc, vma);
	if (ret)
		return ret;
	return 0;

err_bad_arg:
	pr_err("%s: %d %lx-%lx %s failed %d\n", __func__,
	       proc->pid, vma->vm_start, vma->vm_end, failure_string, ret);
	return ret;
}

static int binder_open(struct inode *nodp, struct file *filp)
{
	struct binder_proc *proc;
	struct binder_device *binder_dev;

	binder_debug(BINDER_DEBUG_OPEN_CLOSE, "%s: %d:%d\n", __func__,
		     current->group_leader->pid, current->pid);

	proc = kzalloc(sizeof(*proc), GFP_KERNEL);
	if (proc == NULL)
		return -ENOMEM;
	spin_lock_init(&proc->inner_lock);
	spin_lock_init(&proc->outer_lock);
	get_task_struct(current->group_leader);
	proc->tsk = current->group_leader;
	INIT_LIST_HEAD(&proc->todo);
	proc->default_priority = task_nice(current);
	/* binderfs stashes devices in i_private */
	if (is_binderfs_device(nodp))
		binder_dev = nodp->i_private;
	else
		binder_dev = container_of(filp->private_data,
					  struct binder_device, miscdev);
	proc->context = &binder_dev->context;
	binder_alloc_init(&proc->alloc);

	binder_stats_created(BINDER_STAT_PROC);
	proc->pid = current->group_leader->pid;
	INIT_LIST_HEAD(&proc->delivered_death);
	INIT_LIST_HEAD(&proc->waiting_threads);
	filp->private_data = proc;

	mutex_lock(&binder_procs_lock);
	hlist_add_head(&proc->proc_node, &binder_procs);
	mutex_unlock(&binder_procs_lock);

	if (binder_debugfs_dir_entry_proc) {
		char strbuf[11];

		snprintf(strbuf, sizeof(strbuf), "%u", proc->pid);
		/*
		 * proc debug entries are shared between contexts, so
		 * this will fail if the process tries to open the driver
		 * again with a different context. The priting code will
		 * anyway print all contexts that a given PID has, so this
		 * is not a problem.
		 */
		proc->debugfs_entry = debugfs_create_file(strbuf, 0444,
			binder_debugfs_dir_entry_proc,
			(void *)(unsigned long)proc->pid,
			&proc_fops);
	}

	return 0;
}

static int binder_flush(struct file *filp, fl_owner_t id)
{
	struct binder_proc *proc = filp->private_data;

	binder_defer_work(proc, BINDER_DEFERRED_FLUSH);

	return 0;
}

static void binder_deferred_flush(struct binder_proc *proc)
{
	struct rb_node *n;
	int wake_count = 0;

	binder_inner_proc_lock(proc);
	for (n = rb_first(&proc->threads); n != NULL; n = rb_next(n)) {
		struct binder_thread *thread = rb_entry(n, struct binder_thread, rb_node);

		thread->looper_need_return = true;
		if (thread->looper & BINDER_LOOPER_STATE_WAITING) {
			wake_up_interruptible(&thread->wait);
			wake_count++;
		}
	}
	binder_inner_proc_unlock(proc);

	binder_debug(BINDER_DEBUG_OPEN_CLOSE,
		     "binder_flush: %d woke %d threads\n", proc->pid,
		     wake_count);
}

static int binder_release(struct inode *nodp, struct file *filp)
{
	struct binder_proc *proc = filp->private_data;

	debugfs_remove(proc->debugfs_entry);
	binder_defer_work(proc, BINDER_DEFERRED_RELEASE);

	return 0;
}

static int binder_node_release(struct binder_node *node, int refs)
{
	struct binder_ref *ref;
	int death = 0;
	struct binder_proc *proc = node->proc;

	binder_release_work(proc, &node->async_todo);

	binder_node_lock(node);
	binder_inner_proc_lock(proc);
	binder_dequeue_work_ilocked(&node->work);
	/*
	 * The caller must have taken a temporary ref on the node,
	 */
	BUG_ON(!node->tmp_refs);
	if (hlist_empty(&node->refs) && node->tmp_refs == 1) {
		binder_inner_proc_unlock(proc);
		binder_node_unlock(node);
		binder_free_node(node);

		return refs;
	}

	node->proc = NULL;
	node->local_strong_refs = 0;
	node->local_weak_refs = 0;
	binder_inner_proc_unlock(proc);

	spin_lock(&binder_dead_nodes_lock);
	hlist_add_head(&node->dead_node, &binder_dead_nodes);
	spin_unlock(&binder_dead_nodes_lock);

	hlist_for_each_entry(ref, &node->refs, node_entry) {
		refs++;
		/*
		 * Need the node lock to synchronize
		 * with new notification requests and the
		 * inner lock to synchronize with queued
		 * death notifications.
		 */
		binder_inner_proc_lock(ref->proc);
		if (!ref->death) {
			binder_inner_proc_unlock(ref->proc);
			continue;
		}

		death++;

		BUG_ON(!list_empty(&ref->death->work.entry));
		ref->death->work.type = BINDER_WORK_DEAD_BINDER;
		binder_enqueue_work_ilocked(&ref->death->work,
					    &ref->proc->todo);
		binder_wakeup_proc_ilocked(ref->proc);
		binder_inner_proc_unlock(ref->proc);
	}

	binder_debug(BINDER_DEBUG_DEAD_BINDER,
		     "node %d now dead, refs %d, death %d\n",
		     node->debug_id, refs, death);
	binder_node_unlock(node);
	binder_put_node(node);

	return refs;
}

static void binder_deferred_release(struct binder_proc *proc)
{
	struct binder_context *context = proc->context;
	struct rb_node *n;
	int threads, nodes, incoming_refs, outgoing_refs, active_transactions;

	mutex_lock(&binder_procs_lock);
	hlist_del(&proc->proc_node);
	mutex_unlock(&binder_procs_lock);

	mutex_lock(&context->context_mgr_node_lock);
	if (context->binder_context_mgr_node &&
	    context->binder_context_mgr_node->proc == proc) {
		binder_debug(BINDER_DEBUG_DEAD_BINDER,
			     "%s: %d context_mgr_node gone\n",
			     __func__, proc->pid);
		context->binder_context_mgr_node = NULL;
	}
	mutex_unlock(&context->context_mgr_node_lock);
	binder_inner_proc_lock(proc);
	/*
	 * Make sure proc stays alive after we
	 * remove all the threads
	 */
	proc->tmp_ref++;

	proc->is_dead = true;
	threads = 0;
	active_transactions = 0;
	while ((n = rb_first(&proc->threads))) {
		struct binder_thread *thread;

		thread = rb_entry(n, struct binder_thread, rb_node);
		binder_inner_proc_unlock(proc);
		threads++;
		active_transactions += binder_thread_release(proc, thread);
		binder_inner_proc_lock(proc);
	}

	nodes = 0;
	incoming_refs = 0;
	while ((n = rb_first(&proc->nodes))) {
		struct binder_node *node;

		node = rb_entry(n, struct binder_node, rb_node);
		nodes++;
		/*
		 * take a temporary ref on the node before
		 * calling binder_node_release() which will either
		 * kfree() the node or call binder_put_node()
		 */
		binder_inc_node_tmpref_ilocked(node);
		rb_erase(&node->rb_node, &proc->nodes);
		binder_inner_proc_unlock(proc);
		incoming_refs = binder_node_release(node, incoming_refs);
		binder_inner_proc_lock(proc);
	}
	binder_inner_proc_unlock(proc);

	outgoing_refs = 0;
	binder_proc_lock(proc);
	while ((n = rb_first(&proc->refs_by_desc))) {
		struct binder_ref *ref;

		ref = rb_entry(n, struct binder_ref, rb_node_desc);
		outgoing_refs++;
		binder_cleanup_ref_olocked(ref);
		binder_proc_unlock(proc);
		binder_free_ref(ref);
		binder_proc_lock(proc);
	}
	binder_proc_unlock(proc);

	binder_release_work(proc, &proc->todo);
	binder_release_work(proc, &proc->delivered_death);

	binder_debug(BINDER_DEBUG_OPEN_CLOSE,
		     "%s: %d threads %d, nodes %d (ref %d), refs %d, active transactions %d\n",
		     __func__, proc->pid, threads, nodes, incoming_refs,
		     outgoing_refs, active_transactions);

	binder_proc_dec_tmpref(proc);
}

static void binder_deferred_func(struct work_struct *work)
{
	struct binder_proc *proc;

	int defer;

	do {
		mutex_lock(&binder_deferred_lock);
		if (!hlist_empty(&binder_deferred_list)) {
			proc = hlist_entry(binder_deferred_list.first,
					struct binder_proc, deferred_work_node);
			hlist_del_init(&proc->deferred_work_node);
			defer = proc->deferred_work;
			proc->deferred_work = 0;
		} else {
			proc = NULL;
			defer = 0;
		}
		mutex_unlock(&binder_deferred_lock);

		if (defer & BINDER_DEFERRED_FLUSH)
			binder_deferred_flush(proc);

		if (defer & BINDER_DEFERRED_RELEASE)
			binder_deferred_release(proc); /* frees proc */
	} while (proc);
}
static DECLARE_WORK(binder_deferred_work, binder_deferred_func);

static void
binder_defer_work(struct binder_proc *proc, enum binder_deferred_state defer)
{
	mutex_lock(&binder_deferred_lock);
	proc->deferred_work |= defer;
	if (hlist_unhashed(&proc->deferred_work_node)) {
		hlist_add_head(&proc->deferred_work_node,
				&binder_deferred_list);
		schedule_work(&binder_deferred_work);
	}
	mutex_unlock(&binder_deferred_lock);
}

static void print_binder_transaction_ilocked(struct seq_file *m,
					     struct binder_proc *proc,
					     const char *prefix,
					     struct binder_transaction *t)
{
	struct binder_proc *to_proc;
	struct binder_buffer *buffer = t->buffer;

	spin_lock(&t->lock);
	to_proc = t->to_proc;
	seq_printf(m,
		   "%s %d: %pK from %d:%d to %d:%d code %x flags %x pri %ld r%d",
		   prefix, t->debug_id, t,
		   t->from ? t->from->proc->pid : 0,
		   t->from ? t->from->pid : 0,
		   to_proc ? to_proc->pid : 0,
		   t->to_thread ? t->to_thread->pid : 0,
		   t->code, t->flags, t->priority, t->need_reply);
	spin_unlock(&t->lock);

	if (proc != to_proc) {
		/*
		 * Can only safely deref buffer if we are holding the
		 * correct proc inner lock for this node
		 */
		seq_puts(m, "\n");
		return;
	}

	if (buffer == NULL) {
		seq_puts(m, " buffer free\n");
		return;
	}
	if (buffer->target_node)
		seq_printf(m, " node %d", buffer->target_node->debug_id);
	seq_printf(m, " size %zd:%zd data %pK\n",
		   buffer->data_size, buffer->offsets_size,
		   buffer->user_data);
}

static void print_binder_work_ilocked(struct seq_file *m,
				     struct binder_proc *proc,
				     const char *prefix,
				     const char *transaction_prefix,
				     struct binder_work *w)
{
	struct binder_node *node;
	struct binder_transaction *t;

	switch (w->type) {
	case BINDER_WORK_TRANSACTION:
		t = container_of(w, struct binder_transaction, work);
		print_binder_transaction_ilocked(
				m, proc, transaction_prefix, t);
		break;
	case BINDER_WORK_RETURN_ERROR: {
		struct binder_error *e = container_of(
				w, struct binder_error, work);

		seq_printf(m, "%stransaction error: %u\n",
			   prefix, e->cmd);
	} break;
	case BINDER_WORK_TRANSACTION_COMPLETE:
		seq_printf(m, "%stransaction complete\n", prefix);
		break;
	case BINDER_WORK_NODE:
		node = container_of(w, struct binder_node, work);
		seq_printf(m, "%snode work %d: u%016llx c%016llx\n",
			   prefix, node->debug_id,
			   (u64)node->ptr, (u64)node->cookie);
		break;
	case BINDER_WORK_DEAD_BINDER:
		seq_printf(m, "%shas dead binder\n", prefix);
		break;
	case BINDER_WORK_DEAD_BINDER_AND_CLEAR:
		seq_printf(m, "%shas cleared dead binder\n", prefix);
		break;
	case BINDER_WORK_CLEAR_DEATH_NOTIFICATION:
		seq_printf(m, "%shas cleared death notification\n", prefix);
		break;
	default:
		seq_printf(m, "%sunknown work: type %d\n", prefix, w->type);
		break;
	}
}

static void print_binder_thread_ilocked(struct seq_file *m,
					struct binder_thread *thread,
					int print_always)
{
	struct binder_transaction *t;
	struct binder_work *w;
	size_t start_pos = m->count;
	size_t header_pos;

	seq_printf(m, "  thread %d: l %02x need_return %d tr %d\n",
			thread->pid, thread->looper,
			thread->looper_need_return,
			atomic_read(&thread->tmp_ref));
	header_pos = m->count;
	t = thread->transaction_stack;
	while (t) {
		if (t->from == thread) {
			print_binder_transaction_ilocked(m, thread->proc,
					"    outgoing transaction", t);
			t = t->from_parent;
		} else if (t->to_thread == thread) {
			print_binder_transaction_ilocked(m, thread->proc,
						 "    incoming transaction", t);
			t = t->to_parent;
		} else {
			print_binder_transaction_ilocked(m, thread->proc,
					"    bad transaction", t);
			t = NULL;
		}
	}
	list_for_each_entry(w, &thread->todo, entry) {
		print_binder_work_ilocked(m, thread->proc, "    ",
					  "    pending transaction", w);
	}
	if (!print_always && m->count == header_pos)
		m->count = start_pos;
}

static void print_binder_node_nilocked(struct seq_file *m,
				       struct binder_node *node)
{
	struct binder_ref *ref;
	struct binder_work *w;
	int count;

	count = 0;
	hlist_for_each_entry(ref, &node->refs, node_entry)
		count++;

	seq_printf(m, "  node %d: u%016llx c%016llx hs %d hw %d ls %d lw %d is %d iw %d tr %d",
		   node->debug_id, (u64)node->ptr, (u64)node->cookie,
		   node->has_strong_ref, node->has_weak_ref,
		   node->local_strong_refs, node->local_weak_refs,
		   node->internal_strong_refs, count, node->tmp_refs);
	if (count) {
		seq_puts(m, " proc");
		hlist_for_each_entry(ref, &node->refs, node_entry)
			seq_printf(m, " %d", ref->proc->pid);
	}
	seq_puts(m, "\n");
	if (node->proc) {
		list_for_each_entry(w, &node->async_todo, entry)
			print_binder_work_ilocked(m, node->proc, "    ",
					  "    pending async transaction", w);
	}
}

static void print_binder_ref_olocked(struct seq_file *m,
				     struct binder_ref *ref)
{
	binder_node_lock(ref->node);
	seq_printf(m, "  ref %d: desc %d %snode %d s %d w %d d %pK\n",
		   ref->data.debug_id, ref->data.desc,
		   ref->node->proc ? "" : "dead ",
		   ref->node->debug_id, ref->data.strong,
		   ref->data.weak, ref->death);
	binder_node_unlock(ref->node);
}

static void print_binder_proc(struct seq_file *m,
			      struct binder_proc *proc, int print_all)
{
	struct binder_work *w;
	struct rb_node *n;
	size_t start_pos = m->count;
	size_t header_pos;
	struct binder_node *last_node = NULL;

	seq_printf(m, "proc %d\n", proc->pid);
	seq_printf(m, "context %s\n", proc->context->name);
	header_pos = m->count;

	binder_inner_proc_lock(proc);
	for (n = rb_first(&proc->threads); n != NULL; n = rb_next(n))
		print_binder_thread_ilocked(m, rb_entry(n, struct binder_thread,
						rb_node), print_all);

	for (n = rb_first(&proc->nodes); n != NULL; n = rb_next(n)) {
		struct binder_node *node = rb_entry(n, struct binder_node,
						    rb_node);
		if (!print_all && !node->has_async_transaction)
			continue;

		/*
		 * take a temporary reference on the node so it
		 * survives and isn't removed from the tree
		 * while we print it.
		 */
		binder_inc_node_tmpref_ilocked(node);
		/* Need to drop inner lock to take node lock */
		binder_inner_proc_unlock(proc);
		if (last_node)
			binder_put_node(last_node);
		binder_node_inner_lock(node);
		print_binder_node_nilocked(m, node);
		binder_node_inner_unlock(node);
		last_node = node;
		binder_inner_proc_lock(proc);
	}
	binder_inner_proc_unlock(proc);
	if (last_node)
		binder_put_node(last_node);

	if (print_all) {
		binder_proc_lock(proc);
		for (n = rb_first(&proc->refs_by_desc);
		     n != NULL;
		     n = rb_next(n))
			print_binder_ref_olocked(m, rb_entry(n,
							    struct binder_ref,
							    rb_node_desc));
		binder_proc_unlock(proc);
	}
	binder_alloc_print_allocated(m, &proc->alloc);
	binder_inner_proc_lock(proc);
	list_for_each_entry(w, &proc->todo, entry)
		print_binder_work_ilocked(m, proc, "  ",
					  "  pending transaction", w);
	list_for_each_entry(w, &proc->delivered_death, entry) {
		seq_puts(m, "  has delivered dead binder\n");
		break;
	}
	binder_inner_proc_unlock(proc);
	if (!print_all && m->count == header_pos)
		m->count = start_pos;
}

static const char * const binder_return_strings[] = {
	"BR_ERROR",
	"BR_OK",
	"BR_TRANSACTION",
	"BR_REPLY",
	"BR_ACQUIRE_RESULT",
	"BR_DEAD_REPLY",
	"BR_TRANSACTION_COMPLETE",
	"BR_INCREFS",
	"BR_ACQUIRE",
	"BR_RELEASE",
	"BR_DECREFS",
	"BR_ATTEMPT_ACQUIRE",
	"BR_NOOP",
	"BR_SPAWN_LOOPER",
	"BR_FINISHED",
	"BR_DEAD_BINDER",
	"BR_CLEAR_DEATH_NOTIFICATION_DONE",
	"BR_FAILED_REPLY"
};

static const char * const binder_command_strings[] = {
	"BC_TRANSACTION",
	"BC_REPLY",
	"BC_ACQUIRE_RESULT",
	"BC_FREE_BUFFER",
	"BC_INCREFS",
	"BC_ACQUIRE",
	"BC_RELEASE",
	"BC_DECREFS",
	"BC_INCREFS_DONE",
	"BC_ACQUIRE_DONE",
	"BC_ATTEMPT_ACQUIRE",
	"BC_REGISTER_LOOPER",
	"BC_ENTER_LOOPER",
	"BC_EXIT_LOOPER",
	"BC_REQUEST_DEATH_NOTIFICATION",
	"BC_CLEAR_DEATH_NOTIFICATION",
	"BC_DEAD_BINDER_DONE",
	"BC_TRANSACTION_SG",
	"BC_REPLY_SG",
};

static const char * const binder_objstat_strings[] = {
	"proc",
	"thread",
	"node",
	"ref",
	"death",
	"transaction",
	"transaction_complete"
};

static void print_binder_stats(struct seq_file *m, const char *prefix,
			       struct binder_stats *stats)
{
	int i;

	BUILD_BUG_ON(ARRAY_SIZE(stats->bc) !=
		     ARRAY_SIZE(binder_command_strings));
	for (i = 0; i < ARRAY_SIZE(stats->bc); i++) {
		int temp = atomic_read(&stats->bc[i]);

		if (temp)
			seq_printf(m, "%s%s: %d\n", prefix,
				   binder_command_strings[i], temp);
	}

	BUILD_BUG_ON(ARRAY_SIZE(stats->br) !=
		     ARRAY_SIZE(binder_return_strings));
	for (i = 0; i < ARRAY_SIZE(stats->br); i++) {
		int temp = atomic_read(&stats->br[i]);

		if (temp)
			seq_printf(m, "%s%s: %d\n", prefix,
				   binder_return_strings[i], temp);
	}

	BUILD_BUG_ON(ARRAY_SIZE(stats->obj_created) !=
		     ARRAY_SIZE(binder_objstat_strings));
	BUILD_BUG_ON(ARRAY_SIZE(stats->obj_created) !=
		     ARRAY_SIZE(stats->obj_deleted));
	for (i = 0; i < ARRAY_SIZE(stats->obj_created); i++) {
		int created = atomic_read(&stats->obj_created[i]);
		int deleted = atomic_read(&stats->obj_deleted[i]);

		if (created || deleted)
			seq_printf(m, "%s%s: active %d total %d\n",
				prefix,
				binder_objstat_strings[i],
				created - deleted,
				created);
	}
}

static void print_binder_proc_stats(struct seq_file *m,
				    struct binder_proc *proc)
{
	struct binder_work *w;
	struct binder_thread *thread;
	struct rb_node *n;
	int count, strong, weak, ready_threads;
	size_t free_async_space =
		binder_alloc_get_free_async_space(&proc->alloc);

	seq_printf(m, "proc %d\n", proc->pid);
	seq_printf(m, "context %s\n", proc->context->name);
	count = 0;
	ready_threads = 0;
	binder_inner_proc_lock(proc);
	for (n = rb_first(&proc->threads); n != NULL; n = rb_next(n))
		count++;

	list_for_each_entry(thread, &proc->waiting_threads, waiting_thread_node)
		ready_threads++;

	seq_printf(m, "  threads: %d\n", count);
	seq_printf(m, "  requested threads: %d+%d/%d\n"
			"  ready threads %d\n"
			"  free async space %zd\n", proc->requested_threads,
			proc->requested_threads_started, proc->max_threads,
			ready_threads,
			free_async_space);
	count = 0;
	for (n = rb_first(&proc->nodes); n != NULL; n = rb_next(n))
		count++;
	binder_inner_proc_unlock(proc);
	seq_printf(m, "  nodes: %d\n", count);
	count = 0;
	strong = 0;
	weak = 0;
	binder_proc_lock(proc);
	for (n = rb_first(&proc->refs_by_desc); n != NULL; n = rb_next(n)) {
		struct binder_ref *ref = rb_entry(n, struct binder_ref,
						  rb_node_desc);
		count++;
		strong += ref->data.strong;
		weak += ref->data.weak;
	}
	binder_proc_unlock(proc);
	seq_printf(m, "  refs: %d s %d w %d\n", count, strong, weak);

	count = binder_alloc_get_allocated_count(&proc->alloc);
	seq_printf(m, "  buffers: %d\n", count);

	binder_alloc_print_pages(m, &proc->alloc);

	count = 0;
	binder_inner_proc_lock(proc);
	list_for_each_entry(w, &proc->todo, entry) {
		if (w->type == BINDER_WORK_TRANSACTION)
			count++;
	}
	binder_inner_proc_unlock(proc);
	seq_printf(m, "  pending transactions: %d\n", count);

	print_binder_stats(m, "  ", &proc->stats);
}


static int state_show(struct seq_file *m, void *unused)
{
	struct binder_proc *proc;
	struct binder_node *node;
	struct binder_node *last_node = NULL;

	seq_puts(m, "binder state:\n");

	spin_lock(&binder_dead_nodes_lock);
	if (!hlist_empty(&binder_dead_nodes))
		seq_puts(m, "dead nodes:\n");
	hlist_for_each_entry(node, &binder_dead_nodes, dead_node) {
		/*
		 * take a temporary reference on the node so it
		 * survives and isn't removed from the list
		 * while we print it.
		 */
		node->tmp_refs++;
		spin_unlock(&binder_dead_nodes_lock);
		if (last_node)
			binder_put_node(last_node);
		binder_node_lock(node);
		print_binder_node_nilocked(m, node);
		binder_node_unlock(node);
		last_node = node;
		spin_lock(&binder_dead_nodes_lock);
	}
	spin_unlock(&binder_dead_nodes_lock);
	if (last_node)
		binder_put_node(last_node);

	mutex_lock(&binder_procs_lock);
	hlist_for_each_entry(proc, &binder_procs, proc_node)
		print_binder_proc(m, proc, 1);
	mutex_unlock(&binder_procs_lock);

	return 0;
}

static int stats_show(struct seq_file *m, void *unused)
{
	struct binder_proc *proc;

	seq_puts(m, "binder stats:\n");

	print_binder_stats(m, "", &binder_stats);

	mutex_lock(&binder_procs_lock);
	hlist_for_each_entry(proc, &binder_procs, proc_node)
		print_binder_proc_stats(m, proc);
	mutex_unlock(&binder_procs_lock);

	return 0;
}

static int transactions_show(struct seq_file *m, void *unused)
{
	struct binder_proc *proc;

	seq_puts(m, "binder transactions:\n");
	mutex_lock(&binder_procs_lock);
	hlist_for_each_entry(proc, &binder_procs, proc_node)
		print_binder_proc(m, proc, 0);
	mutex_unlock(&binder_procs_lock);

	return 0;
}

static int proc_show(struct seq_file *m, void *unused)
{
	struct binder_proc *itr;
	int pid = (unsigned long)m->private;

	mutex_lock(&binder_procs_lock);
	hlist_for_each_entry(itr, &binder_procs, proc_node) {
		if (itr->pid == pid) {
			seq_puts(m, "binder proc state:\n");
			print_binder_proc(m, itr, 1);
		}
	}
	mutex_unlock(&binder_procs_lock);

	return 0;
}

static void print_binder_transaction_log_entry(struct seq_file *m,
					struct binder_transaction_log_entry *e)
{
	int debug_id = READ_ONCE(e->debug_id_done);
	/*
	 * read barrier to guarantee debug_id_done read before
	 * we print the log values
	 */
	smp_rmb();
	seq_printf(m,
		   "%d: %s from %d:%d to %d:%d context %s node %d handle %d size %d:%d ret %d/%d l=%d",
		   e->debug_id, (e->call_type == 2) ? "reply" :
		   ((e->call_type == 1) ? "async" : "call "), e->from_proc,
		   e->from_thread, e->to_proc, e->to_thread, e->context_name,
		   e->to_node, e->target_handle, e->data_size, e->offsets_size,
		   e->return_error, e->return_error_param,
		   e->return_error_line);
	/*
	 * read-barrier to guarantee read of debug_id_done after
	 * done printing the fields of the entry
	 */
	smp_rmb();
	seq_printf(m, debug_id && debug_id == READ_ONCE(e->debug_id_done) ?
			"\n" : " (incomplete)\n");
}

static int transaction_log_show(struct seq_file *m, void *unused)
{
	struct binder_transaction_log *log = m->private;
	unsigned int log_cur = atomic_read(&log->cur);
	unsigned int count;
	unsigned int cur;
	int i;

	count = log_cur + 1;
	cur = count < ARRAY_SIZE(log->entry) && !log->full ?
		0 : count % ARRAY_SIZE(log->entry);
	if (count > ARRAY_SIZE(log->entry) || log->full)
		count = ARRAY_SIZE(log->entry);
	for (i = 0; i < count; i++) {
		unsigned int index = cur++ % ARRAY_SIZE(log->entry);

		print_binder_transaction_log_entry(m, &log->entry[index]);
	}
	return 0;
}

const struct file_operations binder_fops = {
	.owner = THIS_MODULE,
	.poll = binder_poll,
	.unlocked_ioctl = binder_ioctl,
	.compat_ioctl = binder_ioctl,
	.mmap = binder_mmap,
	.open = binder_open,
	.flush = binder_flush,
	.release = binder_release,
};

DEFINE_SHOW_ATTRIBUTE(state);
DEFINE_SHOW_ATTRIBUTE(stats);
DEFINE_SHOW_ATTRIBUTE(transactions);
DEFINE_SHOW_ATTRIBUTE(transaction_log);

static int __init init_binder_device(const char *name)
{
	int ret;
	struct binder_device *binder_device;

	binder_device = kzalloc(sizeof(*binder_device), GFP_KERNEL);
	if (!binder_device)
		return -ENOMEM;

	binder_device->miscdev.fops = &binder_fops;
	binder_device->miscdev.minor = MISC_DYNAMIC_MINOR;
	binder_device->miscdev.name = name;

	binder_device->context.binder_context_mgr_uid = INVALID_UID;
	binder_device->context.name = name;
	mutex_init(&binder_device->context.context_mgr_node_lock);

	ret = misc_register(&binder_device->miscdev);
	if (ret < 0) {
		kfree(binder_device);
		return ret;
	}

	hlist_add_head(&binder_device->hlist, &binder_devices);

	return ret;
}

static int __init binder_init(void)
{
	int ret;
	char *device_name, *device_tmp;
	struct binder_device *device;
	struct hlist_node *tmp;
	char *device_names = NULL;

	ret = binder_alloc_shrinker_init();
	if (ret)
		return ret;

	atomic_set(&binder_transaction_log.cur, ~0U);
	atomic_set(&binder_transaction_log_failed.cur, ~0U);

	binder_debugfs_dir_entry_root = debugfs_create_dir("binder", NULL);
	if (binder_debugfs_dir_entry_root)
		binder_debugfs_dir_entry_proc = debugfs_create_dir("proc",
						 binder_debugfs_dir_entry_root);

	if (binder_debugfs_dir_entry_root) {
		debugfs_create_file("state",
				    0444,
				    binder_debugfs_dir_entry_root,
				    NULL,
				    &state_fops);
		debugfs_create_file("stats",
				    0444,
				    binder_debugfs_dir_entry_root,
				    NULL,
				    &stats_fops);
		debugfs_create_file("transactions",
				    0444,
				    binder_debugfs_dir_entry_root,
				    NULL,
				    &transactions_fops);
		debugfs_create_file("transaction_log",
				    0444,
				    binder_debugfs_dir_entry_root,
				    &binder_transaction_log,
				    &transaction_log_fops);
		debugfs_create_file("failed_transaction_log",
				    0444,
				    binder_debugfs_dir_entry_root,
				    &binder_transaction_log_failed,
				    &transaction_log_fops);
	}

	if (strcmp(binder_devices_param, "") != 0) {
		/*
		* Copy the module_parameter string, because we don't want to
		* tokenize it in-place.
		 */
		device_names = kstrdup(binder_devices_param, GFP_KERNEL);
		if (!device_names) {
			ret = -ENOMEM;
			goto err_alloc_device_names_failed;
		}

		device_tmp = device_names;
		while ((device_name = strsep(&device_tmp, ","))) {
			ret = init_binder_device(device_name);
			if (ret)
				goto err_init_binder_device_failed;
		}
	}

	ret = init_binderfs();
	if (ret)
		goto err_init_binder_device_failed;

	return ret;

err_init_binder_device_failed:
	hlist_for_each_entry_safe(device, tmp, &binder_devices, hlist) {
		misc_deregister(&device->miscdev);
		hlist_del(&device->hlist);
		kfree(device);
	}

	kfree(device_names);

err_alloc_device_names_failed:
	debugfs_remove_recursive(binder_debugfs_dir_entry_root);

	return ret;
}

module_init(binder_init);
/*
 * binder will have no exit function since binderfs instances can be mounted
 * multiple times and also in user namespaces finding and destroying them all
 * is not feasible without introducing insane locking. Just ignoring existing
 * instances on module unload also wouldn't work since we would loose track of
 * what major numer was dynamically allocated and also what minor numbers are
 * already given out. So this would get us into all kinds of issues with device
 * number reuse. So simply don't allow unloading unless we are forced to do so.
 */
<<<<<<< HEAD

MODULE_AUTHOR("Google, Inc.");
MODULE_DESCRIPTION("Driver for Android binder device");
MODULE_LICENSE("GPL v2");

=======

MODULE_AUTHOR("Google, Inc.");
MODULE_DESCRIPTION("Driver for Android binder device");
MODULE_LICENSE("GPL v2");

>>>>>>> 83a8a8a5
#define CREATE_TRACE_POINTS
#include "binder_trace.h"<|MERGE_RESOLUTION|>--- conflicted
+++ resolved
@@ -6137,18 +6137,10 @@
  * already given out. So this would get us into all kinds of issues with device
  * number reuse. So simply don't allow unloading unless we are forced to do so.
  */
-<<<<<<< HEAD
 
 MODULE_AUTHOR("Google, Inc.");
 MODULE_DESCRIPTION("Driver for Android binder device");
 MODULE_LICENSE("GPL v2");
 
-=======
-
-MODULE_AUTHOR("Google, Inc.");
-MODULE_DESCRIPTION("Driver for Android binder device");
-MODULE_LICENSE("GPL v2");
-
->>>>>>> 83a8a8a5
 #define CREATE_TRACE_POINTS
 #include "binder_trace.h"