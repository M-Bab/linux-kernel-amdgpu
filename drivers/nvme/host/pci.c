--- conflicted
+++ resolved
@@ -2880,8 +2880,6 @@
 	return 0;
 }
 
-<<<<<<< HEAD
-=======
 #ifdef CONFIG_ACPI
 static bool nvme_acpi_storage_d3(struct pci_dev *dev)
 {
@@ -2908,7 +2906,6 @@
 }
 #endif /* CONFIG_ACPI */
 
->>>>>>> 7aeadb5b
 static void nvme_async_probe(void *data, async_cookie_t cookie)
 {
 	struct nvme_dev *dev = data;
