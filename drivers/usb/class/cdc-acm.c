// SPDX-License-Identifier: GPL-2.0+
/*
 * cdc-acm.c
 *
 * Copyright (c) 1999 Armin Fuerst	<fuerst@in.tum.de>
 * Copyright (c) 1999 Pavel Machek	<pavel@ucw.cz>
 * Copyright (c) 1999 Johannes Erdfelt	<johannes@erdfelt.com>
 * Copyright (c) 2000 Vojtech Pavlik	<vojtech@suse.cz>
 * Copyright (c) 2004 Oliver Neukum	<oliver@neukum.name>
 * Copyright (c) 2005 David Kubicek	<dave@awk.cz>
 * Copyright (c) 2011 Johan Hovold	<jhovold@gmail.com>
 *
 * USB Abstract Control Model driver for USB modems and ISDN adapters
 *
 * Sponsored by SuSE
 */

#undef DEBUG
#undef VERBOSE_DEBUG

#include <linux/kernel.h>
#include <linux/sched/signal.h>
#include <linux/errno.h>
#include <linux/init.h>
#include <linux/slab.h>
#include <linux/log2.h>
#include <linux/tty.h>
#include <linux/serial.h>
#include <linux/tty_driver.h>
#include <linux/tty_flip.h>
#include <linux/module.h>
#include <linux/mutex.h>
#include <linux/uaccess.h>
#include <linux/usb.h>
#include <linux/usb/cdc.h>
#include <asm/byteorder.h>
#include <asm/unaligned.h>
#include <linux/idr.h>
#include <linux/list.h>

#include "cdc-acm.h"


#define DRIVER_AUTHOR "Armin Fuerst, Pavel Machek, Johannes Erdfelt, Vojtech Pavlik, David Kubicek, Johan Hovold"
#define DRIVER_DESC "USB Abstract Control Model driver for USB modems and ISDN adapters"

static struct usb_driver acm_driver;
static struct tty_driver *acm_tty_driver;

static DEFINE_IDR(acm_minors);
static DEFINE_MUTEX(acm_minors_lock);

static void acm_tty_set_termios(struct tty_struct *tty,
				struct ktermios *termios_old);

/*
 * acm_minors accessors
 */

/*
 * Look up an ACM structure by minor. If found and not disconnected, increment
 * its refcount and return it with its mutex held.
 */
static struct acm *acm_get_by_minor(unsigned int minor)
{
	struct acm *acm;

	mutex_lock(&acm_minors_lock);
	acm = idr_find(&acm_minors, minor);
	if (acm) {
		mutex_lock(&acm->mutex);
		if (acm->disconnected) {
			mutex_unlock(&acm->mutex);
			acm = NULL;
		} else {
			tty_port_get(&acm->port);
			mutex_unlock(&acm->mutex);
		}
	}
	mutex_unlock(&acm_minors_lock);
	return acm;
}

/*
 * Try to find an available minor number and if found, associate it with 'acm'.
 */
static int acm_alloc_minor(struct acm *acm)
{
	int minor;

	mutex_lock(&acm_minors_lock);
	minor = idr_alloc(&acm_minors, acm, 0, ACM_TTY_MINORS, GFP_KERNEL);
	mutex_unlock(&acm_minors_lock);

	return minor;
}

/* Release the minor number associated with 'acm'.  */
static void acm_release_minor(struct acm *acm)
{
	mutex_lock(&acm_minors_lock);
	idr_remove(&acm_minors, acm->minor);
	mutex_unlock(&acm_minors_lock);
}

/*
 * Functions for ACM control messages.
 */

static int acm_ctrl_msg(struct acm *acm, int request, int value,
							void *buf, int len)
{
	int retval;

	retval = usb_autopm_get_interface(acm->control);
	if (retval)
		return retval;

	retval = usb_control_msg(acm->dev, usb_sndctrlpipe(acm->dev, 0),
		request, USB_RT_ACM, value,
		acm->control->altsetting[0].desc.bInterfaceNumber,
		buf, len, 5000);

	dev_dbg(&acm->control->dev,
		"%s - rq 0x%02x, val %#x, len %#x, result %d\n",
		__func__, request, value, len, retval);

	usb_autopm_put_interface(acm->control);

	return retval < 0 ? retval : 0;
}

/* devices aren't required to support these requests.
 * the cdc acm descriptor tells whether they do...
 */
static inline int acm_set_control(struct acm *acm, int control)
{
	if (acm->quirks & QUIRK_CONTROL_LINE_STATE)
		return -EOPNOTSUPP;

	return acm_ctrl_msg(acm, USB_CDC_REQ_SET_CONTROL_LINE_STATE,
			control, NULL, 0);
}

#define acm_set_line(acm, line) \
	acm_ctrl_msg(acm, USB_CDC_REQ_SET_LINE_CODING, 0, line, sizeof *(line))
#define acm_send_break(acm, ms) \
	acm_ctrl_msg(acm, USB_CDC_REQ_SEND_BREAK, ms, NULL, 0)

static void acm_poison_urbs(struct acm *acm)
{
	int i;

	usb_poison_urb(acm->ctrlurb);
	for (i = 0; i < ACM_NW; i++)
		usb_poison_urb(acm->wb[i].urb);
	for (i = 0; i < acm->rx_buflimit; i++)
		usb_poison_urb(acm->read_urbs[i]);
}

static void acm_unpoison_urbs(struct acm *acm)
{
	int i;

	for (i = 0; i < acm->rx_buflimit; i++)
		usb_unpoison_urb(acm->read_urbs[i]);
	for (i = 0; i < ACM_NW; i++)
		usb_unpoison_urb(acm->wb[i].urb);
	usb_unpoison_urb(acm->ctrlurb);
}


/*
 * Write buffer management.
 * All of these assume proper locks taken by the caller.
 */

static int acm_wb_alloc(struct acm *acm)
{
	int i, wbn;
	struct acm_wb *wb;

	wbn = 0;
	i = 0;
	for (;;) {
		wb = &acm->wb[wbn];
		if (!wb->use) {
			wb->use = true;
			wb->len = 0;
			return wbn;
		}
		wbn = (wbn + 1) % ACM_NW;
		if (++i >= ACM_NW)
			return -1;
	}
}

static int acm_wb_is_avail(struct acm *acm)
{
	int i, n;
	unsigned long flags;

	n = ACM_NW;
	spin_lock_irqsave(&acm->write_lock, flags);
	for (i = 0; i < ACM_NW; i++)
		if(acm->wb[i].use)
			n--;
	spin_unlock_irqrestore(&acm->write_lock, flags);
	return n;
}

/*
 * Finish write. Caller must hold acm->write_lock
 */
static void acm_write_done(struct acm *acm, struct acm_wb *wb)
{
	wb->use = false;
	acm->transmitting--;
	usb_autopm_put_interface_async(acm->control);
}

/*
 * Poke write.
 *
 * the caller is responsible for locking
 */

static int acm_start_wb(struct acm *acm, struct acm_wb *wb)
{
	int rc;

	acm->transmitting++;

	wb->urb->transfer_buffer = wb->buf;
	wb->urb->transfer_dma = wb->dmah;
	wb->urb->transfer_buffer_length = wb->len;
	wb->urb->dev = acm->dev;

	rc = usb_submit_urb(wb->urb, GFP_ATOMIC);
	if (rc < 0) {
		if (rc != -EPERM)
			dev_err(&acm->data->dev,
				"%s - usb_submit_urb(write bulk) failed: %d\n",
				__func__, rc);
		acm_write_done(acm, wb);
	}
	return rc;
}

/*
 * attributes exported through sysfs
 */
static ssize_t bmCapabilities_show
(struct device *dev, struct device_attribute *attr, char *buf)
{
	struct usb_interface *intf = to_usb_interface(dev);
	struct acm *acm = usb_get_intfdata(intf);

	return sprintf(buf, "%d", acm->ctrl_caps);
}
static DEVICE_ATTR_RO(bmCapabilities);

static ssize_t wCountryCodes_show
(struct device *dev, struct device_attribute *attr, char *buf)
{
	struct usb_interface *intf = to_usb_interface(dev);
	struct acm *acm = usb_get_intfdata(intf);

	memcpy(buf, acm->country_codes, acm->country_code_size);
	return acm->country_code_size;
}

static DEVICE_ATTR_RO(wCountryCodes);

static ssize_t iCountryCodeRelDate_show
(struct device *dev, struct device_attribute *attr, char *buf)
{
	struct usb_interface *intf = to_usb_interface(dev);
	struct acm *acm = usb_get_intfdata(intf);

	return sprintf(buf, "%d", acm->country_rel_date);
}

static DEVICE_ATTR_RO(iCountryCodeRelDate);
/*
 * Interrupt handlers for various ACM device responses
 */

static void acm_process_notification(struct acm *acm, unsigned char *buf)
{
	int newctrl;
	int difference;
	unsigned long flags;
	struct usb_cdc_notification *dr = (struct usb_cdc_notification *)buf;
	unsigned char *data = buf + sizeof(struct usb_cdc_notification);

	switch (dr->bNotificationType) {
	case USB_CDC_NOTIFY_NETWORK_CONNECTION:
		dev_dbg(&acm->control->dev,
			"%s - network connection: %d\n", __func__, dr->wValue);
		break;

	case USB_CDC_NOTIFY_SERIAL_STATE:
		if (le16_to_cpu(dr->wLength) != 2) {
			dev_dbg(&acm->control->dev,
				"%s - malformed serial state\n", __func__);
			break;
		}

		newctrl = get_unaligned_le16(data);
		dev_dbg(&acm->control->dev,
			"%s - serial state: 0x%x\n", __func__, newctrl);

		if (!acm->clocal && (acm->ctrlin & ~newctrl & ACM_CTRL_DCD)) {
			dev_dbg(&acm->control->dev,
				"%s - calling hangup\n", __func__);
			tty_port_tty_hangup(&acm->port, false);
		}

		difference = acm->ctrlin ^ newctrl;
		spin_lock_irqsave(&acm->read_lock, flags);
		acm->ctrlin = newctrl;
		acm->oldcount = acm->iocount;

		if (difference & ACM_CTRL_DSR)
			acm->iocount.dsr++;
		if (difference & ACM_CTRL_DCD)
			acm->iocount.dcd++;
		if (newctrl & ACM_CTRL_BRK) {
			acm->iocount.brk++;
			tty_insert_flip_char(&acm->port, 0, TTY_BREAK);
		}
		if (newctrl & ACM_CTRL_RI)
			acm->iocount.rng++;
		if (newctrl & ACM_CTRL_FRAMING)
			acm->iocount.frame++;
		if (newctrl & ACM_CTRL_PARITY)
			acm->iocount.parity++;
		if (newctrl & ACM_CTRL_OVERRUN)
			acm->iocount.overrun++;
		spin_unlock_irqrestore(&acm->read_lock, flags);

		if (difference)
			wake_up_all(&acm->wioctl);

		break;

	default:
		dev_dbg(&acm->control->dev,
			"%s - unknown notification %d received: index %d len %d\n",
			__func__,
			dr->bNotificationType, dr->wIndex, dr->wLength);
	}
}

/* control interface reports status changes with "interrupt" transfers */
static void acm_ctrl_irq(struct urb *urb)
{
	struct acm *acm = urb->context;
	struct usb_cdc_notification *dr = urb->transfer_buffer;
	unsigned int current_size = urb->actual_length;
	unsigned int expected_size, copy_size, alloc_size;
	int retval;
	int status = urb->status;

	switch (status) {
	case 0:
		/* success */
		break;
	case -ECONNRESET:
	case -ENOENT:
	case -ESHUTDOWN:
		/* this urb is terminated, clean up */
		dev_dbg(&acm->control->dev,
			"%s - urb shutting down with status: %d\n",
			__func__, status);
		return;
	default:
		dev_dbg(&acm->control->dev,
			"%s - nonzero urb status received: %d\n",
			__func__, status);
		goto exit;
	}

	usb_mark_last_busy(acm->dev);

	if (acm->nb_index)
		dr = (struct usb_cdc_notification *)acm->notification_buffer;

	/* size = notification-header + (optional) data */
	expected_size = sizeof(struct usb_cdc_notification) +
					le16_to_cpu(dr->wLength);

	if (current_size < expected_size) {
		/* notification is transmitted fragmented, reassemble */
		if (acm->nb_size < expected_size) {
			u8 *new_buffer;
			alloc_size = roundup_pow_of_two(expected_size);
			/* Final freeing is done on disconnect. */
			new_buffer = krealloc(acm->notification_buffer,
					      alloc_size, GFP_ATOMIC);
			if (!new_buffer) {
				acm->nb_index = 0;
				goto exit;
			}

			acm->notification_buffer = new_buffer;
			acm->nb_size = alloc_size;
			dr = (struct usb_cdc_notification *)acm->notification_buffer;
		}

		copy_size = min(current_size,
				expected_size - acm->nb_index);

		memcpy(&acm->notification_buffer[acm->nb_index],
		       urb->transfer_buffer, copy_size);
		acm->nb_index += copy_size;
		current_size = acm->nb_index;
	}

	if (current_size >= expected_size) {
		/* notification complete */
		acm_process_notification(acm, (unsigned char *)dr);
		acm->nb_index = 0;
	}

exit:
	retval = usb_submit_urb(urb, GFP_ATOMIC);
	if (retval && retval != -EPERM && retval != -ENODEV)
		dev_err(&acm->control->dev,
			"%s - usb_submit_urb failed: %d\n", __func__, retval);
	else
		dev_vdbg(&acm->control->dev,
			"control resubmission terminated %d\n", retval);
}

static int acm_submit_read_urb(struct acm *acm, int index, gfp_t mem_flags)
{
	int res;

	if (!test_and_clear_bit(index, &acm->read_urbs_free))
		return 0;

	res = usb_submit_urb(acm->read_urbs[index], mem_flags);
	if (res) {
		if (res != -EPERM && res != -ENODEV) {
			dev_err(&acm->data->dev,
				"urb %d failed submission with %d\n",
				index, res);
		} else {
			dev_vdbg(&acm->data->dev, "intended failure %d\n", res);
		}
		set_bit(index, &acm->read_urbs_free);
		return res;
	} else {
		dev_vdbg(&acm->data->dev, "submitted urb %d\n", index);
	}

	return 0;
}

static int acm_submit_read_urbs(struct acm *acm, gfp_t mem_flags)
{
	int res;
	int i;

	for (i = 0; i < acm->rx_buflimit; ++i) {
		res = acm_submit_read_urb(acm, i, mem_flags);
		if (res)
			return res;
	}

	return 0;
}

static void acm_process_read_urb(struct acm *acm, struct urb *urb)
{
	if (!urb->actual_length)
		return;

	tty_insert_flip_string(&acm->port, urb->transfer_buffer,
			urb->actual_length);
	tty_flip_buffer_push(&acm->port);
}

static void acm_read_bulk_callback(struct urb *urb)
{
	struct acm_rb *rb = urb->context;
	struct acm *acm = rb->instance;
	int status = urb->status;
	bool stopped = false;
	bool stalled = false;
	bool cooldown = false;

	dev_vdbg(&acm->data->dev, "got urb %d, len %d, status %d\n",
		rb->index, urb->actual_length, status);

	switch (status) {
	case 0:
		usb_mark_last_busy(acm->dev);
		acm_process_read_urb(acm, urb);
		break;
	case -EPIPE:
		set_bit(EVENT_RX_STALL, &acm->flags);
		stalled = true;
		break;
	case -ENOENT:
	case -ECONNRESET:
	case -ESHUTDOWN:
		dev_dbg(&acm->data->dev,
			"%s - urb shutting down with status: %d\n",
			__func__, status);
		stopped = true;
		break;
	case -EOVERFLOW:
	case -EPROTO:
		dev_dbg(&acm->data->dev,
			"%s - cooling babbling device\n", __func__);
		usb_mark_last_busy(acm->dev);
		set_bit(rb->index, &acm->urbs_in_error_delay);
		set_bit(ACM_ERROR_DELAY, &acm->flags);
		cooldown = true;
		break;
	default:
		dev_dbg(&acm->data->dev,
			"%s - nonzero urb status received: %d\n",
			__func__, status);
		break;
	}

	/*
	 * Make sure URB processing is done before marking as free to avoid
	 * racing with unthrottle() on another CPU. Matches the barriers
	 * implied by the test_and_clear_bit() in acm_submit_read_urb().
	 */
	smp_mb__before_atomic();
	set_bit(rb->index, &acm->read_urbs_free);
	/*
	 * Make sure URB is marked as free before checking the throttled flag
	 * to avoid racing with unthrottle() on another CPU. Matches the
	 * smp_mb() in unthrottle().
	 */
	smp_mb__after_atomic();

	if (stopped || stalled || cooldown) {
		if (stalled)
			schedule_delayed_work(&acm->dwork, 0);
		else if (cooldown)
			schedule_delayed_work(&acm->dwork, HZ / 2);
		return;
	}

	if (test_bit(ACM_THROTTLED, &acm->flags))
		return;

	acm_submit_read_urb(acm, rb->index, GFP_ATOMIC);
}

/* data interface wrote those outgoing bytes */
static void acm_write_bulk(struct urb *urb)
{
	struct acm_wb *wb = urb->context;
	struct acm *acm = wb->instance;
	unsigned long flags;
	int status = urb->status;

	if (status || (urb->actual_length != urb->transfer_buffer_length))
		dev_vdbg(&acm->data->dev, "wrote len %d/%d, status %d\n",
			urb->actual_length,
			urb->transfer_buffer_length,
			status);

	spin_lock_irqsave(&acm->write_lock, flags);
	acm_write_done(acm, wb);
	spin_unlock_irqrestore(&acm->write_lock, flags);
	set_bit(EVENT_TTY_WAKEUP, &acm->flags);
	schedule_delayed_work(&acm->dwork, 0);
}

static void acm_softint(struct work_struct *work)
{
	int i;
	struct acm *acm = container_of(work, struct acm, dwork.work);

	if (test_bit(EVENT_RX_STALL, &acm->flags)) {
		smp_mb(); /* against acm_suspend() */
		if (!acm->susp_count) {
			for (i = 0; i < acm->rx_buflimit; i++)
				usb_kill_urb(acm->read_urbs[i]);
			usb_clear_halt(acm->dev, acm->in);
			acm_submit_read_urbs(acm, GFP_KERNEL);
			clear_bit(EVENT_RX_STALL, &acm->flags);
		}
	}

	if (test_and_clear_bit(ACM_ERROR_DELAY, &acm->flags)) {
		for (i = 0; i < acm->rx_buflimit; i++)
			if (test_and_clear_bit(i, &acm->urbs_in_error_delay))
				acm_submit_read_urb(acm, i, GFP_KERNEL);
	}

	if (test_and_clear_bit(EVENT_TTY_WAKEUP, &acm->flags))
		tty_port_tty_wakeup(&acm->port);
}

/*
 * TTY handlers
 */

static int acm_tty_install(struct tty_driver *driver, struct tty_struct *tty)
{
	struct acm *acm;
	int retval;

	acm = acm_get_by_minor(tty->index);
	if (!acm)
		return -ENODEV;

	retval = tty_standard_install(driver, tty);
	if (retval)
		goto error_init_termios;

	/*
	 * Suppress initial echoing for some devices which might send data
	 * immediately after acm driver has been installed.
	 */
	if (acm->quirks & DISABLE_ECHO)
		tty->termios.c_lflag &= ~ECHO;

	tty->driver_data = acm;

	return 0;

error_init_termios:
	tty_port_put(&acm->port);
	return retval;
}

static int acm_tty_open(struct tty_struct *tty, struct file *filp)
{
	struct acm *acm = tty->driver_data;

	return tty_port_open(&acm->port, tty, filp);
}

static void acm_port_dtr_rts(struct tty_port *port, int raise)
{
	struct acm *acm = container_of(port, struct acm, port);
	int val;
	int res;

	if (raise)
		val = ACM_CTRL_DTR | ACM_CTRL_RTS;
	else
		val = 0;

	/* FIXME: add missing ctrlout locking throughout driver */
	acm->ctrlout = val;

	res = acm_set_control(acm, val);
	if (res && (acm->ctrl_caps & USB_CDC_CAP_LINE))
		/* This is broken in too many devices to spam the logs */
		dev_dbg(&acm->control->dev, "failed to set dtr/rts\n");
}

static int acm_port_activate(struct tty_port *port, struct tty_struct *tty)
{
	struct acm *acm = container_of(port, struct acm, port);
	int retval = -ENODEV;
	int i;

	mutex_lock(&acm->mutex);
	if (acm->disconnected)
		goto disconnected;

	retval = usb_autopm_get_interface(acm->control);
	if (retval)
		goto error_get_interface;

	/*
	 * FIXME: Why do we need this? Allocating 64K of physically contiguous
	 * memory is really nasty...
	 */
	set_bit(TTY_NO_WRITE_SPLIT, &tty->flags);
	acm->control->needs_remote_wakeup = 1;

	acm->ctrlurb->dev = acm->dev;
	retval = usb_submit_urb(acm->ctrlurb, GFP_KERNEL);
	if (retval) {
		dev_err(&acm->control->dev,
			"%s - usb_submit_urb(ctrl irq) failed\n", __func__);
		goto error_submit_urb;
	}

	acm_tty_set_termios(tty, NULL);

	/*
	 * Unthrottle device in case the TTY was closed while throttled.
	 */
	clear_bit(ACM_THROTTLED, &acm->flags);

	retval = acm_submit_read_urbs(acm, GFP_KERNEL);
	if (retval)
		goto error_submit_read_urbs;

	usb_autopm_put_interface(acm->control);

	mutex_unlock(&acm->mutex);

	return 0;

error_submit_read_urbs:
	for (i = 0; i < acm->rx_buflimit; i++)
		usb_kill_urb(acm->read_urbs[i]);
	usb_kill_urb(acm->ctrlurb);
error_submit_urb:
	usb_autopm_put_interface(acm->control);
error_get_interface:
disconnected:
	mutex_unlock(&acm->mutex);

	return usb_translate_errors(retval);
}

static void acm_port_destruct(struct tty_port *port)
{
	struct acm *acm = container_of(port, struct acm, port);

	acm_release_minor(acm);
	usb_put_intf(acm->control);
	kfree(acm->country_codes);
	kfree(acm);
}

static void acm_port_shutdown(struct tty_port *port)
{
	struct acm *acm = container_of(port, struct acm, port);
	struct urb *urb;
	struct acm_wb *wb;

	/*
	 * Need to grab write_lock to prevent race with resume, but no need to
	 * hold it due to the tty-port initialised flag.
	 */
	acm_poison_urbs(acm);
	spin_lock_irq(&acm->write_lock);
	spin_unlock_irq(&acm->write_lock);

	usb_autopm_get_interface_no_resume(acm->control);
	acm->control->needs_remote_wakeup = 0;
	usb_autopm_put_interface(acm->control);

	for (;;) {
		urb = usb_get_from_anchor(&acm->delayed);
		if (!urb)
			break;
		wb = urb->context;
		wb->use = false;
		usb_autopm_put_interface_async(acm->control);
	}

	acm_unpoison_urbs(acm);

}

static void acm_tty_cleanup(struct tty_struct *tty)
{
	struct acm *acm = tty->driver_data;

	tty_port_put(&acm->port);
}

static void acm_tty_hangup(struct tty_struct *tty)
{
	struct acm *acm = tty->driver_data;

	tty_port_hangup(&acm->port);
}

static void acm_tty_close(struct tty_struct *tty, struct file *filp)
{
	struct acm *acm = tty->driver_data;

	tty_port_close(&acm->port, tty, filp);
}

static int acm_tty_write(struct tty_struct *tty,
					const unsigned char *buf, int count)
{
	struct acm *acm = tty->driver_data;
	int stat;
	unsigned long flags;
	int wbn;
	struct acm_wb *wb;

	if (!count)
		return 0;

	dev_vdbg(&acm->data->dev, "%d bytes from tty layer\n", count);

	spin_lock_irqsave(&acm->write_lock, flags);
	wbn = acm_wb_alloc(acm);
	if (wbn < 0) {
		spin_unlock_irqrestore(&acm->write_lock, flags);
		return 0;
	}
	wb = &acm->wb[wbn];

	if (!acm->dev) {
		wb->use = false;
		spin_unlock_irqrestore(&acm->write_lock, flags);
		return -ENODEV;
	}

	count = (count > acm->writesize) ? acm->writesize : count;
	dev_vdbg(&acm->data->dev, "writing %d bytes\n", count);
	memcpy(wb->buf, buf, count);
	wb->len = count;

	stat = usb_autopm_get_interface_async(acm->control);
	if (stat) {
		wb->use = false;
		spin_unlock_irqrestore(&acm->write_lock, flags);
		return stat;
	}

	if (acm->susp_count) {
		usb_anchor_urb(wb->urb, &acm->delayed);
		spin_unlock_irqrestore(&acm->write_lock, flags);
		return count;
	}

	stat = acm_start_wb(acm, wb);
	spin_unlock_irqrestore(&acm->write_lock, flags);

	if (stat < 0)
		return stat;
	return count;
}

static int acm_tty_write_room(struct tty_struct *tty)
{
	struct acm *acm = tty->driver_data;
	/*
	 * Do not let the line discipline to know that we have a reserve,
	 * or it might get too enthusiastic.
	 */
	return acm_wb_is_avail(acm) ? acm->writesize : 0;
}

static int acm_tty_chars_in_buffer(struct tty_struct *tty)
{
	struct acm *acm = tty->driver_data;
	/*
	 * if the device was unplugged then any remaining characters fell out
	 * of the connector ;)
	 */
	if (acm->disconnected)
		return 0;
	/*
	 * This is inaccurate (overcounts), but it works.
	 */
	return (ACM_NW - acm_wb_is_avail(acm)) * acm->writesize;
}

static void acm_tty_throttle(struct tty_struct *tty)
{
	struct acm *acm = tty->driver_data;

	set_bit(ACM_THROTTLED, &acm->flags);
}

static void acm_tty_unthrottle(struct tty_struct *tty)
{
	struct acm *acm = tty->driver_data;

	clear_bit(ACM_THROTTLED, &acm->flags);

	/* Matches the smp_mb__after_atomic() in acm_read_bulk_callback(). */
	smp_mb();

	acm_submit_read_urbs(acm, GFP_KERNEL);
}

static int acm_tty_break_ctl(struct tty_struct *tty, int state)
{
	struct acm *acm = tty->driver_data;
	int retval;

	retval = acm_send_break(acm, state ? 0xffff : 0);
	if (retval < 0)
		dev_dbg(&acm->control->dev,
			"%s - send break failed\n", __func__);
	return retval;
}

static int acm_tty_tiocmget(struct tty_struct *tty)
{
	struct acm *acm = tty->driver_data;

	return (acm->ctrlout & ACM_CTRL_DTR ? TIOCM_DTR : 0) |
	       (acm->ctrlout & ACM_CTRL_RTS ? TIOCM_RTS : 0) |
	       (acm->ctrlin  & ACM_CTRL_DSR ? TIOCM_DSR : 0) |
	       (acm->ctrlin  & ACM_CTRL_RI  ? TIOCM_RI  : 0) |
	       (acm->ctrlin  & ACM_CTRL_DCD ? TIOCM_CD  : 0) |
	       TIOCM_CTS;
}

static int acm_tty_tiocmset(struct tty_struct *tty,
			    unsigned int set, unsigned int clear)
{
	struct acm *acm = tty->driver_data;
	unsigned int newctrl;

	newctrl = acm->ctrlout;
	set = (set & TIOCM_DTR ? ACM_CTRL_DTR : 0) |
					(set & TIOCM_RTS ? ACM_CTRL_RTS : 0);
	clear = (clear & TIOCM_DTR ? ACM_CTRL_DTR : 0) |
					(clear & TIOCM_RTS ? ACM_CTRL_RTS : 0);

	newctrl = (newctrl & ~clear) | set;

	if (acm->ctrlout == newctrl)
		return 0;
	return acm_set_control(acm, acm->ctrlout = newctrl);
}

static int get_serial_info(struct tty_struct *tty, struct serial_struct *ss)
{
	struct acm *acm = tty->driver_data;

	ss->line = acm->minor;
	ss->close_delay	= jiffies_to_msecs(acm->port.close_delay) / 10;
	ss->closing_wait = acm->port.closing_wait == ASYNC_CLOSING_WAIT_NONE ?
				ASYNC_CLOSING_WAIT_NONE :
				jiffies_to_msecs(acm->port.closing_wait) / 10;
	return 0;
}

static int set_serial_info(struct tty_struct *tty, struct serial_struct *ss)
{
	struct acm *acm = tty->driver_data;
	unsigned int closing_wait, close_delay;
	int retval = 0;

	close_delay = msecs_to_jiffies(ss->close_delay * 10);
	closing_wait = ss->closing_wait == ASYNC_CLOSING_WAIT_NONE ?
			ASYNC_CLOSING_WAIT_NONE :
			msecs_to_jiffies(ss->closing_wait * 10);

	mutex_lock(&acm->port.mutex);

	if (!capable(CAP_SYS_ADMIN)) {
		if ((close_delay != acm->port.close_delay) ||
		    (closing_wait != acm->port.closing_wait))
			retval = -EPERM;
	} else {
		acm->port.close_delay  = close_delay;
		acm->port.closing_wait = closing_wait;
	}

	mutex_unlock(&acm->port.mutex);
	return retval;
}

static int wait_serial_change(struct acm *acm, unsigned long arg)
{
	int rv = 0;
	DECLARE_WAITQUEUE(wait, current);
	struct async_icount old, new;

	do {
		spin_lock_irq(&acm->read_lock);
		old = acm->oldcount;
		new = acm->iocount;
		acm->oldcount = new;
		spin_unlock_irq(&acm->read_lock);

		if ((arg & TIOCM_DSR) &&
			old.dsr != new.dsr)
			break;
		if ((arg & TIOCM_CD)  &&
			old.dcd != new.dcd)
			break;
		if ((arg & TIOCM_RI) &&
			old.rng != new.rng)
			break;

		add_wait_queue(&acm->wioctl, &wait);
		set_current_state(TASK_INTERRUPTIBLE);
		schedule();
		remove_wait_queue(&acm->wioctl, &wait);
		if (acm->disconnected) {
			if (arg & TIOCM_CD)
				break;
			else
				rv = -ENODEV;
		} else {
			if (signal_pending(current))
				rv = -ERESTARTSYS;
		}
	} while (!rv);

	

	return rv;
}

static int acm_tty_get_icount(struct tty_struct *tty,
					struct serial_icounter_struct *icount)
{
	struct acm *acm = tty->driver_data;

	icount->dsr = acm->iocount.dsr;
	icount->rng = acm->iocount.rng;
	icount->dcd = acm->iocount.dcd;
	icount->frame = acm->iocount.frame;
	icount->overrun = acm->iocount.overrun;
	icount->parity = acm->iocount.parity;
	icount->brk = acm->iocount.brk;

	return 0;
}

static int acm_tty_ioctl(struct tty_struct *tty,
					unsigned int cmd, unsigned long arg)
{
	struct acm *acm = tty->driver_data;
	int rv = -ENOIOCTLCMD;

	switch (cmd) {
	case TIOCMIWAIT:
		rv = usb_autopm_get_interface(acm->control);
		if (rv < 0) {
			rv = -EIO;
			break;
		}
		rv = wait_serial_change(acm, arg);
		usb_autopm_put_interface(acm->control);
		break;
	}

	return rv;
}

static void acm_tty_set_termios(struct tty_struct *tty,
						struct ktermios *termios_old)
{
	struct acm *acm = tty->driver_data;
	struct ktermios *termios = &tty->termios;
	struct usb_cdc_line_coding newline;
	int newctrl = acm->ctrlout;

	newline.dwDTERate = cpu_to_le32(tty_get_baud_rate(tty));
	newline.bCharFormat = termios->c_cflag & CSTOPB ? 2 : 0;
	newline.bParityType = termios->c_cflag & PARENB ?
				(termios->c_cflag & PARODD ? 1 : 2) +
				(termios->c_cflag & CMSPAR ? 2 : 0) : 0;
	switch (termios->c_cflag & CSIZE) {
	case CS5:
		newline.bDataBits = 5;
		break;
	case CS6:
		newline.bDataBits = 6;
		break;
	case CS7:
		newline.bDataBits = 7;
		break;
	case CS8:
	default:
		newline.bDataBits = 8;
		break;
	}
	/* FIXME: Needs to clear unsupported bits in the termios */
	acm->clocal = ((termios->c_cflag & CLOCAL) != 0);

	if (C_BAUD(tty) == B0) {
		newline.dwDTERate = acm->line.dwDTERate;
		newctrl &= ~ACM_CTRL_DTR;
	} else if (termios_old && (termios_old->c_cflag & CBAUD) == B0) {
		newctrl |=  ACM_CTRL_DTR;
	}

	if (newctrl != acm->ctrlout)
		acm_set_control(acm, acm->ctrlout = newctrl);

	if (memcmp(&acm->line, &newline, sizeof newline)) {
		memcpy(&acm->line, &newline, sizeof newline);
		dev_dbg(&acm->control->dev, "%s - set line: %d %d %d %d\n",
			__func__,
			le32_to_cpu(newline.dwDTERate),
			newline.bCharFormat, newline.bParityType,
			newline.bDataBits);
		acm_set_line(acm, &acm->line);
	}
}

static const struct tty_port_operations acm_port_ops = {
	.dtr_rts = acm_port_dtr_rts,
	.shutdown = acm_port_shutdown,
	.activate = acm_port_activate,
	.destruct = acm_port_destruct,
};

/*
 * USB probe and disconnect routines.
 */

/* Little helpers: write/read buffers free */
static void acm_write_buffers_free(struct acm *acm)
{
	int i;
	struct acm_wb *wb;

	for (wb = &acm->wb[0], i = 0; i < ACM_NW; i++, wb++)
		usb_free_coherent(acm->dev, acm->writesize, wb->buf, wb->dmah);
}

static void acm_read_buffers_free(struct acm *acm)
{
	int i;

	for (i = 0; i < acm->rx_buflimit; i++)
		usb_free_coherent(acm->dev, acm->readsize,
			  acm->read_buffers[i].base, acm->read_buffers[i].dma);
}

/* Little helper: write buffers allocate */
static int acm_write_buffers_alloc(struct acm *acm)
{
	int i;
	struct acm_wb *wb;

	for (wb = &acm->wb[0], i = 0; i < ACM_NW; i++, wb++) {
		wb->buf = usb_alloc_coherent(acm->dev, acm->writesize, GFP_KERNEL,
		    &wb->dmah);
		if (!wb->buf) {
			while (i != 0) {
				--i;
				--wb;
				usb_free_coherent(acm->dev, acm->writesize,
				    wb->buf, wb->dmah);
			}
			return -ENOMEM;
		}
	}
	return 0;
}

static int acm_probe(struct usb_interface *intf,
		     const struct usb_device_id *id)
{
	struct usb_cdc_union_desc *union_header = NULL;
	struct usb_cdc_call_mgmt_descriptor *cmgmd = NULL;
	unsigned char *buffer = intf->altsetting->extra;
	int buflen = intf->altsetting->extralen;
	struct usb_interface *control_interface;
	struct usb_interface *data_interface;
	struct usb_endpoint_descriptor *epctrl = NULL;
	struct usb_endpoint_descriptor *epread = NULL;
	struct usb_endpoint_descriptor *epwrite = NULL;
	struct usb_device *usb_dev = interface_to_usbdev(intf);
	struct usb_cdc_parsed_header h;
	struct acm *acm;
	int minor;
	int ctrlsize, readsize;
	u8 *buf;
	int call_intf_num = -1;
	int data_intf_num = -1;
	unsigned long quirks;
	int num_rx_buf;
	int i;
	int combined_interfaces = 0;
	struct device *tty_dev;
	int rv = -ENOMEM;
	int res;

	/* normal quirks */
	quirks = (unsigned long)id->driver_info;

	if (quirks == IGNORE_DEVICE)
		return -ENODEV;

	memset(&h, 0x00, sizeof(struct usb_cdc_parsed_header));

	num_rx_buf = (quirks == SINGLE_RX_URB) ? 1 : ACM_NR;

	/* handle quirks deadly to normal probing*/
	if (quirks == NO_UNION_NORMAL) {
		data_interface = usb_ifnum_to_if(usb_dev, 1);
		control_interface = usb_ifnum_to_if(usb_dev, 0);
		/* we would crash */
		if (!data_interface || !control_interface)
			return -ENODEV;
		goto skip_normal_probe;
	}

	/* normal probing*/
	if (!buffer) {
		dev_err(&intf->dev, "Weird descriptor references\n");
		return -EINVAL;
	}

	if (!buflen) {
		if (intf->cur_altsetting->endpoint &&
				intf->cur_altsetting->endpoint->extralen &&
				intf->cur_altsetting->endpoint->extra) {
			dev_dbg(&intf->dev,
				"Seeking extra descriptors on endpoint\n");
			buflen = intf->cur_altsetting->endpoint->extralen;
			buffer = intf->cur_altsetting->endpoint->extra;
		} else {
			dev_err(&intf->dev,
				"Zero length descriptor references\n");
			return -EINVAL;
		}
	}

	cdc_parse_cdc_header(&h, intf, buffer, buflen);
	union_header = h.usb_cdc_union_desc;
	cmgmd = h.usb_cdc_call_mgmt_descriptor;
	if (cmgmd)
		call_intf_num = cmgmd->bDataInterface;

	if (!union_header) {
		if (intf->cur_altsetting->desc.bNumEndpoints == 3) {
			dev_dbg(&intf->dev, "No union descriptor, assuming single interface\n");
			combined_interfaces = 1;
			control_interface = data_interface = intf;
			goto look_for_collapsed_interface;
		} else if (call_intf_num > 0) {
			dev_dbg(&intf->dev, "No union descriptor, using call management descriptor\n");
			data_intf_num = call_intf_num;
			data_interface = usb_ifnum_to_if(usb_dev, data_intf_num);
			control_interface = intf;
		} else {
			dev_dbg(&intf->dev, "No union descriptor, giving up\n");
			return -ENODEV;
		}
	} else {
		int class = -1;

		data_intf_num = union_header->bSlaveInterface0;
		control_interface = usb_ifnum_to_if(usb_dev, union_header->bMasterInterface0);
		data_interface = usb_ifnum_to_if(usb_dev, data_intf_num);

		if (control_interface)
			class = control_interface->cur_altsetting->desc.bInterfaceClass;

		if (class != USB_CLASS_COMM && class != USB_CLASS_CDC_DATA) {
			dev_dbg(&intf->dev, "Broken union descriptor, assuming single interface\n");
			combined_interfaces = 1;
			control_interface = data_interface = intf;
			goto look_for_collapsed_interface;
		}
	}

	if (!control_interface || !data_interface) {
		dev_dbg(&intf->dev, "no interfaces\n");
		return -ENODEV;
	}

	if (data_intf_num != call_intf_num)
		dev_dbg(&intf->dev, "Separate call control interface. That is not fully supported.\n");

	if (control_interface == data_interface) {
		/* some broken devices designed for windows work this way */
		dev_warn(&intf->dev,"Control and data interfaces are not separated!\n");
		combined_interfaces = 1;
		/* a popular other OS doesn't use it */
		quirks |= NO_CAP_LINE;
		if (data_interface->cur_altsetting->desc.bNumEndpoints != 3) {
			dev_err(&intf->dev, "This needs exactly 3 endpoints\n");
			return -EINVAL;
		}
look_for_collapsed_interface:
		res = usb_find_common_endpoints(data_interface->cur_altsetting,
				&epread, &epwrite, &epctrl, NULL);
		if (res)
			return res;

		goto made_compressed_probe;
	}

skip_normal_probe:

	/*workaround for switched interfaces */
	if (data_interface->cur_altsetting->desc.bInterfaceClass != USB_CLASS_CDC_DATA) {
		if (control_interface->cur_altsetting->desc.bInterfaceClass == USB_CLASS_CDC_DATA) {
			dev_dbg(&intf->dev,
				"Your device has switched interfaces.\n");
			swap(control_interface, data_interface);
		} else {
			return -EINVAL;
		}
	}

	/* Accept probe requests only for the control interface */
	if (!combined_interfaces && intf != control_interface)
		return -ENODEV;

	if (data_interface->cur_altsetting->desc.bNumEndpoints < 2 ||
	    control_interface->cur_altsetting->desc.bNumEndpoints == 0)
		return -EINVAL;

	epctrl = &control_interface->cur_altsetting->endpoint[0].desc;
	epread = &data_interface->cur_altsetting->endpoint[0].desc;
	epwrite = &data_interface->cur_altsetting->endpoint[1].desc;


	/* workaround for switched endpoints */
	if (!usb_endpoint_dir_in(epread)) {
		/* descriptors are swapped */
		dev_dbg(&intf->dev,
			"The data interface has switched endpoints\n");
		swap(epread, epwrite);
	}
made_compressed_probe:
	dev_dbg(&intf->dev, "interfaces are valid\n");

	acm = kzalloc(sizeof(struct acm), GFP_KERNEL);
	if (!acm)
		return -ENOMEM;

	tty_port_init(&acm->port);
	acm->port.ops = &acm_port_ops;

	ctrlsize = usb_endpoint_maxp(epctrl);
	readsize = usb_endpoint_maxp(epread) *
				(quirks == SINGLE_RX_URB ? 1 : 2);
	acm->combined_interfaces = combined_interfaces;
	acm->writesize = usb_endpoint_maxp(epwrite) * 20;
	acm->control = control_interface;
	acm->data = data_interface;

	usb_get_intf(acm->control); /* undone in destruct() */

	minor = acm_alloc_minor(acm);
	if (minor < 0)
		goto err_put_port;

	acm->minor = minor;
	acm->dev = usb_dev;
	if (h.usb_cdc_acm_descriptor)
		acm->ctrl_caps = h.usb_cdc_acm_descriptor->bmCapabilities;
	if (quirks & NO_CAP_LINE)
		acm->ctrl_caps &= ~USB_CDC_CAP_LINE;
	acm->ctrlsize = ctrlsize;
	acm->readsize = readsize;
	acm->rx_buflimit = num_rx_buf;
	INIT_DELAYED_WORK(&acm->dwork, acm_softint);
	init_waitqueue_head(&acm->wioctl);
	spin_lock_init(&acm->write_lock);
	spin_lock_init(&acm->read_lock);
	mutex_init(&acm->mutex);
	if (usb_endpoint_xfer_int(epread)) {
		acm->bInterval = epread->bInterval;
		acm->in = usb_rcvintpipe(usb_dev, epread->bEndpointAddress);
	} else {
		acm->in = usb_rcvbulkpipe(usb_dev, epread->bEndpointAddress);
	}
	if (usb_endpoint_xfer_int(epwrite))
		acm->out = usb_sndintpipe(usb_dev, epwrite->bEndpointAddress);
	else
		acm->out = usb_sndbulkpipe(usb_dev, epwrite->bEndpointAddress);
	init_usb_anchor(&acm->delayed);
	acm->quirks = quirks;

	buf = usb_alloc_coherent(usb_dev, ctrlsize, GFP_KERNEL, &acm->ctrl_dma);
	if (!buf)
		goto err_put_port;
	acm->ctrl_buffer = buf;

	if (acm_write_buffers_alloc(acm) < 0)
		goto err_free_ctrl_buffer;

	acm->ctrlurb = usb_alloc_urb(0, GFP_KERNEL);
	if (!acm->ctrlurb)
		goto err_free_write_buffers;

	for (i = 0; i < num_rx_buf; i++) {
		struct acm_rb *rb = &(acm->read_buffers[i]);
		struct urb *urb;

		rb->base = usb_alloc_coherent(acm->dev, readsize, GFP_KERNEL,
								&rb->dma);
		if (!rb->base)
			goto err_free_read_urbs;
		rb->index = i;
		rb->instance = acm;

		urb = usb_alloc_urb(0, GFP_KERNEL);
		if (!urb)
			goto err_free_read_urbs;

		urb->transfer_flags |= URB_NO_TRANSFER_DMA_MAP;
		urb->transfer_dma = rb->dma;
		if (usb_endpoint_xfer_int(epread))
			usb_fill_int_urb(urb, acm->dev, acm->in, rb->base,
					 acm->readsize,
					 acm_read_bulk_callback, rb,
					 acm->bInterval);
		else
			usb_fill_bulk_urb(urb, acm->dev, acm->in, rb->base,
					  acm->readsize,
					  acm_read_bulk_callback, rb);

		acm->read_urbs[i] = urb;
		__set_bit(i, &acm->read_urbs_free);
	}
	for (i = 0; i < ACM_NW; i++) {
		struct acm_wb *snd = &(acm->wb[i]);

		snd->urb = usb_alloc_urb(0, GFP_KERNEL);
		if (!snd->urb)
			goto err_free_write_urbs;

		if (usb_endpoint_xfer_int(epwrite))
			usb_fill_int_urb(snd->urb, usb_dev, acm->out,
				NULL, acm->writesize, acm_write_bulk, snd, epwrite->bInterval);
		else
			usb_fill_bulk_urb(snd->urb, usb_dev, acm->out,
				NULL, acm->writesize, acm_write_bulk, snd);
		snd->urb->transfer_flags |= URB_NO_TRANSFER_DMA_MAP;
		if (quirks & SEND_ZERO_PACKET)
			snd->urb->transfer_flags |= URB_ZERO_PACKET;
		snd->instance = acm;
	}

	usb_set_intfdata(intf, acm);

	i = device_create_file(&intf->dev, &dev_attr_bmCapabilities);
	if (i < 0)
		goto err_free_write_urbs;

	if (h.usb_cdc_country_functional_desc) { /* export the country data */
		struct usb_cdc_country_functional_desc * cfd =
					h.usb_cdc_country_functional_desc;

		acm->country_codes = kmalloc(cfd->bLength - 4, GFP_KERNEL);
		if (!acm->country_codes)
			goto skip_countries;
		acm->country_code_size = cfd->bLength - 4;
		memcpy(acm->country_codes, (u8 *)&cfd->wCountyCode0,
							cfd->bLength - 4);
		acm->country_rel_date = cfd->iCountryCodeRelDate;

		i = device_create_file(&intf->dev, &dev_attr_wCountryCodes);
		if (i < 0) {
			kfree(acm->country_codes);
			acm->country_codes = NULL;
			acm->country_code_size = 0;
			goto skip_countries;
		}

		i = device_create_file(&intf->dev,
						&dev_attr_iCountryCodeRelDate);
		if (i < 0) {
			device_remove_file(&intf->dev, &dev_attr_wCountryCodes);
			kfree(acm->country_codes);
			acm->country_codes = NULL;
			acm->country_code_size = 0;
			goto skip_countries;
		}
	}

skip_countries:
	usb_fill_int_urb(acm->ctrlurb, usb_dev,
			 usb_rcvintpipe(usb_dev, epctrl->bEndpointAddress),
			 acm->ctrl_buffer, ctrlsize, acm_ctrl_irq, acm,
			 /* works around buggy devices */
			 epctrl->bInterval ? epctrl->bInterval : 16);
	acm->ctrlurb->transfer_flags |= URB_NO_TRANSFER_DMA_MAP;
	acm->ctrlurb->transfer_dma = acm->ctrl_dma;
	acm->notification_buffer = NULL;
	acm->nb_index = 0;
	acm->nb_size = 0;

	acm->line.dwDTERate = cpu_to_le32(9600);
	acm->line.bDataBits = 8;
	acm_set_line(acm, &acm->line);

	if (!acm->combined_interfaces) {
		rv = usb_driver_claim_interface(&acm_driver, data_interface, acm);
		if (rv)
			goto err_remove_files;
	}

	tty_dev = tty_port_register_device(&acm->port, acm_tty_driver, minor,
			&control_interface->dev);
	if (IS_ERR(tty_dev)) {
		rv = PTR_ERR(tty_dev);
		goto err_release_data_interface;
	}

	if (quirks & CLEAR_HALT_CONDITIONS) {
		usb_clear_halt(usb_dev, acm->in);
		usb_clear_halt(usb_dev, acm->out);
	}

	dev_info(&intf->dev, "ttyACM%d: USB ACM device\n", minor);

	return 0;

err_release_data_interface:
	if (!acm->combined_interfaces) {
		/* Clear driver data so that disconnect() returns early. */
		usb_set_intfdata(data_interface, NULL);
		usb_driver_release_interface(&acm_driver, data_interface);
	}
err_remove_files:
	if (acm->country_codes) {
		device_remove_file(&acm->control->dev,
				&dev_attr_wCountryCodes);
		device_remove_file(&acm->control->dev,
				&dev_attr_iCountryCodeRelDate);
	}
	device_remove_file(&acm->control->dev, &dev_attr_bmCapabilities);
err_free_write_urbs:
	for (i = 0; i < ACM_NW; i++)
		usb_free_urb(acm->wb[i].urb);
err_free_read_urbs:
	for (i = 0; i < num_rx_buf; i++)
		usb_free_urb(acm->read_urbs[i]);
	acm_read_buffers_free(acm);
	usb_free_urb(acm->ctrlurb);
err_free_write_buffers:
	acm_write_buffers_free(acm);
err_free_ctrl_buffer:
	usb_free_coherent(usb_dev, ctrlsize, acm->ctrl_buffer, acm->ctrl_dma);
err_put_port:
	tty_port_put(&acm->port);

	return rv;
}

static void acm_disconnect(struct usb_interface *intf)
{
	struct acm *acm = usb_get_intfdata(intf);
	struct tty_struct *tty;
	int i;

	/* sibling interface is already cleaning up */
	if (!acm)
		return;

	acm->disconnected = true;
	/*
	 * there is a circular dependency. acm_softint() can resubmit
	 * the URBs in error handling so we need to block any
	 * submission right away
	 */
	acm_poison_urbs(acm);
	mutex_lock(&acm->mutex);
	if (acm->country_codes) {
		device_remove_file(&acm->control->dev,
				&dev_attr_wCountryCodes);
		device_remove_file(&acm->control->dev,
				&dev_attr_iCountryCodeRelDate);
	}
	wake_up_all(&acm->wioctl);
	device_remove_file(&acm->control->dev, &dev_attr_bmCapabilities);
	usb_set_intfdata(acm->control, NULL);
	usb_set_intfdata(acm->data, NULL);
	mutex_unlock(&acm->mutex);

	tty = tty_port_tty_get(&acm->port);
	if (tty) {
		tty_vhangup(tty);
		tty_kref_put(tty);
	}

	cancel_delayed_work_sync(&acm->dwork);

	tty_unregister_device(acm_tty_driver, acm->minor);

	usb_free_urb(acm->ctrlurb);
	for (i = 0; i < ACM_NW; i++)
		usb_free_urb(acm->wb[i].urb);
	for (i = 0; i < acm->rx_buflimit; i++)
		usb_free_urb(acm->read_urbs[i]);
	acm_write_buffers_free(acm);
	usb_free_coherent(acm->dev, acm->ctrlsize, acm->ctrl_buffer, acm->ctrl_dma);
	acm_read_buffers_free(acm);

	kfree(acm->notification_buffer);

	if (!acm->combined_interfaces)
		usb_driver_release_interface(&acm_driver, intf == acm->control ?
					acm->data : acm->control);

	tty_port_put(&acm->port);
}

#ifdef CONFIG_PM
static int acm_suspend(struct usb_interface *intf, pm_message_t message)
{
	struct acm *acm = usb_get_intfdata(intf);
	int cnt;

	spin_lock_irq(&acm->write_lock);
	if (PMSG_IS_AUTO(message)) {
		if (acm->transmitting) {
			spin_unlock_irq(&acm->write_lock);
			return -EBUSY;
		}
	}
	cnt = acm->susp_count++;
	spin_unlock_irq(&acm->write_lock);

	if (cnt)
		return 0;

	acm_poison_urbs(acm);
	cancel_delayed_work_sync(&acm->dwork);
	acm->urbs_in_error_delay = 0;

	return 0;
}

static int acm_resume(struct usb_interface *intf)
{
	struct acm *acm = usb_get_intfdata(intf);
	struct urb *urb;
	int rv = 0;

	spin_lock_irq(&acm->write_lock);

	if (--acm->susp_count)
		goto out;

	acm_unpoison_urbs(acm);

	if (tty_port_initialized(&acm->port)) {
		rv = usb_submit_urb(acm->ctrlurb, GFP_ATOMIC);

		for (;;) {
			urb = usb_get_from_anchor(&acm->delayed);
			if (!urb)
				break;

			acm_start_wb(acm, urb->context);
		}

		/*
		 * delayed error checking because we must
		 * do the write path at all cost
		 */
		if (rv < 0)
			goto out;

		rv = acm_submit_read_urbs(acm, GFP_ATOMIC);
	}
out:
	spin_unlock_irq(&acm->write_lock);

	return rv;
}

static int acm_reset_resume(struct usb_interface *intf)
{
	struct acm *acm = usb_get_intfdata(intf);

	if (tty_port_initialized(&acm->port))
		tty_port_tty_hangup(&acm->port, false);

	return acm_resume(intf);
}

#endif /* CONFIG_PM */

static int acm_pre_reset(struct usb_interface *intf)
{
	struct acm *acm = usb_get_intfdata(intf);

	clear_bit(EVENT_RX_STALL, &acm->flags);
	acm->nb_index = 0; /* pending control transfers are lost */

	return 0;
}

#define NOKIA_PCSUITE_ACM_INFO(x) \
		USB_DEVICE_AND_INTERFACE_INFO(0x0421, x, \
		USB_CLASS_COMM, USB_CDC_SUBCLASS_ACM, \
		USB_CDC_ACM_PROTO_VENDOR)

#define SAMSUNG_PCSUITE_ACM_INFO(x) \
		USB_DEVICE_AND_INTERFACE_INFO(0x04e7, x, \
		USB_CLASS_COMM, USB_CDC_SUBCLASS_ACM, \
		USB_CDC_ACM_PROTO_VENDOR)

/*
 * USB driver structure.
 */

static const struct usb_device_id acm_ids[] = {
	/* quirky and broken devices */
	{ USB_DEVICE(0x0424, 0x274e), /* Microchip Technology, Inc. (formerly SMSC) */
	  .driver_info = DISABLE_ECHO, }, /* DISABLE ECHO in termios flag */
	{ USB_DEVICE(0x076d, 0x0006), /* Denso Cradle CU-321 */
	.driver_info = NO_UNION_NORMAL, },/* has no union descriptor */
	{ USB_DEVICE(0x17ef, 0x7000), /* Lenovo USB modem */
	.driver_info = NO_UNION_NORMAL, },/* has no union descriptor */
	{ USB_DEVICE(0x0870, 0x0001), /* Metricom GS Modem */
	.driver_info = NO_UNION_NORMAL, /* has no union descriptor */
	},
	{ USB_DEVICE(0x045b, 0x023c),	/* Renesas USB Download mode */
	.driver_info = DISABLE_ECHO,	/* Don't echo banner */
	},
	{ USB_DEVICE(0x045b, 0x0248),	/* Renesas USB Download mode */
	.driver_info = DISABLE_ECHO,	/* Don't echo banner */
	},
	{ USB_DEVICE(0x045b, 0x024D),	/* Renesas USB Download mode */
	.driver_info = DISABLE_ECHO,	/* Don't echo banner */
	},
	{ USB_DEVICE(0x0e8d, 0x0003), /* FIREFLY, MediaTek Inc; andrey.arapov@gmail.com */
	.driver_info = NO_UNION_NORMAL, /* has no union descriptor */
	},
	{ USB_DEVICE(0x0e8d, 0x2000), /* MediaTek Inc Preloader */
	.driver_info = DISABLE_ECHO, /* DISABLE ECHO in termios flag */
	},
	{ USB_DEVICE(0x0e8d, 0x3329), /* MediaTek Inc GPS */
	.driver_info = NO_UNION_NORMAL, /* has no union descriptor */
	},
	{ USB_DEVICE(0x0482, 0x0203), /* KYOCERA AH-K3001V */
	.driver_info = NO_UNION_NORMAL, /* has no union descriptor */
	},
	{ USB_DEVICE(0x079b, 0x000f), /* BT On-Air USB MODEM */
	.driver_info = NO_UNION_NORMAL, /* has no union descriptor */
	},
	{ USB_DEVICE(0x0ace, 0x1602), /* ZyDAS 56K USB MODEM */
	.driver_info = SINGLE_RX_URB,
	},
	{ USB_DEVICE(0x0ace, 0x1608), /* ZyDAS 56K USB MODEM */
	.driver_info = SINGLE_RX_URB, /* firmware bug */
	},
	{ USB_DEVICE(0x0ace, 0x1611), /* ZyDAS 56K USB MODEM - new version */
	.driver_info = SINGLE_RX_URB, /* firmware bug */
	},
	{ USB_DEVICE(0x11ca, 0x0201), /* VeriFone Mx870 Gadget Serial */
	.driver_info = SINGLE_RX_URB,
	},
	{ USB_DEVICE(0x1965, 0x0018), /* Uniden UBC125XLT */
	.driver_info = NO_UNION_NORMAL, /* has no union descriptor */
	},
	{ USB_DEVICE(0x22b8, 0x7000), /* Motorola Q Phone */
	.driver_info = NO_UNION_NORMAL, /* has no union descriptor */
	},
	{ USB_DEVICE(0x0803, 0x3095), /* Zoom Telephonics Model 3095F USB MODEM */
	.driver_info = NO_UNION_NORMAL, /* has no union descriptor */
	},
	{ USB_DEVICE(0x0572, 0x1321), /* Conexant USB MODEM CX93010 */
	.driver_info = NO_UNION_NORMAL, /* has no union descriptor */
	},
	{ USB_DEVICE(0x0572, 0x1324), /* Conexant USB MODEM RD02-D400 */
	.driver_info = NO_UNION_NORMAL, /* has no union descriptor */
	},
	{ USB_DEVICE(0x0572, 0x1328), /* Shiro / Aztech USB MODEM UM-3100 */
	.driver_info = NO_UNION_NORMAL, /* has no union descriptor */
	},
	{ USB_DEVICE(0x0572, 0x1349), /* Hiro (Conexant) USB MODEM H50228 */
	.driver_info = NO_UNION_NORMAL, /* has no union descriptor */
	},
	{ USB_DEVICE(0x20df, 0x0001), /* Simtec Electronics Entropy Key */
	.driver_info = QUIRK_CONTROL_LINE_STATE, },
	{ USB_DEVICE(0x2184, 0x001c) },	/* GW Instek AFG-2225 */
	{ USB_DEVICE(0x2184, 0x0036) },	/* GW Instek AFG-125 */
	{ USB_DEVICE(0x22b8, 0x6425), /* Motorola MOTOMAGX phones */
	},
	/* Motorola H24 HSPA module: */
	{ USB_DEVICE(0x22b8, 0x2d91) }, /* modem                                */
	{ USB_DEVICE(0x22b8, 0x2d92),   /* modem           + diagnostics        */
	.driver_info = NO_UNION_NORMAL, /* handle only modem interface          */
	},
	{ USB_DEVICE(0x22b8, 0x2d93),   /* modem + AT port                      */
	.driver_info = NO_UNION_NORMAL, /* handle only modem interface          */
	},
	{ USB_DEVICE(0x22b8, 0x2d95),   /* modem + AT port + diagnostics        */
	.driver_info = NO_UNION_NORMAL, /* handle only modem interface          */
	},
	{ USB_DEVICE(0x22b8, 0x2d96),   /* modem                         + NMEA */
	.driver_info = NO_UNION_NORMAL, /* handle only modem interface          */
	},
	{ USB_DEVICE(0x22b8, 0x2d97),   /* modem           + diagnostics + NMEA */
	.driver_info = NO_UNION_NORMAL, /* handle only modem interface          */
	},
	{ USB_DEVICE(0x22b8, 0x2d99),   /* modem + AT port               + NMEA */
	.driver_info = NO_UNION_NORMAL, /* handle only modem interface          */
	},
	{ USB_DEVICE(0x22b8, 0x2d9a),   /* modem + AT port + diagnostics + NMEA */
	.driver_info = NO_UNION_NORMAL, /* handle only modem interface          */
	},

	{ USB_DEVICE(0x0572, 0x1329), /* Hummingbird huc56s (Conexant) */
	.driver_info = NO_UNION_NORMAL, /* union descriptor misplaced on
					   data interface instead of
					   communications interface.
					   Maybe we should define a new
					   quirk for this. */
	},
	{ USB_DEVICE(0x0572, 0x1340), /* Conexant CX93010-2x UCMxx */
	.driver_info = NO_UNION_NORMAL,
	},
	{ USB_DEVICE(0x05f9, 0x4002), /* PSC Scanning, Magellan 800i */
	.driver_info = NO_UNION_NORMAL,
	},
	{ USB_DEVICE(0x1bbb, 0x0003), /* Alcatel OT-I650 */
	.driver_info = NO_UNION_NORMAL, /* reports zero length descriptor */
	},
	{ USB_DEVICE(0x1576, 0x03b1), /* Maretron USB100 */
	.driver_info = NO_UNION_NORMAL, /* reports zero length descriptor */
	},
	{ USB_DEVICE(0xfff0, 0x0100), /* DATECS FP-2000 */
	.driver_info = NO_UNION_NORMAL, /* reports zero length descriptor */
	},
	{ USB_DEVICE(0x09d8, 0x0320), /* Elatec GmbH TWN3 */
	.driver_info = NO_UNION_NORMAL, /* has misplaced union descriptor */
	},
	{ USB_DEVICE(0x0ca6, 0xa050), /* Castles VEGA3000 */
	.driver_info = NO_UNION_NORMAL, /* reports zero length descriptor */
	},

	{ USB_DEVICE(0x2912, 0x0001), /* ATOL FPrint */
	.driver_info = CLEAR_HALT_CONDITIONS,
	},

	/* Nokia S60 phones expose two ACM channels. The first is
	 * a modem and is picked up by the standard AT-command
	 * information below. The second is 'vendor-specific' but
	 * is treated as a serial device at the S60 end, so we want
	 * to expose it on Linux too. */
	{ NOKIA_PCSUITE_ACM_INFO(0x042D), }, /* Nokia 3250 */
	{ NOKIA_PCSUITE_ACM_INFO(0x04D8), }, /* Nokia 5500 Sport */
	{ NOKIA_PCSUITE_ACM_INFO(0x04C9), }, /* Nokia E50 */
	{ NOKIA_PCSUITE_ACM_INFO(0x0419), }, /* Nokia E60 */
	{ NOKIA_PCSUITE_ACM_INFO(0x044D), }, /* Nokia E61 */
	{ NOKIA_PCSUITE_ACM_INFO(0x0001), }, /* Nokia E61i */
	{ NOKIA_PCSUITE_ACM_INFO(0x0475), }, /* Nokia E62 */
	{ NOKIA_PCSUITE_ACM_INFO(0x0508), }, /* Nokia E65 */
	{ NOKIA_PCSUITE_ACM_INFO(0x0418), }, /* Nokia E70 */
	{ NOKIA_PCSUITE_ACM_INFO(0x0425), }, /* Nokia N71 */
	{ NOKIA_PCSUITE_ACM_INFO(0x0486), }, /* Nokia N73 */
	{ NOKIA_PCSUITE_ACM_INFO(0x04DF), }, /* Nokia N75 */
	{ NOKIA_PCSUITE_ACM_INFO(0x000e), }, /* Nokia N77 */
	{ NOKIA_PCSUITE_ACM_INFO(0x0445), }, /* Nokia N80 */
	{ NOKIA_PCSUITE_ACM_INFO(0x042F), }, /* Nokia N91 & N91 8GB */
	{ NOKIA_PCSUITE_ACM_INFO(0x048E), }, /* Nokia N92 */
	{ NOKIA_PCSUITE_ACM_INFO(0x0420), }, /* Nokia N93 */
	{ NOKIA_PCSUITE_ACM_INFO(0x04E6), }, /* Nokia N93i  */
	{ NOKIA_PCSUITE_ACM_INFO(0x04B2), }, /* Nokia 5700 XpressMusic */
	{ NOKIA_PCSUITE_ACM_INFO(0x0134), }, /* Nokia 6110 Navigator (China) */
	{ NOKIA_PCSUITE_ACM_INFO(0x046E), }, /* Nokia 6110 Navigator */
	{ NOKIA_PCSUITE_ACM_INFO(0x002f), }, /* Nokia 6120 classic &  */
	{ NOKIA_PCSUITE_ACM_INFO(0x0088), }, /* Nokia 6121 classic */
	{ NOKIA_PCSUITE_ACM_INFO(0x00fc), }, /* Nokia 6124 classic */
	{ NOKIA_PCSUITE_ACM_INFO(0x0042), }, /* Nokia E51 */
	{ NOKIA_PCSUITE_ACM_INFO(0x00b0), }, /* Nokia E66 */
	{ NOKIA_PCSUITE_ACM_INFO(0x00ab), }, /* Nokia E71 */
	{ NOKIA_PCSUITE_ACM_INFO(0x0481), }, /* Nokia N76 */
	{ NOKIA_PCSUITE_ACM_INFO(0x0007), }, /* Nokia N81 & N81 8GB */
	{ NOKIA_PCSUITE_ACM_INFO(0x0071), }, /* Nokia N82 */
	{ NOKIA_PCSUITE_ACM_INFO(0x04F0), }, /* Nokia N95 & N95-3 NAM */
	{ NOKIA_PCSUITE_ACM_INFO(0x0070), }, /* Nokia N95 8GB  */
	{ NOKIA_PCSUITE_ACM_INFO(0x00e9), }, /* Nokia 5320 XpressMusic */
	{ NOKIA_PCSUITE_ACM_INFO(0x0099), }, /* Nokia 6210 Navigator, RM-367 */
	{ NOKIA_PCSUITE_ACM_INFO(0x0128), }, /* Nokia 6210 Navigator, RM-419 */
	{ NOKIA_PCSUITE_ACM_INFO(0x008f), }, /* Nokia 6220 Classic */
	{ NOKIA_PCSUITE_ACM_INFO(0x00a0), }, /* Nokia 6650 */
	{ NOKIA_PCSUITE_ACM_INFO(0x007b), }, /* Nokia N78 */
	{ NOKIA_PCSUITE_ACM_INFO(0x0094), }, /* Nokia N85 */
	{ NOKIA_PCSUITE_ACM_INFO(0x003a), }, /* Nokia N96 & N96-3  */
	{ NOKIA_PCSUITE_ACM_INFO(0x00e9), }, /* Nokia 5320 XpressMusic */
	{ NOKIA_PCSUITE_ACM_INFO(0x0108), }, /* Nokia 5320 XpressMusic 2G */
	{ NOKIA_PCSUITE_ACM_INFO(0x01f5), }, /* Nokia N97, RM-505 */
	{ NOKIA_PCSUITE_ACM_INFO(0x02e3), }, /* Nokia 5230, RM-588 */
	{ NOKIA_PCSUITE_ACM_INFO(0x0178), }, /* Nokia E63 */
	{ NOKIA_PCSUITE_ACM_INFO(0x010e), }, /* Nokia E75 */
	{ NOKIA_PCSUITE_ACM_INFO(0x02d9), }, /* Nokia 6760 Slide */
	{ NOKIA_PCSUITE_ACM_INFO(0x01d0), }, /* Nokia E52 */
	{ NOKIA_PCSUITE_ACM_INFO(0x0223), }, /* Nokia E72 */
	{ NOKIA_PCSUITE_ACM_INFO(0x0275), }, /* Nokia X6 */
	{ NOKIA_PCSUITE_ACM_INFO(0x026c), }, /* Nokia N97 Mini */
	{ NOKIA_PCSUITE_ACM_INFO(0x0154), }, /* Nokia 5800 XpressMusic */
	{ NOKIA_PCSUITE_ACM_INFO(0x04ce), }, /* Nokia E90 */
	{ NOKIA_PCSUITE_ACM_INFO(0x01d4), }, /* Nokia E55 */
	{ NOKIA_PCSUITE_ACM_INFO(0x0302), }, /* Nokia N8 */
	{ NOKIA_PCSUITE_ACM_INFO(0x0335), }, /* Nokia E7 */
	{ NOKIA_PCSUITE_ACM_INFO(0x03cd), }, /* Nokia C7 */
	{ SAMSUNG_PCSUITE_ACM_INFO(0x6651), }, /* Samsung GTi8510 (INNOV8) */

	/* Support for Owen devices */
	{ USB_DEVICE(0x03eb, 0x0030), }, /* Owen SI30 */

	/* NOTE: non-Nokia COMM/ACM/0xff is likely MSFT RNDIS... NOT a modem! */

#if IS_ENABLED(CONFIG_INPUT_IMS_PCU)
	{ USB_DEVICE(0x04d8, 0x0082),	/* Application mode */
	.driver_info = IGNORE_DEVICE,
	},
	{ USB_DEVICE(0x04d8, 0x0083),	/* Bootloader mode */
	.driver_info = IGNORE_DEVICE,
	},
#endif

#if IS_ENABLED(CONFIG_IR_TOY)
	{ USB_DEVICE(0x04d8, 0xfd08),
	.driver_info = IGNORE_DEVICE,
	},

	{ USB_DEVICE(0x04d8, 0xf58b),
	.driver_info = IGNORE_DEVICE,
	},
#endif

#if IS_ENABLED(CONFIG_USB_SERIAL_XR)
	{ USB_DEVICE(0x04e2, 0x1400), .driver_info = IGNORE_DEVICE },
	{ USB_DEVICE(0x04e2, 0x1401), .driver_info = IGNORE_DEVICE },
	{ USB_DEVICE(0x04e2, 0x1402), .driver_info = IGNORE_DEVICE },
	{ USB_DEVICE(0x04e2, 0x1403), .driver_info = IGNORE_DEVICE },
	{ USB_DEVICE(0x04e2, 0x1410), .driver_info = IGNORE_DEVICE },
	{ USB_DEVICE(0x04e2, 0x1411), .driver_info = IGNORE_DEVICE },
	{ USB_DEVICE(0x04e2, 0x1412), .driver_info = IGNORE_DEVICE },
	{ USB_DEVICE(0x04e2, 0x1414), .driver_info = IGNORE_DEVICE },
	{ USB_DEVICE(0x04e2, 0x1420), .driver_info = IGNORE_DEVICE },
	{ USB_DEVICE(0x04e2, 0x1422), .driver_info = IGNORE_DEVICE },
	{ USB_DEVICE(0x04e2, 0x1424), .driver_info = IGNORE_DEVICE },
#endif

	/*Samsung phone in firmware update mode */
	{ USB_DEVICE(0x04e8, 0x685d),
	.driver_info = IGNORE_DEVICE,
	},

	/* Exclude Infineon Flash Loader utility */
	{ USB_DEVICE(0x058b, 0x0041),
	.driver_info = IGNORE_DEVICE,
	},

	/* Exclude ETAS ES58x */
	{ USB_DEVICE(0x108c, 0x0159), /* ES581.4 */
	.driver_info = IGNORE_DEVICE,
	},
	{ USB_DEVICE(0x108c, 0x0168), /* ES582.1 */
	.driver_info = IGNORE_DEVICE,
	},
	{ USB_DEVICE(0x108c, 0x0169), /* ES584.1 */
	.driver_info = IGNORE_DEVICE,
	},

	{ USB_DEVICE(0x1bc7, 0x0021), /* Telit 3G ACM only composition */
	.driver_info = SEND_ZERO_PACKET,
	},
	{ USB_DEVICE(0x1bc7, 0x0023), /* Telit 3G ACM + ECM composition */
	.driver_info = SEND_ZERO_PACKET,
	},

	/* Exclude Goodix Fingerprint Reader */
	{ USB_DEVICE(0x27c6, 0x5395),
	.driver_info = IGNORE_DEVICE,
	},

<<<<<<< HEAD
	/* Exclude Heimann Sensor GmbH USB appset demo */
	{ USB_DEVICE(0x32a7, 0x0000),
	.driver_info = IGNORE_DEVICE,
	},
=======
	/* Exclude Exar USB serial ports */
	{ USB_DEVICE(0x04e2, 0x1400), .driver_info = IGNORE_DEVICE, },
	{ USB_DEVICE(0x04e2, 0x1401), .driver_info = IGNORE_DEVICE, },
	{ USB_DEVICE(0x04e2, 0x1402), .driver_info = IGNORE_DEVICE, },
	{ USB_DEVICE(0x04e2, 0x1403), .driver_info = IGNORE_DEVICE, },
	{ USB_DEVICE(0x04e2, 0x1410), .driver_info = IGNORE_DEVICE, },
	{ USB_DEVICE(0x04e2, 0x1411), .driver_info = IGNORE_DEVICE, },
	{ USB_DEVICE(0x04e2, 0x1412), .driver_info = IGNORE_DEVICE, },
	{ USB_DEVICE(0x04e2, 0x1414), .driver_info = IGNORE_DEVICE, },
	{ USB_DEVICE(0x04e2, 0x1420), .driver_info = IGNORE_DEVICE, },
	{ USB_DEVICE(0x04e2, 0x1421), .driver_info = IGNORE_DEVICE, },
	{ USB_DEVICE(0x04e2, 0x1422), .driver_info = IGNORE_DEVICE, },
	{ USB_DEVICE(0x04e2, 0x1424), .driver_info = IGNORE_DEVICE, },
>>>>>>> 59ccab6c

	/* control interfaces without any protocol set */
	{ USB_INTERFACE_INFO(USB_CLASS_COMM, USB_CDC_SUBCLASS_ACM,
		USB_CDC_PROTO_NONE) },

	/* control interfaces with various AT-command sets */
	{ USB_INTERFACE_INFO(USB_CLASS_COMM, USB_CDC_SUBCLASS_ACM,
		USB_CDC_ACM_PROTO_AT_V25TER) },
	{ USB_INTERFACE_INFO(USB_CLASS_COMM, USB_CDC_SUBCLASS_ACM,
		USB_CDC_ACM_PROTO_AT_PCCA101) },
	{ USB_INTERFACE_INFO(USB_CLASS_COMM, USB_CDC_SUBCLASS_ACM,
		USB_CDC_ACM_PROTO_AT_PCCA101_WAKE) },
	{ USB_INTERFACE_INFO(USB_CLASS_COMM, USB_CDC_SUBCLASS_ACM,
		USB_CDC_ACM_PROTO_AT_GSM) },
	{ USB_INTERFACE_INFO(USB_CLASS_COMM, USB_CDC_SUBCLASS_ACM,
		USB_CDC_ACM_PROTO_AT_3G) },
	{ USB_INTERFACE_INFO(USB_CLASS_COMM, USB_CDC_SUBCLASS_ACM,
		USB_CDC_ACM_PROTO_AT_CDMA) },

	{ USB_DEVICE(0x1519, 0x0452), /* Intel 7260 modem */
	.driver_info = SEND_ZERO_PACKET,
	},

	{ }
};

MODULE_DEVICE_TABLE(usb, acm_ids);

static struct usb_driver acm_driver = {
	.name =		"cdc_acm",
	.probe =	acm_probe,
	.disconnect =	acm_disconnect,
#ifdef CONFIG_PM
	.suspend =	acm_suspend,
	.resume =	acm_resume,
	.reset_resume =	acm_reset_resume,
#endif
	.pre_reset =	acm_pre_reset,
	.id_table =	acm_ids,
#ifdef CONFIG_PM
	.supports_autosuspend = 1,
#endif
	.disable_hub_initiated_lpm = 1,
};

/*
 * TTY driver structures.
 */

static const struct tty_operations acm_ops = {
	.install =		acm_tty_install,
	.open =			acm_tty_open,
	.close =		acm_tty_close,
	.cleanup =		acm_tty_cleanup,
	.hangup =		acm_tty_hangup,
	.write =		acm_tty_write,
	.write_room =		acm_tty_write_room,
	.ioctl =		acm_tty_ioctl,
	.throttle =		acm_tty_throttle,
	.unthrottle =		acm_tty_unthrottle,
	.chars_in_buffer =	acm_tty_chars_in_buffer,
	.break_ctl =		acm_tty_break_ctl,
	.set_termios =		acm_tty_set_termios,
	.tiocmget =		acm_tty_tiocmget,
	.tiocmset =		acm_tty_tiocmset,
	.get_serial =		get_serial_info,
	.set_serial =		set_serial_info,
	.get_icount =		acm_tty_get_icount,
};

/*
 * Init / exit.
 */

static int __init acm_init(void)
{
	int retval;
	acm_tty_driver = alloc_tty_driver(ACM_TTY_MINORS);
	if (!acm_tty_driver)
		return -ENOMEM;
	acm_tty_driver->driver_name = "acm",
	acm_tty_driver->name = "ttyACM",
	acm_tty_driver->major = ACM_TTY_MAJOR,
	acm_tty_driver->minor_start = 0,
	acm_tty_driver->type = TTY_DRIVER_TYPE_SERIAL,
	acm_tty_driver->subtype = SERIAL_TYPE_NORMAL,
	acm_tty_driver->flags = TTY_DRIVER_REAL_RAW | TTY_DRIVER_DYNAMIC_DEV;
	acm_tty_driver->init_termios = tty_std_termios;
	acm_tty_driver->init_termios.c_cflag = B9600 | CS8 | CREAD |
								HUPCL | CLOCAL;
	tty_set_operations(acm_tty_driver, &acm_ops);

	retval = tty_register_driver(acm_tty_driver);
	if (retval) {
		put_tty_driver(acm_tty_driver);
		return retval;
	}

	retval = usb_register(&acm_driver);
	if (retval) {
		tty_unregister_driver(acm_tty_driver);
		put_tty_driver(acm_tty_driver);
		return retval;
	}

	printk(KERN_INFO KBUILD_MODNAME ": " DRIVER_DESC "\n");

	return 0;
}

static void __exit acm_exit(void)
{
	usb_deregister(&acm_driver);
	tty_unregister_driver(acm_tty_driver);
	put_tty_driver(acm_tty_driver);
	idr_destroy(&acm_minors);
}

module_init(acm_init);
module_exit(acm_exit);

MODULE_AUTHOR(DRIVER_AUTHOR);
MODULE_DESCRIPTION(DRIVER_DESC);
MODULE_LICENSE("GPL");
MODULE_ALIAS_CHARDEV_MAJOR(ACM_TTY_MAJOR);<|MERGE_RESOLUTION|>--- conflicted
+++ resolved
@@ -1959,12 +1959,11 @@
 	.driver_info = IGNORE_DEVICE,
 	},
 
-<<<<<<< HEAD
 	/* Exclude Heimann Sensor GmbH USB appset demo */
 	{ USB_DEVICE(0x32a7, 0x0000),
 	.driver_info = IGNORE_DEVICE,
 	},
-=======
+
 	/* Exclude Exar USB serial ports */
 	{ USB_DEVICE(0x04e2, 0x1400), .driver_info = IGNORE_DEVICE, },
 	{ USB_DEVICE(0x04e2, 0x1401), .driver_info = IGNORE_DEVICE, },
@@ -1978,7 +1977,6 @@
 	{ USB_DEVICE(0x04e2, 0x1421), .driver_info = IGNORE_DEVICE, },
 	{ USB_DEVICE(0x04e2, 0x1422), .driver_info = IGNORE_DEVICE, },
 	{ USB_DEVICE(0x04e2, 0x1424), .driver_info = IGNORE_DEVICE, },
->>>>>>> 59ccab6c
 
 	/* control interfaces without any protocol set */
 	{ USB_INTERFACE_INFO(USB_CLASS_COMM, USB_CDC_SUBCLASS_ACM,
