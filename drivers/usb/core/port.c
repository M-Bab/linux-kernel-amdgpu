--- conflicted
+++ resolved
@@ -213,16 +213,11 @@
 	if (!port_dev->is_superspeed && peer)
 		pm_runtime_get_sync(&peer->dev);
 
-<<<<<<< HEAD
-	usb_autopm_get_interface(intf);
-	retval = usb_hub_set_port_power(hub, port1, true);
-=======
 	retval = usb_autopm_get_interface(intf);
 	if (retval < 0)
 		return retval;
 
-	retval = usb_hub_set_port_power(hdev, hub, port1, true);
->>>>>>> 7ee76f16
+	retval = usb_hub_set_port_power(hub, port1, true);
 	msleep(hub_power_on_good_delay(hub));
 	if (udev && !retval) {
 		/*
@@ -274,16 +269,11 @@
 	if (usb_port_block_power_off)
 		return -EBUSY;
 
-<<<<<<< HEAD
-	usb_autopm_get_interface(intf);
-	retval = usb_hub_set_port_power(hub, port1, false);
-=======
 	retval = usb_autopm_get_interface(intf);
 	if (retval < 0)
 		return retval;
 
-	retval = usb_hub_set_port_power(hdev, hub, port1, false);
->>>>>>> 7ee76f16
+	retval = usb_hub_set_port_power(hub, port1, false);
 	usb_clear_port_feature(hdev, port1, USB_PORT_FEAT_C_CONNECTION);
 	if (!port_dev->is_superspeed)
 		usb_clear_port_feature(hdev, port1, USB_PORT_FEAT_C_ENABLE);
