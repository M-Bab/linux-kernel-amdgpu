--- conflicted
+++ resolved
@@ -110,18 +110,14 @@
 {
 	struct usb_gadget	*gadget = work_to_gadget(work);
 
-	sysfs_notify(&gadget->dev.kobj, NULL, "status");
+	sysfs_notify(&gadget->dev.kobj, NULL, "state");
 }
 
 void usb_gadget_set_state(struct usb_gadget *gadget,
 		enum usb_device_state state)
 {
 	gadget->state = state;
-<<<<<<< HEAD
-	sysfs_notify(&gadget->dev.kobj, NULL, "state");
-=======
 	schedule_work(&gadget->work);
->>>>>>> 8b841cb2
 }
 EXPORT_SYMBOL_GPL(usb_gadget_set_state);
 
