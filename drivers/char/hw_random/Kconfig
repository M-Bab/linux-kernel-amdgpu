--- conflicted
+++ resolved
@@ -321,14 +321,9 @@
 	  If unsure, say Y.
 
 config HW_RANDOM_MSM
-<<<<<<< HEAD
 	tristate "Qualcomm SoCs Random Number Generator support"
 	depends on HW_RANDOM && ARCH_QCOM
-=======
-	tristate "Qualcomm MSM Random Number Generator support"
-	depends on ARCH_MSM
-	default HW_RANDOM
->>>>>>> 5208ed2c
+	default HW_RANDOM
 	---help---
 	  This driver provides kernel-side support for the Random Number
 	  Generator hardware found on Qualcomm SoCs.
