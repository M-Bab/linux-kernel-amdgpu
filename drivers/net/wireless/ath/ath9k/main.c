/*
 * Copyright (c) 2008-2011 Atheros Communications Inc.
 *
 * Permission to use, copy, modify, and/or distribute this software for any
 * purpose with or without fee is hereby granted, provided that the above
 * copyright notice and this permission notice appear in all copies.
 *
 * THE SOFTWARE IS PROVIDED "AS IS" AND THE AUTHOR DISCLAIMS ALL WARRANTIES
 * WITH REGARD TO THIS SOFTWARE INCLUDING ALL IMPLIED WARRANTIES OF
 * MERCHANTABILITY AND FITNESS. IN NO EVENT SHALL THE AUTHOR BE LIABLE FOR
 * ANY SPECIAL, DIRECT, INDIRECT, OR CONSEQUENTIAL DAMAGES OR ANY DAMAGES
 * WHATSOEVER RESULTING FROM LOSS OF USE, DATA OR PROFITS, WHETHER IN AN
 * ACTION OF CONTRACT, NEGLIGENCE OR OTHER TORTIOUS ACTION, ARISING OUT OF
 * OR IN CONNECTION WITH THE USE OR PERFORMANCE OF THIS SOFTWARE.
 */

#include <linux/nl80211.h>
#include <linux/delay.h>
#include "ath9k.h"
#include "btcoex.h"

u8 ath9k_parse_mpdudensity(u8 mpdudensity)
{
	/*
	 * 802.11n D2.0 defined values for "Minimum MPDU Start Spacing":
	 *   0 for no restriction
	 *   1 for 1/4 us
	 *   2 for 1/2 us
	 *   3 for 1 us
	 *   4 for 2 us
	 *   5 for 4 us
	 *   6 for 8 us
	 *   7 for 16 us
	 */
	switch (mpdudensity) {
	case 0:
		return 0;
	case 1:
	case 2:
	case 3:
		/* Our lower layer calculations limit our precision to
		   1 microsecond */
		return 1;
	case 4:
		return 2;
	case 5:
		return 4;
	case 6:
		return 8;
	case 7:
		return 16;
	default:
		return 0;
	}
}

static bool ath9k_has_pending_frames(struct ath_softc *sc, struct ath_txq *txq)
{
	bool pending = false;

	spin_lock_bh(&txq->axq_lock);

	if (txq->axq_depth || !list_empty(&txq->axq_acq))
		pending = true;

	spin_unlock_bh(&txq->axq_lock);
	return pending;
}

static bool ath9k_setpower(struct ath_softc *sc, enum ath9k_power_mode mode)
{
	unsigned long flags;
	bool ret;

	spin_lock_irqsave(&sc->sc_pm_lock, flags);
	ret = ath9k_hw_setpower(sc->sc_ah, mode);
	spin_unlock_irqrestore(&sc->sc_pm_lock, flags);

	return ret;
}

void ath9k_ps_wakeup(struct ath_softc *sc)
{
	struct ath_common *common = ath9k_hw_common(sc->sc_ah);
	unsigned long flags;
	enum ath9k_power_mode power_mode;

	spin_lock_irqsave(&sc->sc_pm_lock, flags);
	if (++sc->ps_usecount != 1)
		goto unlock;

	power_mode = sc->sc_ah->power_mode;
	ath9k_hw_setpower(sc->sc_ah, ATH9K_PM_AWAKE);

	/*
	 * While the hardware is asleep, the cycle counters contain no
	 * useful data. Better clear them now so that they don't mess up
	 * survey data results.
	 */
	if (power_mode != ATH9K_PM_AWAKE) {
		spin_lock(&common->cc_lock);
		ath_hw_cycle_counters_update(common);
		memset(&common->cc_survey, 0, sizeof(common->cc_survey));
		memset(&common->cc_ani, 0, sizeof(common->cc_ani));
		spin_unlock(&common->cc_lock);
	}

 unlock:
	spin_unlock_irqrestore(&sc->sc_pm_lock, flags);
}

void ath9k_ps_restore(struct ath_softc *sc)
{
	struct ath_common *common = ath9k_hw_common(sc->sc_ah);
	enum ath9k_power_mode mode;
	unsigned long flags;
	bool reset;

	spin_lock_irqsave(&sc->sc_pm_lock, flags);
	if (--sc->ps_usecount != 0)
		goto unlock;

	if (sc->ps_idle) {
		ath9k_hw_setrxabort(sc->sc_ah, 1);
		ath9k_hw_stopdmarecv(sc->sc_ah, &reset);
		mode = ATH9K_PM_FULL_SLEEP;
	} else if (sc->ps_enabled &&
		   !(sc->ps_flags & (PS_WAIT_FOR_BEACON |
				     PS_WAIT_FOR_CAB |
				     PS_WAIT_FOR_PSPOLL_DATA |
				     PS_WAIT_FOR_TX_ACK))) {
		mode = ATH9K_PM_NETWORK_SLEEP;
		if (ath9k_hw_btcoex_is_enabled(sc->sc_ah))
			ath9k_btcoex_stop_gen_timer(sc);
	} else {
		goto unlock;
	}

	spin_lock(&common->cc_lock);
	ath_hw_cycle_counters_update(common);
	spin_unlock(&common->cc_lock);

	ath9k_hw_setpower(sc->sc_ah, mode);

 unlock:
	spin_unlock_irqrestore(&sc->sc_pm_lock, flags);
}

static void __ath_cancel_work(struct ath_softc *sc)
{
	cancel_work_sync(&sc->paprd_work);
	cancel_work_sync(&sc->hw_check_work);
	cancel_delayed_work_sync(&sc->tx_complete_work);
	cancel_delayed_work_sync(&sc->hw_pll_work);

#ifdef CONFIG_ATH9K_BTCOEX_SUPPORT
	if (ath9k_hw_mci_is_enabled(sc->sc_ah))
		cancel_work_sync(&sc->mci_work);
#endif
}

static void ath_cancel_work(struct ath_softc *sc)
{
	__ath_cancel_work(sc);
	cancel_work_sync(&sc->hw_reset_work);
}

static void ath_restart_work(struct ath_softc *sc)
{
	struct ath_common *common = ath9k_hw_common(sc->sc_ah);

	ieee80211_queue_delayed_work(sc->hw, &sc->tx_complete_work, 0);

<<<<<<< HEAD
	if (AR_SREV_9485(sc->sc_ah) || AR_SREV_9340(sc->sc_ah))
=======
	if (AR_SREV_9340(sc->sc_ah) || AR_SREV_9485(sc->sc_ah) ||
	    AR_SREV_9550(sc->sc_ah))
>>>>>>> 2f8684ce
		ieee80211_queue_delayed_work(sc->hw, &sc->hw_pll_work,
				     msecs_to_jiffies(ATH_PLL_WORK_INTERVAL));

	ath_start_rx_poll(sc, 3);

	if (!common->disable_ani)
		ath_start_ani(common);
}

static bool ath_prepare_reset(struct ath_softc *sc, bool retry_tx, bool flush)
{
	struct ath_hw *ah = sc->sc_ah;
	struct ath_common *common = ath9k_hw_common(ah);
	bool ret = true;

	ieee80211_stop_queues(sc->hw);

	sc->hw_busy_count = 0;
	del_timer_sync(&common->ani.timer);
	del_timer_sync(&sc->rx_poll_timer);

	ath9k_debug_samp_bb_mac(sc);
	ath9k_hw_disable_interrupts(ah);

	if (!ath_stoprecv(sc))
		ret = false;

	if (!ath_drain_all_txq(sc, retry_tx))
		ret = false;

	if (!flush) {
		if (ah->caps.hw_caps & ATH9K_HW_CAP_EDMA)
			ath_rx_tasklet(sc, 1, true);
		ath_rx_tasklet(sc, 1, false);
	} else {
		ath_flushrecv(sc);
	}

	return ret;
}

static bool ath_complete_reset(struct ath_softc *sc, bool start)
{
	struct ath_hw *ah = sc->sc_ah;
	struct ath_common *common = ath9k_hw_common(ah);
	unsigned long flags;

	if (ath_startrecv(sc) != 0) {
		ath_err(common, "Unable to restart recv logic\n");
		return false;
	}

	ath9k_cmn_update_txpow(ah, sc->curtxpow,
			       sc->config.txpowlimit, &sc->curtxpow);

	clear_bit(SC_OP_HW_RESET, &sc->sc_flags);
	ath9k_hw_set_interrupts(ah);
	ath9k_hw_enable_interrupts(ah);

	if (!(sc->hw->conf.flags & IEEE80211_CONF_OFFCHANNEL) && start) {
		if (!test_bit(SC_OP_BEACONS, &sc->sc_flags))
			goto work;

		ath_set_beacon(sc);

		if (ah->opmode == NL80211_IFTYPE_STATION &&
		    test_bit(SC_OP_PRIM_STA_VIF, &sc->sc_flags)) {
			spin_lock_irqsave(&sc->sc_pm_lock, flags);
			sc->ps_flags |= PS_BEACON_SYNC | PS_WAIT_FOR_BEACON;
			spin_unlock_irqrestore(&sc->sc_pm_lock, flags);
		}
	work:
		ath_restart_work(sc);
	}

	if ((ah->caps.hw_caps & ATH9K_HW_CAP_ANT_DIV_COMB) && sc->ant_rx != 3)
		ath_ant_comb_update(sc);

	ieee80211_wake_queues(sc->hw);

	return true;
}

static int ath_reset_internal(struct ath_softc *sc, struct ath9k_channel *hchan,
			      bool retry_tx)
{
	struct ath_hw *ah = sc->sc_ah;
	struct ath_common *common = ath9k_hw_common(ah);
	struct ath9k_hw_cal_data *caldata = NULL;
	bool fastcc = true;
	bool flush = false;
	int r;

	__ath_cancel_work(sc);

	spin_lock_bh(&sc->sc_pcu_lock);

	if (!(sc->hw->conf.flags & IEEE80211_CONF_OFFCHANNEL)) {
		fastcc = false;
		caldata = &sc->caldata;
	}

	if (!hchan) {
		fastcc = false;
		flush = true;
		hchan = ah->curchan;
	}

	if (!ath_prepare_reset(sc, retry_tx, flush))
		fastcc = false;

	ath_dbg(common, CONFIG, "Reset to %u MHz, HT40: %d fastcc: %d\n",
		hchan->channel, IS_CHAN_HT40(hchan), fastcc);

	r = ath9k_hw_reset(ah, hchan, caldata, fastcc);
	if (r) {
		ath_err(common,
			"Unable to reset channel, reset status %d\n", r);
		goto out;
	}

	if (!ath_complete_reset(sc, true))
		r = -EIO;

out:
	spin_unlock_bh(&sc->sc_pcu_lock);
	return r;
}


/*
 * Set/change channels.  If the channel is really being changed, it's done
 * by reseting the chip.  To accomplish this we must first cleanup any pending
 * DMA, then restart stuff.
*/
static int ath_set_channel(struct ath_softc *sc, struct ieee80211_hw *hw,
		    struct ath9k_channel *hchan)
{
	int r;

	if (test_bit(SC_OP_INVALID, &sc->sc_flags))
		return -EIO;

	r = ath_reset_internal(sc, hchan, false);

	return r;
}

static void ath_node_attach(struct ath_softc *sc, struct ieee80211_sta *sta,
			    struct ieee80211_vif *vif)
{
	struct ath_node *an;
	u8 density;
	an = (struct ath_node *)sta->drv_priv;

#ifdef CONFIG_ATH9K_DEBUGFS
	spin_lock(&sc->nodes_lock);
	list_add(&an->list, &sc->nodes);
	spin_unlock(&sc->nodes_lock);
#endif
	an->sta = sta;
	an->vif = vif;

	if (sc->sc_ah->caps.hw_caps & ATH9K_HW_CAP_HT) {
		ath_tx_node_init(sc, an);
		an->maxampdu = 1 << (IEEE80211_HT_MAX_AMPDU_FACTOR +
				     sta->ht_cap.ampdu_factor);
		density = ath9k_parse_mpdudensity(sta->ht_cap.ampdu_density);
		an->mpdudensity = density;
	}
}

static void ath_node_detach(struct ath_softc *sc, struct ieee80211_sta *sta)
{
	struct ath_node *an = (struct ath_node *)sta->drv_priv;

#ifdef CONFIG_ATH9K_DEBUGFS
	spin_lock(&sc->nodes_lock);
	list_del(&an->list);
	spin_unlock(&sc->nodes_lock);
	an->sta = NULL;
#endif

	if (sc->sc_ah->caps.hw_caps & ATH9K_HW_CAP_HT)
		ath_tx_node_cleanup(sc, an);
}

void ath9k_tasklet(unsigned long data)
{
	struct ath_softc *sc = (struct ath_softc *)data;
	struct ath_hw *ah = sc->sc_ah;
	struct ath_common *common = ath9k_hw_common(ah);
	unsigned long flags;
	u32 status = sc->intrstatus;
	u32 rxmask;

	ath9k_ps_wakeup(sc);
	spin_lock(&sc->sc_pcu_lock);

	if ((status & ATH9K_INT_FATAL) ||
	    (status & ATH9K_INT_BB_WATCHDOG)) {
#ifdef CONFIG_ATH9K_DEBUGFS
		enum ath_reset_type type;

		if (status & ATH9K_INT_FATAL)
			type = RESET_TYPE_FATAL_INT;
		else
			type = RESET_TYPE_BB_WATCHDOG;

		RESET_STAT_INC(sc, type);
#endif
		set_bit(SC_OP_HW_RESET, &sc->sc_flags);
		ieee80211_queue_work(sc->hw, &sc->hw_reset_work);
		goto out;
	}

	spin_lock_irqsave(&sc->sc_pm_lock, flags);
	if ((status & ATH9K_INT_TSFOOR) && sc->ps_enabled) {
		/*
		 * TSF sync does not look correct; remain awake to sync with
		 * the next Beacon.
		 */
		ath_dbg(common, PS, "TSFOOR - Sync with next Beacon\n");
		sc->ps_flags |= PS_WAIT_FOR_BEACON | PS_BEACON_SYNC;
	}
	spin_unlock_irqrestore(&sc->sc_pm_lock, flags);

	if (ah->caps.hw_caps & ATH9K_HW_CAP_EDMA)
		rxmask = (ATH9K_INT_RXHP | ATH9K_INT_RXLP | ATH9K_INT_RXEOL |
			  ATH9K_INT_RXORN);
	else
		rxmask = (ATH9K_INT_RX | ATH9K_INT_RXEOL | ATH9K_INT_RXORN);

	if (status & rxmask) {
		/* Check for high priority Rx first */
		if ((ah->caps.hw_caps & ATH9K_HW_CAP_EDMA) &&
		    (status & ATH9K_INT_RXHP))
			ath_rx_tasklet(sc, 0, true);

		ath_rx_tasklet(sc, 0, false);
	}

	if (status & ATH9K_INT_TX) {
		if (ah->caps.hw_caps & ATH9K_HW_CAP_EDMA)
			ath_tx_edma_tasklet(sc);
		else
			ath_tx_tasklet(sc);
	}

	ath9k_btcoex_handle_interrupt(sc, status);

out:
	/* re-enable hardware interrupt */
	ath9k_hw_enable_interrupts(ah);

	spin_unlock(&sc->sc_pcu_lock);
	ath9k_ps_restore(sc);
}

irqreturn_t ath_isr(int irq, void *dev)
{
#define SCHED_INTR (				\
		ATH9K_INT_FATAL |		\
		ATH9K_INT_BB_WATCHDOG |		\
		ATH9K_INT_RXORN |		\
		ATH9K_INT_RXEOL |		\
		ATH9K_INT_RX |			\
		ATH9K_INT_RXLP |		\
		ATH9K_INT_RXHP |		\
		ATH9K_INT_TX |			\
		ATH9K_INT_BMISS |		\
		ATH9K_INT_CST |			\
		ATH9K_INT_TSFOOR |		\
		ATH9K_INT_GENTIMER |		\
		ATH9K_INT_MCI)

	struct ath_softc *sc = dev;
	struct ath_hw *ah = sc->sc_ah;
	struct ath_common *common = ath9k_hw_common(ah);
	enum ath9k_int status;
	bool sched = false;

	/*
	 * The hardware is not ready/present, don't
	 * touch anything. Note this can happen early
	 * on if the IRQ is shared.
	 */
	if (test_bit(SC_OP_INVALID, &sc->sc_flags))
		return IRQ_NONE;

	/* shared irq, not for us */

	if (!ath9k_hw_intrpend(ah))
		return IRQ_NONE;

	if(test_bit(SC_OP_HW_RESET, &sc->sc_flags))
		return IRQ_HANDLED;

	/*
	 * Figure out the reason(s) for the interrupt.  Note
	 * that the hal returns a pseudo-ISR that may include
	 * bits we haven't explicitly enabled so we mask the
	 * value to insure we only process bits we requested.
	 */
	ath9k_hw_getisr(ah, &status);	/* NB: clears ISR too */
	status &= ah->imask;	/* discard unasked-for bits */

	/*
	 * If there are no status bits set, then this interrupt was not
	 * for me (should have been caught above).
	 */
	if (!status)
		return IRQ_NONE;

	/* Cache the status */
	sc->intrstatus = status;

	if (status & SCHED_INTR)
		sched = true;

	/*
	 * If a FATAL or RXORN interrupt is received, we have to reset the
	 * chip immediately.
	 */
	if ((status & ATH9K_INT_FATAL) || ((status & ATH9K_INT_RXORN) &&
	    !(ah->caps.hw_caps & ATH9K_HW_CAP_EDMA)))
		goto chip_reset;

	if ((ah->caps.hw_caps & ATH9K_HW_CAP_EDMA) &&
	    (status & ATH9K_INT_BB_WATCHDOG)) {

		spin_lock(&common->cc_lock);
		ath_hw_cycle_counters_update(common);
		ar9003_hw_bb_watchdog_dbg_info(ah);
		spin_unlock(&common->cc_lock);

		goto chip_reset;
	}

	if (status & ATH9K_INT_SWBA)
		tasklet_schedule(&sc->bcon_tasklet);

	if (status & ATH9K_INT_TXURN)
		ath9k_hw_updatetxtriglevel(ah, true);

	if (status & ATH9K_INT_RXEOL) {
		ah->imask &= ~(ATH9K_INT_RXEOL | ATH9K_INT_RXORN);
		ath9k_hw_set_interrupts(ah);
	}

	if (!(ah->caps.hw_caps & ATH9K_HW_CAP_AUTOSLEEP))
		if (status & ATH9K_INT_TIM_TIMER) {
			if (ATH_DBG_WARN_ON_ONCE(sc->ps_idle))
				goto chip_reset;
			/* Clear RxAbort bit so that we can
			 * receive frames */
			ath9k_setpower(sc, ATH9K_PM_AWAKE);
			spin_lock(&sc->sc_pm_lock);
			ath9k_hw_setrxabort(sc->sc_ah, 0);
			sc->ps_flags |= PS_WAIT_FOR_BEACON;
			spin_unlock(&sc->sc_pm_lock);
		}

chip_reset:

	ath_debug_stat_interrupt(sc, status);

	if (sched) {
		/* turn off every interrupt */
		ath9k_hw_disable_interrupts(ah);
		tasklet_schedule(&sc->intr_tq);
	}

	return IRQ_HANDLED;

#undef SCHED_INTR
}

static int ath_reset(struct ath_softc *sc, bool retry_tx)
{
	int r;

	ath9k_ps_wakeup(sc);

	r = ath_reset_internal(sc, NULL, retry_tx);

	if (retry_tx) {
		int i;
		for (i = 0; i < ATH9K_NUM_TX_QUEUES; i++) {
			if (ATH_TXQ_SETUP(sc, i)) {
				spin_lock_bh(&sc->tx.txq[i].axq_lock);
				ath_txq_schedule(sc, &sc->tx.txq[i]);
				spin_unlock_bh(&sc->tx.txq[i].axq_lock);
			}
		}
	}

	ath9k_ps_restore(sc);

	return r;
}

void ath_reset_work(struct work_struct *work)
{
	struct ath_softc *sc = container_of(work, struct ath_softc, hw_reset_work);

	ath_reset(sc, true);
}

/**********************/
/* mac80211 callbacks */
/**********************/

static int ath9k_start(struct ieee80211_hw *hw)
{
	struct ath_softc *sc = hw->priv;
	struct ath_hw *ah = sc->sc_ah;
	struct ath_common *common = ath9k_hw_common(ah);
	struct ieee80211_channel *curchan = hw->conf.channel;
	struct ath9k_channel *init_channel;
	int r;

	ath_dbg(common, CONFIG,
		"Starting driver with initial channel: %d MHz\n",
		curchan->center_freq);

	ath9k_ps_wakeup(sc);
	mutex_lock(&sc->mutex);

	init_channel = ath9k_cmn_get_curchannel(hw, ah);

	/* Reset SERDES registers */
	ath9k_hw_configpcipowersave(ah, false);

	/*
	 * The basic interface to setting the hardware in a good
	 * state is ``reset''.  On return the hardware is known to
	 * be powered up and with interrupts disabled.  This must
	 * be followed by initialization of the appropriate bits
	 * and then setup of the interrupt mask.
	 */
	spin_lock_bh(&sc->sc_pcu_lock);

	atomic_set(&ah->intr_ref_cnt, -1);

	r = ath9k_hw_reset(ah, init_channel, ah->caldata, false);
	if (r) {
		ath_err(common,
			"Unable to reset hardware; reset status %d (freq %u MHz)\n",
			r, curchan->center_freq);
		spin_unlock_bh(&sc->sc_pcu_lock);
		goto mutex_unlock;
	}

	/* Setup our intr mask. */
	ah->imask = ATH9K_INT_TX | ATH9K_INT_RXEOL |
		    ATH9K_INT_RXORN | ATH9K_INT_FATAL |
		    ATH9K_INT_GLOBAL;

	if (ah->caps.hw_caps & ATH9K_HW_CAP_EDMA)
		ah->imask |= ATH9K_INT_RXHP |
			     ATH9K_INT_RXLP |
			     ATH9K_INT_BB_WATCHDOG;
	else
		ah->imask |= ATH9K_INT_RX;

	ah->imask |= ATH9K_INT_GTT;

	if (ah->caps.hw_caps & ATH9K_HW_CAP_HT)
		ah->imask |= ATH9K_INT_CST;

	ath_mci_enable(sc);

	clear_bit(SC_OP_INVALID, &sc->sc_flags);
	sc->sc_ah->is_monitoring = false;

	if (!ath_complete_reset(sc, false)) {
		r = -EIO;
		spin_unlock_bh(&sc->sc_pcu_lock);
		goto mutex_unlock;
	}

	if (ah->led_pin >= 0) {
		ath9k_hw_cfg_output(ah, ah->led_pin,
				    AR_GPIO_OUTPUT_MUX_AS_OUTPUT);
		ath9k_hw_set_gpio(ah, ah->led_pin, 0);
	}

	/*
	 * Reset key cache to sane defaults (all entries cleared) instead of
	 * semi-random values after suspend/resume.
	 */
	ath9k_cmn_init_crypto(sc->sc_ah);

	spin_unlock_bh(&sc->sc_pcu_lock);

	if (ah->caps.pcie_lcr_extsync_en && common->bus_ops->extn_synch_en)
		common->bus_ops->extn_synch_en(common);

mutex_unlock:
	mutex_unlock(&sc->mutex);

	ath9k_ps_restore(sc);

	return r;
}

static void ath9k_tx(struct ieee80211_hw *hw, struct sk_buff *skb)
{
	struct ath_softc *sc = hw->priv;
	struct ath_common *common = ath9k_hw_common(sc->sc_ah);
	struct ath_tx_control txctl;
	struct ieee80211_hdr *hdr = (struct ieee80211_hdr *) skb->data;
	unsigned long flags;

	if (sc->ps_enabled) {
		/*
		 * mac80211 does not set PM field for normal data frames, so we
		 * need to update that based on the current PS mode.
		 */
		if (ieee80211_is_data(hdr->frame_control) &&
		    !ieee80211_is_nullfunc(hdr->frame_control) &&
		    !ieee80211_has_pm(hdr->frame_control)) {
			ath_dbg(common, PS,
				"Add PM=1 for a TX frame while in PS mode\n");
			hdr->frame_control |= cpu_to_le16(IEEE80211_FCTL_PM);
		}
	}

	if (unlikely(sc->sc_ah->power_mode == ATH9K_PM_NETWORK_SLEEP)) {
		/*
		 * We are using PS-Poll and mac80211 can request TX while in
		 * power save mode. Need to wake up hardware for the TX to be
		 * completed and if needed, also for RX of buffered frames.
		 */
		ath9k_ps_wakeup(sc);
		spin_lock_irqsave(&sc->sc_pm_lock, flags);
		if (!(sc->sc_ah->caps.hw_caps & ATH9K_HW_CAP_AUTOSLEEP))
			ath9k_hw_setrxabort(sc->sc_ah, 0);
		if (ieee80211_is_pspoll(hdr->frame_control)) {
			ath_dbg(common, PS,
				"Sending PS-Poll to pick a buffered frame\n");
			sc->ps_flags |= PS_WAIT_FOR_PSPOLL_DATA;
		} else {
			ath_dbg(common, PS, "Wake up to complete TX\n");
			sc->ps_flags |= PS_WAIT_FOR_TX_ACK;
		}
		/*
		 * The actual restore operation will happen only after
		 * the ps_flags bit is cleared. We are just dropping
		 * the ps_usecount here.
		 */
		spin_unlock_irqrestore(&sc->sc_pm_lock, flags);
		ath9k_ps_restore(sc);
	}

	/*
	 * Cannot tx while the hardware is in full sleep, it first needs a full
	 * chip reset to recover from that
	 */
	if (unlikely(sc->sc_ah->power_mode == ATH9K_PM_FULL_SLEEP)) {
		ath_err(common, "TX while HW is in FULL_SLEEP mode\n");
		goto exit;
	}

	memset(&txctl, 0, sizeof(struct ath_tx_control));
	txctl.txq = sc->tx.txq_map[skb_get_queue_mapping(skb)];

	ath_dbg(common, XMIT, "transmitting packet, skb: %p\n", skb);

	if (ath_tx_start(hw, skb, &txctl) != 0) {
		ath_dbg(common, XMIT, "TX failed\n");
		TX_STAT_INC(txctl.txq->axq_qnum, txfailed);
		goto exit;
	}

	return;
exit:
	dev_kfree_skb_any(skb);
}

static void ath9k_stop(struct ieee80211_hw *hw)
{
	struct ath_softc *sc = hw->priv;
	struct ath_hw *ah = sc->sc_ah;
	struct ath_common *common = ath9k_hw_common(ah);
	bool prev_idle;

	mutex_lock(&sc->mutex);

	ath_cancel_work(sc);
	del_timer_sync(&sc->rx_poll_timer);

	if (test_bit(SC_OP_INVALID, &sc->sc_flags)) {
		ath_dbg(common, ANY, "Device not present\n");
		mutex_unlock(&sc->mutex);
		return;
	}

	/* Ensure HW is awake when we try to shut it down. */
	ath9k_ps_wakeup(sc);

	spin_lock_bh(&sc->sc_pcu_lock);

	/* prevent tasklets to enable interrupts once we disable them */
	ah->imask &= ~ATH9K_INT_GLOBAL;

	/* make sure h/w will not generate any interrupt
	 * before setting the invalid flag. */
	ath9k_hw_disable_interrupts(ah);

	spin_unlock_bh(&sc->sc_pcu_lock);

	/* we can now sync irq and kill any running tasklets, since we already
	 * disabled interrupts and not holding a spin lock */
	synchronize_irq(sc->irq);
	tasklet_kill(&sc->intr_tq);
	tasklet_kill(&sc->bcon_tasklet);

	prev_idle = sc->ps_idle;
	sc->ps_idle = true;

	spin_lock_bh(&sc->sc_pcu_lock);

	if (ah->led_pin >= 0) {
		ath9k_hw_set_gpio(ah, ah->led_pin, 1);
		ath9k_hw_cfg_gpio_input(ah, ah->led_pin);
	}

	ath_prepare_reset(sc, false, true);

	if (sc->rx.frag) {
		dev_kfree_skb_any(sc->rx.frag);
		sc->rx.frag = NULL;
	}

	if (!ah->curchan)
		ah->curchan = ath9k_cmn_get_curchannel(hw, ah);

	ath9k_hw_reset(ah, ah->curchan, ah->caldata, false);
	ath9k_hw_phy_disable(ah);

	ath9k_hw_configpcipowersave(ah, true);

	spin_unlock_bh(&sc->sc_pcu_lock);

	ath9k_ps_restore(sc);

	set_bit(SC_OP_INVALID, &sc->sc_flags);
	sc->ps_idle = prev_idle;

	mutex_unlock(&sc->mutex);

	ath_dbg(common, CONFIG, "Driver halt\n");
}

bool ath9k_uses_beacons(int type)
{
	switch (type) {
	case NL80211_IFTYPE_AP:
	case NL80211_IFTYPE_ADHOC:
	case NL80211_IFTYPE_MESH_POINT:
		return true;
	default:
		return false;
	}
}

static void ath9k_reclaim_beacon(struct ath_softc *sc,
				 struct ieee80211_vif *vif)
{
	struct ath_vif *avp = (void *)vif->drv_priv;

	ath9k_set_beaconing_status(sc, false);
	ath_beacon_return(sc, avp);
	ath9k_set_beaconing_status(sc, true);
}

static void ath9k_vif_iter(void *data, u8 *mac, struct ieee80211_vif *vif)
{
	struct ath9k_vif_iter_data *iter_data = data;
	int i;

	if (iter_data->hw_macaddr)
		for (i = 0; i < ETH_ALEN; i++)
			iter_data->mask[i] &=
				~(iter_data->hw_macaddr[i] ^ mac[i]);

	switch (vif->type) {
	case NL80211_IFTYPE_AP:
		iter_data->naps++;
		break;
	case NL80211_IFTYPE_STATION:
		iter_data->nstations++;
		break;
	case NL80211_IFTYPE_ADHOC:
		iter_data->nadhocs++;
		break;
	case NL80211_IFTYPE_MESH_POINT:
		iter_data->nmeshes++;
		break;
	case NL80211_IFTYPE_WDS:
		iter_data->nwds++;
		break;
	default:
		break;
	}
}

/* Called with sc->mutex held. */
void ath9k_calculate_iter_data(struct ieee80211_hw *hw,
			       struct ieee80211_vif *vif,
			       struct ath9k_vif_iter_data *iter_data)
{
	struct ath_softc *sc = hw->priv;
	struct ath_hw *ah = sc->sc_ah;
	struct ath_common *common = ath9k_hw_common(ah);

	/*
	 * Use the hardware MAC address as reference, the hardware uses it
	 * together with the BSSID mask when matching addresses.
	 */
	memset(iter_data, 0, sizeof(*iter_data));
	iter_data->hw_macaddr = common->macaddr;
	memset(&iter_data->mask, 0xff, ETH_ALEN);

	if (vif)
		ath9k_vif_iter(iter_data, vif->addr, vif);

	/* Get list of all active MAC addresses */
	ieee80211_iterate_active_interfaces_atomic(sc->hw, ath9k_vif_iter,
						   iter_data);
}

/* Called with sc->mutex held. */
static void ath9k_calculate_summary_state(struct ieee80211_hw *hw,
					  struct ieee80211_vif *vif)
{
	struct ath_softc *sc = hw->priv;
	struct ath_hw *ah = sc->sc_ah;
	struct ath_common *common = ath9k_hw_common(ah);
	struct ath9k_vif_iter_data iter_data;

	ath9k_calculate_iter_data(hw, vif, &iter_data);

	/* Set BSSID mask. */
	memcpy(common->bssidmask, iter_data.mask, ETH_ALEN);
	ath_hw_setbssidmask(common);

	/* Set op-mode & TSF */
	if (iter_data.naps > 0) {
		ath9k_hw_set_tsfadjust(ah, 1);
		set_bit(SC_OP_TSF_RESET, &sc->sc_flags);
		ah->opmode = NL80211_IFTYPE_AP;
	} else {
		ath9k_hw_set_tsfadjust(ah, 0);
		clear_bit(SC_OP_TSF_RESET, &sc->sc_flags);

		if (iter_data.nmeshes)
			ah->opmode = NL80211_IFTYPE_MESH_POINT;
		else if (iter_data.nwds)
			ah->opmode = NL80211_IFTYPE_AP;
		else if (iter_data.nadhocs)
			ah->opmode = NL80211_IFTYPE_ADHOC;
		else
			ah->opmode = NL80211_IFTYPE_STATION;
	}

	/*
	 * Enable MIB interrupts when there are hardware phy counters.
	 */
	if ((iter_data.nstations + iter_data.nadhocs + iter_data.nmeshes) > 0)
		ah->imask |= ATH9K_INT_TSFOOR;
	else
		ah->imask &= ~ATH9K_INT_TSFOOR;

	ath9k_hw_set_interrupts(ah);

	/* Set up ANI */
	if (iter_data.naps > 0) {
		sc->sc_ah->stats.avgbrssi = ATH_RSSI_DUMMY_MARKER;

		if (!common->disable_ani) {
			set_bit(SC_OP_ANI_RUN, &sc->sc_flags);
			ath_start_ani(common);
		}

	} else {
		clear_bit(SC_OP_ANI_RUN, &sc->sc_flags);
		del_timer_sync(&common->ani.timer);
	}
}

/* Called with sc->mutex held, vif counts set up properly. */
static void ath9k_do_vif_add_setup(struct ieee80211_hw *hw,
				   struct ieee80211_vif *vif)
{
	struct ath_softc *sc = hw->priv;

	ath9k_calculate_summary_state(hw, vif);

	if (ath9k_uses_beacons(vif->type)) {
		/* Reserve a beacon slot for the vif */
		ath9k_set_beaconing_status(sc, false);
		ath_beacon_alloc(sc, vif);
		ath9k_set_beaconing_status(sc, true);
	}
}

static int ath9k_add_interface(struct ieee80211_hw *hw,
			       struct ieee80211_vif *vif)
{
	struct ath_softc *sc = hw->priv;
	struct ath_hw *ah = sc->sc_ah;
	struct ath_common *common = ath9k_hw_common(ah);
	int ret = 0;

	ath9k_ps_wakeup(sc);
	mutex_lock(&sc->mutex);

	switch (vif->type) {
	case NL80211_IFTYPE_STATION:
	case NL80211_IFTYPE_WDS:
	case NL80211_IFTYPE_ADHOC:
	case NL80211_IFTYPE_AP:
	case NL80211_IFTYPE_MESH_POINT:
		break;
	default:
		ath_err(common, "Interface type %d not yet supported\n",
			vif->type);
		ret = -EOPNOTSUPP;
		goto out;
	}

	if (ath9k_uses_beacons(vif->type)) {
		if (sc->nbcnvifs >= ATH_BCBUF) {
			ath_err(common, "Not enough beacon buffers when adding"
				" new interface of type: %i\n",
				vif->type);
			ret = -ENOBUFS;
			goto out;
		}
	}

	ath_dbg(common, CONFIG, "Attach a VIF of type: %d\n", vif->type);

	sc->nvifs++;

	ath9k_do_vif_add_setup(hw, vif);
out:
	mutex_unlock(&sc->mutex);
	ath9k_ps_restore(sc);
	return ret;
}

static int ath9k_change_interface(struct ieee80211_hw *hw,
				  struct ieee80211_vif *vif,
				  enum nl80211_iftype new_type,
				  bool p2p)
{
	struct ath_softc *sc = hw->priv;
	struct ath_common *common = ath9k_hw_common(sc->sc_ah);
	int ret = 0;

	ath_dbg(common, CONFIG, "Change Interface\n");
	mutex_lock(&sc->mutex);
	ath9k_ps_wakeup(sc);

	if (ath9k_uses_beacons(new_type) &&
	    !ath9k_uses_beacons(vif->type)) {
		if (sc->nbcnvifs >= ATH_BCBUF) {
			ath_err(common, "No beacon slot available\n");
			ret = -ENOBUFS;
			goto out;
		}
	}

	/* Clean up old vif stuff */
	if (ath9k_uses_beacons(vif->type))
		ath9k_reclaim_beacon(sc, vif);

	/* Add new settings */
	vif->type = new_type;
	vif->p2p = p2p;

	ath9k_do_vif_add_setup(hw, vif);
out:
	ath9k_ps_restore(sc);
	mutex_unlock(&sc->mutex);
	return ret;
}

static void ath9k_remove_interface(struct ieee80211_hw *hw,
				   struct ieee80211_vif *vif)
{
	struct ath_softc *sc = hw->priv;
	struct ath_common *common = ath9k_hw_common(sc->sc_ah);

	ath_dbg(common, CONFIG, "Detach Interface\n");

	ath9k_ps_wakeup(sc);
	mutex_lock(&sc->mutex);

	sc->nvifs--;

	/* Reclaim beacon resources */
	if (ath9k_uses_beacons(vif->type))
		ath9k_reclaim_beacon(sc, vif);

	ath9k_calculate_summary_state(hw, NULL);

	mutex_unlock(&sc->mutex);
	ath9k_ps_restore(sc);
}

static void ath9k_enable_ps(struct ath_softc *sc)
{
	struct ath_hw *ah = sc->sc_ah;
	struct ath_common *common = ath9k_hw_common(ah);

	sc->ps_enabled = true;
	if (!(ah->caps.hw_caps & ATH9K_HW_CAP_AUTOSLEEP)) {
		if ((ah->imask & ATH9K_INT_TIM_TIMER) == 0) {
			ah->imask |= ATH9K_INT_TIM_TIMER;
			ath9k_hw_set_interrupts(ah);
		}
		ath9k_hw_setrxabort(ah, 1);
	}
	ath_dbg(common, PS, "PowerSave enabled\n");
}

static void ath9k_disable_ps(struct ath_softc *sc)
{
	struct ath_hw *ah = sc->sc_ah;
	struct ath_common *common = ath9k_hw_common(ah);

	sc->ps_enabled = false;
	ath9k_hw_setpower(ah, ATH9K_PM_AWAKE);
	if (!(ah->caps.hw_caps & ATH9K_HW_CAP_AUTOSLEEP)) {
		ath9k_hw_setrxabort(ah, 0);
		sc->ps_flags &= ~(PS_WAIT_FOR_BEACON |
				  PS_WAIT_FOR_CAB |
				  PS_WAIT_FOR_PSPOLL_DATA |
				  PS_WAIT_FOR_TX_ACK);
		if (ah->imask & ATH9K_INT_TIM_TIMER) {
			ah->imask &= ~ATH9K_INT_TIM_TIMER;
			ath9k_hw_set_interrupts(ah);
		}
	}
	ath_dbg(common, PS, "PowerSave disabled\n");
}

static int ath9k_config(struct ieee80211_hw *hw, u32 changed)
{
	struct ath_softc *sc = hw->priv;
	struct ath_hw *ah = sc->sc_ah;
	struct ath_common *common = ath9k_hw_common(ah);
	struct ieee80211_conf *conf = &hw->conf;
	bool reset_channel = false;

	ath9k_ps_wakeup(sc);
	mutex_lock(&sc->mutex);

	if (changed & IEEE80211_CONF_CHANGE_IDLE) {
		sc->ps_idle = !!(conf->flags & IEEE80211_CONF_IDLE);
		if (sc->ps_idle) {
			ath_cancel_work(sc);
			ath9k_stop_btcoex(sc);
		} else {
			ath9k_start_btcoex(sc);
			/*
			 * The chip needs a reset to properly wake up from
			 * full sleep
			 */
			reset_channel = ah->chip_fullsleep;
		}
	}

	/*
	 * We just prepare to enable PS. We have to wait until our AP has
	 * ACK'd our null data frame to disable RX otherwise we'll ignore
	 * those ACKs and end up retransmitting the same null data frames.
	 * IEEE80211_CONF_CHANGE_PS is only passed by mac80211 for STA mode.
	 */
	if (changed & IEEE80211_CONF_CHANGE_PS) {
		unsigned long flags;
		spin_lock_irqsave(&sc->sc_pm_lock, flags);
		if (conf->flags & IEEE80211_CONF_PS)
			ath9k_enable_ps(sc);
		else
			ath9k_disable_ps(sc);
		spin_unlock_irqrestore(&sc->sc_pm_lock, flags);
	}

	if (changed & IEEE80211_CONF_CHANGE_MONITOR) {
		if (conf->flags & IEEE80211_CONF_MONITOR) {
			ath_dbg(common, CONFIG, "Monitor mode is enabled\n");
			sc->sc_ah->is_monitoring = true;
		} else {
			ath_dbg(common, CONFIG, "Monitor mode is disabled\n");
			sc->sc_ah->is_monitoring = false;
		}
	}

	if ((changed & IEEE80211_CONF_CHANGE_CHANNEL) || reset_channel) {
		struct ieee80211_channel *curchan = hw->conf.channel;
		int pos = curchan->hw_value;
		int old_pos = -1;
		unsigned long flags;

		if (ah->curchan)
			old_pos = ah->curchan - &ah->channels[0];

		ath_dbg(common, CONFIG, "Set channel: %d MHz type: %d\n",
			curchan->center_freq, conf->channel_type);

		/* update survey stats for the old channel before switching */
		spin_lock_irqsave(&common->cc_lock, flags);
		ath_update_survey_stats(sc);
		spin_unlock_irqrestore(&common->cc_lock, flags);

		/*
		 * Preserve the current channel values, before updating
		 * the same channel
		 */
		if (ah->curchan && (old_pos == pos))
			ath9k_hw_getnf(ah, ah->curchan);

		ath9k_cmn_update_ichannel(&sc->sc_ah->channels[pos],
					  curchan, conf->channel_type);

		/*
		 * If the operating channel changes, change the survey in-use flags
		 * along with it.
		 * Reset the survey data for the new channel, unless we're switching
		 * back to the operating channel from an off-channel operation.
		 */
		if (!(hw->conf.flags & IEEE80211_CONF_OFFCHANNEL) &&
		    sc->cur_survey != &sc->survey[pos]) {

			if (sc->cur_survey)
				sc->cur_survey->filled &= ~SURVEY_INFO_IN_USE;

			sc->cur_survey = &sc->survey[pos];

			memset(sc->cur_survey, 0, sizeof(struct survey_info));
			sc->cur_survey->filled |= SURVEY_INFO_IN_USE;
		} else if (!(sc->survey[pos].filled & SURVEY_INFO_IN_USE)) {
			memset(&sc->survey[pos], 0, sizeof(struct survey_info));
		}

		if (ath_set_channel(sc, hw, &sc->sc_ah->channels[pos]) < 0) {
			ath_err(common, "Unable to set channel\n");
			mutex_unlock(&sc->mutex);
			ath9k_ps_restore(sc);
			return -EINVAL;
		}

		/*
		 * The most recent snapshot of channel->noisefloor for the old
		 * channel is only available after the hardware reset. Copy it to
		 * the survey stats now.
		 */
		if (old_pos >= 0)
			ath_update_survey_nf(sc, old_pos);
	}

	if (changed & IEEE80211_CONF_CHANGE_POWER) {
		ath_dbg(common, CONFIG, "Set power: %d\n", conf->power_level);
		sc->config.txpowlimit = 2 * conf->power_level;
		ath9k_cmn_update_txpow(ah, sc->curtxpow,
				       sc->config.txpowlimit, &sc->curtxpow);
	}

	mutex_unlock(&sc->mutex);
	ath9k_ps_restore(sc);

	return 0;
}

#define SUPPORTED_FILTERS			\
	(FIF_PROMISC_IN_BSS |			\
	FIF_ALLMULTI |				\
	FIF_CONTROL |				\
	FIF_PSPOLL |				\
	FIF_OTHER_BSS |				\
	FIF_BCN_PRBRESP_PROMISC |		\
	FIF_PROBE_REQ |				\
	FIF_FCSFAIL)

/* FIXME: sc->sc_full_reset ? */
static void ath9k_configure_filter(struct ieee80211_hw *hw,
				   unsigned int changed_flags,
				   unsigned int *total_flags,
				   u64 multicast)
{
	struct ath_softc *sc = hw->priv;
	u32 rfilt;

	changed_flags &= SUPPORTED_FILTERS;
	*total_flags &= SUPPORTED_FILTERS;

	sc->rx.rxfilter = *total_flags;
	ath9k_ps_wakeup(sc);
	rfilt = ath_calcrxfilter(sc);
	ath9k_hw_setrxfilter(sc->sc_ah, rfilt);
	ath9k_ps_restore(sc);

	ath_dbg(ath9k_hw_common(sc->sc_ah), CONFIG, "Set HW RX filter: 0x%x\n",
		rfilt);
}

static int ath9k_sta_add(struct ieee80211_hw *hw,
			 struct ieee80211_vif *vif,
			 struct ieee80211_sta *sta)
{
	struct ath_softc *sc = hw->priv;
	struct ath_common *common = ath9k_hw_common(sc->sc_ah);
	struct ath_node *an = (struct ath_node *) sta->drv_priv;
	struct ieee80211_key_conf ps_key = { };

	ath_node_attach(sc, sta, vif);

	if (vif->type != NL80211_IFTYPE_AP &&
	    vif->type != NL80211_IFTYPE_AP_VLAN)
		return 0;

	an->ps_key = ath_key_config(common, vif, sta, &ps_key);

	return 0;
}

static void ath9k_del_ps_key(struct ath_softc *sc,
			     struct ieee80211_vif *vif,
			     struct ieee80211_sta *sta)
{
	struct ath_common *common = ath9k_hw_common(sc->sc_ah);
	struct ath_node *an = (struct ath_node *) sta->drv_priv;
	struct ieee80211_key_conf ps_key = { .hw_key_idx = an->ps_key };

	if (!an->ps_key)
	    return;

	ath_key_delete(common, &ps_key);
}

static int ath9k_sta_remove(struct ieee80211_hw *hw,
			    struct ieee80211_vif *vif,
			    struct ieee80211_sta *sta)
{
	struct ath_softc *sc = hw->priv;

	ath9k_del_ps_key(sc, vif, sta);
	ath_node_detach(sc, sta);

	return 0;
}

static void ath9k_sta_notify(struct ieee80211_hw *hw,
			 struct ieee80211_vif *vif,
			 enum sta_notify_cmd cmd,
			 struct ieee80211_sta *sta)
{
	struct ath_softc *sc = hw->priv;
	struct ath_node *an = (struct ath_node *) sta->drv_priv;

	if (!sta->ht_cap.ht_supported)
		return;

	switch (cmd) {
	case STA_NOTIFY_SLEEP:
		an->sleeping = true;
		ath_tx_aggr_sleep(sta, sc, an);
		break;
	case STA_NOTIFY_AWAKE:
		an->sleeping = false;
		ath_tx_aggr_wakeup(sc, an);
		break;
	}
}

static int ath9k_conf_tx(struct ieee80211_hw *hw,
			 struct ieee80211_vif *vif, u16 queue,
			 const struct ieee80211_tx_queue_params *params)
{
	struct ath_softc *sc = hw->priv;
	struct ath_common *common = ath9k_hw_common(sc->sc_ah);
	struct ath_txq *txq;
	struct ath9k_tx_queue_info qi;
	int ret = 0;

	if (queue >= WME_NUM_AC)
		return 0;

	txq = sc->tx.txq_map[queue];

	ath9k_ps_wakeup(sc);
	mutex_lock(&sc->mutex);

	memset(&qi, 0, sizeof(struct ath9k_tx_queue_info));

	qi.tqi_aifs = params->aifs;
	qi.tqi_cwmin = params->cw_min;
	qi.tqi_cwmax = params->cw_max;
	qi.tqi_burstTime = params->txop;

	ath_dbg(common, CONFIG,
		"Configure tx [queue/halq] [%d/%d], aifs: %d, cw_min: %d, cw_max: %d, txop: %d\n",
		queue, txq->axq_qnum, params->aifs, params->cw_min,
		params->cw_max, params->txop);

	ret = ath_txq_update(sc, txq->axq_qnum, &qi);
	if (ret)
		ath_err(common, "TXQ Update failed\n");

	if (sc->sc_ah->opmode == NL80211_IFTYPE_ADHOC)
		if (queue == WME_AC_BE && !ret)
			ath_beaconq_config(sc);

	mutex_unlock(&sc->mutex);
	ath9k_ps_restore(sc);

	return ret;
}

static int ath9k_set_key(struct ieee80211_hw *hw,
			 enum set_key_cmd cmd,
			 struct ieee80211_vif *vif,
			 struct ieee80211_sta *sta,
			 struct ieee80211_key_conf *key)
{
	struct ath_softc *sc = hw->priv;
	struct ath_common *common = ath9k_hw_common(sc->sc_ah);
	int ret = 0;

	if (ath9k_modparam_nohwcrypt)
		return -ENOSPC;

	if ((vif->type == NL80211_IFTYPE_ADHOC ||
	     vif->type == NL80211_IFTYPE_MESH_POINT) &&
	    (key->cipher == WLAN_CIPHER_SUITE_TKIP ||
	     key->cipher == WLAN_CIPHER_SUITE_CCMP) &&
	    !(key->flags & IEEE80211_KEY_FLAG_PAIRWISE)) {
		/*
		 * For now, disable hw crypto for the RSN IBSS group keys. This
		 * could be optimized in the future to use a modified key cache
		 * design to support per-STA RX GTK, but until that gets
		 * implemented, use of software crypto for group addressed
		 * frames is a acceptable to allow RSN IBSS to be used.
		 */
		return -EOPNOTSUPP;
	}

	mutex_lock(&sc->mutex);
	ath9k_ps_wakeup(sc);
	ath_dbg(common, CONFIG, "Set HW Key\n");

	switch (cmd) {
	case SET_KEY:
		if (sta)
			ath9k_del_ps_key(sc, vif, sta);

		ret = ath_key_config(common, vif, sta, key);
		if (ret >= 0) {
			key->hw_key_idx = ret;
			/* push IV and Michael MIC generation to stack */
			key->flags |= IEEE80211_KEY_FLAG_GENERATE_IV;
			if (key->cipher == WLAN_CIPHER_SUITE_TKIP)
				key->flags |= IEEE80211_KEY_FLAG_GENERATE_MMIC;
			if (sc->sc_ah->sw_mgmt_crypto &&
			    key->cipher == WLAN_CIPHER_SUITE_CCMP)
				key->flags |= IEEE80211_KEY_FLAG_SW_MGMT;
			ret = 0;
		}
		break;
	case DISABLE_KEY:
		ath_key_delete(common, key);
		break;
	default:
		ret = -EINVAL;
	}

	ath9k_ps_restore(sc);
	mutex_unlock(&sc->mutex);

	return ret;
}
static void ath9k_bss_iter(void *data, u8 *mac, struct ieee80211_vif *vif)
{
	struct ath_softc *sc = data;
	struct ath_common *common = ath9k_hw_common(sc->sc_ah);
	struct ieee80211_bss_conf *bss_conf = &vif->bss_conf;
	struct ath_vif *avp = (void *)vif->drv_priv;
	unsigned long flags;
	/*
	 * Skip iteration if primary station vif's bss info
	 * was not changed
	 */
	if (test_bit(SC_OP_PRIM_STA_VIF, &sc->sc_flags))
		return;

	if (bss_conf->assoc) {
		set_bit(SC_OP_PRIM_STA_VIF, &sc->sc_flags);
		avp->primary_sta_vif = true;
		memcpy(common->curbssid, bss_conf->bssid, ETH_ALEN);
		common->curaid = bss_conf->aid;
		ath9k_hw_write_associd(sc->sc_ah);
		ath_dbg(common, CONFIG, "Bss Info ASSOC %d, bssid: %pM\n",
			bss_conf->aid, common->curbssid);
		ath_beacon_config(sc, vif);
		/*
		 * Request a re-configuration of Beacon related timers
		 * on the receipt of the first Beacon frame (i.e.,
		 * after time sync with the AP).
		 */
		spin_lock_irqsave(&sc->sc_pm_lock, flags);
		sc->ps_flags |= PS_BEACON_SYNC | PS_WAIT_FOR_BEACON;
		spin_unlock_irqrestore(&sc->sc_pm_lock, flags);

		/* Reset rssi stats */
		sc->last_rssi = ATH_RSSI_DUMMY_MARKER;
		sc->sc_ah->stats.avgbrssi = ATH_RSSI_DUMMY_MARKER;

		ath_start_rx_poll(sc, 3);

		if (!common->disable_ani) {
			set_bit(SC_OP_ANI_RUN, &sc->sc_flags);
			ath_start_ani(common);
		}

	}
}

static void ath9k_config_bss(struct ath_softc *sc, struct ieee80211_vif *vif)
{
	struct ath_common *common = ath9k_hw_common(sc->sc_ah);
	struct ieee80211_bss_conf *bss_conf = &vif->bss_conf;
	struct ath_vif *avp = (void *)vif->drv_priv;

	if (sc->sc_ah->opmode != NL80211_IFTYPE_STATION)
		return;

	/* Reconfigure bss info */
	if (avp->primary_sta_vif && !bss_conf->assoc) {
		ath_dbg(common, CONFIG, "Bss Info DISASSOC %d, bssid %pM\n",
			common->curaid, common->curbssid);
		clear_bit(SC_OP_PRIM_STA_VIF, &sc->sc_flags);
		clear_bit(SC_OP_BEACONS, &sc->sc_flags);
		avp->primary_sta_vif = false;
		memset(common->curbssid, 0, ETH_ALEN);
		common->curaid = 0;
	}

	ieee80211_iterate_active_interfaces_atomic(
			sc->hw, ath9k_bss_iter, sc);

	/*
	 * None of station vifs are associated.
	 * Clear bssid & aid
	 */
	if (!test_bit(SC_OP_PRIM_STA_VIF, &sc->sc_flags)) {
		ath9k_hw_write_associd(sc->sc_ah);
		clear_bit(SC_OP_ANI_RUN, &sc->sc_flags);
		del_timer_sync(&common->ani.timer);
		del_timer_sync(&sc->rx_poll_timer);
		memset(&sc->caldata, 0, sizeof(sc->caldata));
	}
}

static void ath9k_bss_info_changed(struct ieee80211_hw *hw,
				   struct ieee80211_vif *vif,
				   struct ieee80211_bss_conf *bss_conf,
				   u32 changed)
{
	struct ath_softc *sc = hw->priv;
	struct ath_hw *ah = sc->sc_ah;
	struct ath_common *common = ath9k_hw_common(ah);
	struct ath_vif *avp = (void *)vif->drv_priv;
	int slottime;

	ath9k_ps_wakeup(sc);
	mutex_lock(&sc->mutex);

	if (changed & BSS_CHANGED_ASSOC) {
		ath9k_config_bss(sc, vif);

		ath_dbg(common, CONFIG, "BSSID: %pM aid: 0x%x\n",
			common->curbssid, common->curaid);
	}

	if (changed & BSS_CHANGED_IBSS) {
		/* There can be only one vif available */
		memcpy(common->curbssid, bss_conf->bssid, ETH_ALEN);
		common->curaid = bss_conf->aid;
		ath9k_hw_write_associd(sc->sc_ah);

		if (bss_conf->ibss_joined) {
			sc->sc_ah->stats.avgbrssi = ATH_RSSI_DUMMY_MARKER;

			if (!common->disable_ani) {
				set_bit(SC_OP_ANI_RUN, &sc->sc_flags);
				ath_start_ani(common);
			}

		} else {
			clear_bit(SC_OP_ANI_RUN, &sc->sc_flags);
			del_timer_sync(&common->ani.timer);
			del_timer_sync(&sc->rx_poll_timer);
		}
	}

	/*
	 * In case of AP mode, the HW TSF has to be reset
	 * when the beacon interval changes.
	 */
	if ((changed & BSS_CHANGED_BEACON_INT) &&
	    (vif->type == NL80211_IFTYPE_AP))
		set_bit(SC_OP_TSF_RESET, &sc->sc_flags);

	/* Configure beaconing (AP, IBSS, MESH) */
	if (ath9k_uses_beacons(vif->type) &&
	    ((changed & BSS_CHANGED_BEACON) ||
	     (changed & BSS_CHANGED_BEACON_ENABLED) ||
	     (changed & BSS_CHANGED_BEACON_INT))) {
		ath9k_set_beaconing_status(sc, false);
		if (bss_conf->enable_beacon)
			ath_beacon_alloc(sc, vif);
		else
			avp->is_bslot_active = false;
		ath_beacon_config(sc, vif);
		ath9k_set_beaconing_status(sc, true);
	}

	if (changed & BSS_CHANGED_ERP_SLOT) {
		if (bss_conf->use_short_slot)
			slottime = 9;
		else
			slottime = 20;
		if (vif->type == NL80211_IFTYPE_AP) {
			/*
			 * Defer update, so that connected stations can adjust
			 * their settings at the same time.
			 * See beacon.c for more details
			 */
			sc->beacon.slottime = slottime;
			sc->beacon.updateslot = UPDATE;
		} else {
			ah->slottime = slottime;
			ath9k_hw_init_global_settings(ah);
		}
	}

	mutex_unlock(&sc->mutex);
	ath9k_ps_restore(sc);
}

static u64 ath9k_get_tsf(struct ieee80211_hw *hw, struct ieee80211_vif *vif)
{
	struct ath_softc *sc = hw->priv;
	u64 tsf;

	mutex_lock(&sc->mutex);
	ath9k_ps_wakeup(sc);
	tsf = ath9k_hw_gettsf64(sc->sc_ah);
	ath9k_ps_restore(sc);
	mutex_unlock(&sc->mutex);

	return tsf;
}

static void ath9k_set_tsf(struct ieee80211_hw *hw,
			  struct ieee80211_vif *vif,
			  u64 tsf)
{
	struct ath_softc *sc = hw->priv;

	mutex_lock(&sc->mutex);
	ath9k_ps_wakeup(sc);
	ath9k_hw_settsf64(sc->sc_ah, tsf);
	ath9k_ps_restore(sc);
	mutex_unlock(&sc->mutex);
}

static void ath9k_reset_tsf(struct ieee80211_hw *hw, struct ieee80211_vif *vif)
{
	struct ath_softc *sc = hw->priv;

	mutex_lock(&sc->mutex);

	ath9k_ps_wakeup(sc);
	ath9k_hw_reset_tsf(sc->sc_ah);
	ath9k_ps_restore(sc);

	mutex_unlock(&sc->mutex);
}

static int ath9k_ampdu_action(struct ieee80211_hw *hw,
			      struct ieee80211_vif *vif,
			      enum ieee80211_ampdu_mlme_action action,
			      struct ieee80211_sta *sta,
			      u16 tid, u16 *ssn, u8 buf_size)
{
	struct ath_softc *sc = hw->priv;
	int ret = 0;

	local_bh_disable();

	switch (action) {
	case IEEE80211_AMPDU_RX_START:
		break;
	case IEEE80211_AMPDU_RX_STOP:
		break;
	case IEEE80211_AMPDU_TX_START:
		ath9k_ps_wakeup(sc);
		ret = ath_tx_aggr_start(sc, sta, tid, ssn);
		if (!ret)
			ieee80211_start_tx_ba_cb_irqsafe(vif, sta->addr, tid);
		ath9k_ps_restore(sc);
		break;
	case IEEE80211_AMPDU_TX_STOP:
		ath9k_ps_wakeup(sc);
		ath_tx_aggr_stop(sc, sta, tid);
		ieee80211_stop_tx_ba_cb_irqsafe(vif, sta->addr, tid);
		ath9k_ps_restore(sc);
		break;
	case IEEE80211_AMPDU_TX_OPERATIONAL:
		ath9k_ps_wakeup(sc);
		ath_tx_aggr_resume(sc, sta, tid);
		ath9k_ps_restore(sc);
		break;
	default:
		ath_err(ath9k_hw_common(sc->sc_ah), "Unknown AMPDU action\n");
	}

	local_bh_enable();

	return ret;
}

static int ath9k_get_survey(struct ieee80211_hw *hw, int idx,
			     struct survey_info *survey)
{
	struct ath_softc *sc = hw->priv;
	struct ath_common *common = ath9k_hw_common(sc->sc_ah);
	struct ieee80211_supported_band *sband;
	struct ieee80211_channel *chan;
	unsigned long flags;
	int pos;

	spin_lock_irqsave(&common->cc_lock, flags);
	if (idx == 0)
		ath_update_survey_stats(sc);

	sband = hw->wiphy->bands[IEEE80211_BAND_2GHZ];
	if (sband && idx >= sband->n_channels) {
		idx -= sband->n_channels;
		sband = NULL;
	}

	if (!sband)
		sband = hw->wiphy->bands[IEEE80211_BAND_5GHZ];

	if (!sband || idx >= sband->n_channels) {
		spin_unlock_irqrestore(&common->cc_lock, flags);
		return -ENOENT;
	}

	chan = &sband->channels[idx];
	pos = chan->hw_value;
	memcpy(survey, &sc->survey[pos], sizeof(*survey));
	survey->channel = chan;
	spin_unlock_irqrestore(&common->cc_lock, flags);

	return 0;
}

static void ath9k_set_coverage_class(struct ieee80211_hw *hw, u8 coverage_class)
{
	struct ath_softc *sc = hw->priv;
	struct ath_hw *ah = sc->sc_ah;

	mutex_lock(&sc->mutex);
	ah->coverage_class = coverage_class;

	ath9k_ps_wakeup(sc);
	ath9k_hw_init_global_settings(ah);
	ath9k_ps_restore(sc);

	mutex_unlock(&sc->mutex);
}

static void ath9k_flush(struct ieee80211_hw *hw, bool drop)
{
	struct ath_softc *sc = hw->priv;
	struct ath_hw *ah = sc->sc_ah;
	struct ath_common *common = ath9k_hw_common(ah);
	int timeout = 200; /* ms */
	int i, j;
	bool drain_txq;

	mutex_lock(&sc->mutex);
	cancel_delayed_work_sync(&sc->tx_complete_work);

	if (ah->ah_flags & AH_UNPLUGGED) {
		ath_dbg(common, ANY, "Device has been unplugged!\n");
		mutex_unlock(&sc->mutex);
		return;
	}

	if (test_bit(SC_OP_INVALID, &sc->sc_flags)) {
		ath_dbg(common, ANY, "Device not present\n");
		mutex_unlock(&sc->mutex);
		return;
	}

	for (j = 0; j < timeout; j++) {
		bool npend = false;

		if (j)
			usleep_range(1000, 2000);

		for (i = 0; i < ATH9K_NUM_TX_QUEUES; i++) {
			if (!ATH_TXQ_SETUP(sc, i))
				continue;

			npend = ath9k_has_pending_frames(sc, &sc->tx.txq[i]);

			if (npend)
				break;
		}

		if (!npend)
		    break;
	}

	if (drop) {
		ath9k_ps_wakeup(sc);
		spin_lock_bh(&sc->sc_pcu_lock);
		drain_txq = ath_drain_all_txq(sc, false);
		spin_unlock_bh(&sc->sc_pcu_lock);

		if (!drain_txq)
			ath_reset(sc, false);

		ath9k_ps_restore(sc);
		ieee80211_wake_queues(hw);
	}

	ieee80211_queue_delayed_work(hw, &sc->tx_complete_work, 0);
	mutex_unlock(&sc->mutex);
}

static bool ath9k_tx_frames_pending(struct ieee80211_hw *hw)
{
	struct ath_softc *sc = hw->priv;
	int i;

	for (i = 0; i < ATH9K_NUM_TX_QUEUES; i++) {
		if (!ATH_TXQ_SETUP(sc, i))
			continue;

		if (ath9k_has_pending_frames(sc, &sc->tx.txq[i]))
			return true;
	}
	return false;
}

static int ath9k_tx_last_beacon(struct ieee80211_hw *hw)
{
	struct ath_softc *sc = hw->priv;
	struct ath_hw *ah = sc->sc_ah;
	struct ieee80211_vif *vif;
	struct ath_vif *avp;
	struct ath_buf *bf;
	struct ath_tx_status ts;
	bool edma = !!(ah->caps.hw_caps & ATH9K_HW_CAP_EDMA);
	int status;

	vif = sc->beacon.bslot[0];
	if (!vif)
		return 0;

	avp = (void *)vif->drv_priv;
	if (!avp->is_bslot_active)
		return 0;

	if (!sc->beacon.tx_processed && !edma) {
		tasklet_disable(&sc->bcon_tasklet);

		bf = avp->av_bcbuf;
		if (!bf || !bf->bf_mpdu)
			goto skip;

		status = ath9k_hw_txprocdesc(ah, bf->bf_desc, &ts);
		if (status == -EINPROGRESS)
			goto skip;

		sc->beacon.tx_processed = true;
		sc->beacon.tx_last = !(ts.ts_status & ATH9K_TXERR_MASK);

skip:
		tasklet_enable(&sc->bcon_tasklet);
	}

	return sc->beacon.tx_last;
}

static int ath9k_get_stats(struct ieee80211_hw *hw,
			   struct ieee80211_low_level_stats *stats)
{
	struct ath_softc *sc = hw->priv;
	struct ath_hw *ah = sc->sc_ah;
	struct ath9k_mib_stats *mib_stats = &ah->ah_mibStats;

	stats->dot11ACKFailureCount = mib_stats->ackrcv_bad;
	stats->dot11RTSFailureCount = mib_stats->rts_bad;
	stats->dot11FCSErrorCount = mib_stats->fcs_bad;
	stats->dot11RTSSuccessCount = mib_stats->rts_good;
	return 0;
}

static u32 fill_chainmask(u32 cap, u32 new)
{
	u32 filled = 0;
	int i;

	for (i = 0; cap && new; i++, cap >>= 1) {
		if (!(cap & BIT(0)))
			continue;

		if (new & BIT(0))
			filled |= BIT(i);

		new >>= 1;
	}

	return filled;
}

static int ath9k_set_antenna(struct ieee80211_hw *hw, u32 tx_ant, u32 rx_ant)
{
	struct ath_softc *sc = hw->priv;
	struct ath_hw *ah = sc->sc_ah;

	if (!rx_ant || !tx_ant)
		return -EINVAL;

	sc->ant_rx = rx_ant;
	sc->ant_tx = tx_ant;

	if (ah->caps.rx_chainmask == 1)
		return 0;

	/* AR9100 runs into calibration issues if not all rx chains are enabled */
	if (AR_SREV_9100(ah))
		ah->rxchainmask = 0x7;
	else
		ah->rxchainmask = fill_chainmask(ah->caps.rx_chainmask, rx_ant);

	ah->txchainmask = fill_chainmask(ah->caps.tx_chainmask, tx_ant);
	ath9k_reload_chainmask_settings(sc);

	return 0;
}

static int ath9k_get_antenna(struct ieee80211_hw *hw, u32 *tx_ant, u32 *rx_ant)
{
	struct ath_softc *sc = hw->priv;

	*tx_ant = sc->ant_tx;
	*rx_ant = sc->ant_rx;
	return 0;
}

#ifdef CONFIG_ATH9K_DEBUGFS

/* Ethtool support for get-stats */

#define AMKSTR(nm) #nm "_BE", #nm "_BK", #nm "_VI", #nm "_VO"
static const char ath9k_gstrings_stats[][ETH_GSTRING_LEN] = {
	"tx_pkts_nic",
	"tx_bytes_nic",
	"rx_pkts_nic",
	"rx_bytes_nic",
	AMKSTR(d_tx_pkts),
	AMKSTR(d_tx_bytes),
	AMKSTR(d_tx_mpdus_queued),
	AMKSTR(d_tx_mpdus_completed),
	AMKSTR(d_tx_mpdu_xretries),
	AMKSTR(d_tx_aggregates),
	AMKSTR(d_tx_ampdus_queued_hw),
	AMKSTR(d_tx_ampdus_queued_sw),
	AMKSTR(d_tx_ampdus_completed),
	AMKSTR(d_tx_ampdu_retries),
	AMKSTR(d_tx_ampdu_xretries),
	AMKSTR(d_tx_fifo_underrun),
	AMKSTR(d_tx_op_exceeded),
	AMKSTR(d_tx_timer_expiry),
	AMKSTR(d_tx_desc_cfg_err),
	AMKSTR(d_tx_data_underrun),
	AMKSTR(d_tx_delim_underrun),

	"d_rx_decrypt_crc_err",
	"d_rx_phy_err",
	"d_rx_mic_err",
	"d_rx_pre_delim_crc_err",
	"d_rx_post_delim_crc_err",
	"d_rx_decrypt_busy_err",

	"d_rx_phyerr_radar",
	"d_rx_phyerr_ofdm_timing",
	"d_rx_phyerr_cck_timing",

};
#define ATH9K_SSTATS_LEN ARRAY_SIZE(ath9k_gstrings_stats)

static void ath9k_get_et_strings(struct ieee80211_hw *hw,
				 struct ieee80211_vif *vif,
				 u32 sset, u8 *data)
{
	if (sset == ETH_SS_STATS)
		memcpy(data, *ath9k_gstrings_stats,
		       sizeof(ath9k_gstrings_stats));
}

static int ath9k_get_et_sset_count(struct ieee80211_hw *hw,
				   struct ieee80211_vif *vif, int sset)
{
	if (sset == ETH_SS_STATS)
		return ATH9K_SSTATS_LEN;
	return 0;
}

#define PR_QNUM(_n) (sc->tx.txq_map[_n]->axq_qnum)
#define AWDATA(elem)							\
	do {								\
		data[i++] = sc->debug.stats.txstats[PR_QNUM(WME_AC_BE)].elem; \
		data[i++] = sc->debug.stats.txstats[PR_QNUM(WME_AC_BK)].elem; \
		data[i++] = sc->debug.stats.txstats[PR_QNUM(WME_AC_VI)].elem; \
		data[i++] = sc->debug.stats.txstats[PR_QNUM(WME_AC_VO)].elem; \
	} while (0)

#define AWDATA_RX(elem)						\
	do {							\
		data[i++] = sc->debug.stats.rxstats.elem;	\
	} while (0)

static void ath9k_get_et_stats(struct ieee80211_hw *hw,
			       struct ieee80211_vif *vif,
			       struct ethtool_stats *stats, u64 *data)
{
	struct ath_softc *sc = hw->priv;
	int i = 0;

	data[i++] = (sc->debug.stats.txstats[PR_QNUM(WME_AC_BE)].tx_pkts_all +
		     sc->debug.stats.txstats[PR_QNUM(WME_AC_BK)].tx_pkts_all +
		     sc->debug.stats.txstats[PR_QNUM(WME_AC_VI)].tx_pkts_all +
		     sc->debug.stats.txstats[PR_QNUM(WME_AC_VO)].tx_pkts_all);
	data[i++] = (sc->debug.stats.txstats[PR_QNUM(WME_AC_BE)].tx_bytes_all +
		     sc->debug.stats.txstats[PR_QNUM(WME_AC_BK)].tx_bytes_all +
		     sc->debug.stats.txstats[PR_QNUM(WME_AC_VI)].tx_bytes_all +
		     sc->debug.stats.txstats[PR_QNUM(WME_AC_VO)].tx_bytes_all);
	AWDATA_RX(rx_pkts_all);
	AWDATA_RX(rx_bytes_all);

	AWDATA(tx_pkts_all);
	AWDATA(tx_bytes_all);
	AWDATA(queued);
	AWDATA(completed);
	AWDATA(xretries);
	AWDATA(a_aggr);
	AWDATA(a_queued_hw);
	AWDATA(a_queued_sw);
	AWDATA(a_completed);
	AWDATA(a_retries);
	AWDATA(a_xretries);
	AWDATA(fifo_underrun);
	AWDATA(xtxop);
	AWDATA(timer_exp);
	AWDATA(desc_cfg_err);
	AWDATA(data_underrun);
	AWDATA(delim_underrun);

	AWDATA_RX(decrypt_crc_err);
	AWDATA_RX(phy_err);
	AWDATA_RX(mic_err);
	AWDATA_RX(pre_delim_crc_err);
	AWDATA_RX(post_delim_crc_err);
	AWDATA_RX(decrypt_busy_err);

	AWDATA_RX(phy_err_stats[ATH9K_PHYERR_RADAR]);
	AWDATA_RX(phy_err_stats[ATH9K_PHYERR_OFDM_TIMING]);
	AWDATA_RX(phy_err_stats[ATH9K_PHYERR_CCK_TIMING]);

	WARN_ON(i != ATH9K_SSTATS_LEN);
}

/* End of ethtool get-stats functions */

#endif


struct ieee80211_ops ath9k_ops = {
	.tx 		    = ath9k_tx,
	.start 		    = ath9k_start,
	.stop 		    = ath9k_stop,
	.add_interface 	    = ath9k_add_interface,
	.change_interface   = ath9k_change_interface,
	.remove_interface   = ath9k_remove_interface,
	.config 	    = ath9k_config,
	.configure_filter   = ath9k_configure_filter,
	.sta_add	    = ath9k_sta_add,
	.sta_remove	    = ath9k_sta_remove,
	.sta_notify         = ath9k_sta_notify,
	.conf_tx 	    = ath9k_conf_tx,
	.bss_info_changed   = ath9k_bss_info_changed,
	.set_key            = ath9k_set_key,
	.get_tsf 	    = ath9k_get_tsf,
	.set_tsf 	    = ath9k_set_tsf,
	.reset_tsf 	    = ath9k_reset_tsf,
	.ampdu_action       = ath9k_ampdu_action,
	.get_survey	    = ath9k_get_survey,
	.rfkill_poll        = ath9k_rfkill_poll_state,
	.set_coverage_class = ath9k_set_coverage_class,
	.flush		    = ath9k_flush,
	.tx_frames_pending  = ath9k_tx_frames_pending,
	.tx_last_beacon     = ath9k_tx_last_beacon,
	.get_stats	    = ath9k_get_stats,
	.set_antenna	    = ath9k_set_antenna,
	.get_antenna	    = ath9k_get_antenna,

#ifdef CONFIG_ATH9K_DEBUGFS
	.get_et_sset_count  = ath9k_get_et_sset_count,
	.get_et_stats  = ath9k_get_et_stats,
	.get_et_strings  = ath9k_get_et_strings,
#endif
};<|MERGE_RESOLUTION|>--- conflicted
+++ resolved
@@ -171,12 +171,8 @@
 
 	ieee80211_queue_delayed_work(sc->hw, &sc->tx_complete_work, 0);
 
-<<<<<<< HEAD
-	if (AR_SREV_9485(sc->sc_ah) || AR_SREV_9340(sc->sc_ah))
-=======
 	if (AR_SREV_9340(sc->sc_ah) || AR_SREV_9485(sc->sc_ah) ||
 	    AR_SREV_9550(sc->sc_ah))
->>>>>>> 2f8684ce
 		ieee80211_queue_delayed_work(sc->hw, &sc->hw_pll_work,
 				     msecs_to_jiffies(ATH_PLL_WORK_INTERVAL));
 
