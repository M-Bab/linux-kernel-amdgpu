// SPDX-License-Identifier: GPL-2.0+
// Copyright (c) 2016-2017 Hisilicon Limited.

#include <linux/dma-mapping.h>
#include <linux/etherdevice.h>
#include <linux/interrupt.h>
#ifdef CONFIG_RFS_ACCEL
#include <linux/cpu_rmap.h>
#endif
#include <linux/if_vlan.h>
#include <linux/ip.h>
#include <linux/ipv6.h>
#include <linux/module.h>
#include <linux/pci.h>
#include <linux/aer.h>
#include <linux/skbuff.h>
#include <linux/sctp.h>
#include <linux/vermagic.h>
#include <net/gre.h>
#include <net/ip6_checksum.h>
#include <net/pkt_cls.h>
#include <net/tcp.h>
#include <net/vxlan.h>

#include "hnae3.h"
#include "hns3_enet.h"

#define hns3_set_field(origin, shift, val)	((origin) |= ((val) << (shift)))
#define hns3_tx_bd_count(S)	DIV_ROUND_UP(S, HNS3_MAX_BD_SIZE)

<<<<<<< HEAD
static void hns3_clear_all_ring(struct hnae3_handle *h);
static void hns3_force_clear_all_ring(struct hnae3_handle *h);
=======
static void hns3_clear_all_ring(struct hnae3_handle *h, bool force);
>>>>>>> fc89179b
static void hns3_remove_hw_addr(struct net_device *netdev);

static const char hns3_driver_name[] = "hns3";
const char hns3_driver_version[] = VERMAGIC_STRING;
static const char hns3_driver_string[] =
			"Hisilicon Ethernet Network Driver for Hip08 Family";
static const char hns3_copyright[] = "Copyright (c) 2017 Huawei Corporation.";
static struct hnae3_client client;

static int debug = -1;
module_param(debug, int, 0);
MODULE_PARM_DESC(debug, " Network interface message level setting");

#define DEFAULT_MSG_LEVEL (NETIF_MSG_PROBE | NETIF_MSG_LINK | \
			   NETIF_MSG_IFDOWN | NETIF_MSG_IFUP)

/* hns3_pci_tbl - PCI Device ID Table
 *
 * Last entry must be all 0s
 *
 * { Vendor ID, Device ID, SubVendor ID, SubDevice ID,
 *   Class, Class Mask, private data (not used) }
 */
static const struct pci_device_id hns3_pci_tbl[] = {
	{PCI_VDEVICE(HUAWEI, HNAE3_DEV_ID_GE), 0},
	{PCI_VDEVICE(HUAWEI, HNAE3_DEV_ID_25GE), 0},
	{PCI_VDEVICE(HUAWEI, HNAE3_DEV_ID_25GE_RDMA),
	 HNAE3_DEV_SUPPORT_ROCE_DCB_BITS},
	{PCI_VDEVICE(HUAWEI, HNAE3_DEV_ID_25GE_RDMA_MACSEC),
	 HNAE3_DEV_SUPPORT_ROCE_DCB_BITS},
	{PCI_VDEVICE(HUAWEI, HNAE3_DEV_ID_50GE_RDMA),
	 HNAE3_DEV_SUPPORT_ROCE_DCB_BITS},
	{PCI_VDEVICE(HUAWEI, HNAE3_DEV_ID_50GE_RDMA_MACSEC),
	 HNAE3_DEV_SUPPORT_ROCE_DCB_BITS},
	{PCI_VDEVICE(HUAWEI, HNAE3_DEV_ID_100G_RDMA_MACSEC),
	 HNAE3_DEV_SUPPORT_ROCE_DCB_BITS},
	{PCI_VDEVICE(HUAWEI, HNAE3_DEV_ID_100G_VF), 0},
	{PCI_VDEVICE(HUAWEI, HNAE3_DEV_ID_100G_RDMA_DCB_PFC_VF),
	 HNAE3_DEV_SUPPORT_ROCE_DCB_BITS},
	/* required last entry */
	{0, }
};
MODULE_DEVICE_TABLE(pci, hns3_pci_tbl);

static irqreturn_t hns3_irq_handle(int irq, void *vector)
{
	struct hns3_enet_tqp_vector *tqp_vector = vector;

	napi_schedule_irqoff(&tqp_vector->napi);

	return IRQ_HANDLED;
}

static void hns3_nic_uninit_irq(struct hns3_nic_priv *priv)
{
	struct hns3_enet_tqp_vector *tqp_vectors;
	unsigned int i;

	for (i = 0; i < priv->vector_num; i++) {
		tqp_vectors = &priv->tqp_vector[i];

		if (tqp_vectors->irq_init_flag != HNS3_VECTOR_INITED)
			continue;

		/* clear the affinity mask */
		irq_set_affinity_hint(tqp_vectors->vector_irq, NULL);

		/* release the irq resource */
		free_irq(tqp_vectors->vector_irq, tqp_vectors);
		tqp_vectors->irq_init_flag = HNS3_VECTOR_NOT_INITED;
	}
}

static int hns3_nic_init_irq(struct hns3_nic_priv *priv)
{
	struct hns3_enet_tqp_vector *tqp_vectors;
	int txrx_int_idx = 0;
	int rx_int_idx = 0;
	int tx_int_idx = 0;
	unsigned int i;
	int ret;

	for (i = 0; i < priv->vector_num; i++) {
		tqp_vectors = &priv->tqp_vector[i];

		if (tqp_vectors->irq_init_flag == HNS3_VECTOR_INITED)
			continue;

		if (tqp_vectors->tx_group.ring && tqp_vectors->rx_group.ring) {
			snprintf(tqp_vectors->name, HNAE3_INT_NAME_LEN - 1,
				 "%s-%s-%d", priv->netdev->name, "TxRx",
				 txrx_int_idx++);
			txrx_int_idx++;
		} else if (tqp_vectors->rx_group.ring) {
			snprintf(tqp_vectors->name, HNAE3_INT_NAME_LEN - 1,
				 "%s-%s-%d", priv->netdev->name, "Rx",
				 rx_int_idx++);
		} else if (tqp_vectors->tx_group.ring) {
			snprintf(tqp_vectors->name, HNAE3_INT_NAME_LEN - 1,
				 "%s-%s-%d", priv->netdev->name, "Tx",
				 tx_int_idx++);
		} else {
			/* Skip this unused q_vector */
			continue;
		}

		tqp_vectors->name[HNAE3_INT_NAME_LEN - 1] = '\0';

		ret = request_irq(tqp_vectors->vector_irq, hns3_irq_handle, 0,
				  tqp_vectors->name, tqp_vectors);
		if (ret) {
			netdev_err(priv->netdev, "request irq(%d) fail\n",
				   tqp_vectors->vector_irq);
			hns3_nic_uninit_irq(priv);
			return ret;
		}

		irq_set_affinity_hint(tqp_vectors->vector_irq,
				      &tqp_vectors->affinity_mask);

		tqp_vectors->irq_init_flag = HNS3_VECTOR_INITED;
	}

	return 0;
}

static void hns3_mask_vector_irq(struct hns3_enet_tqp_vector *tqp_vector,
				 u32 mask_en)
{
	writel(mask_en, tqp_vector->mask_addr);
}

static void hns3_vector_enable(struct hns3_enet_tqp_vector *tqp_vector)
{
	napi_enable(&tqp_vector->napi);

	/* enable vector */
	hns3_mask_vector_irq(tqp_vector, 1);
}

static void hns3_vector_disable(struct hns3_enet_tqp_vector *tqp_vector)
{
	/* disable vector */
	hns3_mask_vector_irq(tqp_vector, 0);

	disable_irq(tqp_vector->vector_irq);
	napi_disable(&tqp_vector->napi);
}

void hns3_set_vector_coalesce_rl(struct hns3_enet_tqp_vector *tqp_vector,
				 u32 rl_value)
{
	u32 rl_reg = hns3_rl_usec_to_reg(rl_value);

	/* this defines the configuration for RL (Interrupt Rate Limiter).
	 * Rl defines rate of interrupts i.e. number of interrupts-per-second
	 * GL and RL(Rate Limiter) are 2 ways to acheive interrupt coalescing
	 */

	if (rl_reg > 0 && !tqp_vector->tx_group.coal.gl_adapt_enable &&
	    !tqp_vector->rx_group.coal.gl_adapt_enable)
		/* According to the hardware, the range of rl_reg is
		 * 0-59 and the unit is 4.
		 */
		rl_reg |=  HNS3_INT_RL_ENABLE_MASK;

	writel(rl_reg, tqp_vector->mask_addr + HNS3_VECTOR_RL_OFFSET);
}

void hns3_set_vector_coalesce_rx_gl(struct hns3_enet_tqp_vector *tqp_vector,
				    u32 gl_value)
{
	u32 rx_gl_reg = hns3_gl_usec_to_reg(gl_value);

	writel(rx_gl_reg, tqp_vector->mask_addr + HNS3_VECTOR_GL0_OFFSET);
}

void hns3_set_vector_coalesce_tx_gl(struct hns3_enet_tqp_vector *tqp_vector,
				    u32 gl_value)
{
	u32 tx_gl_reg = hns3_gl_usec_to_reg(gl_value);

	writel(tx_gl_reg, tqp_vector->mask_addr + HNS3_VECTOR_GL1_OFFSET);
}

static void hns3_vector_gl_rl_init(struct hns3_enet_tqp_vector *tqp_vector,
				   struct hns3_nic_priv *priv)
{
	/* initialize the configuration for interrupt coalescing.
	 * 1. GL (Interrupt Gap Limiter)
	 * 2. RL (Interrupt Rate Limiter)
	 */

	/* Default: enable interrupt coalescing self-adaptive and GL */
	tqp_vector->tx_group.coal.gl_adapt_enable = 1;
	tqp_vector->rx_group.coal.gl_adapt_enable = 1;

	tqp_vector->tx_group.coal.int_gl = HNS3_INT_GL_50K;
	tqp_vector->rx_group.coal.int_gl = HNS3_INT_GL_50K;

	tqp_vector->rx_group.coal.flow_level = HNS3_FLOW_LOW;
	tqp_vector->tx_group.coal.flow_level = HNS3_FLOW_LOW;
}

static void hns3_vector_gl_rl_init_hw(struct hns3_enet_tqp_vector *tqp_vector,
				      struct hns3_nic_priv *priv)
{
	struct hnae3_handle *h = priv->ae_handle;

	hns3_set_vector_coalesce_tx_gl(tqp_vector,
				       tqp_vector->tx_group.coal.int_gl);
	hns3_set_vector_coalesce_rx_gl(tqp_vector,
				       tqp_vector->rx_group.coal.int_gl);
	hns3_set_vector_coalesce_rl(tqp_vector, h->kinfo.int_rl_setting);
}

static int hns3_nic_set_real_num_queue(struct net_device *netdev)
{
	struct hnae3_handle *h = hns3_get_handle(netdev);
	struct hnae3_knic_private_info *kinfo = &h->kinfo;
	unsigned int queue_size = kinfo->rss_size * kinfo->num_tc;
	int i, ret;

	if (kinfo->num_tc <= 1) {
		netdev_reset_tc(netdev);
	} else {
		ret = netdev_set_num_tc(netdev, kinfo->num_tc);
		if (ret) {
			netdev_err(netdev,
				   "netdev_set_num_tc fail, ret=%d!\n", ret);
			return ret;
		}

		for (i = 0; i < HNAE3_MAX_TC; i++) {
			if (!kinfo->tc_info[i].enable)
				continue;

			netdev_set_tc_queue(netdev,
					    kinfo->tc_info[i].tc,
					    kinfo->tc_info[i].tqp_count,
					    kinfo->tc_info[i].tqp_offset);
		}
	}

	ret = netif_set_real_num_tx_queues(netdev, queue_size);
	if (ret) {
		netdev_err(netdev,
			   "netif_set_real_num_tx_queues fail, ret=%d!\n", ret);
		return ret;
	}

	ret = netif_set_real_num_rx_queues(netdev, queue_size);
	if (ret) {
		netdev_err(netdev,
			   "netif_set_real_num_rx_queues fail, ret=%d!\n", ret);
		return ret;
	}

	return 0;
}

static u16 hns3_get_max_available_channels(struct hnae3_handle *h)
{
	u16 alloc_tqps, max_rss_size, rss_size;

	h->ae_algo->ops->get_tqps_and_rss_info(h, &alloc_tqps, &max_rss_size);
	rss_size = alloc_tqps / h->kinfo.num_tc;

	return min_t(u16, rss_size, max_rss_size);
}

static void hns3_tqp_enable(struct hnae3_queue *tqp)
{
	u32 rcb_reg;

	rcb_reg = hns3_read_dev(tqp, HNS3_RING_EN_REG);
	rcb_reg |= BIT(HNS3_RING_EN_B);
	hns3_write_dev(tqp, HNS3_RING_EN_REG, rcb_reg);
}

static void hns3_tqp_disable(struct hnae3_queue *tqp)
{
	u32 rcb_reg;

	rcb_reg = hns3_read_dev(tqp, HNS3_RING_EN_REG);
	rcb_reg &= ~BIT(HNS3_RING_EN_B);
	hns3_write_dev(tqp, HNS3_RING_EN_REG, rcb_reg);
}

static void hns3_free_rx_cpu_rmap(struct net_device *netdev)
{
#ifdef CONFIG_RFS_ACCEL
	free_irq_cpu_rmap(netdev->rx_cpu_rmap);
	netdev->rx_cpu_rmap = NULL;
#endif
}

static int hns3_set_rx_cpu_rmap(struct net_device *netdev)
{
#ifdef CONFIG_RFS_ACCEL
	struct hns3_nic_priv *priv = netdev_priv(netdev);
	struct hns3_enet_tqp_vector *tqp_vector;
	int i, ret;

	if (!netdev->rx_cpu_rmap) {
		netdev->rx_cpu_rmap = alloc_irq_cpu_rmap(priv->vector_num);
		if (!netdev->rx_cpu_rmap)
			return -ENOMEM;
	}

	for (i = 0; i < priv->vector_num; i++) {
		tqp_vector = &priv->tqp_vector[i];
		ret = irq_cpu_rmap_add(netdev->rx_cpu_rmap,
				       tqp_vector->vector_irq);
		if (ret) {
			hns3_free_rx_cpu_rmap(netdev);
			return ret;
		}
	}
#endif
	return 0;
}

static int hns3_nic_net_up(struct net_device *netdev)
{
	struct hns3_nic_priv *priv = netdev_priv(netdev);
	struct hnae3_handle *h = priv->ae_handle;
	int i, j;
	int ret;

	ret = hns3_nic_reset_all_ring(h);
	if (ret)
		return ret;

	/* the device can work without cpu rmap, only aRFS needs it */
	ret = hns3_set_rx_cpu_rmap(netdev);
	if (ret)
		netdev_warn(netdev, "set rx cpu rmap fail, ret=%d!\n", ret);

	/* get irq resource for all vectors */
	ret = hns3_nic_init_irq(priv);
	if (ret) {
<<<<<<< HEAD
		netdev_err(netdev, "init irq failed! ret=%d\n", ret);
=======
		netdev_err(netdev, "hns init irq failed! ret=%d\n", ret);
>>>>>>> fc89179b
		goto free_rmap;
	}

	clear_bit(HNS3_NIC_STATE_DOWN, &priv->state);

	/* enable the vectors */
	for (i = 0; i < priv->vector_num; i++)
		hns3_vector_enable(&priv->tqp_vector[i]);

	/* enable rcb */
	for (j = 0; j < h->kinfo.num_tqps; j++)
		hns3_tqp_enable(h->kinfo.tqp[j]);

	/* start the ae_dev */
	ret = h->ae_algo->ops->start ? h->ae_algo->ops->start(h) : 0;
	if (ret)
		goto out_start_err;

	return 0;

out_start_err:
	set_bit(HNS3_NIC_STATE_DOWN, &priv->state);
	while (j--)
		hns3_tqp_disable(h->kinfo.tqp[j]);

	for (j = i - 1; j >= 0; j--)
		hns3_vector_disable(&priv->tqp_vector[j]);

	hns3_nic_uninit_irq(priv);
free_rmap:
	hns3_free_rx_cpu_rmap(netdev);
	return ret;
}

static void hns3_config_xps(struct hns3_nic_priv *priv)
{
	int i;

	for (i = 0; i < priv->vector_num; i++) {
		struct hns3_enet_tqp_vector *tqp_vector = &priv->tqp_vector[i];
		struct hns3_enet_ring *ring = tqp_vector->tx_group.ring;

		while (ring) {
			int ret;

			ret = netif_set_xps_queue(priv->netdev,
						  &tqp_vector->affinity_mask,
						  ring->tqp->tqp_index);
			if (ret)
				netdev_warn(priv->netdev,
					    "set xps queue failed: %d", ret);

			ring = ring->next;
		}
	}
}

static int hns3_nic_net_open(struct net_device *netdev)
{
	struct hns3_nic_priv *priv = netdev_priv(netdev);
	struct hnae3_handle *h = hns3_get_handle(netdev);
	struct hnae3_knic_private_info *kinfo;
	int i, ret;

	if (hns3_nic_resetting(netdev))
		return -EBUSY;

	netif_carrier_off(netdev);

	ret = hns3_nic_set_real_num_queue(netdev);
	if (ret)
		return ret;

	ret = hns3_nic_net_up(netdev);
	if (ret) {
		netdev_err(netdev, "net up fail, ret=%d!\n", ret);
		return ret;
	}

	kinfo = &h->kinfo;
	for (i = 0; i < HNAE3_MAX_USER_PRIO; i++)
		netdev_set_prio_tc_map(netdev, i, kinfo->prio_tc[i]);

	if (h->ae_algo->ops->set_timer_task)
		h->ae_algo->ops->set_timer_task(priv->ae_handle, true);

	hns3_config_xps(priv);
	return 0;
}

static void hns3_reset_tx_queue(struct hnae3_handle *h)
{
	struct net_device *ndev = h->kinfo.netdev;
	struct hns3_nic_priv *priv = netdev_priv(ndev);
	struct netdev_queue *dev_queue;
	u32 i;

	for (i = 0; i < h->kinfo.num_tqps; i++) {
		dev_queue = netdev_get_tx_queue(ndev,
						priv->ring_data[i].queue_index);
		netdev_tx_reset_queue(dev_queue);
	}
}

static void hns3_nic_net_down(struct net_device *netdev)
{
	struct hns3_nic_priv *priv = netdev_priv(netdev);
	struct hnae3_handle *h = hns3_get_handle(netdev);
	const struct hnae3_ae_ops *ops;
	int i;

	/* disable vectors */
	for (i = 0; i < priv->vector_num; i++)
		hns3_vector_disable(&priv->tqp_vector[i]);

	/* disable rcb */
	for (i = 0; i < h->kinfo.num_tqps; i++)
		hns3_tqp_disable(h->kinfo.tqp[i]);

	/* stop ae_dev */
	ops = priv->ae_handle->ae_algo->ops;
	if (ops->stop)
		ops->stop(priv->ae_handle);

	hns3_free_rx_cpu_rmap(netdev);

	/* free irq resources */
	hns3_nic_uninit_irq(priv);

	/* delay ring buffer clearing to hns3_reset_notify_uninit_enet
	 * during reset process, because driver may not be able
	 * to disable the ring through firmware when downing the netdev.
	 */
	if (!hns3_nic_resetting(netdev))
<<<<<<< HEAD
		hns3_clear_all_ring(priv->ae_handle);
=======
		hns3_clear_all_ring(priv->ae_handle, false);

	hns3_reset_tx_queue(priv->ae_handle);
>>>>>>> fc89179b
}

static int hns3_nic_net_stop(struct net_device *netdev)
{
	struct hns3_nic_priv *priv = netdev_priv(netdev);
	struct hnae3_handle *h = hns3_get_handle(netdev);

	if (test_and_set_bit(HNS3_NIC_STATE_DOWN, &priv->state))
		return 0;

	if (h->ae_algo->ops->set_timer_task)
		h->ae_algo->ops->set_timer_task(priv->ae_handle, false);

	netif_tx_stop_all_queues(netdev);
	netif_carrier_off(netdev);

	hns3_nic_net_down(netdev);

	return 0;
}

static int hns3_nic_uc_sync(struct net_device *netdev,
			    const unsigned char *addr)
{
	struct hnae3_handle *h = hns3_get_handle(netdev);

	if (h->ae_algo->ops->add_uc_addr)
		return h->ae_algo->ops->add_uc_addr(h, addr);

	return 0;
}

static int hns3_nic_uc_unsync(struct net_device *netdev,
			      const unsigned char *addr)
{
	struct hnae3_handle *h = hns3_get_handle(netdev);

	if (h->ae_algo->ops->rm_uc_addr)
		return h->ae_algo->ops->rm_uc_addr(h, addr);

	return 0;
}

static int hns3_nic_mc_sync(struct net_device *netdev,
			    const unsigned char *addr)
{
	struct hnae3_handle *h = hns3_get_handle(netdev);

	if (h->ae_algo->ops->add_mc_addr)
		return h->ae_algo->ops->add_mc_addr(h, addr);

	return 0;
}

static int hns3_nic_mc_unsync(struct net_device *netdev,
			      const unsigned char *addr)
{
	struct hnae3_handle *h = hns3_get_handle(netdev);

	if (h->ae_algo->ops->rm_mc_addr)
		return h->ae_algo->ops->rm_mc_addr(h, addr);

	return 0;
}

static u8 hns3_get_netdev_flags(struct net_device *netdev)
{
	u8 flags = 0;

	if (netdev->flags & IFF_PROMISC) {
		flags = HNAE3_USER_UPE | HNAE3_USER_MPE | HNAE3_BPE;
	} else {
		flags |= HNAE3_VLAN_FLTR;
		if (netdev->flags & IFF_ALLMULTI)
			flags |= HNAE3_USER_MPE;
	}

	return flags;
}

static void hns3_nic_set_rx_mode(struct net_device *netdev)
{
	struct hnae3_handle *h = hns3_get_handle(netdev);
	u8 new_flags;
	int ret;

	new_flags = hns3_get_netdev_flags(netdev);

	ret = __dev_uc_sync(netdev, hns3_nic_uc_sync, hns3_nic_uc_unsync);
	if (ret) {
		netdev_err(netdev, "sync uc address fail\n");
		if (ret == -ENOSPC)
			new_flags |= HNAE3_OVERFLOW_UPE;
	}

	if (netdev->flags & IFF_MULTICAST) {
		ret = __dev_mc_sync(netdev, hns3_nic_mc_sync,
				    hns3_nic_mc_unsync);
		if (ret) {
			netdev_err(netdev, "sync mc address fail\n");
			if (ret == -ENOSPC)
				new_flags |= HNAE3_OVERFLOW_MPE;
		}
	}

	/* User mode Promisc mode enable and vlan filtering is disabled to
	 * let all packets in. MAC-VLAN Table overflow Promisc enabled and
	 * vlan fitering is enabled
	 */
	hns3_enable_vlan_filter(netdev, new_flags & HNAE3_VLAN_FLTR);
	h->netdev_flags = new_flags;
	hns3_update_promisc_mode(netdev, new_flags);
}

int hns3_update_promisc_mode(struct net_device *netdev, u8 promisc_flags)
{
	struct hns3_nic_priv *priv = netdev_priv(netdev);
	struct hnae3_handle *h = priv->ae_handle;

	if (h->ae_algo->ops->set_promisc_mode) {
		return h->ae_algo->ops->set_promisc_mode(h,
						promisc_flags & HNAE3_UPE,
						promisc_flags & HNAE3_MPE);
	}

	return 0;
}

void hns3_enable_vlan_filter(struct net_device *netdev, bool enable)
{
	struct hns3_nic_priv *priv = netdev_priv(netdev);
	struct hnae3_handle *h = priv->ae_handle;
	bool last_state;

	if (h->pdev->revision >= 0x21 && h->ae_algo->ops->enable_vlan_filter) {
		last_state = h->netdev_flags & HNAE3_VLAN_FLTR ? true : false;
		if (enable != last_state) {
			netdev_info(netdev,
				    "%s vlan filter\n",
				    enable ? "enable" : "disable");
			h->ae_algo->ops->enable_vlan_filter(h, enable);
		}
	}
}

static int hns3_set_tso(struct sk_buff *skb, u32 *paylen,
			u16 *mss, u32 *type_cs_vlan_tso)
{
	u32 l4_offset, hdr_len;
	union l3_hdr_info l3;
	union l4_hdr_info l4;
	u32 l4_paylen;
	int ret;

	if (!skb_is_gso(skb))
		return 0;

	ret = skb_cow_head(skb, 0);
	if (unlikely(ret))
		return ret;

	l3.hdr = skb_network_header(skb);
	l4.hdr = skb_transport_header(skb);

	/* Software should clear the IPv4's checksum field when tso is
	 * needed.
	 */
	if (l3.v4->version == 4)
		l3.v4->check = 0;

	/* tunnel packet */
	if (skb_shinfo(skb)->gso_type & (SKB_GSO_GRE |
					 SKB_GSO_GRE_CSUM |
					 SKB_GSO_UDP_TUNNEL |
					 SKB_GSO_UDP_TUNNEL_CSUM)) {
		if ((!(skb_shinfo(skb)->gso_type &
		    SKB_GSO_PARTIAL)) &&
		    (skb_shinfo(skb)->gso_type &
		    SKB_GSO_UDP_TUNNEL_CSUM)) {
			/* Software should clear the udp's checksum
			 * field when tso is needed.
			 */
			l4.udp->check = 0;
		}
		/* reset l3&l4 pointers from outer to inner headers */
		l3.hdr = skb_inner_network_header(skb);
		l4.hdr = skb_inner_transport_header(skb);

		/* Software should clear the IPv4's checksum field when
		 * tso is needed.
		 */
		if (l3.v4->version == 4)
			l3.v4->check = 0;
	}

	/* normal or tunnel packet */
	l4_offset = l4.hdr - skb->data;
	hdr_len = (l4.tcp->doff << 2) + l4_offset;

	/* remove payload length from inner pseudo checksum when tso */
	l4_paylen = skb->len - l4_offset;
	csum_replace_by_diff(&l4.tcp->check,
			     (__force __wsum)htonl(l4_paylen));

	/* find the txbd field values */
	*paylen = skb->len - hdr_len;
	hns3_set_field(*type_cs_vlan_tso, HNS3_TXD_TSO_B, 1);

	/* get MSS for TSO */
	*mss = skb_shinfo(skb)->gso_size;

	return 0;
}

static int hns3_get_l4_protocol(struct sk_buff *skb, u8 *ol4_proto,
				u8 *il4_proto)
{
	union l3_hdr_info l3;
	unsigned char *l4_hdr;
	unsigned char *exthdr;
	u8 l4_proto_tmp;
	__be16 frag_off;

	/* find outer header point */
	l3.hdr = skb_network_header(skb);
	l4_hdr = skb_transport_header(skb);

	if (skb->protocol == htons(ETH_P_IPV6)) {
		exthdr = l3.hdr + sizeof(*l3.v6);
		l4_proto_tmp = l3.v6->nexthdr;
		if (l4_hdr != exthdr)
			ipv6_skip_exthdr(skb, exthdr - skb->data,
					 &l4_proto_tmp, &frag_off);
	} else if (skb->protocol == htons(ETH_P_IP)) {
		l4_proto_tmp = l3.v4->protocol;
	} else {
		return -EINVAL;
	}

	*ol4_proto = l4_proto_tmp;

	/* tunnel packet */
	if (!skb->encapsulation) {
		*il4_proto = 0;
		return 0;
	}

	/* find inner header point */
	l3.hdr = skb_inner_network_header(skb);
	l4_hdr = skb_inner_transport_header(skb);

	if (l3.v6->version == 6) {
		exthdr = l3.hdr + sizeof(*l3.v6);
		l4_proto_tmp = l3.v6->nexthdr;
		if (l4_hdr != exthdr)
			ipv6_skip_exthdr(skb, exthdr - skb->data,
					 &l4_proto_tmp, &frag_off);
	} else if (l3.v4->version == 4) {
		l4_proto_tmp = l3.v4->protocol;
	}

	*il4_proto = l4_proto_tmp;

	return 0;
}

/* when skb->encapsulation is 0, skb->ip_summed is CHECKSUM_PARTIAL
 * and it is udp packet, which has a dest port as the IANA assigned.
 * the hardware is expected to do the checksum offload, but the
 * hardware will not do the checksum offload when udp dest port is
 * 4789.
 */
static bool hns3_tunnel_csum_bug(struct sk_buff *skb)
{
	union l4_hdr_info l4;

	l4.hdr = skb_transport_header(skb);

	if (!(!skb->encapsulation &&
	      l4.udp->dest == htons(IANA_VXLAN_UDP_PORT)))
		return false;

	skb_checksum_help(skb);

	return true;
}

static void hns3_set_outer_l2l3l4(struct sk_buff *skb, u8 ol4_proto,
				  u32 *ol_type_vlan_len_msec)
{
	u32 l2_len, l3_len, l4_len;
	unsigned char *il2_hdr;
	union l3_hdr_info l3;
	union l4_hdr_info l4;

	l3.hdr = skb_network_header(skb);
	l4.hdr = skb_transport_header(skb);

	/* compute OL2 header size, defined in 2 Bytes */
	l2_len = l3.hdr - skb->data;
	hns3_set_field(*ol_type_vlan_len_msec, HNS3_TXD_L2LEN_S, l2_len >> 1);

	/* compute OL3 header size, defined in 4 Bytes */
	l3_len = l4.hdr - l3.hdr;
	hns3_set_field(*ol_type_vlan_len_msec, HNS3_TXD_L3LEN_S, l3_len >> 2);

	il2_hdr = skb_inner_mac_header(skb);
	/* compute OL4 header size, defined in 4 Bytes */
	l4_len = il2_hdr - l4.hdr;
	hns3_set_field(*ol_type_vlan_len_msec, HNS3_TXD_L4LEN_S, l4_len >> 2);

	/* define outer network header type */
	if (skb->protocol == htons(ETH_P_IP)) {
		if (skb_is_gso(skb))
			hns3_set_field(*ol_type_vlan_len_msec,
				       HNS3_TXD_OL3T_S,
				       HNS3_OL3T_IPV4_CSUM);
		else
			hns3_set_field(*ol_type_vlan_len_msec,
				       HNS3_TXD_OL3T_S,
				       HNS3_OL3T_IPV4_NO_CSUM);

	} else if (skb->protocol == htons(ETH_P_IPV6)) {
		hns3_set_field(*ol_type_vlan_len_msec, HNS3_TXD_OL3T_S,
			       HNS3_OL3T_IPV6);
	}

	if (ol4_proto == IPPROTO_UDP)
		hns3_set_field(*ol_type_vlan_len_msec, HNS3_TXD_TUNTYPE_S,
			       HNS3_TUN_MAC_IN_UDP);
	else if (ol4_proto == IPPROTO_GRE)
		hns3_set_field(*ol_type_vlan_len_msec, HNS3_TXD_TUNTYPE_S,
			       HNS3_TUN_NVGRE);
}

static int hns3_set_l2l3l4(struct sk_buff *skb, u8 ol4_proto,
			   u8 il4_proto, u32 *type_cs_vlan_tso,
			   u32 *ol_type_vlan_len_msec)
{
	unsigned char *l2_hdr = skb->data;
	u32 l4_proto = ol4_proto;
	union l4_hdr_info l4;
	union l3_hdr_info l3;
	u32 l2_len, l3_len;

	l4.hdr = skb_transport_header(skb);
	l3.hdr = skb_network_header(skb);

	/* handle encapsulation skb */
	if (skb->encapsulation) {
		/* If this is a not UDP/GRE encapsulation skb */
		if (!(ol4_proto == IPPROTO_UDP || ol4_proto == IPPROTO_GRE)) {
			/* drop the skb tunnel packet if hardware don't support,
			 * because hardware can't calculate csum when TSO.
			 */
			if (skb_is_gso(skb))
				return -EDOM;

			/* the stack computes the IP header already,
			 * driver calculate l4 checksum when not TSO.
			 */
			skb_checksum_help(skb);
			return 0;
		}

		hns3_set_outer_l2l3l4(skb, ol4_proto, ol_type_vlan_len_msec);

		/* switch to inner header */
		l2_hdr = skb_inner_mac_header(skb);
		l3.hdr = skb_inner_network_header(skb);
		l4.hdr = skb_inner_transport_header(skb);
		l4_proto = il4_proto;
	}

	if (l3.v4->version == 4) {
		hns3_set_field(*type_cs_vlan_tso, HNS3_TXD_L3T_S,
			       HNS3_L3T_IPV4);

		/* the stack computes the IP header already, the only time we
		 * need the hardware to recompute it is in the case of TSO.
		 */
		if (skb_is_gso(skb))
			hns3_set_field(*type_cs_vlan_tso, HNS3_TXD_L3CS_B, 1);
	} else if (l3.v6->version == 6) {
		hns3_set_field(*type_cs_vlan_tso, HNS3_TXD_L3T_S,
			       HNS3_L3T_IPV6);
	}

	/* compute inner(/normal) L2 header size, defined in 2 Bytes */
	l2_len = l3.hdr - l2_hdr;
	hns3_set_field(*type_cs_vlan_tso, HNS3_TXD_L2LEN_S, l2_len >> 1);

	/* compute inner(/normal) L3 header size, defined in 4 Bytes */
	l3_len = l4.hdr - l3.hdr;
	hns3_set_field(*type_cs_vlan_tso, HNS3_TXD_L3LEN_S, l3_len >> 2);

	/* compute inner(/normal) L4 header size, defined in 4 Bytes */
	switch (l4_proto) {
	case IPPROTO_TCP:
		hns3_set_field(*type_cs_vlan_tso, HNS3_TXD_L4CS_B, 1);
		hns3_set_field(*type_cs_vlan_tso, HNS3_TXD_L4T_S,
			       HNS3_L4T_TCP);
		hns3_set_field(*type_cs_vlan_tso, HNS3_TXD_L4LEN_S,
			       l4.tcp->doff);
		break;
	case IPPROTO_UDP:
		if (hns3_tunnel_csum_bug(skb))
			break;

		hns3_set_field(*type_cs_vlan_tso, HNS3_TXD_L4CS_B, 1);
		hns3_set_field(*type_cs_vlan_tso, HNS3_TXD_L4T_S,
			       HNS3_L4T_UDP);
		hns3_set_field(*type_cs_vlan_tso, HNS3_TXD_L4LEN_S,
			       (sizeof(struct udphdr) >> 2));
		break;
	case IPPROTO_SCTP:
		hns3_set_field(*type_cs_vlan_tso, HNS3_TXD_L4CS_B, 1);
		hns3_set_field(*type_cs_vlan_tso, HNS3_TXD_L4T_S,
			       HNS3_L4T_SCTP);
		hns3_set_field(*type_cs_vlan_tso, HNS3_TXD_L4LEN_S,
			       (sizeof(struct sctphdr) >> 2));
		break;
	default:
		/* drop the skb tunnel packet if hardware don't support,
		 * because hardware can't calculate csum when TSO.
		 */
		if (skb_is_gso(skb))
			return -EDOM;

		/* the stack computes the IP header already,
		 * driver calculate l4 checksum when not TSO.
		 */
		skb_checksum_help(skb);
		return 0;
	}

	return 0;
}

static void hns3_set_txbd_baseinfo(u16 *bdtp_fe_sc_vld_ra_ri, int frag_end)
{
	/* Config bd buffer end */
	hns3_set_field(*bdtp_fe_sc_vld_ra_ri, HNS3_TXD_FE_B, !!frag_end);
	hns3_set_field(*bdtp_fe_sc_vld_ra_ri, HNS3_TXD_VLD_B, 1);
}

static int hns3_fill_desc_vtags(struct sk_buff *skb,
				struct hns3_enet_ring *tx_ring,
				u32 *inner_vlan_flag,
				u32 *out_vlan_flag,
				u16 *inner_vtag,
				u16 *out_vtag)
{
#define HNS3_TX_VLAN_PRIO_SHIFT 13

	struct hnae3_handle *handle = tx_ring->tqp->handle;

	/* Since HW limitation, if port based insert VLAN enabled, only one VLAN
	 * header is allowed in skb, otherwise it will cause RAS error.
	 */
	if (unlikely(skb_vlan_tagged_multi(skb) &&
		     handle->port_base_vlan_state ==
		     HNAE3_PORT_BASE_VLAN_ENABLE))
		return -EINVAL;

	if (skb->protocol == htons(ETH_P_8021Q) &&
	    !(tx_ring->tqp->handle->kinfo.netdev->features &
	    NETIF_F_HW_VLAN_CTAG_TX)) {
		/* When HW VLAN acceleration is turned off, and the stack
		 * sets the protocol to 802.1q, the driver just need to
		 * set the protocol to the encapsulated ethertype.
		 */
		skb->protocol = vlan_get_protocol(skb);
		return 0;
	}

	if (skb_vlan_tag_present(skb)) {
		u16 vlan_tag;

		vlan_tag = skb_vlan_tag_get(skb);
		vlan_tag |= (skb->priority & 0x7) << HNS3_TX_VLAN_PRIO_SHIFT;

		/* Based on hw strategy, use out_vtag in two layer tag case,
		 * and use inner_vtag in one tag case.
		 */
		if (skb->protocol == htons(ETH_P_8021Q)) {
			if (handle->port_base_vlan_state ==
			    HNAE3_PORT_BASE_VLAN_DISABLE){
				hns3_set_field(*out_vlan_flag,
					       HNS3_TXD_OVLAN_B, 1);
				*out_vtag = vlan_tag;
			} else {
				hns3_set_field(*inner_vlan_flag,
					       HNS3_TXD_VLAN_B, 1);
				*inner_vtag = vlan_tag;
			}
		} else {
			hns3_set_field(*inner_vlan_flag, HNS3_TXD_VLAN_B, 1);
			*inner_vtag = vlan_tag;
		}
	} else if (skb->protocol == htons(ETH_P_8021Q)) {
		struct vlan_ethhdr *vhdr;
		int rc;

		rc = skb_cow_head(skb, 0);
		if (unlikely(rc < 0))
			return rc;
		vhdr = (struct vlan_ethhdr *)skb->data;
		vhdr->h_vlan_TCI |= cpu_to_be16((skb->priority & 0x7)
					<< HNS3_TX_VLAN_PRIO_SHIFT);
	}

	skb->protocol = vlan_get_protocol(skb);
	return 0;
}

static int hns3_fill_desc(struct hns3_enet_ring *ring, void *priv,
			  unsigned int size, int frag_end,
			  enum hns_desc_type type)
{
	struct hns3_desc_cb *desc_cb = &ring->desc_cb[ring->next_to_use];
	struct hns3_desc *desc = &ring->desc[ring->next_to_use];
	struct device *dev = ring_to_dev(ring);
	struct skb_frag_struct *frag;
	unsigned int frag_buf_num;
	int k, sizeoflast;
	dma_addr_t dma;

	if (type == DESC_TYPE_SKB) {
		struct sk_buff *skb = (struct sk_buff *)priv;
		u32 ol_type_vlan_len_msec = 0;
		u32 type_cs_vlan_tso = 0;
		u32 paylen = skb->len;
		u16 inner_vtag = 0;
		u16 out_vtag = 0;
		u16 mss = 0;
		int ret;

		ret = hns3_fill_desc_vtags(skb, ring, &type_cs_vlan_tso,
					   &ol_type_vlan_len_msec,
					   &inner_vtag, &out_vtag);
		if (unlikely(ret))
			return ret;

		if (skb->ip_summed == CHECKSUM_PARTIAL) {
			u8 ol4_proto, il4_proto;

			skb_reset_mac_len(skb);

			ret = hns3_get_l4_protocol(skb, &ol4_proto, &il4_proto);
			if (unlikely(ret))
				return ret;

			ret = hns3_set_l2l3l4(skb, ol4_proto, il4_proto,
					      &type_cs_vlan_tso,
					      &ol_type_vlan_len_msec);
			if (unlikely(ret))
				return ret;

			ret = hns3_set_tso(skb, &paylen, &mss,
					   &type_cs_vlan_tso);
			if (unlikely(ret))
				return ret;
		}

		/* Set txbd */
		desc->tx.ol_type_vlan_len_msec =
			cpu_to_le32(ol_type_vlan_len_msec);
		desc->tx.type_cs_vlan_tso_len =	cpu_to_le32(type_cs_vlan_tso);
		desc->tx.paylen = cpu_to_le32(paylen);
		desc->tx.mss = cpu_to_le16(mss);
		desc->tx.vlan_tag = cpu_to_le16(inner_vtag);
		desc->tx.outer_vlan_tag = cpu_to_le16(out_vtag);

		dma = dma_map_single(dev, skb->data, size, DMA_TO_DEVICE);
	} else {
		frag = (struct skb_frag_struct *)priv;
		dma = skb_frag_dma_map(dev, frag, 0, size, DMA_TO_DEVICE);
	}

	if (unlikely(dma_mapping_error(dev, dma))) {
		ring->stats.sw_err_cnt++;
		return -ENOMEM;
	}

	desc_cb->length = size;

	if (likely(size <= HNS3_MAX_BD_SIZE)) {
		u16 bdtp_fe_sc_vld_ra_ri = 0;

		desc_cb->priv = priv;
		desc_cb->dma = dma;
		desc_cb->type = type;
		desc->addr = cpu_to_le64(dma);
		desc->tx.send_size = cpu_to_le16(size);
		hns3_set_txbd_baseinfo(&bdtp_fe_sc_vld_ra_ri, frag_end);
		desc->tx.bdtp_fe_sc_vld_ra_ri =
			cpu_to_le16(bdtp_fe_sc_vld_ra_ri);

		ring_ptr_move_fw(ring, next_to_use);
		return 0;
	}

	frag_buf_num = hns3_tx_bd_count(size);
	sizeoflast = size & HNS3_TX_LAST_SIZE_M;
	sizeoflast = sizeoflast ? sizeoflast : HNS3_MAX_BD_SIZE;

	/* When frag size is bigger than hardware limit, split this frag */
	for (k = 0; k < frag_buf_num; k++) {
		u16 bdtp_fe_sc_vld_ra_ri = 0;

		/* The txbd's baseinfo of DESC_TYPE_PAGE & DESC_TYPE_SKB */
		desc_cb->priv = priv;
		desc_cb->dma = dma + HNS3_MAX_BD_SIZE * k;
		desc_cb->type = (type == DESC_TYPE_SKB && !k) ?
				DESC_TYPE_SKB : DESC_TYPE_PAGE;

		/* now, fill the descriptor */
		desc->addr = cpu_to_le64(dma + HNS3_MAX_BD_SIZE * k);
		desc->tx.send_size = cpu_to_le16((k == frag_buf_num - 1) ?
				     (u16)sizeoflast : (u16)HNS3_MAX_BD_SIZE);
		hns3_set_txbd_baseinfo(&bdtp_fe_sc_vld_ra_ri,
				       frag_end && (k == frag_buf_num - 1) ?
						1 : 0);
		desc->tx.bdtp_fe_sc_vld_ra_ri =
				cpu_to_le16(bdtp_fe_sc_vld_ra_ri);

		/* move ring pointer to next */
		ring_ptr_move_fw(ring, next_to_use);

		desc_cb = &ring->desc_cb[ring->next_to_use];
		desc = &ring->desc[ring->next_to_use];
	}

	return 0;
}

static int hns3_nic_bd_num(struct sk_buff *skb)
{
	int size = skb_headlen(skb);
	int i, bd_num;

	/* if the total len is within the max bd limit */
	if (likely(skb->len <= HNS3_MAX_BD_SIZE))
		return skb_shinfo(skb)->nr_frags + 1;

	bd_num = hns3_tx_bd_count(size);

	for (i = 0; i < skb_shinfo(skb)->nr_frags; i++) {
		struct skb_frag_struct *frag = &skb_shinfo(skb)->frags[i];
		int frag_bd_num;

		size = skb_frag_size(frag);
		frag_bd_num = hns3_tx_bd_count(size);

		if (unlikely(frag_bd_num > HNS3_MAX_BD_PER_FRAG))
			return -ENOMEM;

		bd_num += frag_bd_num;
	}

	return bd_num;
}

static unsigned int hns3_gso_hdr_len(struct sk_buff *skb)
{
	if (!skb->encapsulation)
		return skb_transport_offset(skb) + tcp_hdrlen(skb);

	return skb_inner_transport_offset(skb) + inner_tcp_hdrlen(skb);
}

/* HW need every continuous 8 buffer data to be larger than MSS,
 * we simplify it by ensuring skb_headlen + the first continuous
 * 7 frags to to be larger than gso header len + mss, and the remaining
 * continuous 7 frags to be larger than MSS except the last 7 frags.
 */
static bool hns3_skb_need_linearized(struct sk_buff *skb)
{
	int bd_limit = HNS3_MAX_BD_PER_FRAG - 1;
	unsigned int tot_len = 0;
	int i;

	for (i = 0; i < bd_limit; i++)
		tot_len += skb_frag_size(&skb_shinfo(skb)->frags[i]);

	/* ensure headlen + the first 7 frags is greater than mss + header
	 * and the first 7 frags is greater than mss.
	 */
	if (((tot_len + skb_headlen(skb)) < (skb_shinfo(skb)->gso_size +
	    hns3_gso_hdr_len(skb))) || (tot_len < skb_shinfo(skb)->gso_size))
		return true;

	/* ensure the remaining continuous 7 buffer is greater than mss */
	for (i = 0; i < (skb_shinfo(skb)->nr_frags - bd_limit - 1); i++) {
		tot_len -= skb_frag_size(&skb_shinfo(skb)->frags[i]);
		tot_len += skb_frag_size(&skb_shinfo(skb)->frags[i + bd_limit]);

		if (tot_len < skb_shinfo(skb)->gso_size)
			return true;
	}

	return false;
}

static int hns3_nic_maybe_stop_tx(struct hns3_enet_ring *ring,
				  struct sk_buff **out_skb)
{
	struct sk_buff *skb = *out_skb;
	int bd_num;

	bd_num = hns3_nic_bd_num(skb);
	if (bd_num < 0)
		return bd_num;

	if (unlikely(bd_num > HNS3_MAX_BD_PER_FRAG)) {
		struct sk_buff *new_skb;

		if (skb_is_gso(skb) && !hns3_skb_need_linearized(skb))
			goto out;

		bd_num = hns3_tx_bd_count(skb->len);
		if (unlikely(ring_space(ring) < bd_num))
			return -EBUSY;
		/* manual split the send packet */
		new_skb = skb_copy(skb, GFP_ATOMIC);
		if (!new_skb)
			return -ENOMEM;
		dev_kfree_skb_any(skb);
		*out_skb = new_skb;

		u64_stats_update_begin(&ring->syncp);
		ring->stats.tx_copy++;
		u64_stats_update_end(&ring->syncp);
	}

out:
	if (unlikely(ring_space(ring) < bd_num))
		return -EBUSY;

	return bd_num;
}

static void hns3_clear_desc(struct hns3_enet_ring *ring, int next_to_use_orig)
{
	struct device *dev = ring_to_dev(ring);
	unsigned int i;

	for (i = 0; i < ring->desc_num; i++) {
		/* check if this is where we started */
		if (ring->next_to_use == next_to_use_orig)
			break;

		/* rollback one */
		ring_ptr_move_bw(ring, next_to_use);

		/* unmap the descriptor dma address */
		if (ring->desc_cb[ring->next_to_use].type == DESC_TYPE_SKB)
			dma_unmap_single(dev,
					 ring->desc_cb[ring->next_to_use].dma,
					ring->desc_cb[ring->next_to_use].length,
					DMA_TO_DEVICE);
		else if (ring->desc_cb[ring->next_to_use].length)
			dma_unmap_page(dev,
				       ring->desc_cb[ring->next_to_use].dma,
				       ring->desc_cb[ring->next_to_use].length,
				       DMA_TO_DEVICE);

		ring->desc_cb[ring->next_to_use].length = 0;
		ring->desc_cb[ring->next_to_use].dma = 0;
	}
}

netdev_tx_t hns3_nic_net_xmit(struct sk_buff *skb, struct net_device *netdev)
{
	struct hns3_nic_priv *priv = netdev_priv(netdev);
	struct hns3_nic_ring_data *ring_data =
		&tx_ring_data(priv, skb->queue_mapping);
	struct hns3_enet_ring *ring = ring_data->ring;
	struct netdev_queue *dev_queue;
	struct skb_frag_struct *frag;
	int next_to_use_head;
	int buf_num;
	int seg_num;
	int size;
	int ret;
	int i;

	/* Prefetch the data used later */
	prefetch(skb->data);

	buf_num = hns3_nic_maybe_stop_tx(ring, &skb);
	if (unlikely(buf_num <= 0)) {
		if (buf_num == -EBUSY) {
			u64_stats_update_begin(&ring->syncp);
			ring->stats.tx_busy++;
			u64_stats_update_end(&ring->syncp);
			goto out_net_tx_busy;
		} else if (buf_num == -ENOMEM) {
			u64_stats_update_begin(&ring->syncp);
			ring->stats.sw_err_cnt++;
			u64_stats_update_end(&ring->syncp);
		}

		if (net_ratelimit())
			netdev_err(netdev, "xmit error: %d!\n", buf_num);

		goto out_err_tx_ok;
	}

	/* No. of segments (plus a header) */
	seg_num = skb_shinfo(skb)->nr_frags + 1;
	/* Fill the first part */
	size = skb_headlen(skb);

	next_to_use_head = ring->next_to_use;

	ret = hns3_fill_desc(ring, skb, size, seg_num == 1 ? 1 : 0,
			     DESC_TYPE_SKB);
	if (unlikely(ret))
		goto fill_err;

	/* Fill the fragments */
	for (i = 1; i < seg_num; i++) {
		frag = &skb_shinfo(skb)->frags[i - 1];
		size = skb_frag_size(frag);

		ret = hns3_fill_desc(ring, frag, size,
				     seg_num - 1 == i ? 1 : 0,
				     DESC_TYPE_PAGE);

		if (unlikely(ret))
			goto fill_err;
	}

	/* Complete translate all packets */
	dev_queue = netdev_get_tx_queue(netdev, ring_data->queue_index);
	netdev_tx_sent_queue(dev_queue, skb->len);

	wmb(); /* Commit all data before submit */

	hnae3_queue_xmit(ring->tqp, buf_num);

	return NETDEV_TX_OK;

fill_err:
	hns3_clear_desc(ring, next_to_use_head);

out_err_tx_ok:
	dev_kfree_skb_any(skb);
	return NETDEV_TX_OK;

out_net_tx_busy:
	netif_stop_subqueue(netdev, ring_data->queue_index);
	smp_mb(); /* Commit all data before submit */

	return NETDEV_TX_BUSY;
}

static int hns3_nic_net_set_mac_address(struct net_device *netdev, void *p)
{
	struct hnae3_handle *h = hns3_get_handle(netdev);
	struct sockaddr *mac_addr = p;
	int ret;

	if (!mac_addr || !is_valid_ether_addr((const u8 *)mac_addr->sa_data))
		return -EADDRNOTAVAIL;

	if (ether_addr_equal(netdev->dev_addr, mac_addr->sa_data)) {
		netdev_info(netdev, "already using mac address %pM\n",
			    mac_addr->sa_data);
		return 0;
	}

	ret = h->ae_algo->ops->set_mac_addr(h, mac_addr->sa_data, false);
	if (ret) {
		netdev_err(netdev, "set_mac_address fail, ret=%d!\n", ret);
		return ret;
	}

	ether_addr_copy(netdev->dev_addr, mac_addr->sa_data);

	return 0;
}

static int hns3_nic_do_ioctl(struct net_device *netdev,
			     struct ifreq *ifr, int cmd)
{
	struct hnae3_handle *h = hns3_get_handle(netdev);

	if (!netif_running(netdev))
		return -EINVAL;

	if (!h->ae_algo->ops->do_ioctl)
		return -EOPNOTSUPP;

	return h->ae_algo->ops->do_ioctl(h, ifr, cmd);
}

static int hns3_nic_set_features(struct net_device *netdev,
				 netdev_features_t features)
{
	netdev_features_t changed = netdev->features ^ features;
	struct hns3_nic_priv *priv = netdev_priv(netdev);
	struct hnae3_handle *h = priv->ae_handle;
	bool enable;
	int ret;

	if (changed & (NETIF_F_GRO_HW) && h->ae_algo->ops->set_gro_en) {
		enable = !!(features & NETIF_F_GRO_HW);
		ret = h->ae_algo->ops->set_gro_en(h, enable);
		if (ret)
			return ret;
	}

	if ((changed & NETIF_F_HW_VLAN_CTAG_FILTER) &&
	    h->ae_algo->ops->enable_vlan_filter) {
		enable = !!(features & NETIF_F_HW_VLAN_CTAG_FILTER);
		h->ae_algo->ops->enable_vlan_filter(h, enable);
	}

	if ((changed & NETIF_F_HW_VLAN_CTAG_RX) &&
	    h->ae_algo->ops->enable_hw_strip_rxvtag) {
		enable = !!(features & NETIF_F_HW_VLAN_CTAG_RX);
		ret = h->ae_algo->ops->enable_hw_strip_rxvtag(h, enable);
		if (ret)
			return ret;
	}

	if ((changed & NETIF_F_NTUPLE) && h->ae_algo->ops->enable_fd) {
		enable = !!(features & NETIF_F_NTUPLE);
		h->ae_algo->ops->enable_fd(h, enable);
	}

	netdev->features = features;
	return 0;
}

static void hns3_nic_get_stats64(struct net_device *netdev,
				 struct rtnl_link_stats64 *stats)
{
	struct hns3_nic_priv *priv = netdev_priv(netdev);
	int queue_num = priv->ae_handle->kinfo.num_tqps;
	struct hnae3_handle *handle = priv->ae_handle;
	struct hns3_enet_ring *ring;
	u64 rx_length_errors = 0;
	u64 rx_crc_errors = 0;
	u64 rx_multicast = 0;
	unsigned int start;
	u64 tx_errors = 0;
	u64 rx_errors = 0;
	unsigned int idx;
	u64 tx_bytes = 0;
	u64 rx_bytes = 0;
	u64 tx_pkts = 0;
	u64 rx_pkts = 0;
	u64 tx_drop = 0;
	u64 rx_drop = 0;

	if (test_bit(HNS3_NIC_STATE_DOWN, &priv->state))
		return;

	handle->ae_algo->ops->update_stats(handle, &netdev->stats);

	for (idx = 0; idx < queue_num; idx++) {
		/* fetch the tx stats */
		ring = priv->ring_data[idx].ring;
		do {
			start = u64_stats_fetch_begin_irq(&ring->syncp);
			tx_bytes += ring->stats.tx_bytes;
			tx_pkts += ring->stats.tx_pkts;
			tx_drop += ring->stats.sw_err_cnt;
			tx_errors += ring->stats.sw_err_cnt;
		} while (u64_stats_fetch_retry_irq(&ring->syncp, start));

		/* fetch the rx stats */
		ring = priv->ring_data[idx + queue_num].ring;
		do {
			start = u64_stats_fetch_begin_irq(&ring->syncp);
			rx_bytes += ring->stats.rx_bytes;
			rx_pkts += ring->stats.rx_pkts;
			rx_drop += ring->stats.non_vld_descs;
			rx_drop += ring->stats.l2_err;
			rx_errors += ring->stats.non_vld_descs;
			rx_errors += ring->stats.l2_err;
			rx_crc_errors += ring->stats.l2_err;
			rx_crc_errors += ring->stats.l3l4_csum_err;
			rx_multicast += ring->stats.rx_multicast;
			rx_length_errors += ring->stats.err_pkt_len;
		} while (u64_stats_fetch_retry_irq(&ring->syncp, start));
	}

	stats->tx_bytes = tx_bytes;
	stats->tx_packets = tx_pkts;
	stats->rx_bytes = rx_bytes;
	stats->rx_packets = rx_pkts;

	stats->rx_errors = rx_errors;
	stats->multicast = rx_multicast;
	stats->rx_length_errors = rx_length_errors;
	stats->rx_crc_errors = rx_crc_errors;
	stats->rx_missed_errors = netdev->stats.rx_missed_errors;

	stats->tx_errors = tx_errors;
	stats->rx_dropped = rx_drop;
	stats->tx_dropped = tx_drop;
	stats->collisions = netdev->stats.collisions;
	stats->rx_over_errors = netdev->stats.rx_over_errors;
	stats->rx_frame_errors = netdev->stats.rx_frame_errors;
	stats->rx_fifo_errors = netdev->stats.rx_fifo_errors;
	stats->tx_aborted_errors = netdev->stats.tx_aborted_errors;
	stats->tx_carrier_errors = netdev->stats.tx_carrier_errors;
	stats->tx_fifo_errors = netdev->stats.tx_fifo_errors;
	stats->tx_heartbeat_errors = netdev->stats.tx_heartbeat_errors;
	stats->tx_window_errors = netdev->stats.tx_window_errors;
	stats->rx_compressed = netdev->stats.rx_compressed;
	stats->tx_compressed = netdev->stats.tx_compressed;
}

static int hns3_setup_tc(struct net_device *netdev, void *type_data)
{
	struct tc_mqprio_qopt_offload *mqprio_qopt = type_data;
	u8 *prio_tc = mqprio_qopt->qopt.prio_tc_map;
	struct hnae3_knic_private_info *kinfo;
	u8 tc = mqprio_qopt->qopt.num_tc;
	u16 mode = mqprio_qopt->mode;
	u8 hw = mqprio_qopt->qopt.hw;
	struct hnae3_handle *h;

	if (!((hw == TC_MQPRIO_HW_OFFLOAD_TCS &&
	       mode == TC_MQPRIO_MODE_CHANNEL) || (!hw && tc == 0)))
		return -EOPNOTSUPP;

	if (tc > HNAE3_MAX_TC)
		return -EINVAL;

	if (!netdev)
		return -EINVAL;

	h = hns3_get_handle(netdev);
	kinfo = &h->kinfo;

	return (kinfo->dcb_ops && kinfo->dcb_ops->setup_tc) ?
		kinfo->dcb_ops->setup_tc(h, tc, prio_tc) : -EOPNOTSUPP;
}

static int hns3_nic_setup_tc(struct net_device *dev, enum tc_setup_type type,
			     void *type_data)
{
	if (type != TC_SETUP_QDISC_MQPRIO)
		return -EOPNOTSUPP;

	return hns3_setup_tc(dev, type_data);
}

static int hns3_vlan_rx_add_vid(struct net_device *netdev,
				__be16 proto, u16 vid)
{
	struct hnae3_handle *h = hns3_get_handle(netdev);
	int ret = -EIO;

	if (h->ae_algo->ops->set_vlan_filter)
		ret = h->ae_algo->ops->set_vlan_filter(h, proto, vid, false);

	return ret;
}

static int hns3_vlan_rx_kill_vid(struct net_device *netdev,
				 __be16 proto, u16 vid)
{
	struct hnae3_handle *h = hns3_get_handle(netdev);
	int ret = -EIO;

	if (h->ae_algo->ops->set_vlan_filter)
		ret = h->ae_algo->ops->set_vlan_filter(h, proto, vid, true);

	return ret;
}

static int hns3_ndo_set_vf_vlan(struct net_device *netdev, int vf, u16 vlan,
				u8 qos, __be16 vlan_proto)
{
	struct hnae3_handle *h = hns3_get_handle(netdev);
	int ret = -EIO;

	if (h->ae_algo->ops->set_vf_vlan_filter)
		ret = h->ae_algo->ops->set_vf_vlan_filter(h, vf, vlan,
							  qos, vlan_proto);

	return ret;
}

static int hns3_nic_change_mtu(struct net_device *netdev, int new_mtu)
{
	struct hnae3_handle *h = hns3_get_handle(netdev);
	int ret;

	if (hns3_nic_resetting(netdev))
		return -EBUSY;

	if (!h->ae_algo->ops->set_mtu)
		return -EOPNOTSUPP;

	ret = h->ae_algo->ops->set_mtu(h, new_mtu);
	if (ret)
		netdev_err(netdev, "failed to change MTU in hardware %d\n",
			   ret);
	else
		netdev->mtu = new_mtu;

	return ret;
}

static bool hns3_get_tx_timeo_queue_info(struct net_device *ndev)
{
	struct hns3_nic_priv *priv = netdev_priv(ndev);
	struct hnae3_handle *h = hns3_get_handle(ndev);
	struct hns3_enet_ring *tx_ring = NULL;
	struct napi_struct *napi;
	int timeout_queue = 0;
	int hw_head, hw_tail;
	int fbd_num, fbd_oft;
	int ebd_num, ebd_oft;
	int bd_num, bd_err;
	int ring_en, tc;
	int i;

	/* Find the stopped queue the same way the stack does */
	for (i = 0; i < ndev->num_tx_queues; i++) {
		struct netdev_queue *q;
		unsigned long trans_start;

		q = netdev_get_tx_queue(ndev, i);
		trans_start = q->trans_start;
		if (netif_xmit_stopped(q) &&
		    time_after(jiffies,
			       (trans_start + ndev->watchdog_timeo))) {
			timeout_queue = i;
			break;
		}
	}

	if (i == ndev->num_tx_queues) {
		netdev_info(ndev,
			    "no netdev TX timeout queue found, timeout count: %llu\n",
			    priv->tx_timeout_count);
		return false;
	}

	priv->tx_timeout_count++;

	tx_ring = priv->ring_data[timeout_queue].ring;
	napi = &tx_ring->tqp_vector->napi;

	netdev_info(ndev,
		    "tx_timeout count: %llu, queue id: %d, SW_NTU: 0x%x, SW_NTC: 0x%x, napi state: %lu\n",
		    priv->tx_timeout_count, timeout_queue, tx_ring->next_to_use,
		    tx_ring->next_to_clean, napi->state);

	netdev_info(ndev,
		    "tx_pkts: %llu, tx_bytes: %llu, io_err_cnt: %llu, sw_err_cnt: %llu\n",
		    tx_ring->stats.tx_pkts, tx_ring->stats.tx_bytes,
		    tx_ring->stats.io_err_cnt, tx_ring->stats.sw_err_cnt);

	netdev_info(ndev,
		    "seg_pkt_cnt: %llu, tx_err_cnt: %llu, restart_queue: %llu, tx_busy: %llu\n",
		    tx_ring->stats.seg_pkt_cnt, tx_ring->stats.tx_err_cnt,
		    tx_ring->stats.restart_queue, tx_ring->stats.tx_busy);

	/* When mac received many pause frames continuous, it's unable to send
	 * packets, which may cause tx timeout
	 */
	if (h->ae_algo->ops->update_stats &&
	    h->ae_algo->ops->get_mac_pause_stats) {
		u64 tx_pause_cnt, rx_pause_cnt;

		h->ae_algo->ops->update_stats(h, &ndev->stats);
		h->ae_algo->ops->get_mac_pause_stats(h, &tx_pause_cnt,
						     &rx_pause_cnt);
		netdev_info(ndev, "tx_pause_cnt: %llu, rx_pause_cnt: %llu\n",
			    tx_pause_cnt, rx_pause_cnt);
	}

	hw_head = readl_relaxed(tx_ring->tqp->io_base +
				HNS3_RING_TX_RING_HEAD_REG);
	hw_tail = readl_relaxed(tx_ring->tqp->io_base +
				HNS3_RING_TX_RING_TAIL_REG);
	fbd_num = readl_relaxed(tx_ring->tqp->io_base +
				HNS3_RING_TX_RING_FBDNUM_REG);
	fbd_oft = readl_relaxed(tx_ring->tqp->io_base +
				HNS3_RING_TX_RING_OFFSET_REG);
	ebd_num = readl_relaxed(tx_ring->tqp->io_base +
				HNS3_RING_TX_RING_EBDNUM_REG);
	ebd_oft = readl_relaxed(tx_ring->tqp->io_base +
				HNS3_RING_TX_RING_EBD_OFFSET_REG);
	bd_num = readl_relaxed(tx_ring->tqp->io_base +
			       HNS3_RING_TX_RING_BD_NUM_REG);
	bd_err = readl_relaxed(tx_ring->tqp->io_base +
			       HNS3_RING_TX_RING_BD_ERR_REG);
	ring_en = readl_relaxed(tx_ring->tqp->io_base + HNS3_RING_EN_REG);
	tc = readl_relaxed(tx_ring->tqp->io_base + HNS3_RING_TX_RING_TC_REG);

	netdev_info(ndev,
		    "BD_NUM: 0x%x HW_HEAD: 0x%x, HW_TAIL: 0x%x, BD_ERR: 0x%x, INT: 0x%x\n",
		    bd_num, hw_head, hw_tail, bd_err,
		    readl(tx_ring->tqp_vector->mask_addr));
	netdev_info(ndev,
		    "RING_EN: 0x%x, TC: 0x%x, FBD_NUM: 0x%x FBD_OFT: 0x%x, EBD_NUM: 0x%x, EBD_OFT: 0x%x\n",
		    ring_en, tc, fbd_num, fbd_oft, ebd_num, ebd_oft);

	return true;
}

static void hns3_nic_net_timeout(struct net_device *ndev)
{
	struct hns3_nic_priv *priv = netdev_priv(ndev);
	struct hnae3_handle *h = priv->ae_handle;

	if (!hns3_get_tx_timeo_queue_info(ndev))
		return;

	/* request the reset, and let the hclge to determine
	 * which reset level should be done
	 */
	if (h->ae_algo->ops->reset_event)
		h->ae_algo->ops->reset_event(h->pdev, h);
}

#ifdef CONFIG_RFS_ACCEL
static int hns3_rx_flow_steer(struct net_device *dev, const struct sk_buff *skb,
			      u16 rxq_index, u32 flow_id)
{
	struct hnae3_handle *h = hns3_get_handle(dev);
	struct flow_keys fkeys;

	if (!h->ae_algo->ops->add_arfs_entry)
		return -EOPNOTSUPP;

	if (skb->encapsulation)
		return -EPROTONOSUPPORT;

	if (!skb_flow_dissect_flow_keys(skb, &fkeys, 0))
		return -EPROTONOSUPPORT;

	if ((fkeys.basic.n_proto != htons(ETH_P_IP) &&
	     fkeys.basic.n_proto != htons(ETH_P_IPV6)) ||
	    (fkeys.basic.ip_proto != IPPROTO_TCP &&
	     fkeys.basic.ip_proto != IPPROTO_UDP))
		return -EPROTONOSUPPORT;

	return h->ae_algo->ops->add_arfs_entry(h, rxq_index, flow_id, &fkeys);
}
#endif

static const struct net_device_ops hns3_nic_netdev_ops = {
	.ndo_open		= hns3_nic_net_open,
	.ndo_stop		= hns3_nic_net_stop,
	.ndo_start_xmit		= hns3_nic_net_xmit,
	.ndo_tx_timeout		= hns3_nic_net_timeout,
	.ndo_set_mac_address	= hns3_nic_net_set_mac_address,
	.ndo_do_ioctl		= hns3_nic_do_ioctl,
	.ndo_change_mtu		= hns3_nic_change_mtu,
	.ndo_set_features	= hns3_nic_set_features,
	.ndo_get_stats64	= hns3_nic_get_stats64,
	.ndo_setup_tc		= hns3_nic_setup_tc,
	.ndo_set_rx_mode	= hns3_nic_set_rx_mode,
	.ndo_vlan_rx_add_vid	= hns3_vlan_rx_add_vid,
	.ndo_vlan_rx_kill_vid	= hns3_vlan_rx_kill_vid,
	.ndo_set_vf_vlan	= hns3_ndo_set_vf_vlan,
#ifdef CONFIG_RFS_ACCEL
	.ndo_rx_flow_steer	= hns3_rx_flow_steer,
#endif

};

bool hns3_is_phys_func(struct pci_dev *pdev)
{
	u32 dev_id = pdev->device;

	switch (dev_id) {
	case HNAE3_DEV_ID_GE:
	case HNAE3_DEV_ID_25GE:
	case HNAE3_DEV_ID_25GE_RDMA:
	case HNAE3_DEV_ID_25GE_RDMA_MACSEC:
	case HNAE3_DEV_ID_50GE_RDMA:
	case HNAE3_DEV_ID_50GE_RDMA_MACSEC:
	case HNAE3_DEV_ID_100G_RDMA_MACSEC:
		return true;
	case HNAE3_DEV_ID_100G_VF:
	case HNAE3_DEV_ID_100G_RDMA_DCB_PFC_VF:
		return false;
	default:
		dev_warn(&pdev->dev, "un-recognized pci device-id %d",
			 dev_id);
	}

	return false;
}

static void hns3_disable_sriov(struct pci_dev *pdev)
{
	/* If our VFs are assigned we cannot shut down SR-IOV
	 * without causing issues, so just leave the hardware
	 * available but disabled
	 */
	if (pci_vfs_assigned(pdev)) {
		dev_warn(&pdev->dev,
			 "disabling driver while VFs are assigned\n");
		return;
	}

	pci_disable_sriov(pdev);
}

static void hns3_get_dev_capability(struct pci_dev *pdev,
				    struct hnae3_ae_dev *ae_dev)
{
	if (pdev->revision >= 0x21) {
		hnae3_set_bit(ae_dev->flag, HNAE3_DEV_SUPPORT_FD_B, 1);
		hnae3_set_bit(ae_dev->flag, HNAE3_DEV_SUPPORT_GRO_B, 1);
	}
}

/* hns3_probe - Device initialization routine
 * @pdev: PCI device information struct
 * @ent: entry in hns3_pci_tbl
 *
 * hns3_probe initializes a PF identified by a pci_dev structure.
 * The OS initialization, configuring of the PF private structure,
 * and a hardware reset occur.
 *
 * Returns 0 on success, negative on failure
 */
static int hns3_probe(struct pci_dev *pdev, const struct pci_device_id *ent)
{
	struct hnae3_ae_dev *ae_dev;
	int ret;

	ae_dev = devm_kzalloc(&pdev->dev, sizeof(*ae_dev), GFP_KERNEL);
	if (!ae_dev) {
		ret = -ENOMEM;
		return ret;
	}

	ae_dev->pdev = pdev;
	ae_dev->flag = ent->driver_data;
	ae_dev->reset_type = HNAE3_NONE_RESET;
	hns3_get_dev_capability(pdev, ae_dev);
	pci_set_drvdata(pdev, ae_dev);

	ret = hnae3_register_ae_dev(ae_dev);
	if (ret) {
		devm_kfree(&pdev->dev, ae_dev);
		pci_set_drvdata(pdev, NULL);
	}

	return ret;
}

/* hns3_remove - Device removal routine
 * @pdev: PCI device information struct
 */
static void hns3_remove(struct pci_dev *pdev)
{
	struct hnae3_ae_dev *ae_dev = pci_get_drvdata(pdev);

	if (hns3_is_phys_func(pdev) && IS_ENABLED(CONFIG_PCI_IOV))
		hns3_disable_sriov(pdev);

	hnae3_unregister_ae_dev(ae_dev);
	pci_set_drvdata(pdev, NULL);
}

/**
 * hns3_pci_sriov_configure
 * @pdev: pointer to a pci_dev structure
 * @num_vfs: number of VFs to allocate
 *
 * Enable or change the number of VFs. Called when the user updates the number
 * of VFs in sysfs.
 **/
static int hns3_pci_sriov_configure(struct pci_dev *pdev, int num_vfs)
{
	int ret;

	if (!(hns3_is_phys_func(pdev) && IS_ENABLED(CONFIG_PCI_IOV))) {
		dev_warn(&pdev->dev, "Can not config SRIOV\n");
		return -EINVAL;
	}

	if (num_vfs) {
		ret = pci_enable_sriov(pdev, num_vfs);
		if (ret)
			dev_err(&pdev->dev, "SRIOV enable failed %d\n", ret);
		else
			return num_vfs;
	} else if (!pci_vfs_assigned(pdev)) {
		pci_disable_sriov(pdev);
	} else {
		dev_warn(&pdev->dev,
			 "Unable to free VFs because some are assigned to VMs.\n");
	}

	return 0;
}

static void hns3_shutdown(struct pci_dev *pdev)
{
	struct hnae3_ae_dev *ae_dev = pci_get_drvdata(pdev);

	hnae3_unregister_ae_dev(ae_dev);
	devm_kfree(&pdev->dev, ae_dev);
	pci_set_drvdata(pdev, NULL);

	if (system_state == SYSTEM_POWER_OFF)
		pci_set_power_state(pdev, PCI_D3hot);
}

static pci_ers_result_t hns3_error_detected(struct pci_dev *pdev,
					    pci_channel_state_t state)
{
	struct hnae3_ae_dev *ae_dev = pci_get_drvdata(pdev);
	pci_ers_result_t ret;

	dev_info(&pdev->dev, "PCI error detected, state(=%d)!!\n", state);

	if (state == pci_channel_io_perm_failure)
		return PCI_ERS_RESULT_DISCONNECT;

	if (!ae_dev || !ae_dev->ops) {
		dev_err(&pdev->dev,
			"Can't recover - error happened before device initialized\n");
		return PCI_ERS_RESULT_NONE;
	}

	if (ae_dev->ops->handle_hw_ras_error)
		ret = ae_dev->ops->handle_hw_ras_error(ae_dev);
	else
		return PCI_ERS_RESULT_NONE;

	return ret;
}

static pci_ers_result_t hns3_slot_reset(struct pci_dev *pdev)
{
	struct hnae3_ae_dev *ae_dev = pci_get_drvdata(pdev);
	const struct hnae3_ae_ops *ops;
	enum hnae3_reset_type reset_type;
	struct device *dev = &pdev->dev;

	if (!ae_dev || !ae_dev->ops)
		return PCI_ERS_RESULT_NONE;

<<<<<<< HEAD
	ops = ae_dev->ops;
=======
	if (!ae_dev || !ae_dev->ops)
		return PCI_ERS_RESULT_NONE;

>>>>>>> fc89179b
	/* request the reset */
	if (ops->reset_event) {
		if (!ae_dev->override_pci_need_reset) {
			reset_type = ops->get_reset_level(ae_dev,
						&ae_dev->hw_err_reset_req);
			ops->set_default_reset_request(ae_dev, reset_type);
			dev_info(dev, "requesting reset due to PCI error\n");
			ops->reset_event(pdev, NULL);
		}

		return PCI_ERS_RESULT_RECOVERED;
	}

	return PCI_ERS_RESULT_DISCONNECT;
}

static void hns3_reset_prepare(struct pci_dev *pdev)
{
	struct hnae3_ae_dev *ae_dev = pci_get_drvdata(pdev);

	dev_info(&pdev->dev, "hns3 flr prepare\n");
	if (ae_dev && ae_dev->ops && ae_dev->ops->flr_prepare)
		ae_dev->ops->flr_prepare(ae_dev);
}

static void hns3_reset_done(struct pci_dev *pdev)
{
	struct hnae3_ae_dev *ae_dev = pci_get_drvdata(pdev);

	dev_info(&pdev->dev, "hns3 flr done\n");
	if (ae_dev && ae_dev->ops && ae_dev->ops->flr_done)
		ae_dev->ops->flr_done(ae_dev);
}

static const struct pci_error_handlers hns3_err_handler = {
	.error_detected = hns3_error_detected,
	.slot_reset     = hns3_slot_reset,
	.reset_prepare	= hns3_reset_prepare,
	.reset_done	= hns3_reset_done,
};

static struct pci_driver hns3_driver = {
	.name     = hns3_driver_name,
	.id_table = hns3_pci_tbl,
	.probe    = hns3_probe,
	.remove   = hns3_remove,
	.shutdown = hns3_shutdown,
	.sriov_configure = hns3_pci_sriov_configure,
	.err_handler    = &hns3_err_handler,
};

/* set default feature to hns3 */
static void hns3_set_default_feature(struct net_device *netdev)
{
	struct hnae3_handle *h = hns3_get_handle(netdev);
	struct pci_dev *pdev = h->pdev;

	netdev->priv_flags |= IFF_UNICAST_FLT;

	netdev->hw_enc_features |= NETIF_F_IP_CSUM | NETIF_F_IPV6_CSUM |
		NETIF_F_RXCSUM | NETIF_F_SG | NETIF_F_GSO |
		NETIF_F_GRO | NETIF_F_TSO | NETIF_F_TSO6 | NETIF_F_GSO_GRE |
		NETIF_F_GSO_GRE_CSUM | NETIF_F_GSO_UDP_TUNNEL |
		NETIF_F_GSO_UDP_TUNNEL_CSUM | NETIF_F_SCTP_CRC;

	netdev->hw_enc_features |= NETIF_F_TSO_MANGLEID;

	netdev->gso_partial_features |= NETIF_F_GSO_GRE_CSUM;

	netdev->features |= NETIF_F_IP_CSUM | NETIF_F_IPV6_CSUM |
		NETIF_F_HW_VLAN_CTAG_FILTER |
		NETIF_F_HW_VLAN_CTAG_TX | NETIF_F_HW_VLAN_CTAG_RX |
		NETIF_F_RXCSUM | NETIF_F_SG | NETIF_F_GSO |
		NETIF_F_GRO | NETIF_F_TSO | NETIF_F_TSO6 | NETIF_F_GSO_GRE |
		NETIF_F_GSO_GRE_CSUM | NETIF_F_GSO_UDP_TUNNEL |
		NETIF_F_GSO_UDP_TUNNEL_CSUM | NETIF_F_SCTP_CRC;

	netdev->vlan_features |=
		NETIF_F_IP_CSUM | NETIF_F_IPV6_CSUM | NETIF_F_RXCSUM |
		NETIF_F_SG | NETIF_F_GSO | NETIF_F_GRO |
		NETIF_F_TSO | NETIF_F_TSO6 | NETIF_F_GSO_GRE |
		NETIF_F_GSO_GRE_CSUM | NETIF_F_GSO_UDP_TUNNEL |
		NETIF_F_GSO_UDP_TUNNEL_CSUM | NETIF_F_SCTP_CRC;

	netdev->hw_features |= NETIF_F_IP_CSUM | NETIF_F_IPV6_CSUM |
		NETIF_F_HW_VLAN_CTAG_TX | NETIF_F_HW_VLAN_CTAG_RX |
		NETIF_F_RXCSUM | NETIF_F_SG | NETIF_F_GSO |
		NETIF_F_GRO | NETIF_F_TSO | NETIF_F_TSO6 | NETIF_F_GSO_GRE |
		NETIF_F_GSO_GRE_CSUM | NETIF_F_GSO_UDP_TUNNEL |
		NETIF_F_GSO_UDP_TUNNEL_CSUM | NETIF_F_SCTP_CRC;

	if (pdev->revision >= 0x21) {
		netdev->hw_features |= NETIF_F_GRO_HW;
		netdev->features |= NETIF_F_GRO_HW;

		if (!(h->flags & HNAE3_SUPPORT_VF)) {
			netdev->hw_features |= NETIF_F_NTUPLE;
			netdev->features |= NETIF_F_NTUPLE;
		}
	}
}

static int hns3_alloc_buffer(struct hns3_enet_ring *ring,
			     struct hns3_desc_cb *cb)
{
	unsigned int order = hnae3_page_order(ring);
	struct page *p;

	p = dev_alloc_pages(order);
	if (!p)
		return -ENOMEM;

	cb->priv = p;
	cb->page_offset = 0;
	cb->reuse_flag = 0;
	cb->buf  = page_address(p);
	cb->length = hnae3_page_size(ring);
	cb->type = DESC_TYPE_PAGE;

	return 0;
}

static void hns3_free_buffer(struct hns3_enet_ring *ring,
			     struct hns3_desc_cb *cb)
{
	if (cb->type == DESC_TYPE_SKB)
		dev_kfree_skb_any((struct sk_buff *)cb->priv);
	else if (!HNAE3_IS_TX_RING(ring))
		put_page((struct page *)cb->priv);
	memset(cb, 0, sizeof(*cb));
}

static int hns3_map_buffer(struct hns3_enet_ring *ring, struct hns3_desc_cb *cb)
{
	cb->dma = dma_map_page(ring_to_dev(ring), cb->priv, 0,
			       cb->length, ring_to_dma_dir(ring));

	if (unlikely(dma_mapping_error(ring_to_dev(ring), cb->dma)))
		return -EIO;

	return 0;
}

static void hns3_unmap_buffer(struct hns3_enet_ring *ring,
			      struct hns3_desc_cb *cb)
{
	if (cb->type == DESC_TYPE_SKB)
		dma_unmap_single(ring_to_dev(ring), cb->dma, cb->length,
				 ring_to_dma_dir(ring));
	else if (cb->length)
		dma_unmap_page(ring_to_dev(ring), cb->dma, cb->length,
			       ring_to_dma_dir(ring));
}

static void hns3_buffer_detach(struct hns3_enet_ring *ring, int i)
{
	hns3_unmap_buffer(ring, &ring->desc_cb[i]);
	ring->desc[i].addr = 0;
}

static void hns3_free_buffer_detach(struct hns3_enet_ring *ring, int i)
{
	struct hns3_desc_cb *cb = &ring->desc_cb[i];

	if (!ring->desc_cb[i].dma)
		return;

	hns3_buffer_detach(ring, i);
	hns3_free_buffer(ring, cb);
}

static void hns3_free_buffers(struct hns3_enet_ring *ring)
{
	int i;

	for (i = 0; i < ring->desc_num; i++)
		hns3_free_buffer_detach(ring, i);
}

/* free desc along with its attached buffer */
static void hns3_free_desc(struct hns3_enet_ring *ring)
{
	int size = ring->desc_num * sizeof(ring->desc[0]);

	hns3_free_buffers(ring);

	if (ring->desc) {
		dma_free_coherent(ring_to_dev(ring), size,
				  ring->desc, ring->desc_dma_addr);
		ring->desc = NULL;
	}
}

static int hns3_alloc_desc(struct hns3_enet_ring *ring)
{
	int size = ring->desc_num * sizeof(ring->desc[0]);

	ring->desc = dma_alloc_coherent(ring_to_dev(ring), size,
					&ring->desc_dma_addr, GFP_KERNEL);
	if (!ring->desc)
		return -ENOMEM;

	return 0;
}

static int hns3_reserve_buffer_map(struct hns3_enet_ring *ring,
				   struct hns3_desc_cb *cb)
{
	int ret;

	ret = hns3_alloc_buffer(ring, cb);
	if (ret)
		goto out;

	ret = hns3_map_buffer(ring, cb);
	if (ret)
		goto out_with_buf;

	return 0;

out_with_buf:
	hns3_free_buffer(ring, cb);
out:
	return ret;
}

static int hns3_alloc_buffer_attach(struct hns3_enet_ring *ring, int i)
{
	int ret = hns3_reserve_buffer_map(ring, &ring->desc_cb[i]);

	if (ret)
		return ret;

	ring->desc[i].addr = cpu_to_le64(ring->desc_cb[i].dma);

	return 0;
}

/* Allocate memory for raw pkg, and map with dma */
static int hns3_alloc_ring_buffers(struct hns3_enet_ring *ring)
{
	int i, j, ret;

	for (i = 0; i < ring->desc_num; i++) {
		ret = hns3_alloc_buffer_attach(ring, i);
		if (ret)
			goto out_buffer_fail;
	}

	return 0;

out_buffer_fail:
	for (j = i - 1; j >= 0; j--)
		hns3_free_buffer_detach(ring, j);
	return ret;
}

/* detach a in-used buffer and replace with a reserved one */
static void hns3_replace_buffer(struct hns3_enet_ring *ring, int i,
				struct hns3_desc_cb *res_cb)
{
	hns3_unmap_buffer(ring, &ring->desc_cb[i]);
	ring->desc_cb[i] = *res_cb;
	ring->desc[i].addr = cpu_to_le64(ring->desc_cb[i].dma);
	ring->desc[i].rx.bd_base_info = 0;
}

static void hns3_reuse_buffer(struct hns3_enet_ring *ring, int i)
{
	ring->desc_cb[i].reuse_flag = 0;
	ring->desc[i].addr = cpu_to_le64(ring->desc_cb[i].dma +
					 ring->desc_cb[i].page_offset);
	ring->desc[i].rx.bd_base_info = 0;
}

static void hns3_nic_reclaim_desc(struct hns3_enet_ring *ring, int head,
				  int *bytes, int *pkts)
{
	int ntc = ring->next_to_clean;
	struct hns3_desc_cb *desc_cb;

	while (head != ntc) {
		desc_cb = &ring->desc_cb[ntc];
		(*pkts) += (desc_cb->type == DESC_TYPE_SKB);
		(*bytes) += desc_cb->length;
		/* desc_cb will be cleaned, after hnae3_free_buffer_detach */
		hns3_free_buffer_detach(ring, ntc);

		if (++ntc == ring->desc_num)
			ntc = 0;

		/* Issue prefetch for next Tx descriptor */
		prefetch(&ring->desc_cb[ntc]);
	}

	/* This smp_store_release() pairs with smp_load_acquire() in
	 * ring_space called by hns3_nic_net_xmit.
	 */
	smp_store_release(&ring->next_to_clean, ntc);
}

static int is_valid_clean_head(struct hns3_enet_ring *ring, int h)
{
	int u = ring->next_to_use;
	int c = ring->next_to_clean;

	if (unlikely(h > ring->desc_num))
		return 0;

	return u > c ? (h > c && h <= u) : (h > c || h <= u);
}

void hns3_clean_tx_ring(struct hns3_enet_ring *ring)
{
	struct net_device *netdev = ring->tqp->handle->kinfo.netdev;
	struct hns3_nic_priv *priv = netdev_priv(netdev);
	struct netdev_queue *dev_queue;
	int bytes, pkts;
	int head;

	head = readl_relaxed(ring->tqp->io_base + HNS3_RING_TX_RING_HEAD_REG);
	rmb(); /* Make sure head is ready before touch any data */

	if (is_ring_empty(ring) || head == ring->next_to_clean)
		return; /* no data to poll */

	if (unlikely(!is_valid_clean_head(ring, head))) {
		netdev_err(netdev, "wrong head (%d, %d-%d)\n", head,
			   ring->next_to_use, ring->next_to_clean);

		u64_stats_update_begin(&ring->syncp);
		ring->stats.io_err_cnt++;
		u64_stats_update_end(&ring->syncp);
		return;
	}

	bytes = 0;
	pkts = 0;
	hns3_nic_reclaim_desc(ring, head, &bytes, &pkts);

	ring->tqp_vector->tx_group.total_bytes += bytes;
	ring->tqp_vector->tx_group.total_packets += pkts;

	u64_stats_update_begin(&ring->syncp);
	ring->stats.tx_bytes += bytes;
	ring->stats.tx_pkts += pkts;
	u64_stats_update_end(&ring->syncp);

	dev_queue = netdev_get_tx_queue(netdev, ring->tqp->tqp_index);
	netdev_tx_completed_queue(dev_queue, pkts, bytes);

	if (unlikely(pkts && netif_carrier_ok(netdev) &&
		     (ring_space(ring) > HNS3_MAX_BD_PER_PKT))) {
		/* Make sure that anybody stopping the queue after this
		 * sees the new next_to_clean.
		 */
		smp_mb();
		if (netif_tx_queue_stopped(dev_queue) &&
		    !test_bit(HNS3_NIC_STATE_DOWN, &priv->state)) {
			netif_tx_wake_queue(dev_queue);
			ring->stats.restart_queue++;
		}
	}
}

static int hns3_desc_unused(struct hns3_enet_ring *ring)
{
	int ntc = ring->next_to_clean;
	int ntu = ring->next_to_use;

	return ((ntc >= ntu) ? 0 : ring->desc_num) + ntc - ntu;
}

static void hns3_nic_alloc_rx_buffers(struct hns3_enet_ring *ring,
				      int cleand_count)
{
	struct hns3_desc_cb *desc_cb;
	struct hns3_desc_cb res_cbs;
	int i, ret;

	for (i = 0; i < cleand_count; i++) {
		desc_cb = &ring->desc_cb[ring->next_to_use];
		if (desc_cb->reuse_flag) {
			u64_stats_update_begin(&ring->syncp);
			ring->stats.reuse_pg_cnt++;
			u64_stats_update_end(&ring->syncp);

			hns3_reuse_buffer(ring, ring->next_to_use);
		} else {
			ret = hns3_reserve_buffer_map(ring, &res_cbs);
			if (ret) {
				u64_stats_update_begin(&ring->syncp);
				ring->stats.sw_err_cnt++;
				u64_stats_update_end(&ring->syncp);

				netdev_err(ring->tqp->handle->kinfo.netdev,
					   "hnae reserve buffer map failed.\n");
				break;
			}
			hns3_replace_buffer(ring, ring->next_to_use, &res_cbs);

			u64_stats_update_begin(&ring->syncp);
			ring->stats.non_reuse_pg++;
			u64_stats_update_end(&ring->syncp);
		}

		ring_ptr_move_fw(ring, next_to_use);
	}

	wmb(); /* Make all data has been write before submit */
	writel_relaxed(i, ring->tqp->io_base + HNS3_RING_RX_RING_HEAD_REG);
}

static void hns3_nic_reuse_page(struct sk_buff *skb, int i,
				struct hns3_enet_ring *ring, int pull_len,
				struct hns3_desc_cb *desc_cb)
{
	struct hns3_desc *desc = &ring->desc[ring->next_to_clean];
	int size = le16_to_cpu(desc->rx.size);
	u32 truesize = hnae3_buf_size(ring);

	skb_add_rx_frag(skb, i, desc_cb->priv, desc_cb->page_offset + pull_len,
			size - pull_len, truesize);

	/* Avoid re-using remote pages, or the stack is still using the page
	 * when page_offset rollback to zero, flag default unreuse
	 */
	if (unlikely(page_to_nid(desc_cb->priv) != numa_mem_id()) ||
	    (!desc_cb->page_offset && page_count(desc_cb->priv) > 1))
		return;

	/* Move offset up to the next cache line */
	desc_cb->page_offset += truesize;

	if (desc_cb->page_offset + truesize <= hnae3_page_size(ring)) {
		desc_cb->reuse_flag = 1;
		/* Bump ref count on page before it is given */
		get_page(desc_cb->priv);
	} else if (page_count(desc_cb->priv) == 1) {
		desc_cb->reuse_flag = 1;
		desc_cb->page_offset = 0;
		get_page(desc_cb->priv);
	}
}

static int hns3_gro_complete(struct sk_buff *skb, u32 l234info)
{
	__be16 type = skb->protocol;
	struct tcphdr *th;
	int depth = 0;

	while (eth_type_vlan(type)) {
		struct vlan_hdr *vh;

		if ((depth + VLAN_HLEN) > skb_headlen(skb))
			return -EFAULT;

		vh = (struct vlan_hdr *)(skb->data + depth);
		type = vh->h_vlan_encapsulated_proto;
		depth += VLAN_HLEN;
	}

	skb_set_network_header(skb, depth);

	if (type == htons(ETH_P_IP)) {
		const struct iphdr *iph = ip_hdr(skb);

		depth += sizeof(struct iphdr);
		skb_set_transport_header(skb, depth);
		th = tcp_hdr(skb);
		th->check = ~tcp_v4_check(skb->len - depth, iph->saddr,
					  iph->daddr, 0);
	} else if (type == htons(ETH_P_IPV6)) {
		const struct ipv6hdr *iph = ipv6_hdr(skb);

		depth += sizeof(struct ipv6hdr);
		skb_set_transport_header(skb, depth);
		th = tcp_hdr(skb);
		th->check = ~tcp_v6_check(skb->len - depth, &iph->saddr,
					  &iph->daddr, 0);
	} else {
		netdev_err(skb->dev,
			   "Error: FW GRO supports only IPv4/IPv6, not 0x%04x, depth: %d\n",
			   be16_to_cpu(type), depth);
		return -EFAULT;
	}

	skb_shinfo(skb)->gso_segs = NAPI_GRO_CB(skb)->count;
	if (th->cwr)
		skb_shinfo(skb)->gso_type |= SKB_GSO_TCP_ECN;

	if (l234info & BIT(HNS3_RXD_GRO_FIXID_B))
		skb_shinfo(skb)->gso_type |= SKB_GSO_TCP_FIXEDID;

	skb->csum_start = (unsigned char *)th - skb->head;
	skb->csum_offset = offsetof(struct tcphdr, check);
	skb->ip_summed = CHECKSUM_PARTIAL;
	return 0;
}

static void hns3_rx_checksum(struct hns3_enet_ring *ring, struct sk_buff *skb,
			     u32 l234info, u32 bd_base_info, u32 ol_info)
{
	struct net_device *netdev = ring->tqp->handle->kinfo.netdev;
	int l3_type, l4_type;
	int ol4_type;

	skb->ip_summed = CHECKSUM_NONE;

	skb_checksum_none_assert(skb);

	if (!(netdev->features & NETIF_F_RXCSUM))
		return;

	/* check if hardware has done checksum */
	if (!(bd_base_info & BIT(HNS3_RXD_L3L4P_B)))
		return;

	if (unlikely(l234info & (BIT(HNS3_RXD_L3E_B) | BIT(HNS3_RXD_L4E_B) |
				 BIT(HNS3_RXD_OL3E_B) |
				 BIT(HNS3_RXD_OL4E_B)))) {
		u64_stats_update_begin(&ring->syncp);
		ring->stats.l3l4_csum_err++;
		u64_stats_update_end(&ring->syncp);

		return;
	}

	ol4_type = hnae3_get_field(ol_info, HNS3_RXD_OL4ID_M,
				   HNS3_RXD_OL4ID_S);
	switch (ol4_type) {
	case HNS3_OL4_TYPE_MAC_IN_UDP:
	case HNS3_OL4_TYPE_NVGRE:
		skb->csum_level = 1;
		/* fall through */
	case HNS3_OL4_TYPE_NO_TUN:
		l3_type = hnae3_get_field(l234info, HNS3_RXD_L3ID_M,
					  HNS3_RXD_L3ID_S);
		l4_type = hnae3_get_field(l234info, HNS3_RXD_L4ID_M,
					  HNS3_RXD_L4ID_S);

		/* Can checksum ipv4 or ipv6 + UDP/TCP/SCTP packets */
		if ((l3_type == HNS3_L3_TYPE_IPV4 ||
		     l3_type == HNS3_L3_TYPE_IPV6) &&
		    (l4_type == HNS3_L4_TYPE_UDP ||
		     l4_type == HNS3_L4_TYPE_TCP ||
		     l4_type == HNS3_L4_TYPE_SCTP))
			skb->ip_summed = CHECKSUM_UNNECESSARY;
		break;
	default:
		break;
	}
}

static void hns3_rx_skb(struct hns3_enet_ring *ring, struct sk_buff *skb)
{
	if (skb_has_frag_list(skb))
		napi_gro_flush(&ring->tqp_vector->napi, false);

	napi_gro_receive(&ring->tqp_vector->napi, skb);
}

static bool hns3_parse_vlan_tag(struct hns3_enet_ring *ring,
				struct hns3_desc *desc, u32 l234info,
				u16 *vlan_tag)
{
	struct hnae3_handle *handle = ring->tqp->handle;
	struct pci_dev *pdev = ring->tqp->handle->pdev;

	if (pdev->revision == 0x20) {
		*vlan_tag = le16_to_cpu(desc->rx.ot_vlan_tag);
		if (!(*vlan_tag & VLAN_VID_MASK))
			*vlan_tag = le16_to_cpu(desc->rx.vlan_tag);

		return (*vlan_tag != 0);
	}

#define HNS3_STRP_OUTER_VLAN	0x1
#define HNS3_STRP_INNER_VLAN	0x2
#define HNS3_STRP_BOTH		0x3

	/* Hardware always insert VLAN tag into RX descriptor when
	 * remove the tag from packet, driver needs to determine
	 * reporting which tag to stack.
	 */
	switch (hnae3_get_field(l234info, HNS3_RXD_STRP_TAGP_M,
				HNS3_RXD_STRP_TAGP_S)) {
	case HNS3_STRP_OUTER_VLAN:
		if (handle->port_base_vlan_state !=
				HNAE3_PORT_BASE_VLAN_DISABLE)
			return false;

		*vlan_tag = le16_to_cpu(desc->rx.ot_vlan_tag);
		return true;
	case HNS3_STRP_INNER_VLAN:
		if (handle->port_base_vlan_state !=
				HNAE3_PORT_BASE_VLAN_DISABLE)
			return false;

		*vlan_tag = le16_to_cpu(desc->rx.vlan_tag);
		return true;
	case HNS3_STRP_BOTH:
		if (handle->port_base_vlan_state ==
				HNAE3_PORT_BASE_VLAN_DISABLE)
			*vlan_tag = le16_to_cpu(desc->rx.ot_vlan_tag);
		else
			*vlan_tag = le16_to_cpu(desc->rx.vlan_tag);

		return true;
	default:
		return false;
	}
}

static int hns3_alloc_skb(struct hns3_enet_ring *ring, int length,
			  unsigned char *va)
{
#define HNS3_NEED_ADD_FRAG	1
	struct hns3_desc_cb *desc_cb = &ring->desc_cb[ring->next_to_clean];
	struct net_device *netdev = ring->tqp->handle->kinfo.netdev;
	struct sk_buff *skb;

	ring->skb = napi_alloc_skb(&ring->tqp_vector->napi, HNS3_RX_HEAD_SIZE);
	skb = ring->skb;
	if (unlikely(!skb)) {
		netdev_err(netdev, "alloc rx skb fail\n");

		u64_stats_update_begin(&ring->syncp);
		ring->stats.sw_err_cnt++;
		u64_stats_update_end(&ring->syncp);

		return -ENOMEM;
	}

	prefetchw(skb->data);

	ring->pending_buf = 1;
	ring->frag_num = 0;
	ring->tail_skb = NULL;
	if (length <= HNS3_RX_HEAD_SIZE) {
		memcpy(__skb_put(skb, length), va, ALIGN(length, sizeof(long)));

		/* We can reuse buffer as-is, just make sure it is local */
		if (likely(page_to_nid(desc_cb->priv) == numa_mem_id()))
			desc_cb->reuse_flag = 1;
		else /* This page cannot be reused so discard it */
			put_page(desc_cb->priv);

		ring_ptr_move_fw(ring, next_to_clean);
		return 0;
	}
	u64_stats_update_begin(&ring->syncp);
	ring->stats.seg_pkt_cnt++;
	u64_stats_update_end(&ring->syncp);

	ring->pull_len = eth_get_headlen(netdev, va, HNS3_RX_HEAD_SIZE);
	__skb_put(skb, ring->pull_len);
	hns3_nic_reuse_page(skb, ring->frag_num++, ring, ring->pull_len,
			    desc_cb);
	ring_ptr_move_fw(ring, next_to_clean);

	return HNS3_NEED_ADD_FRAG;
}

static int hns3_add_frag(struct hns3_enet_ring *ring, struct hns3_desc *desc,
			 struct sk_buff **out_skb, bool pending)
{
	struct sk_buff *skb = *out_skb;
	struct sk_buff *head_skb = *out_skb;
	struct sk_buff *new_skb;
	struct hns3_desc_cb *desc_cb;
	struct hns3_desc *pre_desc;
	u32 bd_base_info;
	int pre_bd;

	/* if there is pending bd, the SW param next_to_clean has moved
	 * to next and the next is NULL
	 */
	if (pending) {
		pre_bd = (ring->next_to_clean - 1 + ring->desc_num) %
			 ring->desc_num;
		pre_desc = &ring->desc[pre_bd];
		bd_base_info = le32_to_cpu(pre_desc->rx.bd_base_info);
	} else {
		bd_base_info = le32_to_cpu(desc->rx.bd_base_info);
	}

	while (!(bd_base_info & BIT(HNS3_RXD_FE_B))) {
		desc = &ring->desc[ring->next_to_clean];
		desc_cb = &ring->desc_cb[ring->next_to_clean];
		bd_base_info = le32_to_cpu(desc->rx.bd_base_info);
		/* make sure HW write desc complete */
		dma_rmb();
		if (!(bd_base_info & BIT(HNS3_RXD_VLD_B)))
			return -ENXIO;

		if (unlikely(ring->frag_num >= MAX_SKB_FRAGS)) {
			new_skb = napi_alloc_skb(&ring->tqp_vector->napi,
						 HNS3_RX_HEAD_SIZE);
			if (unlikely(!new_skb)) {
				netdev_err(ring->tqp->handle->kinfo.netdev,
					   "alloc rx skb frag fail\n");
				return -ENXIO;
			}
			ring->frag_num = 0;

			if (ring->tail_skb) {
				ring->tail_skb->next = new_skb;
				ring->tail_skb = new_skb;
			} else {
				skb_shinfo(skb)->frag_list = new_skb;
				ring->tail_skb = new_skb;
			}
		}

		if (ring->tail_skb) {
			head_skb->truesize += hnae3_buf_size(ring);
			head_skb->data_len += le16_to_cpu(desc->rx.size);
			head_skb->len += le16_to_cpu(desc->rx.size);
			skb = ring->tail_skb;
		}

		hns3_nic_reuse_page(skb, ring->frag_num++, ring, 0, desc_cb);
		ring_ptr_move_fw(ring, next_to_clean);
		ring->pending_buf++;
	}

	return 0;
}

static int hns3_set_gro_and_checksum(struct hns3_enet_ring *ring,
				     struct sk_buff *skb, u32 l234info,
				     u32 bd_base_info, u32 ol_info)
{
	u32 l3_type;

	skb_shinfo(skb)->gso_size = hnae3_get_field(bd_base_info,
						    HNS3_RXD_GRO_SIZE_M,
						    HNS3_RXD_GRO_SIZE_S);
	/* if there is no HW GRO, do not set gro params */
	if (!skb_shinfo(skb)->gso_size) {
		hns3_rx_checksum(ring, skb, l234info, bd_base_info, ol_info);
		return 0;
	}

	NAPI_GRO_CB(skb)->count = hnae3_get_field(l234info,
						  HNS3_RXD_GRO_COUNT_M,
						  HNS3_RXD_GRO_COUNT_S);

	l3_type = hnae3_get_field(l234info, HNS3_RXD_L3ID_M, HNS3_RXD_L3ID_S);
	if (l3_type == HNS3_L3_TYPE_IPV4)
		skb_shinfo(skb)->gso_type = SKB_GSO_TCPV4;
	else if (l3_type == HNS3_L3_TYPE_IPV6)
		skb_shinfo(skb)->gso_type = SKB_GSO_TCPV6;
	else
		return -EFAULT;

	return  hns3_gro_complete(skb, l234info);
}

static void hns3_set_rx_skb_rss_type(struct hns3_enet_ring *ring,
				     struct sk_buff *skb, u32 rss_hash)
{
	struct hnae3_handle *handle = ring->tqp->handle;
	enum pkt_hash_types rss_type;

	if (rss_hash)
		rss_type = handle->kinfo.rss_type;
	else
		rss_type = PKT_HASH_TYPE_NONE;

	skb_set_hash(skb, rss_hash, rss_type);
}

static int hns3_handle_bdinfo(struct hns3_enet_ring *ring, struct sk_buff *skb)
{
	struct net_device *netdev = ring->tqp->handle->kinfo.netdev;
	enum hns3_pkt_l2t_type l2_frame_type;
	u32 bd_base_info, l234info, ol_info;
	struct hns3_desc *desc;
	unsigned int len;
	int pre_ntc, ret;

	/* bdinfo handled below is only valid on the last BD of the
	 * current packet, and ring->next_to_clean indicates the first
	 * descriptor of next packet, so need - 1 below.
	 */
	pre_ntc = ring->next_to_clean ? (ring->next_to_clean - 1) :
					(ring->desc_num - 1);
	desc = &ring->desc[pre_ntc];
	bd_base_info = le32_to_cpu(desc->rx.bd_base_info);
	l234info = le32_to_cpu(desc->rx.l234_info);
	ol_info = le32_to_cpu(desc->rx.ol_info);

	/* Based on hw strategy, the tag offloaded will be stored at
	 * ot_vlan_tag in two layer tag case, and stored at vlan_tag
	 * in one layer tag case.
	 */
	if (netdev->features & NETIF_F_HW_VLAN_CTAG_RX) {
		u16 vlan_tag;

		if (hns3_parse_vlan_tag(ring, desc, l234info, &vlan_tag))
			__vlan_hwaccel_put_tag(skb, htons(ETH_P_8021Q),
					       vlan_tag);
	}

	if (unlikely(!(bd_base_info & BIT(HNS3_RXD_VLD_B)))) {
		u64_stats_update_begin(&ring->syncp);
		ring->stats.non_vld_descs++;
		u64_stats_update_end(&ring->syncp);

		return -EINVAL;
	}

	if (unlikely(!desc->rx.pkt_len || (l234info & (BIT(HNS3_RXD_TRUNCAT_B) |
				  BIT(HNS3_RXD_L2E_B))))) {
		u64_stats_update_begin(&ring->syncp);
		if (l234info & BIT(HNS3_RXD_L2E_B))
			ring->stats.l2_err++;
		else
			ring->stats.err_pkt_len++;
		u64_stats_update_end(&ring->syncp);

		return -EFAULT;
	}

	len = skb->len;

	/* Do update ip stack process */
	skb->protocol = eth_type_trans(skb, netdev);

	/* This is needed in order to enable forwarding support */
	ret = hns3_set_gro_and_checksum(ring, skb, l234info,
					bd_base_info, ol_info);
	if (unlikely(ret)) {
		u64_stats_update_begin(&ring->syncp);
		ring->stats.rx_err_cnt++;
		u64_stats_update_end(&ring->syncp);
		return ret;
	}

	l2_frame_type = hnae3_get_field(l234info, HNS3_RXD_DMAC_M,
					HNS3_RXD_DMAC_S);

	u64_stats_update_begin(&ring->syncp);
	ring->stats.rx_pkts++;
	ring->stats.rx_bytes += len;

	if (l2_frame_type == HNS3_L2_TYPE_MULTICAST)
		ring->stats.rx_multicast++;

	u64_stats_update_end(&ring->syncp);

	ring->tqp_vector->rx_group.total_bytes += len;

	hns3_set_rx_skb_rss_type(ring, skb, le32_to_cpu(desc->rx.rss_hash));
	return 0;
}

static int hns3_handle_rx_bd(struct hns3_enet_ring *ring,
			     struct sk_buff **out_skb)
{
	struct sk_buff *skb = ring->skb;
	struct hns3_desc_cb *desc_cb;
	struct hns3_desc *desc;
	u32 bd_base_info;
	int length;
	int ret;

	desc = &ring->desc[ring->next_to_clean];
	desc_cb = &ring->desc_cb[ring->next_to_clean];

	prefetch(desc);

	length = le16_to_cpu(desc->rx.size);
	bd_base_info = le32_to_cpu(desc->rx.bd_base_info);

	/* Check valid BD */
	if (unlikely(!(bd_base_info & BIT(HNS3_RXD_VLD_B))))
		return -ENXIO;

	if (!skb)
		ring->va = (unsigned char *)desc_cb->buf + desc_cb->page_offset;

	/* Prefetch first cache line of first page
	 * Idea is to cache few bytes of the header of the packet. Our L1 Cache
	 * line size is 64B so need to prefetch twice to make it 128B. But in
	 * actual we can have greater size of caches with 128B Level 1 cache
	 * lines. In such a case, single fetch would suffice to cache in the
	 * relevant part of the header.
	 */
	prefetch(ring->va);
#if L1_CACHE_BYTES < 128
	prefetch(ring->va + L1_CACHE_BYTES);
#endif

	if (!skb) {
		ret = hns3_alloc_skb(ring, length, ring->va);
		*out_skb = skb = ring->skb;

		if (ret < 0) /* alloc buffer fail */
			return ret;
		if (ret > 0) { /* need add frag */
			ret = hns3_add_frag(ring, desc, &skb, false);
			if (ret)
				return ret;

			/* As the head data may be changed when GRO enable, copy
			 * the head data in after other data rx completed
			 */
			memcpy(skb->data, ring->va,
			       ALIGN(ring->pull_len, sizeof(long)));
		}
	} else {
		ret = hns3_add_frag(ring, desc, &skb, true);
		if (ret)
			return ret;

		/* As the head data may be changed when GRO enable, copy
		 * the head data in after other data rx completed
		 */
		memcpy(skb->data, ring->va,
		       ALIGN(ring->pull_len, sizeof(long)));
	}

	ret = hns3_handle_bdinfo(ring, skb);
	if (unlikely(ret)) {
		dev_kfree_skb_any(skb);
		return ret;
	}

	skb_record_rx_queue(skb, ring->tqp->tqp_index);
	*out_skb = skb;

	return 0;
}

int hns3_clean_rx_ring(struct hns3_enet_ring *ring, int budget,
		       void (*rx_fn)(struct hns3_enet_ring *, struct sk_buff *))
{
#define RCB_NOF_ALLOC_RX_BUFF_ONCE 16
	int recv_pkts, recv_bds, clean_count, err;
	int unused_count = hns3_desc_unused(ring);
	struct sk_buff *skb = ring->skb;
	int num;

	num = readl_relaxed(ring->tqp->io_base + HNS3_RING_RX_RING_FBDNUM_REG);
	rmb(); /* Make sure num taken effect before the other data is touched */

	recv_pkts = 0, recv_bds = 0, clean_count = 0;
	num -= unused_count;
	unused_count -= ring->pending_buf;

	while (recv_pkts < budget && recv_bds < num) {
		/* Reuse or realloc buffers */
		if (clean_count + unused_count >= RCB_NOF_ALLOC_RX_BUFF_ONCE) {
			hns3_nic_alloc_rx_buffers(ring,
						  clean_count + unused_count);
			clean_count = 0;
			unused_count = hns3_desc_unused(ring) -
					ring->pending_buf;
		}

		/* Poll one pkt */
		err = hns3_handle_rx_bd(ring, &skb);
		if (unlikely(!skb)) /* This fault cannot be repaired */
			goto out;

		if (err == -ENXIO) { /* Do not get FE for the packet */
			goto out;
		} else if (unlikely(err)) {  /* Do jump the err */
			recv_bds += ring->pending_buf;
			clean_count += ring->pending_buf;
			ring->skb = NULL;
			ring->pending_buf = 0;
			continue;
		}

		rx_fn(ring, skb);
		recv_bds += ring->pending_buf;
		clean_count += ring->pending_buf;
		ring->skb = NULL;
		ring->pending_buf = 0;

		recv_pkts++;
	}

out:
	/* Make all data has been write before submit */
	if (clean_count + unused_count > 0)
		hns3_nic_alloc_rx_buffers(ring, clean_count + unused_count);

	return recv_pkts;
}

static bool hns3_get_new_flow_lvl(struct hns3_enet_ring_group *ring_group)
{
#define HNS3_RX_LOW_BYTE_RATE 10000
#define HNS3_RX_MID_BYTE_RATE 20000
#define HNS3_RX_ULTRA_PACKET_RATE 40

	enum hns3_flow_level_range new_flow_level;
	struct hns3_enet_tqp_vector *tqp_vector;
	int packets_per_msecs, bytes_per_msecs;
	u32 time_passed_ms;

	tqp_vector = ring_group->ring->tqp_vector;
	time_passed_ms =
		jiffies_to_msecs(jiffies - tqp_vector->last_jiffies);
	if (!time_passed_ms)
		return false;

	do_div(ring_group->total_packets, time_passed_ms);
	packets_per_msecs = ring_group->total_packets;

	do_div(ring_group->total_bytes, time_passed_ms);
	bytes_per_msecs = ring_group->total_bytes;

	new_flow_level = ring_group->coal.flow_level;

	/* Simple throttlerate management
	 * 0-10MB/s   lower     (50000 ints/s)
	 * 10-20MB/s   middle    (20000 ints/s)
	 * 20-1249MB/s high      (18000 ints/s)
	 * > 40000pps  ultra     (8000 ints/s)
	 */
	switch (new_flow_level) {
	case HNS3_FLOW_LOW:
		if (bytes_per_msecs > HNS3_RX_LOW_BYTE_RATE)
			new_flow_level = HNS3_FLOW_MID;
		break;
	case HNS3_FLOW_MID:
		if (bytes_per_msecs > HNS3_RX_MID_BYTE_RATE)
			new_flow_level = HNS3_FLOW_HIGH;
		else if (bytes_per_msecs <= HNS3_RX_LOW_BYTE_RATE)
			new_flow_level = HNS3_FLOW_LOW;
		break;
	case HNS3_FLOW_HIGH:
	case HNS3_FLOW_ULTRA:
	default:
		if (bytes_per_msecs <= HNS3_RX_MID_BYTE_RATE)
			new_flow_level = HNS3_FLOW_MID;
		break;
	}

	if (packets_per_msecs > HNS3_RX_ULTRA_PACKET_RATE &&
	    &tqp_vector->rx_group == ring_group)
		new_flow_level = HNS3_FLOW_ULTRA;

	ring_group->total_bytes = 0;
	ring_group->total_packets = 0;
	ring_group->coal.flow_level = new_flow_level;

	return true;
}

static bool hns3_get_new_int_gl(struct hns3_enet_ring_group *ring_group)
{
	struct hns3_enet_tqp_vector *tqp_vector;
	u16 new_int_gl;

	if (!ring_group->ring)
		return false;

	tqp_vector = ring_group->ring->tqp_vector;
	if (!tqp_vector->last_jiffies)
		return false;

	if (ring_group->total_packets == 0) {
		ring_group->coal.int_gl = HNS3_INT_GL_50K;
		ring_group->coal.flow_level = HNS3_FLOW_LOW;
		return true;
	}

	if (!hns3_get_new_flow_lvl(ring_group))
		return false;

	new_int_gl = ring_group->coal.int_gl;
	switch (ring_group->coal.flow_level) {
	case HNS3_FLOW_LOW:
		new_int_gl = HNS3_INT_GL_50K;
		break;
	case HNS3_FLOW_MID:
		new_int_gl = HNS3_INT_GL_20K;
		break;
	case HNS3_FLOW_HIGH:
		new_int_gl = HNS3_INT_GL_18K;
		break;
	case HNS3_FLOW_ULTRA:
		new_int_gl = HNS3_INT_GL_8K;
		break;
	default:
		break;
	}

	if (new_int_gl != ring_group->coal.int_gl) {
		ring_group->coal.int_gl = new_int_gl;
		return true;
	}
	return false;
}

static void hns3_update_new_int_gl(struct hns3_enet_tqp_vector *tqp_vector)
{
	struct hns3_enet_ring_group *rx_group = &tqp_vector->rx_group;
	struct hns3_enet_ring_group *tx_group = &tqp_vector->tx_group;
	bool rx_update, tx_update;

	/* update param every 1000ms */
	if (time_before(jiffies,
			tqp_vector->last_jiffies + msecs_to_jiffies(1000)))
		return;

	if (rx_group->coal.gl_adapt_enable) {
		rx_update = hns3_get_new_int_gl(rx_group);
		if (rx_update)
			hns3_set_vector_coalesce_rx_gl(tqp_vector,
						       rx_group->coal.int_gl);
	}

	if (tx_group->coal.gl_adapt_enable) {
		tx_update = hns3_get_new_int_gl(tx_group);
		if (tx_update)
			hns3_set_vector_coalesce_tx_gl(tqp_vector,
						       tx_group->coal.int_gl);
	}

	tqp_vector->last_jiffies = jiffies;
}

static int hns3_nic_common_poll(struct napi_struct *napi, int budget)
{
	struct hns3_nic_priv *priv = netdev_priv(napi->dev);
	struct hns3_enet_ring *ring;
	int rx_pkt_total = 0;

	struct hns3_enet_tqp_vector *tqp_vector =
		container_of(napi, struct hns3_enet_tqp_vector, napi);
	bool clean_complete = true;
	int rx_budget = budget;

	if (unlikely(test_bit(HNS3_NIC_STATE_DOWN, &priv->state))) {
		napi_complete(napi);
		return 0;
	}

	/* Since the actual Tx work is minimal, we can give the Tx a larger
	 * budget and be more aggressive about cleaning up the Tx descriptors.
	 */
	hns3_for_each_ring(ring, tqp_vector->tx_group)
		hns3_clean_tx_ring(ring);

	/* make sure rx ring budget not smaller than 1 */
	if (tqp_vector->num_tqps > 1)
		rx_budget = max(budget / tqp_vector->num_tqps, 1);

	hns3_for_each_ring(ring, tqp_vector->rx_group) {
		int rx_cleaned = hns3_clean_rx_ring(ring, rx_budget,
						    hns3_rx_skb);

		if (rx_cleaned >= rx_budget)
			clean_complete = false;

		rx_pkt_total += rx_cleaned;
	}

	tqp_vector->rx_group.total_packets += rx_pkt_total;

	if (!clean_complete)
		return budget;

	if (napi_complete(napi) &&
	    likely(!test_bit(HNS3_NIC_STATE_DOWN, &priv->state))) {
		hns3_update_new_int_gl(tqp_vector);
		hns3_mask_vector_irq(tqp_vector, 1);
	}

	return rx_pkt_total;
}

static int hns3_get_vector_ring_chain(struct hns3_enet_tqp_vector *tqp_vector,
				      struct hnae3_ring_chain_node *head)
{
	struct pci_dev *pdev = tqp_vector->handle->pdev;
	struct hnae3_ring_chain_node *cur_chain = head;
	struct hnae3_ring_chain_node *chain;
	struct hns3_enet_ring *tx_ring;
	struct hns3_enet_ring *rx_ring;

	tx_ring = tqp_vector->tx_group.ring;
	if (tx_ring) {
		cur_chain->tqp_index = tx_ring->tqp->tqp_index;
		hnae3_set_bit(cur_chain->flag, HNAE3_RING_TYPE_B,
			      HNAE3_RING_TYPE_TX);
		hnae3_set_field(cur_chain->int_gl_idx, HNAE3_RING_GL_IDX_M,
				HNAE3_RING_GL_IDX_S, HNAE3_RING_GL_TX);

		cur_chain->next = NULL;

		while (tx_ring->next) {
			tx_ring = tx_ring->next;

			chain = devm_kzalloc(&pdev->dev, sizeof(*chain),
					     GFP_KERNEL);
			if (!chain)
				goto err_free_chain;

			cur_chain->next = chain;
			chain->tqp_index = tx_ring->tqp->tqp_index;
			hnae3_set_bit(chain->flag, HNAE3_RING_TYPE_B,
				      HNAE3_RING_TYPE_TX);
			hnae3_set_field(chain->int_gl_idx,
					HNAE3_RING_GL_IDX_M,
					HNAE3_RING_GL_IDX_S,
					HNAE3_RING_GL_TX);

			cur_chain = chain;
		}
	}

	rx_ring = tqp_vector->rx_group.ring;
	if (!tx_ring && rx_ring) {
		cur_chain->next = NULL;
		cur_chain->tqp_index = rx_ring->tqp->tqp_index;
		hnae3_set_bit(cur_chain->flag, HNAE3_RING_TYPE_B,
			      HNAE3_RING_TYPE_RX);
		hnae3_set_field(cur_chain->int_gl_idx, HNAE3_RING_GL_IDX_M,
				HNAE3_RING_GL_IDX_S, HNAE3_RING_GL_RX);

		rx_ring = rx_ring->next;
	}

	while (rx_ring) {
		chain = devm_kzalloc(&pdev->dev, sizeof(*chain), GFP_KERNEL);
		if (!chain)
			goto err_free_chain;

		cur_chain->next = chain;
		chain->tqp_index = rx_ring->tqp->tqp_index;
		hnae3_set_bit(chain->flag, HNAE3_RING_TYPE_B,
			      HNAE3_RING_TYPE_RX);
		hnae3_set_field(chain->int_gl_idx, HNAE3_RING_GL_IDX_M,
				HNAE3_RING_GL_IDX_S, HNAE3_RING_GL_RX);

		cur_chain = chain;

		rx_ring = rx_ring->next;
	}

	return 0;

err_free_chain:
	cur_chain = head->next;
	while (cur_chain) {
		chain = cur_chain->next;
		devm_kfree(&pdev->dev, cur_chain);
		cur_chain = chain;
	}
	head->next = NULL;

	return -ENOMEM;
}

static void hns3_free_vector_ring_chain(struct hns3_enet_tqp_vector *tqp_vector,
					struct hnae3_ring_chain_node *head)
{
	struct pci_dev *pdev = tqp_vector->handle->pdev;
	struct hnae3_ring_chain_node *chain_tmp, *chain;

	chain = head->next;

	while (chain) {
		chain_tmp = chain->next;
		devm_kfree(&pdev->dev, chain);
		chain = chain_tmp;
	}
}

static void hns3_add_ring_to_group(struct hns3_enet_ring_group *group,
				   struct hns3_enet_ring *ring)
{
	ring->next = group->ring;
	group->ring = ring;

	group->count++;
}

static void hns3_nic_set_cpumask(struct hns3_nic_priv *priv)
{
	struct pci_dev *pdev = priv->ae_handle->pdev;
	struct hns3_enet_tqp_vector *tqp_vector;
	int num_vectors = priv->vector_num;
	int numa_node;
	int vector_i;

	numa_node = dev_to_node(&pdev->dev);

	for (vector_i = 0; vector_i < num_vectors; vector_i++) {
		tqp_vector = &priv->tqp_vector[vector_i];
		cpumask_set_cpu(cpumask_local_spread(vector_i, numa_node),
				&tqp_vector->affinity_mask);
	}
}

static int hns3_nic_init_vector_data(struct hns3_nic_priv *priv)
{
	struct hnae3_ring_chain_node vector_ring_chain;
	struct hnae3_handle *h = priv->ae_handle;
	struct hns3_enet_tqp_vector *tqp_vector;
	int ret = 0;
	int i;

	hns3_nic_set_cpumask(priv);

	for (i = 0; i < priv->vector_num; i++) {
		tqp_vector = &priv->tqp_vector[i];
		hns3_vector_gl_rl_init_hw(tqp_vector, priv);
		tqp_vector->num_tqps = 0;
	}

	for (i = 0; i < h->kinfo.num_tqps; i++) {
		u16 vector_i = i % priv->vector_num;
		u16 tqp_num = h->kinfo.num_tqps;

		tqp_vector = &priv->tqp_vector[vector_i];

		hns3_add_ring_to_group(&tqp_vector->tx_group,
				       priv->ring_data[i].ring);

		hns3_add_ring_to_group(&tqp_vector->rx_group,
				       priv->ring_data[i + tqp_num].ring);

		priv->ring_data[i].ring->tqp_vector = tqp_vector;
		priv->ring_data[i + tqp_num].ring->tqp_vector = tqp_vector;
		tqp_vector->num_tqps++;
	}

	for (i = 0; i < priv->vector_num; i++) {
		tqp_vector = &priv->tqp_vector[i];

		tqp_vector->rx_group.total_bytes = 0;
		tqp_vector->rx_group.total_packets = 0;
		tqp_vector->tx_group.total_bytes = 0;
		tqp_vector->tx_group.total_packets = 0;
		tqp_vector->handle = h;

		ret = hns3_get_vector_ring_chain(tqp_vector,
						 &vector_ring_chain);
		if (ret)
			goto map_ring_fail;

		ret = h->ae_algo->ops->map_ring_to_vector(h,
			tqp_vector->vector_irq, &vector_ring_chain);

		hns3_free_vector_ring_chain(tqp_vector, &vector_ring_chain);

		if (ret)
			goto map_ring_fail;

		netif_napi_add(priv->netdev, &tqp_vector->napi,
			       hns3_nic_common_poll, NAPI_POLL_WEIGHT);
	}

	return 0;

map_ring_fail:
	while (i--)
		netif_napi_del(&priv->tqp_vector[i].napi);

	return ret;
}

static int hns3_nic_alloc_vector_data(struct hns3_nic_priv *priv)
{
#define HNS3_VECTOR_PF_MAX_NUM		64

	struct hnae3_handle *h = priv->ae_handle;
	struct hns3_enet_tqp_vector *tqp_vector;
	struct hnae3_vector_info *vector;
	struct pci_dev *pdev = h->pdev;
	u16 tqp_num = h->kinfo.num_tqps;
	u16 vector_num;
	int ret = 0;
	u16 i;

	/* RSS size, cpu online and vector_num should be the same */
	/* Should consider 2p/4p later */
	vector_num = min_t(u16, num_online_cpus(), tqp_num);
	vector_num = min_t(u16, vector_num, HNS3_VECTOR_PF_MAX_NUM);

	vector = devm_kcalloc(&pdev->dev, vector_num, sizeof(*vector),
			      GFP_KERNEL);
	if (!vector)
		return -ENOMEM;

	/* save the actual available vector number */
	vector_num = h->ae_algo->ops->get_vector(h, vector_num, vector);

	priv->vector_num = vector_num;
	priv->tqp_vector = (struct hns3_enet_tqp_vector *)
		devm_kcalloc(&pdev->dev, vector_num, sizeof(*priv->tqp_vector),
			     GFP_KERNEL);
	if (!priv->tqp_vector) {
		ret = -ENOMEM;
		goto out;
	}

	for (i = 0; i < priv->vector_num; i++) {
		tqp_vector = &priv->tqp_vector[i];
		tqp_vector->idx = i;
		tqp_vector->mask_addr = vector[i].io_addr;
		tqp_vector->vector_irq = vector[i].vector;
		hns3_vector_gl_rl_init(tqp_vector, priv);
	}

out:
	devm_kfree(&pdev->dev, vector);
	return ret;
}

static void hns3_clear_ring_group(struct hns3_enet_ring_group *group)
{
	group->ring = NULL;
	group->count = 0;
}

static void hns3_nic_uninit_vector_data(struct hns3_nic_priv *priv)
{
	struct hnae3_ring_chain_node vector_ring_chain;
	struct hnae3_handle *h = priv->ae_handle;
	struct hns3_enet_tqp_vector *tqp_vector;
	int i;

	for (i = 0; i < priv->vector_num; i++) {
		tqp_vector = &priv->tqp_vector[i];

		if (!tqp_vector->rx_group.ring && !tqp_vector->tx_group.ring)
			continue;

		hns3_get_vector_ring_chain(tqp_vector, &vector_ring_chain);

		h->ae_algo->ops->unmap_ring_from_vector(h,
			tqp_vector->vector_irq, &vector_ring_chain);

		hns3_free_vector_ring_chain(tqp_vector, &vector_ring_chain);

		if (tqp_vector->irq_init_flag == HNS3_VECTOR_INITED) {
			irq_set_affinity_hint(tqp_vector->vector_irq, NULL);
			free_irq(tqp_vector->vector_irq, tqp_vector);
			tqp_vector->irq_init_flag = HNS3_VECTOR_NOT_INITED;
		}

		hns3_clear_ring_group(&tqp_vector->rx_group);
		hns3_clear_ring_group(&tqp_vector->tx_group);
		netif_napi_del(&priv->tqp_vector[i].napi);
	}
}

static int hns3_nic_dealloc_vector_data(struct hns3_nic_priv *priv)
{
	struct hnae3_handle *h = priv->ae_handle;
	struct pci_dev *pdev = h->pdev;
	int i, ret;

	for (i = 0; i < priv->vector_num; i++) {
		struct hns3_enet_tqp_vector *tqp_vector;

		tqp_vector = &priv->tqp_vector[i];
		ret = h->ae_algo->ops->put_vector(h, tqp_vector->vector_irq);
		if (ret)
			return ret;
	}

	devm_kfree(&pdev->dev, priv->tqp_vector);
	return 0;
}

static int hns3_ring_get_cfg(struct hnae3_queue *q, struct hns3_nic_priv *priv,
			     unsigned int ring_type)
{
	struct hns3_nic_ring_data *ring_data = priv->ring_data;
	int queue_num = priv->ae_handle->kinfo.num_tqps;
	struct pci_dev *pdev = priv->ae_handle->pdev;
	struct hns3_enet_ring *ring;
	int desc_num;

	ring = devm_kzalloc(&pdev->dev, sizeof(*ring), GFP_KERNEL);
	if (!ring)
		return -ENOMEM;

	if (ring_type == HNAE3_RING_TYPE_TX) {
		desc_num = priv->ae_handle->kinfo.num_tx_desc;
		ring_data[q->tqp_index].ring = ring;
		ring_data[q->tqp_index].queue_index = q->tqp_index;
		ring->io_base = (u8 __iomem *)q->io_base + HNS3_TX_REG_OFFSET;
	} else {
		desc_num = priv->ae_handle->kinfo.num_rx_desc;
		ring_data[q->tqp_index + queue_num].ring = ring;
		ring_data[q->tqp_index + queue_num].queue_index = q->tqp_index;
		ring->io_base = q->io_base;
	}

	hnae3_set_bit(ring->flag, HNAE3_RING_TYPE_B, ring_type);

	ring->tqp = q;
	ring->desc = NULL;
	ring->desc_cb = NULL;
	ring->dev = priv->dev;
	ring->desc_dma_addr = 0;
	ring->buf_size = q->buf_size;
	ring->desc_num = desc_num;
	ring->next_to_use = 0;
	ring->next_to_clean = 0;

	return 0;
}

static int hns3_queue_to_ring(struct hnae3_queue *tqp,
			      struct hns3_nic_priv *priv)
{
	int ret;

	ret = hns3_ring_get_cfg(tqp, priv, HNAE3_RING_TYPE_TX);
	if (ret)
		return ret;

	ret = hns3_ring_get_cfg(tqp, priv, HNAE3_RING_TYPE_RX);
	if (ret) {
		devm_kfree(priv->dev, priv->ring_data[tqp->tqp_index].ring);
		return ret;
	}

	return 0;
}

static int hns3_get_ring_config(struct hns3_nic_priv *priv)
{
	struct hnae3_handle *h = priv->ae_handle;
	struct pci_dev *pdev = h->pdev;
	int i, ret;

	priv->ring_data =  devm_kzalloc(&pdev->dev,
					array3_size(h->kinfo.num_tqps,
						    sizeof(*priv->ring_data),
						    2),
					GFP_KERNEL);
	if (!priv->ring_data)
		return -ENOMEM;

	for (i = 0; i < h->kinfo.num_tqps; i++) {
		ret = hns3_queue_to_ring(h->kinfo.tqp[i], priv);
		if (ret)
			goto err;
	}

	return 0;
err:
	while (i--) {
		devm_kfree(priv->dev, priv->ring_data[i].ring);
		devm_kfree(priv->dev,
			   priv->ring_data[i + h->kinfo.num_tqps].ring);
	}

	devm_kfree(&pdev->dev, priv->ring_data);
	priv->ring_data = NULL;
	return ret;
}

static void hns3_put_ring_config(struct hns3_nic_priv *priv)
{
	struct hnae3_handle *h = priv->ae_handle;
	int i;

	if (!priv->ring_data)
		return;

	for (i = 0; i < h->kinfo.num_tqps; i++) {
		devm_kfree(priv->dev, priv->ring_data[i].ring);
		devm_kfree(priv->dev,
			   priv->ring_data[i + h->kinfo.num_tqps].ring);
	}
	devm_kfree(priv->dev, priv->ring_data);
	priv->ring_data = NULL;
}

static int hns3_alloc_ring_memory(struct hns3_enet_ring *ring)
{
	int ret;

	if (ring->desc_num <= 0 || ring->buf_size <= 0)
		return -EINVAL;

	ring->desc_cb = devm_kcalloc(ring_to_dev(ring), ring->desc_num,
				     sizeof(ring->desc_cb[0]), GFP_KERNEL);
	if (!ring->desc_cb) {
		ret = -ENOMEM;
		goto out;
	}

	ret = hns3_alloc_desc(ring);
	if (ret)
		goto out_with_desc_cb;

	if (!HNAE3_IS_TX_RING(ring)) {
		ret = hns3_alloc_ring_buffers(ring);
		if (ret)
			goto out_with_desc;
	}

	return 0;

out_with_desc:
	hns3_free_desc(ring);
out_with_desc_cb:
	devm_kfree(ring_to_dev(ring), ring->desc_cb);
	ring->desc_cb = NULL;
out:
	return ret;
}

static void hns3_fini_ring(struct hns3_enet_ring *ring)
{
	hns3_free_desc(ring);
	devm_kfree(ring_to_dev(ring), ring->desc_cb);
	ring->desc_cb = NULL;
	ring->next_to_clean = 0;
	ring->next_to_use = 0;
	ring->pending_buf = 0;
	if (ring->skb) {
		dev_kfree_skb_any(ring->skb);
		ring->skb = NULL;
	}
}

static int hns3_buf_size2type(u32 buf_size)
{
	int bd_size_type;

	switch (buf_size) {
	case 512:
		bd_size_type = HNS3_BD_SIZE_512_TYPE;
		break;
	case 1024:
		bd_size_type = HNS3_BD_SIZE_1024_TYPE;
		break;
	case 2048:
		bd_size_type = HNS3_BD_SIZE_2048_TYPE;
		break;
	case 4096:
		bd_size_type = HNS3_BD_SIZE_4096_TYPE;
		break;
	default:
		bd_size_type = HNS3_BD_SIZE_2048_TYPE;
	}

	return bd_size_type;
}

static void hns3_init_ring_hw(struct hns3_enet_ring *ring)
{
	dma_addr_t dma = ring->desc_dma_addr;
	struct hnae3_queue *q = ring->tqp;

	if (!HNAE3_IS_TX_RING(ring)) {
		hns3_write_dev(q, HNS3_RING_RX_RING_BASEADDR_L_REG, (u32)dma);
		hns3_write_dev(q, HNS3_RING_RX_RING_BASEADDR_H_REG,
			       (u32)((dma >> 31) >> 1));

		hns3_write_dev(q, HNS3_RING_RX_RING_BD_LEN_REG,
			       hns3_buf_size2type(ring->buf_size));
		hns3_write_dev(q, HNS3_RING_RX_RING_BD_NUM_REG,
			       ring->desc_num / 8 - 1);

	} else {
		hns3_write_dev(q, HNS3_RING_TX_RING_BASEADDR_L_REG,
			       (u32)dma);
		hns3_write_dev(q, HNS3_RING_TX_RING_BASEADDR_H_REG,
			       (u32)((dma >> 31) >> 1));

		hns3_write_dev(q, HNS3_RING_TX_RING_BD_NUM_REG,
			       ring->desc_num / 8 - 1);
	}
}

static void hns3_init_tx_ring_tc(struct hns3_nic_priv *priv)
{
	struct hnae3_knic_private_info *kinfo = &priv->ae_handle->kinfo;
	int i;

	for (i = 0; i < HNAE3_MAX_TC; i++) {
		struct hnae3_tc_info *tc_info = &kinfo->tc_info[i];
		int j;

		if (!tc_info->enable)
			continue;

		for (j = 0; j < tc_info->tqp_count; j++) {
			struct hnae3_queue *q;

			q = priv->ring_data[tc_info->tqp_offset + j].ring->tqp;
			hns3_write_dev(q, HNS3_RING_TX_RING_TC_REG,
				       tc_info->tc);
		}
	}
}

int hns3_init_all_ring(struct hns3_nic_priv *priv)
{
	struct hnae3_handle *h = priv->ae_handle;
	int ring_num = h->kinfo.num_tqps * 2;
	int i, j;
	int ret;

	for (i = 0; i < ring_num; i++) {
		ret = hns3_alloc_ring_memory(priv->ring_data[i].ring);
		if (ret) {
			dev_err(priv->dev,
				"Alloc ring memory fail! ret=%d\n", ret);
			goto out_when_alloc_ring_memory;
		}

		u64_stats_init(&priv->ring_data[i].ring->syncp);
	}

	return 0;

out_when_alloc_ring_memory:
	for (j = i - 1; j >= 0; j--)
		hns3_fini_ring(priv->ring_data[j].ring);

	return -ENOMEM;
}

int hns3_uninit_all_ring(struct hns3_nic_priv *priv)
{
	struct hnae3_handle *h = priv->ae_handle;
	int i;

	for (i = 0; i < h->kinfo.num_tqps; i++) {
		hns3_fini_ring(priv->ring_data[i].ring);
		hns3_fini_ring(priv->ring_data[i + h->kinfo.num_tqps].ring);
	}
	return 0;
}

/* Set mac addr if it is configured. or leave it to the AE driver */
static int hns3_init_mac_addr(struct net_device *netdev, bool init)
{
	struct hns3_nic_priv *priv = netdev_priv(netdev);
	struct hnae3_handle *h = priv->ae_handle;
	u8 mac_addr_temp[ETH_ALEN];
	int ret = 0;

	if (h->ae_algo->ops->get_mac_addr && init) {
		h->ae_algo->ops->get_mac_addr(h, mac_addr_temp);
		ether_addr_copy(netdev->dev_addr, mac_addr_temp);
	}

	/* Check if the MAC address is valid, if not get a random one */
	if (!is_valid_ether_addr(netdev->dev_addr)) {
		eth_hw_addr_random(netdev);
		dev_warn(priv->dev, "using random MAC address %pM\n",
			 netdev->dev_addr);
	}

	if (h->ae_algo->ops->set_mac_addr)
		ret = h->ae_algo->ops->set_mac_addr(h, netdev->dev_addr, true);

	return ret;
}

static int hns3_init_phy(struct net_device *netdev)
{
	struct hnae3_handle *h = hns3_get_handle(netdev);
	int ret = 0;

	if (h->ae_algo->ops->mac_connect_phy)
		ret = h->ae_algo->ops->mac_connect_phy(h);

	return ret;
}

static void hns3_uninit_phy(struct net_device *netdev)
{
	struct hnae3_handle *h = hns3_get_handle(netdev);

	if (h->ae_algo->ops->mac_disconnect_phy)
		h->ae_algo->ops->mac_disconnect_phy(h);
}

static int hns3_restore_fd_rules(struct net_device *netdev)
{
	struct hnae3_handle *h = hns3_get_handle(netdev);
	int ret = 0;

	if (h->ae_algo->ops->restore_fd_rules)
		ret = h->ae_algo->ops->restore_fd_rules(h);

	return ret;
}

static void hns3_del_all_fd_rules(struct net_device *netdev, bool clear_list)
{
	struct hnae3_handle *h = hns3_get_handle(netdev);

	if (h->ae_algo->ops->del_all_fd_entries)
		h->ae_algo->ops->del_all_fd_entries(h, clear_list);
}

static int hns3_client_start(struct hnae3_handle *handle)
{
	if (!handle->ae_algo->ops->client_start)
		return 0;

	return handle->ae_algo->ops->client_start(handle);
}

static void hns3_client_stop(struct hnae3_handle *handle)
{
	if (!handle->ae_algo->ops->client_stop)
		return;

	handle->ae_algo->ops->client_stop(handle);
}

static void hns3_info_show(struct hns3_nic_priv *priv)
{
	struct hnae3_knic_private_info *kinfo = &priv->ae_handle->kinfo;

	dev_info(priv->dev, "MAC address: %pM\n", priv->netdev->dev_addr);
	dev_info(priv->dev, "Task queue pairs numbers: %d\n", kinfo->num_tqps);
	dev_info(priv->dev, "RSS size: %d\n", kinfo->rss_size);
	dev_info(priv->dev, "Allocated RSS size: %d\n", kinfo->req_rss_size);
	dev_info(priv->dev, "RX buffer length: %d\n", kinfo->rx_buf_len);
	dev_info(priv->dev, "Desc num per TX queue: %d\n", kinfo->num_tx_desc);
	dev_info(priv->dev, "Desc num per RX queue: %d\n", kinfo->num_rx_desc);
	dev_info(priv->dev, "Total number of enabled TCs: %d\n", kinfo->num_tc);
	dev_info(priv->dev, "Max mtu size: %d\n", priv->netdev->max_mtu);
}

static int hns3_client_init(struct hnae3_handle *handle)
{
	struct pci_dev *pdev = handle->pdev;
	u16 alloc_tqps, max_rss_size;
	struct hns3_nic_priv *priv;
	struct net_device *netdev;
	int ret;

	handle->ae_algo->ops->get_tqps_and_rss_info(handle, &alloc_tqps,
						    &max_rss_size);
	netdev = alloc_etherdev_mq(sizeof(struct hns3_nic_priv), alloc_tqps);
	if (!netdev)
		return -ENOMEM;

	priv = netdev_priv(netdev);
	priv->dev = &pdev->dev;
	priv->netdev = netdev;
	priv->ae_handle = handle;
	priv->tx_timeout_count = 0;
	set_bit(HNS3_NIC_STATE_DOWN, &priv->state);

	handle->msg_enable = netif_msg_init(debug, DEFAULT_MSG_LEVEL);

	handle->kinfo.netdev = netdev;
	handle->priv = (void *)priv;

	hns3_init_mac_addr(netdev, true);

	hns3_set_default_feature(netdev);

	netdev->watchdog_timeo = HNS3_TX_TIMEOUT;
	netdev->priv_flags |= IFF_UNICAST_FLT;
	netdev->netdev_ops = &hns3_nic_netdev_ops;
	SET_NETDEV_DEV(netdev, &pdev->dev);
	hns3_ethtool_set_ops(netdev);

	/* Carrier off reporting is important to ethtool even BEFORE open */
	netif_carrier_off(netdev);

	ret = hns3_get_ring_config(priv);
	if (ret) {
		ret = -ENOMEM;
		goto out_get_ring_cfg;
	}

	ret = hns3_nic_alloc_vector_data(priv);
	if (ret) {
		ret = -ENOMEM;
		goto out_alloc_vector_data;
	}

	ret = hns3_nic_init_vector_data(priv);
	if (ret) {
		ret = -ENOMEM;
		goto out_init_vector_data;
	}

	ret = hns3_init_all_ring(priv);
	if (ret) {
		ret = -ENOMEM;
		goto out_init_ring_data;
	}

	ret = hns3_init_phy(netdev);
	if (ret)
		goto out_init_phy;

	ret = register_netdev(netdev);
	if (ret) {
		dev_err(priv->dev, "probe register netdev fail!\n");
		goto out_reg_netdev_fail;
	}

	ret = hns3_client_start(handle);
	if (ret) {
		dev_err(priv->dev, "hns3_client_start fail! ret=%d\n", ret);
		goto out_client_start;
	}

	hns3_dcbnl_setup(handle);

	hns3_dbg_init(handle);

	/* MTU range: (ETH_MIN_MTU(kernel default) - 9702) */
	netdev->max_mtu = HNS3_MAX_MTU;

	set_bit(HNS3_NIC_STATE_INITED, &priv->state);

	if (netif_msg_drv(handle))
		hns3_info_show(priv);

	return ret;

out_client_start:
	unregister_netdev(netdev);
out_reg_netdev_fail:
	hns3_uninit_phy(netdev);
out_init_phy:
	hns3_uninit_all_ring(priv);
out_init_ring_data:
	hns3_nic_uninit_vector_data(priv);
out_init_vector_data:
	hns3_nic_dealloc_vector_data(priv);
out_alloc_vector_data:
	priv->ring_data = NULL;
out_get_ring_cfg:
	priv->ae_handle = NULL;
	free_netdev(netdev);
	return ret;
}

static void hns3_client_uninit(struct hnae3_handle *handle, bool reset)
{
	struct net_device *netdev = handle->kinfo.netdev;
	struct hns3_nic_priv *priv = netdev_priv(netdev);
	int ret;

	hns3_remove_hw_addr(netdev);

	if (netdev->reg_state != NETREG_UNINITIALIZED)
		unregister_netdev(netdev);

	hns3_client_stop(handle);

	hns3_uninit_phy(netdev);

	if (!test_and_clear_bit(HNS3_NIC_STATE_INITED, &priv->state)) {
		netdev_warn(netdev, "already uninitialized\n");
		goto out_netdev_free;
	}

	hns3_del_all_fd_rules(netdev, true);

<<<<<<< HEAD
	hns3_force_clear_all_ring(handle);
=======
	hns3_clear_all_ring(handle, true);

	hns3_uninit_phy(netdev);
>>>>>>> fc89179b

	hns3_nic_uninit_vector_data(priv);

	ret = hns3_nic_dealloc_vector_data(priv);
	if (ret)
		netdev_err(netdev, "dealloc vector error\n");

	ret = hns3_uninit_all_ring(priv);
	if (ret)
		netdev_err(netdev, "uninit ring error\n");

	hns3_put_ring_config(priv);

	hns3_dbg_uninit(handle);

out_netdev_free:
	free_netdev(netdev);
}

static void hns3_link_status_change(struct hnae3_handle *handle, bool linkup)
{
	struct net_device *netdev = handle->kinfo.netdev;

	if (!netdev)
		return;

	if (linkup) {
		netif_carrier_on(netdev);
		netif_tx_wake_all_queues(netdev);
		if (netif_msg_link(handle))
			netdev_info(netdev, "link up\n");
	} else {
		netif_carrier_off(netdev);
		netif_tx_stop_all_queues(netdev);
		if (netif_msg_link(handle))
			netdev_info(netdev, "link down\n");
	}
}

static int hns3_client_setup_tc(struct hnae3_handle *handle, u8 tc)
{
	struct hnae3_knic_private_info *kinfo = &handle->kinfo;
	struct net_device *ndev = kinfo->netdev;

	if (tc > HNAE3_MAX_TC)
		return -EINVAL;

	if (!ndev)
		return -ENODEV;

	return hns3_nic_set_real_num_queue(ndev);
}

static int hns3_recover_hw_addr(struct net_device *ndev)
{
	struct netdev_hw_addr_list *list;
	struct netdev_hw_addr *ha, *tmp;
	int ret = 0;

	netif_addr_lock_bh(ndev);
	/* go through and sync uc_addr entries to the device */
	list = &ndev->uc;
	list_for_each_entry_safe(ha, tmp, &list->list, list) {
		ret = hns3_nic_uc_sync(ndev, ha->addr);
		if (ret)
			goto out;
	}

	/* go through and sync mc_addr entries to the device */
	list = &ndev->mc;
	list_for_each_entry_safe(ha, tmp, &list->list, list) {
		ret = hns3_nic_mc_sync(ndev, ha->addr);
		if (ret)
			goto out;
	}

out:
	netif_addr_unlock_bh(ndev);
	return ret;
}

static void hns3_remove_hw_addr(struct net_device *netdev)
{
	struct netdev_hw_addr_list *list;
	struct netdev_hw_addr *ha, *tmp;

	hns3_nic_uc_unsync(netdev, netdev->dev_addr);

	netif_addr_lock_bh(netdev);
	/* go through and unsync uc_addr entries to the device */
	list = &netdev->uc;
	list_for_each_entry_safe(ha, tmp, &list->list, list)
		hns3_nic_uc_unsync(netdev, ha->addr);

	/* go through and unsync mc_addr entries to the device */
	list = &netdev->mc;
	list_for_each_entry_safe(ha, tmp, &list->list, list)
		if (ha->refcount > 1)
			hns3_nic_mc_unsync(netdev, ha->addr);

	netif_addr_unlock_bh(netdev);
}

static void hns3_clear_tx_ring(struct hns3_enet_ring *ring)
{
	while (ring->next_to_clean != ring->next_to_use) {
		ring->desc[ring->next_to_clean].tx.bdtp_fe_sc_vld_ra_ri = 0;
		hns3_free_buffer_detach(ring, ring->next_to_clean);
		ring_ptr_move_fw(ring, next_to_clean);
	}
}

static int hns3_clear_rx_ring(struct hns3_enet_ring *ring)
{
	struct hns3_desc_cb res_cbs;
	int ret;

	while (ring->next_to_use != ring->next_to_clean) {
		/* When a buffer is not reused, it's memory has been
		 * freed in hns3_handle_rx_bd or will be freed by
		 * stack, so we need to replace the buffer here.
		 */
		if (!ring->desc_cb[ring->next_to_use].reuse_flag) {
			ret = hns3_reserve_buffer_map(ring, &res_cbs);
			if (ret) {
				u64_stats_update_begin(&ring->syncp);
				ring->stats.sw_err_cnt++;
				u64_stats_update_end(&ring->syncp);
				/* if alloc new buffer fail, exit directly
				 * and reclear in up flow.
				 */
				netdev_warn(ring->tqp->handle->kinfo.netdev,
					    "reserve buffer map failed, ret = %d\n",
					    ret);
				return ret;
			}
			hns3_replace_buffer(ring, ring->next_to_use, &res_cbs);
		}
		ring_ptr_move_fw(ring, next_to_use);
	}

	/* Free the pending skb in rx ring */
	if (ring->skb) {
		dev_kfree_skb_any(ring->skb);
		ring->skb = NULL;
		ring->pending_buf = 0;
	}

	return 0;
}

static void hns3_force_clear_rx_ring(struct hns3_enet_ring *ring)
{
	while (ring->next_to_use != ring->next_to_clean) {
		/* When a buffer is not reused, it's memory has been
		 * freed in hns3_handle_rx_bd or will be freed by
		 * stack, so only need to unmap the buffer here.
		 */
		if (!ring->desc_cb[ring->next_to_use].reuse_flag) {
			hns3_unmap_buffer(ring,
					  &ring->desc_cb[ring->next_to_use]);
			ring->desc_cb[ring->next_to_use].dma = 0;
		}

		ring_ptr_move_fw(ring, next_to_use);
	}
}

<<<<<<< HEAD
static void hns3_force_clear_all_ring(struct hnae3_handle *h)
{
	struct net_device *ndev = h->kinfo.netdev;
	struct hns3_nic_priv *priv = netdev_priv(ndev);
	struct hns3_enet_ring *ring;
	u32 i;

	for (i = 0; i < h->kinfo.num_tqps; i++) {
		ring = priv->ring_data[i].ring;
		hns3_clear_tx_ring(ring);

		ring = priv->ring_data[i + h->kinfo.num_tqps].ring;
		hns3_force_clear_rx_ring(ring);
	}
}

static void hns3_clear_all_ring(struct hnae3_handle *h)
=======
static void hns3_clear_all_ring(struct hnae3_handle *h, bool force)
>>>>>>> fc89179b
{
	struct net_device *ndev = h->kinfo.netdev;
	struct hns3_nic_priv *priv = netdev_priv(ndev);
	u32 i;

	for (i = 0; i < h->kinfo.num_tqps; i++) {
		struct hns3_enet_ring *ring;

		ring = priv->ring_data[i].ring;
		hns3_clear_tx_ring(ring);

		ring = priv->ring_data[i + h->kinfo.num_tqps].ring;
		/* Continue to clear other rings even if clearing some
		 * rings failed.
		 */
		if (force)
			hns3_force_clear_rx_ring(ring);
		else
			hns3_clear_rx_ring(ring);
	}
}

int hns3_nic_reset_all_ring(struct hnae3_handle *h)
{
	struct net_device *ndev = h->kinfo.netdev;
	struct hns3_nic_priv *priv = netdev_priv(ndev);
	struct hns3_enet_ring *rx_ring;
	int i, j;
	int ret;

	for (i = 0; i < h->kinfo.num_tqps; i++) {
		ret = h->ae_algo->ops->reset_queue(h, i);
		if (ret)
			return ret;

		hns3_init_ring_hw(priv->ring_data[i].ring);

		/* We need to clear tx ring here because self test will
		 * use the ring and will not run down before up
		 */
		hns3_clear_tx_ring(priv->ring_data[i].ring);
		priv->ring_data[i].ring->next_to_clean = 0;
		priv->ring_data[i].ring->next_to_use = 0;

		rx_ring = priv->ring_data[i + h->kinfo.num_tqps].ring;
		hns3_init_ring_hw(rx_ring);
		ret = hns3_clear_rx_ring(rx_ring);
		if (ret)
			return ret;

		/* We can not know the hardware head and tail when this
		 * function is called in reset flow, so we reuse all desc.
		 */
		for (j = 0; j < rx_ring->desc_num; j++)
			hns3_reuse_buffer(rx_ring, j);

		rx_ring->next_to_clean = 0;
		rx_ring->next_to_use = 0;
	}

	hns3_init_tx_ring_tc(priv);

	return 0;
}

static void hns3_store_coal(struct hns3_nic_priv *priv)
{
	/* ethtool only support setting and querying one coal
	 * configuation for now, so save the vector 0' coal
	 * configuation here in order to restore it.
	 */
	memcpy(&priv->tx_coal, &priv->tqp_vector[0].tx_group.coal,
	       sizeof(struct hns3_enet_coalesce));
	memcpy(&priv->rx_coal, &priv->tqp_vector[0].rx_group.coal,
	       sizeof(struct hns3_enet_coalesce));
}

static void hns3_restore_coal(struct hns3_nic_priv *priv)
{
	u16 vector_num = priv->vector_num;
	int i;

	for (i = 0; i < vector_num; i++) {
		memcpy(&priv->tqp_vector[i].tx_group.coal, &priv->tx_coal,
		       sizeof(struct hns3_enet_coalesce));
		memcpy(&priv->tqp_vector[i].rx_group.coal, &priv->rx_coal,
		       sizeof(struct hns3_enet_coalesce));
	}
}

static int hns3_reset_notify_down_enet(struct hnae3_handle *handle)
{
	struct hnae3_ae_dev *ae_dev = pci_get_drvdata(handle->pdev);
	struct hnae3_knic_private_info *kinfo = &handle->kinfo;
	struct net_device *ndev = kinfo->netdev;
	struct hns3_nic_priv *priv = netdev_priv(ndev);

	if (test_and_set_bit(HNS3_NIC_STATE_RESETTING, &priv->state))
		return 0;

	/* it is cumbersome for hardware to pick-and-choose entries for deletion
	 * from table space. Hence, for function reset software intervention is
	 * required to delete the entries
	 */
	if (hns3_dev_ongoing_func_reset(ae_dev)) {
		hns3_remove_hw_addr(ndev);
		hns3_del_all_fd_rules(ndev, false);
	}

	if (!netif_running(ndev))
		return 0;

	return hns3_nic_net_stop(ndev);
}

static int hns3_reset_notify_up_enet(struct hnae3_handle *handle)
{
	struct hnae3_knic_private_info *kinfo = &handle->kinfo;
	struct hns3_nic_priv *priv = netdev_priv(kinfo->netdev);
	int ret = 0;

	clear_bit(HNS3_NIC_STATE_RESETTING, &priv->state);

	if (netif_running(kinfo->netdev)) {
		ret = hns3_nic_net_open(kinfo->netdev);
		if (ret) {
			set_bit(HNS3_NIC_STATE_RESETTING, &priv->state);
			netdev_err(kinfo->netdev,
				   "net up fail, ret=%d!\n", ret);
			return ret;
		}
	}

	return ret;
}

static int hns3_reset_notify_init_enet(struct hnae3_handle *handle)
{
	struct net_device *netdev = handle->kinfo.netdev;
	struct hns3_nic_priv *priv = netdev_priv(netdev);
	int ret;

	/* Carrier off reporting is important to ethtool even BEFORE open */
	netif_carrier_off(netdev);

	ret = hns3_get_ring_config(priv);
	if (ret)
		return ret;

	ret = hns3_nic_alloc_vector_data(priv);
	if (ret)
		goto err_put_ring;

	hns3_restore_coal(priv);

	ret = hns3_nic_init_vector_data(priv);
	if (ret)
		goto err_dealloc_vector;

	ret = hns3_init_all_ring(priv);
	if (ret)
		goto err_uninit_vector;

	ret = hns3_client_start(handle);
	if (ret) {
		dev_err(priv->dev, "hns3_client_start fail! ret=%d\n", ret);
		goto err_uninit_ring;
	}

	set_bit(HNS3_NIC_STATE_INITED, &priv->state);

	return ret;

err_uninit_ring:
	hns3_uninit_all_ring(priv);
err_uninit_vector:
	hns3_nic_uninit_vector_data(priv);
err_dealloc_vector:
	hns3_nic_dealloc_vector_data(priv);
err_put_ring:
	hns3_put_ring_config(priv);

	return ret;
}

static int hns3_reset_notify_restore_enet(struct hnae3_handle *handle)
{
	struct net_device *netdev = handle->kinfo.netdev;
	bool vlan_filter_enable;
	int ret;

	ret = hns3_init_mac_addr(netdev, false);
	if (ret)
		return ret;

	ret = hns3_recover_hw_addr(netdev);
	if (ret)
		return ret;

	ret = hns3_update_promisc_mode(netdev, handle->netdev_flags);
	if (ret)
		return ret;

	vlan_filter_enable = netdev->flags & IFF_PROMISC ? false : true;
	hns3_enable_vlan_filter(netdev, vlan_filter_enable);

	if (handle->ae_algo->ops->restore_vlan_table)
		handle->ae_algo->ops->restore_vlan_table(handle);

	return hns3_restore_fd_rules(netdev);
}

static int hns3_reset_notify_uninit_enet(struct hnae3_handle *handle)
{
	struct net_device *netdev = handle->kinfo.netdev;
	struct hns3_nic_priv *priv = netdev_priv(netdev);
	int ret;

	if (!test_and_clear_bit(HNS3_NIC_STATE_INITED, &priv->state)) {
		netdev_warn(netdev, "already uninitialized\n");
		return 0;
	}

<<<<<<< HEAD
	hns3_clear_all_ring(handle);
	hns3_force_clear_all_ring(handle);
=======
	hns3_clear_all_ring(handle, true);
	hns3_reset_tx_queue(priv->ae_handle);
>>>>>>> fc89179b

	hns3_nic_uninit_vector_data(priv);

	hns3_store_coal(priv);

	ret = hns3_nic_dealloc_vector_data(priv);
	if (ret)
		netdev_err(netdev, "dealloc vector error\n");

	ret = hns3_uninit_all_ring(priv);
	if (ret)
		netdev_err(netdev, "uninit ring error\n");

	hns3_put_ring_config(priv);

	return ret;
}

static int hns3_reset_notify(struct hnae3_handle *handle,
			     enum hnae3_reset_notify_type type)
{
	int ret = 0;

	switch (type) {
	case HNAE3_UP_CLIENT:
		ret = hns3_reset_notify_up_enet(handle);
		break;
	case HNAE3_DOWN_CLIENT:
		ret = hns3_reset_notify_down_enet(handle);
		break;
	case HNAE3_INIT_CLIENT:
		ret = hns3_reset_notify_init_enet(handle);
		break;
	case HNAE3_UNINIT_CLIENT:
		ret = hns3_reset_notify_uninit_enet(handle);
		break;
	case HNAE3_RESTORE_CLIENT:
		ret = hns3_reset_notify_restore_enet(handle);
		break;
	default:
		break;
	}

	return ret;
}

int hns3_set_channels(struct net_device *netdev,
		      struct ethtool_channels *ch)
{
	struct hnae3_handle *h = hns3_get_handle(netdev);
	struct hnae3_knic_private_info *kinfo = &h->kinfo;
	bool rxfh_configured = netif_is_rxfh_configured(netdev);
	u32 new_tqp_num = ch->combined_count;
	u16 org_tqp_num;
	int ret;

	if (ch->rx_count || ch->tx_count)
		return -EINVAL;

	if (new_tqp_num > hns3_get_max_available_channels(h) ||
	    new_tqp_num < 1) {
		dev_err(&netdev->dev,
			"Change tqps fail, the tqp range is from 1 to %d",
			hns3_get_max_available_channels(h));
		return -EINVAL;
	}

	if (kinfo->rss_size == new_tqp_num)
		return 0;

	ret = hns3_reset_notify(h, HNAE3_DOWN_CLIENT);
	if (ret)
		return ret;

	ret = hns3_reset_notify(h, HNAE3_UNINIT_CLIENT);
	if (ret)
		return ret;

	org_tqp_num = h->kinfo.num_tqps;
	ret = h->ae_algo->ops->set_channels(h, new_tqp_num, rxfh_configured);
	if (ret) {
		ret = h->ae_algo->ops->set_channels(h, org_tqp_num,
						    rxfh_configured);
		if (ret) {
			/* If revert to old tqp failed, fatal error occurred */
			dev_err(&netdev->dev,
				"Revert to old tqp num fail, ret=%d", ret);
			return ret;
		}
		dev_info(&netdev->dev,
			 "Change tqp num fail, Revert to old tqp num");
	}
	ret = hns3_reset_notify(h, HNAE3_INIT_CLIENT);
	if (ret)
		return ret;

	return hns3_reset_notify(h, HNAE3_UP_CLIENT);
}

static const struct hnae3_client_ops client_ops = {
	.init_instance = hns3_client_init,
	.uninit_instance = hns3_client_uninit,
	.link_status_change = hns3_link_status_change,
	.setup_tc = hns3_client_setup_tc,
	.reset_notify = hns3_reset_notify,
};

/* hns3_init_module - Driver registration routine
 * hns3_init_module is the first routine called when the driver is
 * loaded. All it does is register with the PCI subsystem.
 */
static int __init hns3_init_module(void)
{
	int ret;

	pr_info("%s: %s - version\n", hns3_driver_name, hns3_driver_string);
	pr_info("%s: %s\n", hns3_driver_name, hns3_copyright);

	client.type = HNAE3_CLIENT_KNIC;
	snprintf(client.name, HNAE3_CLIENT_NAME_LENGTH - 1, "%s",
		 hns3_driver_name);

	client.ops = &client_ops;

	INIT_LIST_HEAD(&client.node);

	hns3_dbg_register_debugfs(hns3_driver_name);

	ret = hnae3_register_client(&client);
	if (ret)
		goto err_reg_client;

	ret = pci_register_driver(&hns3_driver);
	if (ret)
		goto err_reg_driver;

	return ret;

err_reg_driver:
	hnae3_unregister_client(&client);
err_reg_client:
	hns3_dbg_unregister_debugfs();
	return ret;
}
module_init(hns3_init_module);

/* hns3_exit_module - Driver exit cleanup routine
 * hns3_exit_module is called just before the driver is removed
 * from memory.
 */
static void __exit hns3_exit_module(void)
{
	pci_unregister_driver(&hns3_driver);
	hnae3_unregister_client(&client);
	hns3_dbg_unregister_debugfs();
}
module_exit(hns3_exit_module);

MODULE_DESCRIPTION("HNS3: Hisilicon Ethernet Driver");
MODULE_AUTHOR("Huawei Tech. Co., Ltd.");
MODULE_LICENSE("GPL");
MODULE_ALIAS("pci:hns-nic");
MODULE_VERSION(HNS3_MOD_VERSION);<|MERGE_RESOLUTION|>--- conflicted
+++ resolved
@@ -28,12 +28,7 @@
 #define hns3_set_field(origin, shift, val)	((origin) |= ((val) << (shift)))
 #define hns3_tx_bd_count(S)	DIV_ROUND_UP(S, HNS3_MAX_BD_SIZE)
 
-<<<<<<< HEAD
-static void hns3_clear_all_ring(struct hnae3_handle *h);
-static void hns3_force_clear_all_ring(struct hnae3_handle *h);
-=======
 static void hns3_clear_all_ring(struct hnae3_handle *h, bool force);
->>>>>>> fc89179b
 static void hns3_remove_hw_addr(struct net_device *netdev);
 
 static const char hns3_driver_name[] = "hns3";
@@ -376,11 +371,7 @@
 	/* get irq resource for all vectors */
 	ret = hns3_nic_init_irq(priv);
 	if (ret) {
-<<<<<<< HEAD
-		netdev_err(netdev, "init irq failed! ret=%d\n", ret);
-=======
 		netdev_err(netdev, "hns init irq failed! ret=%d\n", ret);
->>>>>>> fc89179b
 		goto free_rmap;
 	}
 
@@ -515,13 +506,9 @@
 	 * to disable the ring through firmware when downing the netdev.
 	 */
 	if (!hns3_nic_resetting(netdev))
-<<<<<<< HEAD
-		hns3_clear_all_ring(priv->ae_handle);
-=======
 		hns3_clear_all_ring(priv->ae_handle, false);
 
 	hns3_reset_tx_queue(priv->ae_handle);
->>>>>>> fc89179b
 }
 
 static int hns3_nic_net_stop(struct net_device *netdev)
@@ -1975,13 +1962,6 @@
 	if (!ae_dev || !ae_dev->ops)
 		return PCI_ERS_RESULT_NONE;
 
-<<<<<<< HEAD
-	ops = ae_dev->ops;
-=======
-	if (!ae_dev || !ae_dev->ops)
-		return PCI_ERS_RESULT_NONE;
-
->>>>>>> fc89179b
 	/* request the reset */
 	if (ops->reset_event) {
 		if (!ae_dev->override_pci_need_reset) {
@@ -3955,13 +3935,9 @@
 
 	hns3_del_all_fd_rules(netdev, true);
 
-<<<<<<< HEAD
-	hns3_force_clear_all_ring(handle);
-=======
 	hns3_clear_all_ring(handle, true);
 
 	hns3_uninit_phy(netdev);
->>>>>>> fc89179b
 
 	hns3_nic_uninit_vector_data(priv);
 
@@ -4130,27 +4106,7 @@
 	}
 }
 
-<<<<<<< HEAD
-static void hns3_force_clear_all_ring(struct hnae3_handle *h)
-{
-	struct net_device *ndev = h->kinfo.netdev;
-	struct hns3_nic_priv *priv = netdev_priv(ndev);
-	struct hns3_enet_ring *ring;
-	u32 i;
-
-	for (i = 0; i < h->kinfo.num_tqps; i++) {
-		ring = priv->ring_data[i].ring;
-		hns3_clear_tx_ring(ring);
-
-		ring = priv->ring_data[i + h->kinfo.num_tqps].ring;
-		hns3_force_clear_rx_ring(ring);
-	}
-}
-
-static void hns3_clear_all_ring(struct hnae3_handle *h)
-=======
 static void hns3_clear_all_ring(struct hnae3_handle *h, bool force)
->>>>>>> fc89179b
 {
 	struct net_device *ndev = h->kinfo.netdev;
 	struct hns3_nic_priv *priv = netdev_priv(ndev);
@@ -4374,13 +4330,8 @@
 		return 0;
 	}
 
-<<<<<<< HEAD
-	hns3_clear_all_ring(handle);
-	hns3_force_clear_all_ring(handle);
-=======
 	hns3_clear_all_ring(handle, true);
 	hns3_reset_tx_queue(priv->ae_handle);
->>>>>>> fc89179b
 
 	hns3_nic_uninit_vector_data(priv);
 
