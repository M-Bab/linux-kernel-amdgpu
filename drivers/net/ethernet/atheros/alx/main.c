--- conflicted
+++ resolved
@@ -1984,16 +1984,6 @@
 	alx_reset_pcie(hw);
 	alx_reset_phy(hw);
 
-<<<<<<< HEAD
-	if (!netif_running(alx->dev))
-		return 0;
-
-	rtnl_lock();
-	err = __alx_open(alx, true);
-	rtnl_unlock();
-	if (err)
-		return err;
-=======
 	pci_set_power_state(pdev, PCI_D0);
 	pci_restore_state(pdev);
 	pci_save_state(pdev);
@@ -2030,11 +2020,8 @@
 	}
 
 	netif_device_attach(netdev);
->>>>>>> 1c7b22b9
-
-	netif_device_attach(alx->dev);
-
-	return 0;
+
+	return err;
 }
 #endif
 
