--- conflicted
+++ resolved
@@ -360,11 +360,7 @@
 	if (rc)
 		return rc;
 
-<<<<<<< HEAD
-	ena_update_tx_rings_nonadaptive_intr_moderation(adapter);
-=======
 	ena_update_tx_rings_intr_moderation(adapter);
->>>>>>> 5825c88e
 
 	rc = ena_com_update_nonadaptive_moderation_interval_rx(ena_dev,
 							       coalesce->rx_coalesce_usecs);
@@ -373,21 +369,12 @@
 
 	ena_update_rx_rings_nonadaptive_intr_moderation(adapter);
 
-<<<<<<< HEAD
-	if ((coalesce->use_adaptive_rx_coalesce) &&
-	    (!ena_com_get_adaptive_moderation_enabled(ena_dev)))
-		ena_com_enable_adaptive_moderation(ena_dev);
-
-	if ((!coalesce->use_adaptive_rx_coalesce) &&
-	    (ena_com_get_adaptive_moderation_enabled(ena_dev)))
-=======
 	if (coalesce->use_adaptive_rx_coalesce &&
 	    !ena_com_get_adaptive_moderation_enabled(ena_dev))
 		ena_com_enable_adaptive_moderation(ena_dev);
 
 	if (!coalesce->use_adaptive_rx_coalesce &&
 	    ena_com_get_adaptive_moderation_enabled(ena_dev))
->>>>>>> 5825c88e
 		ena_com_disable_adaptive_moderation(ena_dev);
 
 	return 0;
