/*
 * Copyright (C) 2012 Avionic Design GmbH
 * Copyright (C) 2012 NVIDIA CORPORATION.  All rights reserved.
 *
 * This program is free software; you can redistribute it and/or modify
 * it under the terms of the GNU General Public License version 2 as
 * published by the Free Software Foundation.
 */

#include <linux/clk.h>
#include <linux/debugfs.h>
#include <linux/iommu.h>
#include <linux/of_device.h>
#include <linux/pm_runtime.h>
#include <linux/reset.h>

#include <soc/tegra/pmc.h>

#include "dc.h"
#include "drm.h"
#include "gem.h"
#include "hub.h"
#include "plane.h"

#include <drm/drm_atomic.h>
#include <drm/drm_atomic_helper.h>
#include <drm/drm_plane_helper.h>

static void tegra_dc_stats_reset(struct tegra_dc_stats *stats)
{
	stats->frames = 0;
	stats->vblank = 0;
	stats->underflow = 0;
	stats->overflow = 0;
}

/* Reads the active copy of a register. */
static u32 tegra_dc_readl_active(struct tegra_dc *dc, unsigned long offset)
{
	u32 value;

	tegra_dc_writel(dc, READ_MUX, DC_CMD_STATE_ACCESS);
	value = tegra_dc_readl(dc, offset);
	tegra_dc_writel(dc, 0, DC_CMD_STATE_ACCESS);

	return value;
}

static inline unsigned int tegra_plane_offset(struct tegra_plane *plane,
					      unsigned int offset)
{
	if (offset >= 0x500 && offset <= 0x638) {
		offset = 0x000 + (offset - 0x500);
		return plane->offset + offset;
	}

	if (offset >= 0x700 && offset <= 0x719) {
		offset = 0x180 + (offset - 0x700);
		return plane->offset + offset;
	}

	if (offset >= 0x800 && offset <= 0x839) {
		offset = 0x1c0 + (offset - 0x800);
		return plane->offset + offset;
	}

	dev_WARN(plane->dc->dev, "invalid offset: %x\n", offset);

	return plane->offset + offset;
}

static inline u32 tegra_plane_readl(struct tegra_plane *plane,
				    unsigned int offset)
{
	return tegra_dc_readl(plane->dc, tegra_plane_offset(plane, offset));
}

static inline void tegra_plane_writel(struct tegra_plane *plane, u32 value,
				      unsigned int offset)
{
	tegra_dc_writel(plane->dc, value, tegra_plane_offset(plane, offset));
}

bool tegra_dc_has_output(struct tegra_dc *dc, struct device *dev)
{
	struct device_node *np = dc->dev->of_node;
	struct of_phandle_iterator it;
	int err;

	of_for_each_phandle(&it, err, np, "nvidia,outputs", NULL, 0)
		if (it.node == dev->of_node)
			return true;

	return false;
}

/*
 * Double-buffered registers have two copies: ASSEMBLY and ACTIVE. When the
 * *_ACT_REQ bits are set the ASSEMBLY copy is latched into the ACTIVE copy.
 * Latching happens mmediately if the display controller is in STOP mode or
 * on the next frame boundary otherwise.
 *
 * Triple-buffered registers have three copies: ASSEMBLY, ARM and ACTIVE. The
 * ASSEMBLY copy is latched into the ARM copy immediately after *_UPDATE bits
 * are written. When the *_ACT_REQ bits are written, the ARM copy is latched
 * into the ACTIVE copy, either immediately if the display controller is in
 * STOP mode, or at the next frame boundary otherwise.
 */
void tegra_dc_commit(struct tegra_dc *dc)
{
	tegra_dc_writel(dc, GENERAL_ACT_REQ << 8, DC_CMD_STATE_CONTROL);
	tegra_dc_writel(dc, GENERAL_ACT_REQ, DC_CMD_STATE_CONTROL);
}

static inline u32 compute_dda_inc(unsigned int in, unsigned int out, bool v,
				  unsigned int bpp)
{
	fixed20_12 outf = dfixed_init(out);
	fixed20_12 inf = dfixed_init(in);
	u32 dda_inc;
	int max;

	if (v)
		max = 15;
	else {
		switch (bpp) {
		case 2:
			max = 8;
			break;

		default:
			WARN_ON_ONCE(1);
			/* fallthrough */
		case 4:
			max = 4;
			break;
		}
	}

	outf.full = max_t(u32, outf.full - dfixed_const(1), dfixed_const(1));
	inf.full -= dfixed_const(1);

	dda_inc = dfixed_div(inf, outf);
	dda_inc = min_t(u32, dda_inc, dfixed_const(max));

	return dda_inc;
}

static inline u32 compute_initial_dda(unsigned int in)
{
	fixed20_12 inf = dfixed_init(in);
	return dfixed_frac(inf);
}

static void tegra_plane_setup_blending_legacy(struct tegra_plane *plane)
{
	u32 background[3] = {
		BLEND_WEIGHT1(0) | BLEND_WEIGHT0(0) | BLEND_COLOR_KEY_NONE,
		BLEND_WEIGHT1(0) | BLEND_WEIGHT0(0) | BLEND_COLOR_KEY_NONE,
		BLEND_WEIGHT1(0) | BLEND_WEIGHT0(0) | BLEND_COLOR_KEY_NONE,
	};
	u32 foreground = BLEND_WEIGHT1(255) | BLEND_WEIGHT0(255) |
			 BLEND_COLOR_KEY_NONE;
	u32 blendnokey = BLEND_WEIGHT1(255) | BLEND_WEIGHT0(255);
	struct tegra_plane_state *state;
	unsigned int i;

	state = to_tegra_plane_state(plane->base.state);

	/* alpha contribution is 1 minus sum of overlapping windows */
	for (i = 0; i < 3; i++) {
		if (state->dependent[i])
			background[i] |= BLEND_CONTROL_DEPENDENT;
	}

	/* enable alpha blending if pixel format has an alpha component */
	if (!state->opaque)
		foreground |= BLEND_CONTROL_ALPHA;

	/*
	 * Disable blending and assume Window A is the bottom-most window,
	 * Window C is the top-most window and Window B is in the middle.
	 */
	tegra_plane_writel(plane, blendnokey, DC_WIN_BLEND_NOKEY);
	tegra_plane_writel(plane, foreground, DC_WIN_BLEND_1WIN);

	switch (plane->index) {
	case 0:
		tegra_plane_writel(plane, background[0], DC_WIN_BLEND_2WIN_X);
		tegra_plane_writel(plane, background[1], DC_WIN_BLEND_2WIN_Y);
		tegra_plane_writel(plane, background[2], DC_WIN_BLEND_3WIN_XY);
		break;

	case 1:
		tegra_plane_writel(plane, foreground, DC_WIN_BLEND_2WIN_X);
		tegra_plane_writel(plane, background[1], DC_WIN_BLEND_2WIN_Y);
		tegra_plane_writel(plane, background[2], DC_WIN_BLEND_3WIN_XY);
		break;

	case 2:
		tegra_plane_writel(plane, foreground, DC_WIN_BLEND_2WIN_X);
		tegra_plane_writel(plane, foreground, DC_WIN_BLEND_2WIN_Y);
		tegra_plane_writel(plane, foreground, DC_WIN_BLEND_3WIN_XY);
		break;
	}
}

static void tegra_plane_setup_blending(struct tegra_plane *plane,
				       const struct tegra_dc_window *window)
{
	u32 value;

	value = BLEND_FACTOR_DST_ALPHA_ZERO | BLEND_FACTOR_SRC_ALPHA_K2 |
		BLEND_FACTOR_DST_COLOR_NEG_K1_TIMES_SRC |
		BLEND_FACTOR_SRC_COLOR_K1_TIMES_SRC;
	tegra_plane_writel(plane, value, DC_WIN_BLEND_MATCH_SELECT);

	value = BLEND_FACTOR_DST_ALPHA_ZERO | BLEND_FACTOR_SRC_ALPHA_K2 |
		BLEND_FACTOR_DST_COLOR_NEG_K1_TIMES_SRC |
		BLEND_FACTOR_SRC_COLOR_K1_TIMES_SRC;
	tegra_plane_writel(plane, value, DC_WIN_BLEND_NOMATCH_SELECT);

	value = K2(255) | K1(255) | WINDOW_LAYER_DEPTH(255 - window->zpos);
	tegra_plane_writel(plane, value, DC_WIN_BLEND_LAYER_CONTROL);
}

static void tegra_dc_setup_window(struct tegra_plane *plane,
				  const struct tegra_dc_window *window)
{
	unsigned h_offset, v_offset, h_size, v_size, h_dda, v_dda, bpp;
	struct tegra_dc *dc = plane->dc;
	bool yuv, planar;
	u32 value;

	/*
	 * For YUV planar modes, the number of bytes per pixel takes into
	 * account only the luma component and therefore is 1.
	 */
	yuv = tegra_plane_format_is_yuv(window->format, &planar);
	if (!yuv)
		bpp = window->bits_per_pixel / 8;
	else
		bpp = planar ? 1 : 2;

	tegra_plane_writel(plane, window->format, DC_WIN_COLOR_DEPTH);
	tegra_plane_writel(plane, window->swap, DC_WIN_BYTE_SWAP);

	value = V_POSITION(window->dst.y) | H_POSITION(window->dst.x);
	tegra_plane_writel(plane, value, DC_WIN_POSITION);

	value = V_SIZE(window->dst.h) | H_SIZE(window->dst.w);
	tegra_plane_writel(plane, value, DC_WIN_SIZE);

	h_offset = window->src.x * bpp;
	v_offset = window->src.y;
	h_size = window->src.w * bpp;
	v_size = window->src.h;

	value = V_PRESCALED_SIZE(v_size) | H_PRESCALED_SIZE(h_size);
	tegra_plane_writel(plane, value, DC_WIN_PRESCALED_SIZE);

	/*
	 * For DDA computations the number of bytes per pixel for YUV planar
	 * modes needs to take into account all Y, U and V components.
	 */
	if (yuv && planar)
		bpp = 2;

	h_dda = compute_dda_inc(window->src.w, window->dst.w, false, bpp);
	v_dda = compute_dda_inc(window->src.h, window->dst.h, true, bpp);

	value = V_DDA_INC(v_dda) | H_DDA_INC(h_dda);
	tegra_plane_writel(plane, value, DC_WIN_DDA_INC);

	h_dda = compute_initial_dda(window->src.x);
	v_dda = compute_initial_dda(window->src.y);

	tegra_plane_writel(plane, h_dda, DC_WIN_H_INITIAL_DDA);
	tegra_plane_writel(plane, v_dda, DC_WIN_V_INITIAL_DDA);

	tegra_plane_writel(plane, 0, DC_WIN_UV_BUF_STRIDE);
	tegra_plane_writel(plane, 0, DC_WIN_BUF_STRIDE);

	tegra_plane_writel(plane, window->base[0], DC_WINBUF_START_ADDR);

	if (yuv && planar) {
		tegra_plane_writel(plane, window->base[1], DC_WINBUF_START_ADDR_U);
		tegra_plane_writel(plane, window->base[2], DC_WINBUF_START_ADDR_V);
		value = window->stride[1] << 16 | window->stride[0];
		tegra_plane_writel(plane, value, DC_WIN_LINE_STRIDE);
	} else {
		tegra_plane_writel(plane, window->stride[0], DC_WIN_LINE_STRIDE);
	}

	if (window->bottom_up)
		v_offset += window->src.h - 1;

	tegra_plane_writel(plane, h_offset, DC_WINBUF_ADDR_H_OFFSET);
	tegra_plane_writel(plane, v_offset, DC_WINBUF_ADDR_V_OFFSET);

	if (dc->soc->supports_block_linear) {
		unsigned long height = window->tiling.value;

		switch (window->tiling.mode) {
		case TEGRA_BO_TILING_MODE_PITCH:
			value = DC_WINBUF_SURFACE_KIND_PITCH;
			break;

		case TEGRA_BO_TILING_MODE_TILED:
			value = DC_WINBUF_SURFACE_KIND_TILED;
			break;

		case TEGRA_BO_TILING_MODE_BLOCK:
			value = DC_WINBUF_SURFACE_KIND_BLOCK_HEIGHT(height) |
				DC_WINBUF_SURFACE_KIND_BLOCK;
			break;
		}

		tegra_plane_writel(plane, value, DC_WINBUF_SURFACE_KIND);
	} else {
		switch (window->tiling.mode) {
		case TEGRA_BO_TILING_MODE_PITCH:
			value = DC_WIN_BUFFER_ADDR_MODE_LINEAR_UV |
				DC_WIN_BUFFER_ADDR_MODE_LINEAR;
			break;

		case TEGRA_BO_TILING_MODE_TILED:
			value = DC_WIN_BUFFER_ADDR_MODE_TILE_UV |
				DC_WIN_BUFFER_ADDR_MODE_TILE;
			break;

		case TEGRA_BO_TILING_MODE_BLOCK:
			/*
			 * No need to handle this here because ->atomic_check
			 * will already have filtered it out.
			 */
			break;
		}

		tegra_plane_writel(plane, value, DC_WIN_BUFFER_ADDR_MODE);
	}

	value = WIN_ENABLE;

	if (yuv) {
		/* setup default colorspace conversion coefficients */
		tegra_plane_writel(plane, 0x00f0, DC_WIN_CSC_YOF);
		tegra_plane_writel(plane, 0x012a, DC_WIN_CSC_KYRGB);
		tegra_plane_writel(plane, 0x0000, DC_WIN_CSC_KUR);
		tegra_plane_writel(plane, 0x0198, DC_WIN_CSC_KVR);
		tegra_plane_writel(plane, 0x039b, DC_WIN_CSC_KUG);
		tegra_plane_writel(plane, 0x032f, DC_WIN_CSC_KVG);
		tegra_plane_writel(plane, 0x0204, DC_WIN_CSC_KUB);
		tegra_plane_writel(plane, 0x0000, DC_WIN_CSC_KVB);

		value |= CSC_ENABLE;
	} else if (window->bits_per_pixel < 24) {
		value |= COLOR_EXPAND;
	}

	if (window->bottom_up)
		value |= V_DIRECTION;

	tegra_plane_writel(plane, value, DC_WIN_WIN_OPTIONS);

	if (dc->soc->supports_blending)
		tegra_plane_setup_blending(plane, window);
	else
		tegra_plane_setup_blending_legacy(plane);
}

static const u32 tegra20_primary_formats[] = {
	DRM_FORMAT_ARGB4444,
	DRM_FORMAT_ARGB1555,
	DRM_FORMAT_RGB565,
	DRM_FORMAT_RGBA5551,
	DRM_FORMAT_ABGR8888,
	DRM_FORMAT_ARGB8888,
	/* non-native formats */
	DRM_FORMAT_XRGB1555,
	DRM_FORMAT_RGBX5551,
	DRM_FORMAT_XBGR8888,
	DRM_FORMAT_XRGB8888,
};

static const u64 tegra20_modifiers[] = {
	DRM_FORMAT_MOD_LINEAR,
	DRM_FORMAT_MOD_NVIDIA_TEGRA_TILED,
	DRM_FORMAT_MOD_INVALID
};

static const u32 tegra114_primary_formats[] = {
	DRM_FORMAT_ARGB4444,
	DRM_FORMAT_ARGB1555,
	DRM_FORMAT_RGB565,
	DRM_FORMAT_RGBA5551,
	DRM_FORMAT_ABGR8888,
	DRM_FORMAT_ARGB8888,
	/* new on Tegra114 */
	DRM_FORMAT_ABGR4444,
	DRM_FORMAT_ABGR1555,
	DRM_FORMAT_BGRA5551,
	DRM_FORMAT_XRGB1555,
	DRM_FORMAT_RGBX5551,
	DRM_FORMAT_XBGR1555,
	DRM_FORMAT_BGRX5551,
	DRM_FORMAT_BGR565,
	DRM_FORMAT_BGRA8888,
	DRM_FORMAT_RGBA8888,
	DRM_FORMAT_XRGB8888,
	DRM_FORMAT_XBGR8888,
};

static const u32 tegra124_primary_formats[] = {
	DRM_FORMAT_ARGB4444,
	DRM_FORMAT_ARGB1555,
	DRM_FORMAT_RGB565,
	DRM_FORMAT_RGBA5551,
	DRM_FORMAT_ABGR8888,
	DRM_FORMAT_ARGB8888,
	/* new on Tegra114 */
	DRM_FORMAT_ABGR4444,
	DRM_FORMAT_ABGR1555,
	DRM_FORMAT_BGRA5551,
	DRM_FORMAT_XRGB1555,
	DRM_FORMAT_RGBX5551,
	DRM_FORMAT_XBGR1555,
	DRM_FORMAT_BGRX5551,
	DRM_FORMAT_BGR565,
	DRM_FORMAT_BGRA8888,
	DRM_FORMAT_RGBA8888,
	DRM_FORMAT_XRGB8888,
	DRM_FORMAT_XBGR8888,
	/* new on Tegra124 */
	DRM_FORMAT_RGBX8888,
	DRM_FORMAT_BGRX8888,
};

static const u64 tegra124_modifiers[] = {
	DRM_FORMAT_MOD_LINEAR,
	DRM_FORMAT_MOD_NVIDIA_16BX2_BLOCK(0),
	DRM_FORMAT_MOD_NVIDIA_16BX2_BLOCK(1),
	DRM_FORMAT_MOD_NVIDIA_16BX2_BLOCK(2),
	DRM_FORMAT_MOD_NVIDIA_16BX2_BLOCK(3),
	DRM_FORMAT_MOD_NVIDIA_16BX2_BLOCK(4),
	DRM_FORMAT_MOD_NVIDIA_16BX2_BLOCK(5),
	DRM_FORMAT_MOD_INVALID
};

static int tegra_plane_atomic_check(struct drm_plane *plane,
				    struct drm_plane_state *state)
{
	struct tegra_plane_state *plane_state = to_tegra_plane_state(state);
	struct tegra_bo_tiling *tiling = &plane_state->tiling;
	struct tegra_plane *tegra = to_tegra_plane(plane);
	struct tegra_dc *dc = to_tegra_dc(state->crtc);
	unsigned int format;
	int err;

	/* no need for further checks if the plane is being disabled */
	if (!state->crtc)
		return 0;

	err = tegra_plane_format(state->fb->format->format, &format,
				 &plane_state->swap);
	if (err < 0)
		return err;

	/*
	 * Tegra20 and Tegra30 are special cases here because they support
	 * only variants of specific formats with an alpha component, but not
	 * the corresponding opaque formats. However, the opaque formats can
	 * be emulated by disabling alpha blending for the plane.
	 */
	if (!dc->soc->supports_blending) {
		if (!tegra_plane_format_has_alpha(format)) {
			err = tegra_plane_format_get_alpha(format, &format);
			if (err < 0)
				return err;

			plane_state->opaque = true;
		} else {
			plane_state->opaque = false;
		}

		tegra_plane_check_dependent(tegra, plane_state);
	}

	plane_state->format = format;

	err = tegra_fb_get_tiling(state->fb, tiling);
	if (err < 0)
		return err;

	if (tiling->mode == TEGRA_BO_TILING_MODE_BLOCK &&
	    !dc->soc->supports_block_linear) {
		DRM_ERROR("hardware doesn't support block linear mode\n");
		return -EINVAL;
	}

	/*
	 * Tegra doesn't support different strides for U and V planes so we
	 * error out if the user tries to display a framebuffer with such a
	 * configuration.
	 */
	if (state->fb->format->num_planes > 2) {
		if (state->fb->pitches[2] != state->fb->pitches[1]) {
			DRM_ERROR("unsupported UV-plane configuration\n");
			return -EINVAL;
		}
	}

	err = tegra_plane_state_add(tegra, state);
	if (err < 0)
		return err;

	return 0;
}

static void tegra_plane_atomic_disable(struct drm_plane *plane,
				       struct drm_plane_state *old_state)
{
	struct tegra_plane *p = to_tegra_plane(plane);
	u32 value;

	/* rien ne va plus */
	if (!old_state || !old_state->crtc)
		return;

	value = tegra_plane_readl(p, DC_WIN_WIN_OPTIONS);
	value &= ~WIN_ENABLE;
	tegra_plane_writel(p, value, DC_WIN_WIN_OPTIONS);
}

static void tegra_plane_atomic_update(struct drm_plane *plane,
				      struct drm_plane_state *old_state)
{
	struct tegra_plane_state *state = to_tegra_plane_state(plane->state);
	struct drm_framebuffer *fb = plane->state->fb;
	struct tegra_plane *p = to_tegra_plane(plane);
	struct tegra_dc_window window;
	unsigned int i;

	/* rien ne va plus */
	if (!plane->state->crtc || !plane->state->fb)
		return;

	if (!plane->state->visible)
		return tegra_plane_atomic_disable(plane, old_state);

	memset(&window, 0, sizeof(window));
	window.src.x = plane->state->src.x1 >> 16;
	window.src.y = plane->state->src.y1 >> 16;
	window.src.w = drm_rect_width(&plane->state->src) >> 16;
	window.src.h = drm_rect_height(&plane->state->src) >> 16;
	window.dst.x = plane->state->dst.x1;
	window.dst.y = plane->state->dst.y1;
	window.dst.w = drm_rect_width(&plane->state->dst);
	window.dst.h = drm_rect_height(&plane->state->dst);
	window.bits_per_pixel = fb->format->cpp[0] * 8;
	window.bottom_up = tegra_fb_is_bottom_up(fb);

	/* copy from state */
	window.zpos = plane->state->normalized_zpos;
	window.tiling = state->tiling;
	window.format = state->format;
	window.swap = state->swap;

	for (i = 0; i < fb->format->num_planes; i++) {
		struct tegra_bo *bo = tegra_fb_get_plane(fb, i);

		window.base[i] = bo->paddr + fb->offsets[i];

		/*
		 * Tegra uses a shared stride for UV planes. Framebuffers are
		 * already checked for this in the tegra_plane_atomic_check()
		 * function, so it's safe to ignore the V-plane pitch here.
		 */
		if (i < 2)
			window.stride[i] = fb->pitches[i];
	}

	tegra_dc_setup_window(p, &window);
}

static const struct drm_plane_helper_funcs tegra_plane_helper_funcs = {
	.atomic_check = tegra_plane_atomic_check,
	.atomic_disable = tegra_plane_atomic_disable,
	.atomic_update = tegra_plane_atomic_update,
};

static unsigned long tegra_plane_get_possible_crtcs(struct drm_device *drm)
{
	/*
	 * Ideally this would use drm_crtc_mask(), but that would require the
	 * CRTC to already be in the mode_config's list of CRTCs. However, it
	 * will only be added to that list in the drm_crtc_init_with_planes()
	 * (in tegra_dc_init()), which in turn requires registration of these
	 * planes. So we have ourselves a nice little chicken and egg problem
	 * here.
	 *
	 * We work around this by manually creating the mask from the number
	 * of CRTCs that have been registered, and should therefore always be
	 * the same as drm_crtc_index() after registration.
	 */
	return 1 << drm->mode_config.num_crtc;
}

static struct drm_plane *tegra_primary_plane_create(struct drm_device *drm,
						    struct tegra_dc *dc)
{
	unsigned long possible_crtcs = tegra_plane_get_possible_crtcs(drm);
	enum drm_plane_type type = DRM_PLANE_TYPE_PRIMARY;
	struct tegra_plane *plane;
	unsigned int num_formats;
	const u64 *modifiers;
	const u32 *formats;
	int err;

	plane = kzalloc(sizeof(*plane), GFP_KERNEL);
	if (!plane)
		return ERR_PTR(-ENOMEM);

	/* Always use window A as primary window */
	plane->offset = 0xa00;
	plane->index = 0;
	plane->dc = dc;

	num_formats = dc->soc->num_primary_formats;
	formats = dc->soc->primary_formats;
	modifiers = dc->soc->modifiers;

	err = drm_universal_plane_init(drm, &plane->base, possible_crtcs,
				       &tegra_plane_funcs, formats,
				       num_formats, modifiers, type, NULL);
	if (err < 0) {
		kfree(plane);
		return ERR_PTR(err);
	}

	drm_plane_helper_add(&plane->base, &tegra_plane_helper_funcs);

	if (dc->soc->supports_blending)
		drm_plane_create_zpos_property(&plane->base, 0, 0, 255);

	return &plane->base;
}

static const u32 tegra_cursor_plane_formats[] = {
	DRM_FORMAT_RGBA8888,
};

static int tegra_cursor_atomic_check(struct drm_plane *plane,
				     struct drm_plane_state *state)
{
	struct tegra_plane *tegra = to_tegra_plane(plane);
	int err;

	/* no need for further checks if the plane is being disabled */
	if (!state->crtc)
		return 0;

	/* scaling not supported for cursor */
	if ((state->src_w >> 16 != state->crtc_w) ||
	    (state->src_h >> 16 != state->crtc_h))
		return -EINVAL;

	/* only square cursors supported */
	if (state->src_w != state->src_h)
		return -EINVAL;

	if (state->crtc_w != 32 && state->crtc_w != 64 &&
	    state->crtc_w != 128 && state->crtc_w != 256)
		return -EINVAL;

	err = tegra_plane_state_add(tegra, state);
	if (err < 0)
		return err;

	return 0;
}

static void tegra_cursor_atomic_update(struct drm_plane *plane,
				       struct drm_plane_state *old_state)
{
	struct tegra_bo *bo = tegra_fb_get_plane(plane->state->fb, 0);
	struct tegra_dc *dc = to_tegra_dc(plane->state->crtc);
	struct drm_plane_state *state = plane->state;
	u32 value = CURSOR_CLIP_DISPLAY;

	/* rien ne va plus */
	if (!plane->state->crtc || !plane->state->fb)
		return;

	switch (state->crtc_w) {
	case 32:
		value |= CURSOR_SIZE_32x32;
		break;

	case 64:
		value |= CURSOR_SIZE_64x64;
		break;

	case 128:
		value |= CURSOR_SIZE_128x128;
		break;

	case 256:
		value |= CURSOR_SIZE_256x256;
		break;

	default:
		WARN(1, "cursor size %ux%u not supported\n", state->crtc_w,
		     state->crtc_h);
		return;
	}

	value |= (bo->paddr >> 10) & 0x3fffff;
	tegra_dc_writel(dc, value, DC_DISP_CURSOR_START_ADDR);

#ifdef CONFIG_ARCH_DMA_ADDR_T_64BIT
	value = (bo->paddr >> 32) & 0x3;
	tegra_dc_writel(dc, value, DC_DISP_CURSOR_START_ADDR_HI);
#endif

	/* enable cursor and set blend mode */
	value = tegra_dc_readl(dc, DC_DISP_DISP_WIN_OPTIONS);
	value |= CURSOR_ENABLE;
	tegra_dc_writel(dc, value, DC_DISP_DISP_WIN_OPTIONS);

	value = tegra_dc_readl(dc, DC_DISP_BLEND_CURSOR_CONTROL);
	value &= ~CURSOR_DST_BLEND_MASK;
	value &= ~CURSOR_SRC_BLEND_MASK;
	value |= CURSOR_MODE_NORMAL;
	value |= CURSOR_DST_BLEND_NEG_K1_TIMES_SRC;
	value |= CURSOR_SRC_BLEND_K1_TIMES_SRC;
	value |= CURSOR_ALPHA;
	tegra_dc_writel(dc, value, DC_DISP_BLEND_CURSOR_CONTROL);

	/* position the cursor */
	value = (state->crtc_y & 0x3fff) << 16 | (state->crtc_x & 0x3fff);
	tegra_dc_writel(dc, value, DC_DISP_CURSOR_POSITION);
}

static void tegra_cursor_atomic_disable(struct drm_plane *plane,
					struct drm_plane_state *old_state)
{
	struct tegra_dc *dc;
	u32 value;

	/* rien ne va plus */
	if (!old_state || !old_state->crtc)
		return;

	dc = to_tegra_dc(old_state->crtc);

	value = tegra_dc_readl(dc, DC_DISP_DISP_WIN_OPTIONS);
	value &= ~CURSOR_ENABLE;
	tegra_dc_writel(dc, value, DC_DISP_DISP_WIN_OPTIONS);
}

static const struct drm_plane_helper_funcs tegra_cursor_plane_helper_funcs = {
	.atomic_check = tegra_cursor_atomic_check,
	.atomic_update = tegra_cursor_atomic_update,
	.atomic_disable = tegra_cursor_atomic_disable,
};

static struct drm_plane *tegra_dc_cursor_plane_create(struct drm_device *drm,
						      struct tegra_dc *dc)
{
	unsigned long possible_crtcs = tegra_plane_get_possible_crtcs(drm);
	struct tegra_plane *plane;
	unsigned int num_formats;
	const u32 *formats;
	int err;

	plane = kzalloc(sizeof(*plane), GFP_KERNEL);
	if (!plane)
		return ERR_PTR(-ENOMEM);

	/*
	 * This index is kind of fake. The cursor isn't a regular plane, but
	 * its update and activation request bits in DC_CMD_STATE_CONTROL do
	 * use the same programming. Setting this fake index here allows the
	 * code in tegra_add_plane_state() to do the right thing without the
	 * need to special-casing the cursor plane.
	 */
	plane->index = 6;
	plane->dc = dc;

	num_formats = ARRAY_SIZE(tegra_cursor_plane_formats);
	formats = tegra_cursor_plane_formats;

	err = drm_universal_plane_init(drm, &plane->base, possible_crtcs,
				       &tegra_plane_funcs, formats,
				       num_formats, NULL,
				       DRM_PLANE_TYPE_CURSOR, NULL);
	if (err < 0) {
		kfree(plane);
		return ERR_PTR(err);
	}

	drm_plane_helper_add(&plane->base, &tegra_cursor_plane_helper_funcs);

	return &plane->base;
}

static const u32 tegra20_overlay_formats[] = {
	DRM_FORMAT_ARGB4444,
	DRM_FORMAT_ARGB1555,
	DRM_FORMAT_RGB565,
	DRM_FORMAT_RGBA5551,
	DRM_FORMAT_ABGR8888,
	DRM_FORMAT_ARGB8888,
	/* non-native formats */
	DRM_FORMAT_XRGB1555,
	DRM_FORMAT_RGBX5551,
	DRM_FORMAT_XBGR8888,
	DRM_FORMAT_XRGB8888,
	/* planar formats */
	DRM_FORMAT_UYVY,
	DRM_FORMAT_YUYV,
	DRM_FORMAT_YUV420,
	DRM_FORMAT_YUV422,
};

static const u32 tegra114_overlay_formats[] = {
	DRM_FORMAT_ARGB4444,
	DRM_FORMAT_ARGB1555,
	DRM_FORMAT_RGB565,
	DRM_FORMAT_RGBA5551,
	DRM_FORMAT_ABGR8888,
	DRM_FORMAT_ARGB8888,
	/* new on Tegra114 */
	DRM_FORMAT_ABGR4444,
	DRM_FORMAT_ABGR1555,
	DRM_FORMAT_BGRA5551,
	DRM_FORMAT_XRGB1555,
	DRM_FORMAT_RGBX5551,
	DRM_FORMAT_XBGR1555,
	DRM_FORMAT_BGRX5551,
	DRM_FORMAT_BGR565,
	DRM_FORMAT_BGRA8888,
	DRM_FORMAT_RGBA8888,
	DRM_FORMAT_XRGB8888,
	DRM_FORMAT_XBGR8888,
	/* planar formats */
	DRM_FORMAT_UYVY,
	DRM_FORMAT_YUYV,
	DRM_FORMAT_YUV420,
	DRM_FORMAT_YUV422,
};

static const u32 tegra124_overlay_formats[] = {
	DRM_FORMAT_ARGB4444,
	DRM_FORMAT_ARGB1555,
	DRM_FORMAT_RGB565,
	DRM_FORMAT_RGBA5551,
	DRM_FORMAT_ABGR8888,
	DRM_FORMAT_ARGB8888,
	/* new on Tegra114 */
	DRM_FORMAT_ABGR4444,
	DRM_FORMAT_ABGR1555,
	DRM_FORMAT_BGRA5551,
	DRM_FORMAT_XRGB1555,
	DRM_FORMAT_RGBX5551,
	DRM_FORMAT_XBGR1555,
	DRM_FORMAT_BGRX5551,
	DRM_FORMAT_BGR565,
	DRM_FORMAT_BGRA8888,
	DRM_FORMAT_RGBA8888,
	DRM_FORMAT_XRGB8888,
	DRM_FORMAT_XBGR8888,
	/* new on Tegra124 */
	DRM_FORMAT_RGBX8888,
	DRM_FORMAT_BGRX8888,
	/* planar formats */
	DRM_FORMAT_UYVY,
	DRM_FORMAT_YUYV,
	DRM_FORMAT_YUV420,
	DRM_FORMAT_YUV422,
};

static struct drm_plane *tegra_dc_overlay_plane_create(struct drm_device *drm,
						       struct tegra_dc *dc,
						       unsigned int index,
						       bool cursor)
{
	unsigned long possible_crtcs = tegra_plane_get_possible_crtcs(drm);
	struct tegra_plane *plane;
	unsigned int num_formats;
	enum drm_plane_type type;
	const u32 *formats;
	int err;

	plane = kzalloc(sizeof(*plane), GFP_KERNEL);
	if (!plane)
		return ERR_PTR(-ENOMEM);

	plane->offset = 0xa00 + 0x200 * index;
	plane->index = index;
	plane->dc = dc;

	num_formats = dc->soc->num_overlay_formats;
	formats = dc->soc->overlay_formats;

	if (!cursor)
		type = DRM_PLANE_TYPE_OVERLAY;
	else
		type = DRM_PLANE_TYPE_CURSOR;

	err = drm_universal_plane_init(drm, &plane->base, possible_crtcs,
				       &tegra_plane_funcs, formats,
				       num_formats, NULL, type, NULL);
	if (err < 0) {
		kfree(plane);
		return ERR_PTR(err);
	}

	drm_plane_helper_add(&plane->base, &tegra_plane_helper_funcs);

	if (dc->soc->supports_blending)
		drm_plane_create_zpos_property(&plane->base, 0, 0, 255);

	return &plane->base;
}

static struct drm_plane *tegra_dc_add_shared_planes(struct drm_device *drm,
						    struct tegra_dc *dc)
{
	struct drm_plane *plane, *primary = NULL;
	unsigned int i, j;

	for (i = 0; i < dc->soc->num_wgrps; i++) {
		const struct tegra_windowgroup_soc *wgrp = &dc->soc->wgrps[i];

		if (wgrp->dc == dc->pipe) {
			for (j = 0; j < wgrp->num_windows; j++) {
				unsigned int index = wgrp->windows[j];

				plane = tegra_shared_plane_create(drm, dc,
								  wgrp->index,
								  index);
				if (IS_ERR(plane))
					return plane;

				/*
				 * Choose the first shared plane owned by this
				 * head as the primary plane.
				 */
				if (!primary) {
					plane->type = DRM_PLANE_TYPE_PRIMARY;
					primary = plane;
				}
			}
		}
	}

	return primary;
}

static struct drm_plane *tegra_dc_add_planes(struct drm_device *drm,
					     struct tegra_dc *dc)
{
	struct drm_plane *planes[2], *primary;
	unsigned int planes_num;
	unsigned int i;
	int err;

	primary = tegra_primary_plane_create(drm, dc);
	if (IS_ERR(primary))
		return primary;

	if (dc->soc->supports_cursor)
		planes_num = 2;
	else
		planes_num = 1;

	for (i = 0; i < planes_num; i++) {
		planes[i] = tegra_dc_overlay_plane_create(drm, dc, 1 + i,
							  false);
		if (IS_ERR(planes[i])) {
			err = PTR_ERR(planes[i]);

			while (i--)
				tegra_plane_funcs.destroy(planes[i]);

			tegra_plane_funcs.destroy(primary);
			return ERR_PTR(err);
		}
	}

	return primary;
}

static void tegra_dc_destroy(struct drm_crtc *crtc)
{
	drm_crtc_cleanup(crtc);
}

static void tegra_crtc_reset(struct drm_crtc *crtc)
{
	struct tegra_dc_state *state;

	if (crtc->state)
		__drm_atomic_helper_crtc_destroy_state(crtc->state);

	kfree(crtc->state);
	crtc->state = NULL;

	state = kzalloc(sizeof(*state), GFP_KERNEL);
	if (state) {
		crtc->state = &state->base;
		crtc->state->crtc = crtc;
	}

	drm_crtc_vblank_reset(crtc);
}

static struct drm_crtc_state *
tegra_crtc_atomic_duplicate_state(struct drm_crtc *crtc)
{
	struct tegra_dc_state *state = to_dc_state(crtc->state);
	struct tegra_dc_state *copy;

	copy = kmalloc(sizeof(*copy), GFP_KERNEL);
	if (!copy)
		return NULL;

	__drm_atomic_helper_crtc_duplicate_state(crtc, &copy->base);
	copy->clk = state->clk;
	copy->pclk = state->pclk;
	copy->div = state->div;
	copy->planes = state->planes;

	return &copy->base;
}

static void tegra_crtc_atomic_destroy_state(struct drm_crtc *crtc,
					    struct drm_crtc_state *state)
{
	__drm_atomic_helper_crtc_destroy_state(state);
	kfree(state);
}

#define DEBUGFS_REG32(_name) { .name = #_name, .offset = _name }

static const struct debugfs_reg32 tegra_dc_regs[] = {
	DEBUGFS_REG32(DC_CMD_GENERAL_INCR_SYNCPT),
	DEBUGFS_REG32(DC_CMD_GENERAL_INCR_SYNCPT_CNTRL),
	DEBUGFS_REG32(DC_CMD_GENERAL_INCR_SYNCPT_ERROR),
	DEBUGFS_REG32(DC_CMD_WIN_A_INCR_SYNCPT),
	DEBUGFS_REG32(DC_CMD_WIN_A_INCR_SYNCPT_CNTRL),
	DEBUGFS_REG32(DC_CMD_WIN_A_INCR_SYNCPT_ERROR),
	DEBUGFS_REG32(DC_CMD_WIN_B_INCR_SYNCPT),
	DEBUGFS_REG32(DC_CMD_WIN_B_INCR_SYNCPT_CNTRL),
	DEBUGFS_REG32(DC_CMD_WIN_B_INCR_SYNCPT_ERROR),
	DEBUGFS_REG32(DC_CMD_WIN_C_INCR_SYNCPT),
	DEBUGFS_REG32(DC_CMD_WIN_C_INCR_SYNCPT_CNTRL),
	DEBUGFS_REG32(DC_CMD_WIN_C_INCR_SYNCPT_ERROR),
	DEBUGFS_REG32(DC_CMD_CONT_SYNCPT_VSYNC),
	DEBUGFS_REG32(DC_CMD_DISPLAY_COMMAND_OPTION0),
	DEBUGFS_REG32(DC_CMD_DISPLAY_COMMAND),
	DEBUGFS_REG32(DC_CMD_SIGNAL_RAISE),
	DEBUGFS_REG32(DC_CMD_DISPLAY_POWER_CONTROL),
	DEBUGFS_REG32(DC_CMD_INT_STATUS),
	DEBUGFS_REG32(DC_CMD_INT_MASK),
	DEBUGFS_REG32(DC_CMD_INT_ENABLE),
	DEBUGFS_REG32(DC_CMD_INT_TYPE),
	DEBUGFS_REG32(DC_CMD_INT_POLARITY),
	DEBUGFS_REG32(DC_CMD_SIGNAL_RAISE1),
	DEBUGFS_REG32(DC_CMD_SIGNAL_RAISE2),
	DEBUGFS_REG32(DC_CMD_SIGNAL_RAISE3),
	DEBUGFS_REG32(DC_CMD_STATE_ACCESS),
	DEBUGFS_REG32(DC_CMD_STATE_CONTROL),
	DEBUGFS_REG32(DC_CMD_DISPLAY_WINDOW_HEADER),
	DEBUGFS_REG32(DC_CMD_REG_ACT_CONTROL),
	DEBUGFS_REG32(DC_COM_CRC_CONTROL),
	DEBUGFS_REG32(DC_COM_CRC_CHECKSUM),
	DEBUGFS_REG32(DC_COM_PIN_OUTPUT_ENABLE(0)),
	DEBUGFS_REG32(DC_COM_PIN_OUTPUT_ENABLE(1)),
	DEBUGFS_REG32(DC_COM_PIN_OUTPUT_ENABLE(2)),
	DEBUGFS_REG32(DC_COM_PIN_OUTPUT_ENABLE(3)),
	DEBUGFS_REG32(DC_COM_PIN_OUTPUT_POLARITY(0)),
	DEBUGFS_REG32(DC_COM_PIN_OUTPUT_POLARITY(1)),
	DEBUGFS_REG32(DC_COM_PIN_OUTPUT_POLARITY(2)),
	DEBUGFS_REG32(DC_COM_PIN_OUTPUT_POLARITY(3)),
	DEBUGFS_REG32(DC_COM_PIN_OUTPUT_DATA(0)),
	DEBUGFS_REG32(DC_COM_PIN_OUTPUT_DATA(1)),
	DEBUGFS_REG32(DC_COM_PIN_OUTPUT_DATA(2)),
	DEBUGFS_REG32(DC_COM_PIN_OUTPUT_DATA(3)),
	DEBUGFS_REG32(DC_COM_PIN_INPUT_ENABLE(0)),
	DEBUGFS_REG32(DC_COM_PIN_INPUT_ENABLE(1)),
	DEBUGFS_REG32(DC_COM_PIN_INPUT_ENABLE(2)),
	DEBUGFS_REG32(DC_COM_PIN_INPUT_ENABLE(3)),
	DEBUGFS_REG32(DC_COM_PIN_INPUT_DATA(0)),
	DEBUGFS_REG32(DC_COM_PIN_INPUT_DATA(1)),
	DEBUGFS_REG32(DC_COM_PIN_OUTPUT_SELECT(0)),
	DEBUGFS_REG32(DC_COM_PIN_OUTPUT_SELECT(1)),
	DEBUGFS_REG32(DC_COM_PIN_OUTPUT_SELECT(2)),
	DEBUGFS_REG32(DC_COM_PIN_OUTPUT_SELECT(3)),
	DEBUGFS_REG32(DC_COM_PIN_OUTPUT_SELECT(4)),
	DEBUGFS_REG32(DC_COM_PIN_OUTPUT_SELECT(5)),
	DEBUGFS_REG32(DC_COM_PIN_OUTPUT_SELECT(6)),
	DEBUGFS_REG32(DC_COM_PIN_MISC_CONTROL),
	DEBUGFS_REG32(DC_COM_PIN_PM0_CONTROL),
	DEBUGFS_REG32(DC_COM_PIN_PM0_DUTY_CYCLE),
	DEBUGFS_REG32(DC_COM_PIN_PM1_CONTROL),
	DEBUGFS_REG32(DC_COM_PIN_PM1_DUTY_CYCLE),
	DEBUGFS_REG32(DC_COM_SPI_CONTROL),
	DEBUGFS_REG32(DC_COM_SPI_START_BYTE),
	DEBUGFS_REG32(DC_COM_HSPI_WRITE_DATA_AB),
	DEBUGFS_REG32(DC_COM_HSPI_WRITE_DATA_CD),
	DEBUGFS_REG32(DC_COM_HSPI_CS_DC),
	DEBUGFS_REG32(DC_COM_SCRATCH_REGISTER_A),
	DEBUGFS_REG32(DC_COM_SCRATCH_REGISTER_B),
	DEBUGFS_REG32(DC_COM_GPIO_CTRL),
	DEBUGFS_REG32(DC_COM_GPIO_DEBOUNCE_COUNTER),
	DEBUGFS_REG32(DC_COM_CRC_CHECKSUM_LATCHED),
	DEBUGFS_REG32(DC_DISP_DISP_SIGNAL_OPTIONS0),
	DEBUGFS_REG32(DC_DISP_DISP_SIGNAL_OPTIONS1),
	DEBUGFS_REG32(DC_DISP_DISP_WIN_OPTIONS),
	DEBUGFS_REG32(DC_DISP_DISP_MEM_HIGH_PRIORITY),
	DEBUGFS_REG32(DC_DISP_DISP_MEM_HIGH_PRIORITY_TIMER),
	DEBUGFS_REG32(DC_DISP_DISP_TIMING_OPTIONS),
	DEBUGFS_REG32(DC_DISP_REF_TO_SYNC),
	DEBUGFS_REG32(DC_DISP_SYNC_WIDTH),
	DEBUGFS_REG32(DC_DISP_BACK_PORCH),
	DEBUGFS_REG32(DC_DISP_ACTIVE),
	DEBUGFS_REG32(DC_DISP_FRONT_PORCH),
	DEBUGFS_REG32(DC_DISP_H_PULSE0_CONTROL),
	DEBUGFS_REG32(DC_DISP_H_PULSE0_POSITION_A),
	DEBUGFS_REG32(DC_DISP_H_PULSE0_POSITION_B),
	DEBUGFS_REG32(DC_DISP_H_PULSE0_POSITION_C),
	DEBUGFS_REG32(DC_DISP_H_PULSE0_POSITION_D),
	DEBUGFS_REG32(DC_DISP_H_PULSE1_CONTROL),
	DEBUGFS_REG32(DC_DISP_H_PULSE1_POSITION_A),
	DEBUGFS_REG32(DC_DISP_H_PULSE1_POSITION_B),
	DEBUGFS_REG32(DC_DISP_H_PULSE1_POSITION_C),
	DEBUGFS_REG32(DC_DISP_H_PULSE1_POSITION_D),
	DEBUGFS_REG32(DC_DISP_H_PULSE2_CONTROL),
	DEBUGFS_REG32(DC_DISP_H_PULSE2_POSITION_A),
	DEBUGFS_REG32(DC_DISP_H_PULSE2_POSITION_B),
	DEBUGFS_REG32(DC_DISP_H_PULSE2_POSITION_C),
	DEBUGFS_REG32(DC_DISP_H_PULSE2_POSITION_D),
	DEBUGFS_REG32(DC_DISP_V_PULSE0_CONTROL),
	DEBUGFS_REG32(DC_DISP_V_PULSE0_POSITION_A),
	DEBUGFS_REG32(DC_DISP_V_PULSE0_POSITION_B),
	DEBUGFS_REG32(DC_DISP_V_PULSE0_POSITION_C),
	DEBUGFS_REG32(DC_DISP_V_PULSE1_CONTROL),
	DEBUGFS_REG32(DC_DISP_V_PULSE1_POSITION_A),
	DEBUGFS_REG32(DC_DISP_V_PULSE1_POSITION_B),
	DEBUGFS_REG32(DC_DISP_V_PULSE1_POSITION_C),
	DEBUGFS_REG32(DC_DISP_V_PULSE2_CONTROL),
	DEBUGFS_REG32(DC_DISP_V_PULSE2_POSITION_A),
	DEBUGFS_REG32(DC_DISP_V_PULSE3_CONTROL),
	DEBUGFS_REG32(DC_DISP_V_PULSE3_POSITION_A),
	DEBUGFS_REG32(DC_DISP_M0_CONTROL),
	DEBUGFS_REG32(DC_DISP_M1_CONTROL),
	DEBUGFS_REG32(DC_DISP_DI_CONTROL),
	DEBUGFS_REG32(DC_DISP_PP_CONTROL),
	DEBUGFS_REG32(DC_DISP_PP_SELECT_A),
	DEBUGFS_REG32(DC_DISP_PP_SELECT_B),
	DEBUGFS_REG32(DC_DISP_PP_SELECT_C),
	DEBUGFS_REG32(DC_DISP_PP_SELECT_D),
	DEBUGFS_REG32(DC_DISP_DISP_CLOCK_CONTROL),
	DEBUGFS_REG32(DC_DISP_DISP_INTERFACE_CONTROL),
	DEBUGFS_REG32(DC_DISP_DISP_COLOR_CONTROL),
	DEBUGFS_REG32(DC_DISP_SHIFT_CLOCK_OPTIONS),
	DEBUGFS_REG32(DC_DISP_DATA_ENABLE_OPTIONS),
	DEBUGFS_REG32(DC_DISP_SERIAL_INTERFACE_OPTIONS),
	DEBUGFS_REG32(DC_DISP_LCD_SPI_OPTIONS),
	DEBUGFS_REG32(DC_DISP_BORDER_COLOR),
	DEBUGFS_REG32(DC_DISP_COLOR_KEY0_LOWER),
	DEBUGFS_REG32(DC_DISP_COLOR_KEY0_UPPER),
	DEBUGFS_REG32(DC_DISP_COLOR_KEY1_LOWER),
	DEBUGFS_REG32(DC_DISP_COLOR_KEY1_UPPER),
	DEBUGFS_REG32(DC_DISP_CURSOR_FOREGROUND),
	DEBUGFS_REG32(DC_DISP_CURSOR_BACKGROUND),
	DEBUGFS_REG32(DC_DISP_CURSOR_START_ADDR),
	DEBUGFS_REG32(DC_DISP_CURSOR_START_ADDR_NS),
	DEBUGFS_REG32(DC_DISP_CURSOR_POSITION),
	DEBUGFS_REG32(DC_DISP_CURSOR_POSITION_NS),
	DEBUGFS_REG32(DC_DISP_INIT_SEQ_CONTROL),
	DEBUGFS_REG32(DC_DISP_SPI_INIT_SEQ_DATA_A),
	DEBUGFS_REG32(DC_DISP_SPI_INIT_SEQ_DATA_B),
	DEBUGFS_REG32(DC_DISP_SPI_INIT_SEQ_DATA_C),
	DEBUGFS_REG32(DC_DISP_SPI_INIT_SEQ_DATA_D),
	DEBUGFS_REG32(DC_DISP_DC_MCCIF_FIFOCTRL),
	DEBUGFS_REG32(DC_DISP_MCCIF_DISPLAY0A_HYST),
	DEBUGFS_REG32(DC_DISP_MCCIF_DISPLAY0B_HYST),
	DEBUGFS_REG32(DC_DISP_MCCIF_DISPLAY1A_HYST),
	DEBUGFS_REG32(DC_DISP_MCCIF_DISPLAY1B_HYST),
	DEBUGFS_REG32(DC_DISP_DAC_CRT_CTRL),
	DEBUGFS_REG32(DC_DISP_DISP_MISC_CONTROL),
	DEBUGFS_REG32(DC_DISP_SD_CONTROL),
	DEBUGFS_REG32(DC_DISP_SD_CSC_COEFF),
	DEBUGFS_REG32(DC_DISP_SD_LUT(0)),
	DEBUGFS_REG32(DC_DISP_SD_LUT(1)),
	DEBUGFS_REG32(DC_DISP_SD_LUT(2)),
	DEBUGFS_REG32(DC_DISP_SD_LUT(3)),
	DEBUGFS_REG32(DC_DISP_SD_LUT(4)),
	DEBUGFS_REG32(DC_DISP_SD_LUT(5)),
	DEBUGFS_REG32(DC_DISP_SD_LUT(6)),
	DEBUGFS_REG32(DC_DISP_SD_LUT(7)),
	DEBUGFS_REG32(DC_DISP_SD_LUT(8)),
	DEBUGFS_REG32(DC_DISP_SD_FLICKER_CONTROL),
	DEBUGFS_REG32(DC_DISP_DC_PIXEL_COUNT),
	DEBUGFS_REG32(DC_DISP_SD_HISTOGRAM(0)),
	DEBUGFS_REG32(DC_DISP_SD_HISTOGRAM(1)),
	DEBUGFS_REG32(DC_DISP_SD_HISTOGRAM(2)),
	DEBUGFS_REG32(DC_DISP_SD_HISTOGRAM(3)),
	DEBUGFS_REG32(DC_DISP_SD_HISTOGRAM(4)),
	DEBUGFS_REG32(DC_DISP_SD_HISTOGRAM(5)),
	DEBUGFS_REG32(DC_DISP_SD_HISTOGRAM(6)),
	DEBUGFS_REG32(DC_DISP_SD_HISTOGRAM(7)),
	DEBUGFS_REG32(DC_DISP_SD_BL_TF(0)),
	DEBUGFS_REG32(DC_DISP_SD_BL_TF(1)),
	DEBUGFS_REG32(DC_DISP_SD_BL_TF(2)),
	DEBUGFS_REG32(DC_DISP_SD_BL_TF(3)),
	DEBUGFS_REG32(DC_DISP_SD_BL_CONTROL),
	DEBUGFS_REG32(DC_DISP_SD_HW_K_VALUES),
	DEBUGFS_REG32(DC_DISP_SD_MAN_K_VALUES),
	DEBUGFS_REG32(DC_DISP_CURSOR_START_ADDR_HI),
	DEBUGFS_REG32(DC_DISP_BLEND_CURSOR_CONTROL),
	DEBUGFS_REG32(DC_WIN_WIN_OPTIONS),
	DEBUGFS_REG32(DC_WIN_BYTE_SWAP),
	DEBUGFS_REG32(DC_WIN_BUFFER_CONTROL),
	DEBUGFS_REG32(DC_WIN_COLOR_DEPTH),
	DEBUGFS_REG32(DC_WIN_POSITION),
	DEBUGFS_REG32(DC_WIN_SIZE),
	DEBUGFS_REG32(DC_WIN_PRESCALED_SIZE),
	DEBUGFS_REG32(DC_WIN_H_INITIAL_DDA),
	DEBUGFS_REG32(DC_WIN_V_INITIAL_DDA),
	DEBUGFS_REG32(DC_WIN_DDA_INC),
	DEBUGFS_REG32(DC_WIN_LINE_STRIDE),
	DEBUGFS_REG32(DC_WIN_BUF_STRIDE),
	DEBUGFS_REG32(DC_WIN_UV_BUF_STRIDE),
	DEBUGFS_REG32(DC_WIN_BUFFER_ADDR_MODE),
	DEBUGFS_REG32(DC_WIN_DV_CONTROL),
	DEBUGFS_REG32(DC_WIN_BLEND_NOKEY),
	DEBUGFS_REG32(DC_WIN_BLEND_1WIN),
	DEBUGFS_REG32(DC_WIN_BLEND_2WIN_X),
	DEBUGFS_REG32(DC_WIN_BLEND_2WIN_Y),
	DEBUGFS_REG32(DC_WIN_BLEND_3WIN_XY),
	DEBUGFS_REG32(DC_WIN_HP_FETCH_CONTROL),
	DEBUGFS_REG32(DC_WINBUF_START_ADDR),
	DEBUGFS_REG32(DC_WINBUF_START_ADDR_NS),
	DEBUGFS_REG32(DC_WINBUF_START_ADDR_U),
	DEBUGFS_REG32(DC_WINBUF_START_ADDR_U_NS),
	DEBUGFS_REG32(DC_WINBUF_START_ADDR_V),
	DEBUGFS_REG32(DC_WINBUF_START_ADDR_V_NS),
	DEBUGFS_REG32(DC_WINBUF_ADDR_H_OFFSET),
	DEBUGFS_REG32(DC_WINBUF_ADDR_H_OFFSET_NS),
	DEBUGFS_REG32(DC_WINBUF_ADDR_V_OFFSET),
	DEBUGFS_REG32(DC_WINBUF_ADDR_V_OFFSET_NS),
	DEBUGFS_REG32(DC_WINBUF_UFLOW_STATUS),
	DEBUGFS_REG32(DC_WINBUF_AD_UFLOW_STATUS),
	DEBUGFS_REG32(DC_WINBUF_BD_UFLOW_STATUS),
	DEBUGFS_REG32(DC_WINBUF_CD_UFLOW_STATUS),
};

static int tegra_dc_show_regs(struct seq_file *s, void *data)
{
	struct drm_info_node *node = s->private;
	struct tegra_dc *dc = node->info_ent->data;
	unsigned int i;
	int err = 0;

	drm_modeset_lock(&dc->base.mutex, NULL);

	if (!dc->base.state->active) {
		err = -EBUSY;
		goto unlock;
	}

	for (i = 0; i < ARRAY_SIZE(tegra_dc_regs); i++) {
		unsigned int offset = tegra_dc_regs[i].offset;

		seq_printf(s, "%-40s %#05x %08x\n", tegra_dc_regs[i].name,
			   offset, tegra_dc_readl(dc, offset));
	}

unlock:
	drm_modeset_unlock(&dc->base.mutex);
	return err;
}

static int tegra_dc_show_crc(struct seq_file *s, void *data)
{
	struct drm_info_node *node = s->private;
	struct tegra_dc *dc = node->info_ent->data;
	int err = 0;
	u32 value;

	drm_modeset_lock(&dc->base.mutex, NULL);

	if (!dc->base.state->active) {
		err = -EBUSY;
		goto unlock;
	}

	value = DC_COM_CRC_CONTROL_ACTIVE_DATA | DC_COM_CRC_CONTROL_ENABLE;
	tegra_dc_writel(dc, value, DC_COM_CRC_CONTROL);
	tegra_dc_commit(dc);

	drm_crtc_wait_one_vblank(&dc->base);
	drm_crtc_wait_one_vblank(&dc->base);

	value = tegra_dc_readl(dc, DC_COM_CRC_CHECKSUM);
	seq_printf(s, "%08x\n", value);

	tegra_dc_writel(dc, 0, DC_COM_CRC_CONTROL);

unlock:
	drm_modeset_unlock(&dc->base.mutex);
	return err;
}

static int tegra_dc_show_stats(struct seq_file *s, void *data)
{
	struct drm_info_node *node = s->private;
	struct tegra_dc *dc = node->info_ent->data;

	seq_printf(s, "frames: %lu\n", dc->stats.frames);
	seq_printf(s, "vblank: %lu\n", dc->stats.vblank);
	seq_printf(s, "underflow: %lu\n", dc->stats.underflow);
	seq_printf(s, "overflow: %lu\n", dc->stats.overflow);

	return 0;
}

static struct drm_info_list debugfs_files[] = {
	{ "regs", tegra_dc_show_regs, 0, NULL },
	{ "crc", tegra_dc_show_crc, 0, NULL },
	{ "stats", tegra_dc_show_stats, 0, NULL },
};

static int tegra_dc_late_register(struct drm_crtc *crtc)
{
	unsigned int i, count = ARRAY_SIZE(debugfs_files);
	struct drm_minor *minor = crtc->dev->primary;
	struct dentry *root;
	struct tegra_dc *dc = to_tegra_dc(crtc);
	int err;

#ifdef CONFIG_DEBUG_FS
	root = crtc->debugfs_entry;
#else
	root = NULL;
#endif

	dc->debugfs_files = kmemdup(debugfs_files, sizeof(debugfs_files),
				    GFP_KERNEL);
	if (!dc->debugfs_files)
		return -ENOMEM;

	for (i = 0; i < count; i++)
		dc->debugfs_files[i].data = dc;

	err = drm_debugfs_create_files(dc->debugfs_files, count, root, minor);
	if (err < 0)
		goto free;

	return 0;

free:
	kfree(dc->debugfs_files);
	dc->debugfs_files = NULL;

	return err;
}

static void tegra_dc_early_unregister(struct drm_crtc *crtc)
{
	unsigned int count = ARRAY_SIZE(debugfs_files);
	struct drm_minor *minor = crtc->dev->primary;
	struct tegra_dc *dc = to_tegra_dc(crtc);

	drm_debugfs_remove_files(dc->debugfs_files, count, minor);
	kfree(dc->debugfs_files);
	dc->debugfs_files = NULL;
}

static u32 tegra_dc_get_vblank_counter(struct drm_crtc *crtc)
{
	struct tegra_dc *dc = to_tegra_dc(crtc);

	/* XXX vblank syncpoints don't work with nvdisplay yet */
	if (dc->syncpt && !dc->soc->has_nvdisplay)
		return host1x_syncpt_read(dc->syncpt);

	/* fallback to software emulated VBLANK counter */
	return (u32)drm_crtc_vblank_count(&dc->base);
}

static int tegra_dc_enable_vblank(struct drm_crtc *crtc)
{
	struct tegra_dc *dc = to_tegra_dc(crtc);
	u32 value;

	value = tegra_dc_readl(dc, DC_CMD_INT_MASK);
	value |= VBLANK_INT;
	tegra_dc_writel(dc, value, DC_CMD_INT_MASK);

	return 0;
}

static void tegra_dc_disable_vblank(struct drm_crtc *crtc)
{
	struct tegra_dc *dc = to_tegra_dc(crtc);
	u32 value;

	value = tegra_dc_readl(dc, DC_CMD_INT_MASK);
	value &= ~VBLANK_INT;
	tegra_dc_writel(dc, value, DC_CMD_INT_MASK);
}

static const struct drm_crtc_funcs tegra_crtc_funcs = {
	.page_flip = drm_atomic_helper_page_flip,
	.set_config = drm_atomic_helper_set_config,
	.destroy = tegra_dc_destroy,
	.reset = tegra_crtc_reset,
	.atomic_duplicate_state = tegra_crtc_atomic_duplicate_state,
	.atomic_destroy_state = tegra_crtc_atomic_destroy_state,
	.late_register = tegra_dc_late_register,
	.early_unregister = tegra_dc_early_unregister,
	.get_vblank_counter = tegra_dc_get_vblank_counter,
	.enable_vblank = tegra_dc_enable_vblank,
	.disable_vblank = tegra_dc_disable_vblank,
};

static int tegra_dc_set_timings(struct tegra_dc *dc,
				struct drm_display_mode *mode)
{
	unsigned int h_ref_to_sync = 1;
	unsigned int v_ref_to_sync = 1;
	unsigned long value;

	if (!dc->soc->has_nvdisplay) {
		tegra_dc_writel(dc, 0x0, DC_DISP_DISP_TIMING_OPTIONS);

		value = (v_ref_to_sync << 16) | h_ref_to_sync;
		tegra_dc_writel(dc, value, DC_DISP_REF_TO_SYNC);
	}

	value = ((mode->vsync_end - mode->vsync_start) << 16) |
		((mode->hsync_end - mode->hsync_start) <<  0);
	tegra_dc_writel(dc, value, DC_DISP_SYNC_WIDTH);

	value = ((mode->vtotal - mode->vsync_end) << 16) |
		((mode->htotal - mode->hsync_end) <<  0);
	tegra_dc_writel(dc, value, DC_DISP_BACK_PORCH);

	value = ((mode->vsync_start - mode->vdisplay) << 16) |
		((mode->hsync_start - mode->hdisplay) <<  0);
	tegra_dc_writel(dc, value, DC_DISP_FRONT_PORCH);

	value = (mode->vdisplay << 16) | mode->hdisplay;
	tegra_dc_writel(dc, value, DC_DISP_ACTIVE);

	return 0;
}

/**
 * tegra_dc_state_setup_clock - check clock settings and store them in atomic
 *     state
 * @dc: display controller
 * @crtc_state: CRTC atomic state
 * @clk: parent clock for display controller
 * @pclk: pixel clock
 * @div: shift clock divider
 *
 * Returns:
 * 0 on success or a negative error-code on failure.
 */
int tegra_dc_state_setup_clock(struct tegra_dc *dc,
			       struct drm_crtc_state *crtc_state,
			       struct clk *clk, unsigned long pclk,
			       unsigned int div)
{
	struct tegra_dc_state *state = to_dc_state(crtc_state);

	if (!clk_has_parent(dc->clk, clk))
		return -EINVAL;

	state->clk = clk;
	state->pclk = pclk;
	state->div = div;

	return 0;
}

static void tegra_dc_commit_state(struct tegra_dc *dc,
				  struct tegra_dc_state *state)
{
	u32 value;
	int err;

	err = clk_set_parent(dc->clk, state->clk);
	if (err < 0)
		dev_err(dc->dev, "failed to set parent clock: %d\n", err);

	/*
	 * Outputs may not want to change the parent clock rate. This is only
	 * relevant to Tegra20 where only a single display PLL is available.
	 * Since that PLL would typically be used for HDMI, an internal LVDS
	 * panel would need to be driven by some other clock such as PLL_P
	 * which is shared with other peripherals. Changing the clock rate
	 * should therefore be avoided.
	 */
	if (state->pclk > 0) {
		err = clk_set_rate(state->clk, state->pclk);
		if (err < 0)
			dev_err(dc->dev,
				"failed to set clock rate to %lu Hz\n",
				state->pclk);
	}

	DRM_DEBUG_KMS("rate: %lu, div: %u\n", clk_get_rate(dc->clk),
		      state->div);
	DRM_DEBUG_KMS("pclk: %lu\n", state->pclk);

	if (!dc->soc->has_nvdisplay) {
		value = SHIFT_CLK_DIVIDER(state->div) | PIXEL_CLK_DIVIDER_PCD1;
		tegra_dc_writel(dc, value, DC_DISP_DISP_CLOCK_CONTROL);
	}

	err = clk_set_rate(dc->clk, state->pclk);
	if (err < 0)
		dev_err(dc->dev, "failed to set clock %pC to %lu Hz: %d\n",
			dc->clk, state->pclk, err);
}

static void tegra_dc_stop(struct tegra_dc *dc)
{
	u32 value;

	/* stop the display controller */
	value = tegra_dc_readl(dc, DC_CMD_DISPLAY_COMMAND);
	value &= ~DISP_CTRL_MODE_MASK;
	tegra_dc_writel(dc, value, DC_CMD_DISPLAY_COMMAND);

	tegra_dc_commit(dc);
}

static bool tegra_dc_idle(struct tegra_dc *dc)
{
	u32 value;

	value = tegra_dc_readl_active(dc, DC_CMD_DISPLAY_COMMAND);

	return (value & DISP_CTRL_MODE_MASK) == 0;
}

static int tegra_dc_wait_idle(struct tegra_dc *dc, unsigned long timeout)
{
	timeout = jiffies + msecs_to_jiffies(timeout);

	while (time_before(jiffies, timeout)) {
		if (tegra_dc_idle(dc))
			return 0;

		usleep_range(1000, 2000);
	}

	dev_dbg(dc->dev, "timeout waiting for DC to become idle\n");
	return -ETIMEDOUT;
}

static void tegra_crtc_atomic_disable(struct drm_crtc *crtc,
				      struct drm_crtc_state *old_state)
{
	struct tegra_dc *dc = to_tegra_dc(crtc);
	u32 value;

	if (!tegra_dc_idle(dc)) {
		tegra_dc_stop(dc);

		/*
		 * Ignore the return value, there isn't anything useful to do
		 * in case this fails.
		 */
		tegra_dc_wait_idle(dc, 100);
	}

	/*
	 * This should really be part of the RGB encoder driver, but clearing
	 * these bits has the side-effect of stopping the display controller.
	 * When that happens no VBLANK interrupts will be raised. At the same
	 * time the encoder is disabled before the display controller, so the
	 * above code is always going to timeout waiting for the controller
	 * to go idle.
	 *
	 * Given the close coupling between the RGB encoder and the display
	 * controller doing it here is still kind of okay. None of the other
	 * encoder drivers require these bits to be cleared.
	 *
	 * XXX: Perhaps given that the display controller is switched off at
	 * this point anyway maybe clearing these bits isn't even useful for
	 * the RGB encoder?
	 */
	if (dc->rgb) {
		value = tegra_dc_readl(dc, DC_CMD_DISPLAY_POWER_CONTROL);
		value &= ~(PW0_ENABLE | PW1_ENABLE | PW2_ENABLE | PW3_ENABLE |
			   PW4_ENABLE | PM0_ENABLE | PM1_ENABLE);
		tegra_dc_writel(dc, value, DC_CMD_DISPLAY_POWER_CONTROL);
	}

	tegra_dc_stats_reset(&dc->stats);
	drm_crtc_vblank_off(crtc);

	spin_lock_irq(&crtc->dev->event_lock);

	if (crtc->state->event) {
		drm_crtc_send_vblank_event(crtc, crtc->state->event);
		crtc->state->event = NULL;
	}

	spin_unlock_irq(&crtc->dev->event_lock);

	pm_runtime_put_sync(dc->dev);
}

static void tegra_crtc_atomic_enable(struct drm_crtc *crtc,
				     struct drm_crtc_state *old_state)
{
	struct drm_display_mode *mode = &crtc->state->adjusted_mode;
	struct tegra_dc_state *state = to_dc_state(crtc->state);
	struct tegra_dc *dc = to_tegra_dc(crtc);
	u32 value;

	pm_runtime_get_sync(dc->dev);

	/* initialize display controller */
	if (dc->syncpt) {
		u32 syncpt = host1x_syncpt_id(dc->syncpt), enable;

		if (dc->soc->has_nvdisplay)
			enable = 1 << 31;
		else
			enable = 1 << 8;

		value = SYNCPT_CNTRL_NO_STALL;
		tegra_dc_writel(dc, value, DC_CMD_GENERAL_INCR_SYNCPT_CNTRL);

		value = enable | syncpt;
		tegra_dc_writel(dc, value, DC_CMD_CONT_SYNCPT_VSYNC);
	}

	if (dc->soc->has_nvdisplay) {
		value = DSC_TO_UF_INT | DSC_BBUF_UF_INT | DSC_RBUF_UF_INT |
			DSC_OBUF_UF_INT;
		tegra_dc_writel(dc, value, DC_CMD_INT_TYPE);

		value = DSC_TO_UF_INT | DSC_BBUF_UF_INT | DSC_RBUF_UF_INT |
			DSC_OBUF_UF_INT | SD3_BUCKET_WALK_DONE_INT |
			HEAD_UF_INT | MSF_INT | REG_TMOUT_INT |
			REGION_CRC_INT | V_PULSE2_INT | V_PULSE3_INT |
			VBLANK_INT | FRAME_END_INT;
		tegra_dc_writel(dc, value, DC_CMD_INT_POLARITY);

		value = SD3_BUCKET_WALK_DONE_INT | HEAD_UF_INT | VBLANK_INT |
			FRAME_END_INT;
		tegra_dc_writel(dc, value, DC_CMD_INT_ENABLE);

		value = HEAD_UF_INT | REG_TMOUT_INT | FRAME_END_INT;
		tegra_dc_writel(dc, value, DC_CMD_INT_MASK);

		tegra_dc_writel(dc, READ_MUX, DC_CMD_STATE_ACCESS);
	} else {
		value = WIN_A_UF_INT | WIN_B_UF_INT | WIN_C_UF_INT |
			WIN_A_OF_INT | WIN_B_OF_INT | WIN_C_OF_INT;
		tegra_dc_writel(dc, value, DC_CMD_INT_TYPE);

		value = WIN_A_UF_INT | WIN_B_UF_INT | WIN_C_UF_INT |
			WIN_A_OF_INT | WIN_B_OF_INT | WIN_C_OF_INT;
		tegra_dc_writel(dc, value, DC_CMD_INT_POLARITY);

		/* initialize timer */
		value = CURSOR_THRESHOLD(0) | WINDOW_A_THRESHOLD(0x20) |
			WINDOW_B_THRESHOLD(0x20) | WINDOW_C_THRESHOLD(0x20);
		tegra_dc_writel(dc, value, DC_DISP_DISP_MEM_HIGH_PRIORITY);

		value = CURSOR_THRESHOLD(0) | WINDOW_A_THRESHOLD(1) |
			WINDOW_B_THRESHOLD(1) | WINDOW_C_THRESHOLD(1);
		tegra_dc_writel(dc, value, DC_DISP_DISP_MEM_HIGH_PRIORITY_TIMER);

		value = VBLANK_INT | WIN_A_UF_INT | WIN_B_UF_INT | WIN_C_UF_INT |
			WIN_A_OF_INT | WIN_B_OF_INT | WIN_C_OF_INT;
		tegra_dc_writel(dc, value, DC_CMD_INT_ENABLE);

		value = WIN_A_UF_INT | WIN_B_UF_INT | WIN_C_UF_INT |
			WIN_A_OF_INT | WIN_B_OF_INT | WIN_C_OF_INT;
		tegra_dc_writel(dc, value, DC_CMD_INT_MASK);
	}

	if (dc->soc->supports_background_color)
		tegra_dc_writel(dc, 0, DC_DISP_BLEND_BACKGROUND_COLOR);
	else
		tegra_dc_writel(dc, 0, DC_DISP_BORDER_COLOR);

	/* apply PLL and pixel clock changes */
	tegra_dc_commit_state(dc, state);

	/* program display mode */
	tegra_dc_set_timings(dc, mode);

	/* interlacing isn't supported yet, so disable it */
	if (dc->soc->supports_interlacing) {
		value = tegra_dc_readl(dc, DC_DISP_INTERLACE_CONTROL);
		value &= ~INTERLACE_ENABLE;
		tegra_dc_writel(dc, value, DC_DISP_INTERLACE_CONTROL);
	}

	value = tegra_dc_readl(dc, DC_CMD_DISPLAY_COMMAND);
	value &= ~DISP_CTRL_MODE_MASK;
	value |= DISP_CTRL_MODE_C_DISPLAY;
	tegra_dc_writel(dc, value, DC_CMD_DISPLAY_COMMAND);

	if (!dc->soc->has_nvdisplay) {
		value = tegra_dc_readl(dc, DC_CMD_DISPLAY_POWER_CONTROL);
		value |= PW0_ENABLE | PW1_ENABLE | PW2_ENABLE | PW3_ENABLE |
			 PW4_ENABLE | PM0_ENABLE | PM1_ENABLE;
		tegra_dc_writel(dc, value, DC_CMD_DISPLAY_POWER_CONTROL);
	}

	/* enable underflow reporting and display red for missing pixels */
	if (dc->soc->has_nvdisplay) {
		value = UNDERFLOW_MODE_RED | UNDERFLOW_REPORT_ENABLE;
		tegra_dc_writel(dc, value, DC_COM_RG_UNDERFLOW);
	}

	tegra_dc_commit(dc);

	drm_crtc_vblank_on(crtc);
}

static void tegra_crtc_atomic_begin(struct drm_crtc *crtc,
				    struct drm_crtc_state *old_crtc_state)
{
	unsigned long flags;

	if (crtc->state->event) {
		spin_lock_irqsave(&crtc->dev->event_lock, flags);

		if (drm_crtc_vblank_get(crtc) != 0)
			drm_crtc_send_vblank_event(crtc, crtc->state->event);
		else
			drm_crtc_arm_vblank_event(crtc, crtc->state->event);

		spin_unlock_irqrestore(&crtc->dev->event_lock, flags);

		crtc->state->event = NULL;
	}
}

static void tegra_crtc_atomic_flush(struct drm_crtc *crtc,
				    struct drm_crtc_state *old_crtc_state)
{
	struct tegra_dc_state *state = to_dc_state(crtc->state);
	struct tegra_dc *dc = to_tegra_dc(crtc);
	u32 value;

	value = state->planes << 8 | GENERAL_UPDATE;
	tegra_dc_writel(dc, value, DC_CMD_STATE_CONTROL);
	value = tegra_dc_readl(dc, DC_CMD_STATE_CONTROL);

	value = state->planes | GENERAL_ACT_REQ;
	tegra_dc_writel(dc, value, DC_CMD_STATE_CONTROL);
	value = tegra_dc_readl(dc, DC_CMD_STATE_CONTROL);
}

static const struct drm_crtc_helper_funcs tegra_crtc_helper_funcs = {
	.atomic_begin = tegra_crtc_atomic_begin,
	.atomic_flush = tegra_crtc_atomic_flush,
	.atomic_enable = tegra_crtc_atomic_enable,
	.atomic_disable = tegra_crtc_atomic_disable,
};

static irqreturn_t tegra_dc_irq(int irq, void *data)
{
	struct tegra_dc *dc = data;
	unsigned long status;

	status = tegra_dc_readl(dc, DC_CMD_INT_STATUS);
	tegra_dc_writel(dc, status, DC_CMD_INT_STATUS);

	if (status & FRAME_END_INT) {
		/*
		dev_dbg(dc->dev, "%s(): frame end\n", __func__);
		*/
		dc->stats.frames++;
	}

	if (status & VBLANK_INT) {
		/*
		dev_dbg(dc->dev, "%s(): vertical blank\n", __func__);
		*/
		drm_crtc_handle_vblank(&dc->base);
		dc->stats.vblank++;
	}

	if (status & (WIN_A_UF_INT | WIN_B_UF_INT | WIN_C_UF_INT)) {
		/*
		dev_dbg(dc->dev, "%s(): underflow\n", __func__);
		*/
		dc->stats.underflow++;
	}

	if (status & (WIN_A_OF_INT | WIN_B_OF_INT | WIN_C_OF_INT)) {
		/*
		dev_dbg(dc->dev, "%s(): overflow\n", __func__);
		*/
		dc->stats.overflow++;
	}

	if (status & HEAD_UF_INT) {
		dev_dbg_ratelimited(dc->dev, "%s(): head underflow\n", __func__);
		dc->stats.underflow++;
	}

	return IRQ_HANDLED;
}

static int tegra_dc_init(struct host1x_client *client)
{
	struct drm_device *drm = dev_get_drvdata(client->parent);
	struct iommu_group *group = iommu_group_get(client->dev);
	unsigned long flags = HOST1X_SYNCPT_CLIENT_MANAGED;
	struct tegra_dc *dc = host1x_client_to_dc(client);
	struct tegra_drm *tegra = drm->dev_private;
	struct drm_plane *primary = NULL;
	struct drm_plane *cursor = NULL;
	int err;

	dc->syncpt = host1x_syncpt_request(client, flags);
	if (!dc->syncpt)
		dev_warn(dc->dev, "failed to allocate syncpoint\n");

	if (group && tegra->domain) {
		if (group != tegra->group) {
			err = iommu_attach_group(tegra->domain, group);
			if (err < 0) {
				dev_err(dc->dev,
					"failed to attach to domain: %d\n",
					err);
				return err;
			}

			tegra->group = group;
		}

		dc->domain = tegra->domain;
	}

	if (dc->soc->wgrps)
		primary = tegra_dc_add_shared_planes(drm, dc);
	else
		primary = tegra_dc_add_planes(drm, dc);

	if (IS_ERR(primary)) {
		err = PTR_ERR(primary);
		goto cleanup;
	}

	if (dc->soc->supports_cursor) {
		cursor = tegra_dc_cursor_plane_create(drm, dc);
		if (IS_ERR(cursor)) {
			err = PTR_ERR(cursor);
			goto cleanup;
		}
	} else {
		/* dedicate one overlay to mouse cursor */
		cursor = tegra_dc_overlay_plane_create(drm, dc, 2, true);
		if (IS_ERR(cursor)) {
			err = PTR_ERR(cursor);
			goto cleanup;
		}
	}

	err = drm_crtc_init_with_planes(drm, &dc->base, primary, cursor,
					&tegra_crtc_funcs, NULL);
	if (err < 0)
		goto cleanup;

	drm_crtc_helper_add(&dc->base, &tegra_crtc_helper_funcs);

	/*
	 * Keep track of the minimum pitch alignment across all display
	 * controllers.
	 */
	if (dc->soc->pitch_align > tegra->pitch_align)
		tegra->pitch_align = dc->soc->pitch_align;

	err = tegra_dc_rgb_init(drm, dc);
	if (err < 0 && err != -ENODEV) {
		dev_err(dc->dev, "failed to initialize RGB output: %d\n", err);
		goto cleanup;
	}

	err = devm_request_irq(dc->dev, dc->irq, tegra_dc_irq, 0,
			       dev_name(dc->dev), dc);
	if (err < 0) {
		dev_err(dc->dev, "failed to request IRQ#%u: %d\n", dc->irq,
			err);
		goto cleanup;
	}

	return 0;

cleanup:
	if (!IS_ERR_OR_NULL(cursor))
		drm_plane_cleanup(cursor);

	if (!IS_ERR(primary))
		drm_plane_cleanup(primary);

	if (group && dc->domain) {
		if (group == tegra->group) {
			iommu_detach_group(dc->domain, group);
			tegra->group = NULL;
		}

		dc->domain = NULL;
	}

	return err;
}

static int tegra_dc_exit(struct host1x_client *client)
{
	struct drm_device *drm = dev_get_drvdata(client->parent);
	struct iommu_group *group = iommu_group_get(client->dev);
	struct tegra_dc *dc = host1x_client_to_dc(client);
	struct tegra_drm *tegra = drm->dev_private;
	int err;

	devm_free_irq(dc->dev, dc->irq, dc);

	err = tegra_dc_rgb_exit(dc);
	if (err) {
		dev_err(dc->dev, "failed to shutdown RGB output: %d\n", err);
		return err;
	}

	if (group && dc->domain) {
		if (group == tegra->group) {
			iommu_detach_group(dc->domain, group);
			tegra->group = NULL;
		}

		dc->domain = NULL;
	}

	host1x_syncpt_free(dc->syncpt);

	return 0;
}

static const struct host1x_client_ops dc_client_ops = {
	.init = tegra_dc_init,
	.exit = tegra_dc_exit,
};

static const struct tegra_dc_soc_info tegra20_dc_soc_info = {
	.supports_background_color = false,
	.supports_interlacing = false,
	.supports_cursor = false,
	.supports_block_linear = false,
	.supports_blending = false,
	.pitch_align = 8,
	.has_powergate = false,
	.coupled_pm = true,
	.has_nvdisplay = false,
	.num_primary_formats = ARRAY_SIZE(tegra20_primary_formats),
	.primary_formats = tegra20_primary_formats,
	.num_overlay_formats = ARRAY_SIZE(tegra20_overlay_formats),
	.overlay_formats = tegra20_overlay_formats,
	.modifiers = tegra20_modifiers,
};

static const struct tegra_dc_soc_info tegra30_dc_soc_info = {
	.supports_background_color = false,
	.supports_interlacing = false,
	.supports_cursor = false,
	.supports_block_linear = false,
	.supports_blending = false,
	.pitch_align = 8,
	.has_powergate = false,
	.coupled_pm = false,
	.has_nvdisplay = false,
	.num_primary_formats = ARRAY_SIZE(tegra20_primary_formats),
	.primary_formats = tegra20_primary_formats,
	.num_overlay_formats = ARRAY_SIZE(tegra20_overlay_formats),
	.overlay_formats = tegra20_overlay_formats,
	.modifiers = tegra20_modifiers,
};

static const struct tegra_dc_soc_info tegra114_dc_soc_info = {
	.supports_background_color = false,
	.supports_interlacing = false,
	.supports_cursor = false,
	.supports_block_linear = false,
	.supports_blending = false,
	.pitch_align = 64,
	.has_powergate = true,
	.coupled_pm = false,
	.has_nvdisplay = false,
	.num_primary_formats = ARRAY_SIZE(tegra114_primary_formats),
	.primary_formats = tegra114_primary_formats,
	.num_overlay_formats = ARRAY_SIZE(tegra114_overlay_formats),
	.overlay_formats = tegra114_overlay_formats,
	.modifiers = tegra20_modifiers,
};

static const struct tegra_dc_soc_info tegra124_dc_soc_info = {
	.supports_background_color = true,
	.supports_interlacing = true,
	.supports_cursor = true,
	.supports_block_linear = true,
	.supports_blending = true,
	.pitch_align = 64,
	.has_powergate = true,
	.coupled_pm = false,
	.has_nvdisplay = false,
	.num_primary_formats = ARRAY_SIZE(tegra124_primary_formats),
	.primary_formats = tegra124_primary_formats,
	.num_overlay_formats = ARRAY_SIZE(tegra124_overlay_formats),
<<<<<<< HEAD
	.overlay_formats = tegra124_overlay_formats,
=======
	.overlay_formats = tegra114_overlay_formats,
	.modifiers = tegra124_modifiers,
>>>>>>> 6fb7f18d
};

static const struct tegra_dc_soc_info tegra210_dc_soc_info = {
	.supports_background_color = true,
	.supports_interlacing = true,
	.supports_cursor = true,
	.supports_block_linear = true,
	.supports_blending = true,
	.pitch_align = 64,
	.has_powergate = true,
	.coupled_pm = false,
	.has_nvdisplay = false,
	.num_primary_formats = ARRAY_SIZE(tegra114_primary_formats),
	.primary_formats = tegra114_primary_formats,
	.num_overlay_formats = ARRAY_SIZE(tegra114_overlay_formats),
	.overlay_formats = tegra114_overlay_formats,
	.modifiers = tegra124_modifiers,
};

static const struct tegra_windowgroup_soc tegra186_dc_wgrps[] = {
	{
		.index = 0,
		.dc = 0,
		.windows = (const unsigned int[]) { 0 },
		.num_windows = 1,
	}, {
		.index = 1,
		.dc = 1,
		.windows = (const unsigned int[]) { 1 },
		.num_windows = 1,
	}, {
		.index = 2,
		.dc = 1,
		.windows = (const unsigned int[]) { 2 },
		.num_windows = 1,
	}, {
		.index = 3,
		.dc = 2,
		.windows = (const unsigned int[]) { 3 },
		.num_windows = 1,
	}, {
		.index = 4,
		.dc = 2,
		.windows = (const unsigned int[]) { 4 },
		.num_windows = 1,
	}, {
		.index = 5,
		.dc = 2,
		.windows = (const unsigned int[]) { 5 },
		.num_windows = 1,
	},
};

static const struct tegra_dc_soc_info tegra186_dc_soc_info = {
	.supports_background_color = true,
	.supports_interlacing = true,
	.supports_cursor = true,
	.supports_block_linear = true,
	.supports_blending = true,
	.pitch_align = 64,
	.has_powergate = false,
	.coupled_pm = false,
	.has_nvdisplay = true,
	.wgrps = tegra186_dc_wgrps,
	.num_wgrps = ARRAY_SIZE(tegra186_dc_wgrps),
};

static const struct of_device_id tegra_dc_of_match[] = {
	{
		.compatible = "nvidia,tegra186-dc",
		.data = &tegra186_dc_soc_info,
	}, {
		.compatible = "nvidia,tegra210-dc",
		.data = &tegra210_dc_soc_info,
	}, {
		.compatible = "nvidia,tegra124-dc",
		.data = &tegra124_dc_soc_info,
	}, {
		.compatible = "nvidia,tegra114-dc",
		.data = &tegra114_dc_soc_info,
	}, {
		.compatible = "nvidia,tegra30-dc",
		.data = &tegra30_dc_soc_info,
	}, {
		.compatible = "nvidia,tegra20-dc",
		.data = &tegra20_dc_soc_info,
	}, {
		/* sentinel */
	}
};
MODULE_DEVICE_TABLE(of, tegra_dc_of_match);

static int tegra_dc_parse_dt(struct tegra_dc *dc)
{
	struct device_node *np;
	u32 value = 0;
	int err;

	err = of_property_read_u32(dc->dev->of_node, "nvidia,head", &value);
	if (err < 0) {
		dev_err(dc->dev, "missing \"nvidia,head\" property\n");

		/*
		 * If the nvidia,head property isn't present, try to find the
		 * correct head number by looking up the position of this
		 * display controller's node within the device tree. Assuming
		 * that the nodes are ordered properly in the DTS file and
		 * that the translation into a flattened device tree blob
		 * preserves that ordering this will actually yield the right
		 * head number.
		 *
		 * If those assumptions don't hold, this will still work for
		 * cases where only a single display controller is used.
		 */
		for_each_matching_node(np, tegra_dc_of_match) {
			if (np == dc->dev->of_node) {
				of_node_put(np);
				break;
			}

			value++;
		}
	}

	dc->pipe = value;

	return 0;
}

static int tegra_dc_match_by_pipe(struct device *dev, void *data)
{
	struct tegra_dc *dc = dev_get_drvdata(dev);
	unsigned int pipe = (unsigned long)data;

	return dc->pipe == pipe;
}

static int tegra_dc_couple(struct tegra_dc *dc)
{
	/*
	 * On Tegra20, DC1 requires DC0 to be taken out of reset in order to
	 * be enabled, otherwise CPU hangs on writing to CMD_DISPLAY_COMMAND /
	 * POWER_CONTROL registers during CRTC enabling.
	 */
	if (dc->soc->coupled_pm && dc->pipe == 1) {
		u32 flags = DL_FLAG_PM_RUNTIME | DL_FLAG_AUTOREMOVE;
		struct device_link *link;
		struct device *partner;

		partner = driver_find_device(dc->dev->driver, NULL, NULL,
					     tegra_dc_match_by_pipe);
		if (!partner)
			return -EPROBE_DEFER;

		link = device_link_add(dc->dev, partner, flags);
		if (!link) {
			dev_err(dc->dev, "failed to link controllers\n");
			return -EINVAL;
		}

		dev_dbg(dc->dev, "coupled to %s\n", dev_name(partner));
	}

	return 0;
}

static int tegra_dc_probe(struct platform_device *pdev)
{
	struct resource *regs;
	struct tegra_dc *dc;
	int err;

	dc = devm_kzalloc(&pdev->dev, sizeof(*dc), GFP_KERNEL);
	if (!dc)
		return -ENOMEM;

	dc->soc = of_device_get_match_data(&pdev->dev);

	INIT_LIST_HEAD(&dc->list);
	dc->dev = &pdev->dev;

	err = tegra_dc_parse_dt(dc);
	if (err < 0)
		return err;

	err = tegra_dc_couple(dc);
	if (err < 0)
		return err;

	dc->clk = devm_clk_get(&pdev->dev, NULL);
	if (IS_ERR(dc->clk)) {
		dev_err(&pdev->dev, "failed to get clock\n");
		return PTR_ERR(dc->clk);
	}

	dc->rst = devm_reset_control_get(&pdev->dev, "dc");
	if (IS_ERR(dc->rst)) {
		dev_err(&pdev->dev, "failed to get reset\n");
		return PTR_ERR(dc->rst);
	}

	/* assert reset and disable clock */
	err = clk_prepare_enable(dc->clk);
	if (err < 0)
		return err;

	usleep_range(2000, 4000);

	err = reset_control_assert(dc->rst);
	if (err < 0)
		return err;

	usleep_range(2000, 4000);

	clk_disable_unprepare(dc->clk);

	if (dc->soc->has_powergate) {
		if (dc->pipe == 0)
			dc->powergate = TEGRA_POWERGATE_DIS;
		else
			dc->powergate = TEGRA_POWERGATE_DISB;

		tegra_powergate_power_off(dc->powergate);
	}

	regs = platform_get_resource(pdev, IORESOURCE_MEM, 0);
	dc->regs = devm_ioremap_resource(&pdev->dev, regs);
	if (IS_ERR(dc->regs))
		return PTR_ERR(dc->regs);

	dc->irq = platform_get_irq(pdev, 0);
	if (dc->irq < 0) {
		dev_err(&pdev->dev, "failed to get IRQ\n");
		return -ENXIO;
	}

	err = tegra_dc_rgb_probe(dc);
	if (err < 0 && err != -ENODEV) {
		dev_err(&pdev->dev, "failed to probe RGB output: %d\n", err);
		return err;
	}

	platform_set_drvdata(pdev, dc);
	pm_runtime_enable(&pdev->dev);

	INIT_LIST_HEAD(&dc->client.list);
	dc->client.ops = &dc_client_ops;
	dc->client.dev = &pdev->dev;

	err = host1x_client_register(&dc->client);
	if (err < 0) {
		dev_err(&pdev->dev, "failed to register host1x client: %d\n",
			err);
		return err;
	}

	return 0;
}

static int tegra_dc_remove(struct platform_device *pdev)
{
	struct tegra_dc *dc = platform_get_drvdata(pdev);
	int err;

	err = host1x_client_unregister(&dc->client);
	if (err < 0) {
		dev_err(&pdev->dev, "failed to unregister host1x client: %d\n",
			err);
		return err;
	}

	err = tegra_dc_rgb_remove(dc);
	if (err < 0) {
		dev_err(&pdev->dev, "failed to remove RGB output: %d\n", err);
		return err;
	}

	pm_runtime_disable(&pdev->dev);

	return 0;
}

#ifdef CONFIG_PM
static int tegra_dc_suspend(struct device *dev)
{
	struct tegra_dc *dc = dev_get_drvdata(dev);
	int err;

	err = reset_control_assert(dc->rst);
	if (err < 0) {
		dev_err(dev, "failed to assert reset: %d\n", err);
		return err;
	}

	if (dc->soc->has_powergate)
		tegra_powergate_power_off(dc->powergate);

	clk_disable_unprepare(dc->clk);

	return 0;
}

static int tegra_dc_resume(struct device *dev)
{
	struct tegra_dc *dc = dev_get_drvdata(dev);
	int err;

	if (dc->soc->has_powergate) {
		err = tegra_powergate_sequence_power_up(dc->powergate, dc->clk,
							dc->rst);
		if (err < 0) {
			dev_err(dev, "failed to power partition: %d\n", err);
			return err;
		}
	} else {
		err = clk_prepare_enable(dc->clk);
		if (err < 0) {
			dev_err(dev, "failed to enable clock: %d\n", err);
			return err;
		}

		err = reset_control_deassert(dc->rst);
		if (err < 0) {
			dev_err(dev, "failed to deassert reset: %d\n", err);
			return err;
		}
	}

	return 0;
}
#endif

static const struct dev_pm_ops tegra_dc_pm_ops = {
	SET_RUNTIME_PM_OPS(tegra_dc_suspend, tegra_dc_resume, NULL)
};

struct platform_driver tegra_dc_driver = {
	.driver = {
		.name = "tegra-dc",
		.of_match_table = tegra_dc_of_match,
		.pm = &tegra_dc_pm_ops,
	},
	.probe = tegra_dc_probe,
	.remove = tegra_dc_remove,
};<|MERGE_RESOLUTION|>--- conflicted
+++ resolved
@@ -2025,14 +2025,10 @@
 	.coupled_pm = false,
 	.has_nvdisplay = false,
 	.num_primary_formats = ARRAY_SIZE(tegra124_primary_formats),
-	.primary_formats = tegra124_primary_formats,
+	.primary_formats = tegra114_primary_formats,
 	.num_overlay_formats = ARRAY_SIZE(tegra124_overlay_formats),
-<<<<<<< HEAD
-	.overlay_formats = tegra124_overlay_formats,
-=======
 	.overlay_formats = tegra114_overlay_formats,
 	.modifiers = tegra124_modifiers,
->>>>>>> 6fb7f18d
 };
 
 static const struct tegra_dc_soc_info tegra210_dc_soc_info = {
@@ -2182,7 +2178,7 @@
 		struct device_link *link;
 		struct device *partner;
 
-		partner = driver_find_device(dc->dev->driver, NULL, NULL,
+		partner = driver_find_device(dc->dev->driver, NULL, 0,
 					     tegra_dc_match_by_pipe);
 		if (!partner)
 			return -EPROBE_DEFER;
