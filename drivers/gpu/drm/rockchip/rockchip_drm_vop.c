/*
 * Copyright (C) Fuzhou Rockchip Electronics Co.Ltd
 * Author:Mark Yao <mark.yao@rock-chips.com>
 *
 * This software is licensed under the terms of the GNU General Public
 * License version 2, as published by the Free Software Foundation, and
 * may be copied, distributed, and modified under those terms.
 *
 * This program is distributed in the hope that it will be useful,
 * but WITHOUT ANY WARRANTY; without even the implied warranty of
 * MERCHANTABILITY or FITNESS FOR A PARTICULAR PURPOSE.  See the
 * GNU General Public License for more details.
 */

#include <drm/drm.h>
#include <drm/drmP.h>
#include <drm/drm_atomic.h>
#include <drm/drm_crtc.h>
#include <drm/drm_crtc_helper.h>
#include <drm/drm_flip_work.h>
#include <drm/drm_plane_helper.h>
#ifdef CONFIG_DRM_ANALOGIX_DP
#include <drm/bridge/analogix_dp.h>
#endif

#include <linux/kernel.h>
#include <linux/module.h>
#include <linux/platform_device.h>
#include <linux/clk.h>
#include <linux/iopoll.h>
#include <linux/of.h>
#include <linux/of_device.h>
#include <linux/pm_runtime.h>
#include <linux/component.h>

#include <linux/reset.h>
#include <linux/delay.h>

#include "rockchip_drm_drv.h"
#include "rockchip_drm_gem.h"
#include "rockchip_drm_fb.h"
#include "rockchip_drm_psr.h"
#include "rockchip_drm_vop.h"

#define VOP_WIN_SET(x, win, name, v) \
		vop_reg_set(vop, &win->phy->name, win->base, ~0, v, #name)
#define VOP_SCL_SET(x, win, name, v) \
		vop_reg_set(vop, &win->phy->scl->name, win->base, ~0, v, #name)
#define VOP_SCL_SET_EXT(x, win, name, v) \
		vop_reg_set(vop, &win->phy->scl->ext->name, \
			    win->base, ~0, v, #name)

#define VOP_INTR_SET_MASK(vop, name, mask, v) \
		vop_reg_set(vop, &vop->data->intr->name, 0, mask, v, #name)

#define VOP_REG_SET(vop, group, name, v) \
		    vop_reg_set(vop, &vop->data->group->name, 0, ~0, v, #name)

#define VOP_INTR_SET_TYPE(vop, name, type, v) \
	do { \
		int i, reg = 0, mask = 0; \
		for (i = 0; i < vop->data->intr->nintrs; i++) { \
			if (vop->data->intr->intrs[i] & type) { \
				reg |= (v) << i; \
				mask |= 1 << i; \
			} \
		} \
		VOP_INTR_SET_MASK(vop, name, mask, reg); \
	} while (0)
#define VOP_INTR_GET_TYPE(vop, name, type) \
		vop_get_intr_type(vop, &vop->data->intr->name, type)

#define VOP_WIN_GET(x, win, name) \
		vop_read_reg(x, win->offset, win->phy->name)

#define VOP_WIN_GET_YRGBADDR(vop, win) \
		vop_readl(vop, win->base + win->phy->yrgb_mst.offset)

#define to_vop(x) container_of(x, struct vop, crtc)
#define to_vop_win(x) container_of(x, struct vop_win, base)

enum vop_pending {
	VOP_PENDING_FB_UNREF,
};

struct vop_win {
	struct drm_plane base;
	const struct vop_win_data *data;
	struct vop *vop;
};

struct vop {
	struct drm_crtc crtc;
	struct device *dev;
	struct drm_device *drm_dev;
	bool is_enabled;

	struct completion dsp_hold_completion;

	/* protected by dev->event_lock */
	struct drm_pending_vblank_event *event;

	struct drm_flip_work fb_unref_work;
	unsigned long pending;

	struct completion line_flag_completion;

	const struct vop_data *data;

	uint32_t *regsbak;
	void __iomem *regs;

	/* physical map length of vop register */
	uint32_t len;

	/* one time only one process allowed to config the register */
	spinlock_t reg_lock;
	/* lock vop irq reg */
	spinlock_t irq_lock;
	/* protects crtc enable/disable */
	struct mutex vop_lock;

	unsigned int irq;

	/* vop AHP clk */
	struct clk *hclk;
	/* vop dclk */
	struct clk *dclk;
	/* vop share memory frequency */
	struct clk *aclk;

	/* vop dclk reset */
	struct reset_control *dclk_rst;

	struct vop_win win[];
};

static inline void vop_writel(struct vop *vop, uint32_t offset, uint32_t v)
{
	writel(v, vop->regs + offset);
	vop->regsbak[offset >> 2] = v;
}

static inline uint32_t vop_readl(struct vop *vop, uint32_t offset)
{
	return readl(vop->regs + offset);
}

static inline uint32_t vop_read_reg(struct vop *vop, uint32_t base,
				    const struct vop_reg *reg)
{
	return (vop_readl(vop, base + reg->offset) >> reg->shift) & reg->mask;
}

static void vop_reg_set(struct vop *vop, const struct vop_reg *reg,
			uint32_t _offset, uint32_t _mask, uint32_t v,
			const char *reg_name)
{
	int offset, mask, shift;

	if (!reg || !reg->mask) {
		DRM_DEV_DEBUG(vop->dev, "Warning: not support %s\n", reg_name);
		return;
	}

	offset = reg->offset + _offset;
	mask = reg->mask & _mask;
	shift = reg->shift;

	if (reg->write_mask) {
		v = ((v << shift) & 0xffff) | (mask << (shift + 16));
	} else {
		uint32_t cached_val = vop->regsbak[offset >> 2];

		v = (cached_val & ~(mask << shift)) | ((v & mask) << shift);
		vop->regsbak[offset >> 2] = v;
	}

	if (reg->relaxed)
		writel_relaxed(v, vop->regs + offset);
	else
		writel(v, vop->regs + offset);
}

static inline uint32_t vop_get_intr_type(struct vop *vop,
					 const struct vop_reg *reg, int type)
{
	uint32_t i, ret = 0;
	uint32_t regs = vop_read_reg(vop, 0, reg);

	for (i = 0; i < vop->data->intr->nintrs; i++) {
		if ((type & vop->data->intr->intrs[i]) && (regs & 1 << i))
			ret |= vop->data->intr->intrs[i];
	}

	return ret;
}

static inline void vop_cfg_done(struct vop *vop)
{
	VOP_REG_SET(vop, common, cfg_done, 1);
}

static bool has_rb_swapped(uint32_t format)
{
	switch (format) {
	case DRM_FORMAT_XBGR8888:
	case DRM_FORMAT_ABGR8888:
	case DRM_FORMAT_BGR888:
	case DRM_FORMAT_BGR565:
		return true;
	default:
		return false;
	}
}

static enum vop_data_format vop_convert_format(uint32_t format)
{
	switch (format) {
	case DRM_FORMAT_XRGB8888:
	case DRM_FORMAT_ARGB8888:
	case DRM_FORMAT_XBGR8888:
	case DRM_FORMAT_ABGR8888:
		return VOP_FMT_ARGB8888;
	case DRM_FORMAT_RGB888:
	case DRM_FORMAT_BGR888:
		return VOP_FMT_RGB888;
	case DRM_FORMAT_RGB565:
	case DRM_FORMAT_BGR565:
		return VOP_FMT_RGB565;
	case DRM_FORMAT_NV12:
		return VOP_FMT_YUV420SP;
	case DRM_FORMAT_NV16:
		return VOP_FMT_YUV422SP;
	case DRM_FORMAT_NV24:
		return VOP_FMT_YUV444SP;
	default:
		DRM_ERROR("unsupported format[%08x]\n", format);
		return -EINVAL;
	}
}

static bool is_yuv_support(uint32_t format)
{
	switch (format) {
	case DRM_FORMAT_NV12:
	case DRM_FORMAT_NV16:
	case DRM_FORMAT_NV24:
		return true;
	default:
		return false;
	}
}

static uint16_t scl_vop_cal_scale(enum scale_mode mode, uint32_t src,
				  uint32_t dst, bool is_horizontal,
				  int vsu_mode, int *vskiplines)
{
	uint16_t val = 1 << SCL_FT_DEFAULT_FIXPOINT_SHIFT;

	if (vskiplines)
		*vskiplines = 0;

	if (is_horizontal) {
		if (mode == SCALE_UP)
			val = GET_SCL_FT_BIC(src, dst);
		else if (mode == SCALE_DOWN)
			val = GET_SCL_FT_BILI_DN(src, dst);
	} else {
		if (mode == SCALE_UP) {
			if (vsu_mode == SCALE_UP_BIL)
				val = GET_SCL_FT_BILI_UP(src, dst);
			else
				val = GET_SCL_FT_BIC(src, dst);
		} else if (mode == SCALE_DOWN) {
			if (vskiplines) {
				*vskiplines = scl_get_vskiplines(src, dst);
				val = scl_get_bili_dn_vskip(src, dst,
							    *vskiplines);
			} else {
				val = GET_SCL_FT_BILI_DN(src, dst);
			}
		}
	}

	return val;
}

static void scl_vop_cal_scl_fac(struct vop *vop, const struct vop_win_data *win,
			     uint32_t src_w, uint32_t src_h, uint32_t dst_w,
			     uint32_t dst_h, uint32_t pixel_format)
{
	uint16_t yrgb_hor_scl_mode, yrgb_ver_scl_mode;
	uint16_t cbcr_hor_scl_mode = SCALE_NONE;
	uint16_t cbcr_ver_scl_mode = SCALE_NONE;
	int hsub = drm_format_horz_chroma_subsampling(pixel_format);
	int vsub = drm_format_vert_chroma_subsampling(pixel_format);
	bool is_yuv = is_yuv_support(pixel_format);
	uint16_t cbcr_src_w = src_w / hsub;
	uint16_t cbcr_src_h = src_h / vsub;
	uint16_t vsu_mode;
	uint16_t lb_mode;
	uint32_t val;
	int vskiplines;

	if (dst_w > 3840) {
		DRM_DEV_ERROR(vop->dev, "Maximum dst width (3840) exceeded\n");
		return;
	}

	if (!win->phy->scl->ext) {
		VOP_SCL_SET(vop, win, scale_yrgb_x,
			    scl_cal_scale2(src_w, dst_w));
		VOP_SCL_SET(vop, win, scale_yrgb_y,
			    scl_cal_scale2(src_h, dst_h));
		if (is_yuv) {
			VOP_SCL_SET(vop, win, scale_cbcr_x,
				    scl_cal_scale2(cbcr_src_w, dst_w));
			VOP_SCL_SET(vop, win, scale_cbcr_y,
				    scl_cal_scale2(cbcr_src_h, dst_h));
		}
		return;
	}

	yrgb_hor_scl_mode = scl_get_scl_mode(src_w, dst_w);
	yrgb_ver_scl_mode = scl_get_scl_mode(src_h, dst_h);

	if (is_yuv) {
		cbcr_hor_scl_mode = scl_get_scl_mode(cbcr_src_w, dst_w);
		cbcr_ver_scl_mode = scl_get_scl_mode(cbcr_src_h, dst_h);
		if (cbcr_hor_scl_mode == SCALE_DOWN)
			lb_mode = scl_vop_cal_lb_mode(dst_w, true);
		else
			lb_mode = scl_vop_cal_lb_mode(cbcr_src_w, true);
	} else {
		if (yrgb_hor_scl_mode == SCALE_DOWN)
			lb_mode = scl_vop_cal_lb_mode(dst_w, false);
		else
			lb_mode = scl_vop_cal_lb_mode(src_w, false);
	}

	VOP_SCL_SET_EXT(vop, win, lb_mode, lb_mode);
	if (lb_mode == LB_RGB_3840X2) {
		if (yrgb_ver_scl_mode != SCALE_NONE) {
			DRM_DEV_ERROR(vop->dev, "not allow yrgb ver scale\n");
			return;
		}
		if (cbcr_ver_scl_mode != SCALE_NONE) {
			DRM_DEV_ERROR(vop->dev, "not allow cbcr ver scale\n");
			return;
		}
		vsu_mode = SCALE_UP_BIL;
	} else if (lb_mode == LB_RGB_2560X4) {
		vsu_mode = SCALE_UP_BIL;
	} else {
		vsu_mode = SCALE_UP_BIC;
	}

	val = scl_vop_cal_scale(yrgb_hor_scl_mode, src_w, dst_w,
				true, 0, NULL);
	VOP_SCL_SET(vop, win, scale_yrgb_x, val);
	val = scl_vop_cal_scale(yrgb_ver_scl_mode, src_h, dst_h,
				false, vsu_mode, &vskiplines);
	VOP_SCL_SET(vop, win, scale_yrgb_y, val);

	VOP_SCL_SET_EXT(vop, win, vsd_yrgb_gt4, vskiplines == 4);
	VOP_SCL_SET_EXT(vop, win, vsd_yrgb_gt2, vskiplines == 2);

	VOP_SCL_SET_EXT(vop, win, yrgb_hor_scl_mode, yrgb_hor_scl_mode);
	VOP_SCL_SET_EXT(vop, win, yrgb_ver_scl_mode, yrgb_ver_scl_mode);
	VOP_SCL_SET_EXT(vop, win, yrgb_hsd_mode, SCALE_DOWN_BIL);
	VOP_SCL_SET_EXT(vop, win, yrgb_vsd_mode, SCALE_DOWN_BIL);
	VOP_SCL_SET_EXT(vop, win, yrgb_vsu_mode, vsu_mode);
	if (is_yuv) {
		val = scl_vop_cal_scale(cbcr_hor_scl_mode, cbcr_src_w,
					dst_w, true, 0, NULL);
		VOP_SCL_SET(vop, win, scale_cbcr_x, val);
		val = scl_vop_cal_scale(cbcr_ver_scl_mode, cbcr_src_h,
					dst_h, false, vsu_mode, &vskiplines);
		VOP_SCL_SET(vop, win, scale_cbcr_y, val);

		VOP_SCL_SET_EXT(vop, win, vsd_cbcr_gt4, vskiplines == 4);
		VOP_SCL_SET_EXT(vop, win, vsd_cbcr_gt2, vskiplines == 2);
		VOP_SCL_SET_EXT(vop, win, cbcr_hor_scl_mode, cbcr_hor_scl_mode);
		VOP_SCL_SET_EXT(vop, win, cbcr_ver_scl_mode, cbcr_ver_scl_mode);
		VOP_SCL_SET_EXT(vop, win, cbcr_hsd_mode, SCALE_DOWN_BIL);
		VOP_SCL_SET_EXT(vop, win, cbcr_vsd_mode, SCALE_DOWN_BIL);
		VOP_SCL_SET_EXT(vop, win, cbcr_vsu_mode, vsu_mode);
	}
}

static void vop_dsp_hold_valid_irq_enable(struct vop *vop)
{
	unsigned long flags;

	if (WARN_ON(!vop->is_enabled))
		return;

	spin_lock_irqsave(&vop->irq_lock, flags);

	VOP_INTR_SET_TYPE(vop, clear, DSP_HOLD_VALID_INTR, 1);
	VOP_INTR_SET_TYPE(vop, enable, DSP_HOLD_VALID_INTR, 1);

	spin_unlock_irqrestore(&vop->irq_lock, flags);
}

static void vop_dsp_hold_valid_irq_disable(struct vop *vop)
{
	unsigned long flags;

	if (WARN_ON(!vop->is_enabled))
		return;

	spin_lock_irqsave(&vop->irq_lock, flags);

	VOP_INTR_SET_TYPE(vop, enable, DSP_HOLD_VALID_INTR, 0);

	spin_unlock_irqrestore(&vop->irq_lock, flags);
}

/*
 * (1) each frame starts at the start of the Vsync pulse which is signaled by
 *     the "FRAME_SYNC" interrupt.
 * (2) the active data region of each frame ends at dsp_vact_end
 * (3) we should program this same number (dsp_vact_end) into dsp_line_frag_num,
 *      to get "LINE_FLAG" interrupt at the end of the active on screen data.
 *
 * VOP_INTR_CTRL0.dsp_line_frag_num = VOP_DSP_VACT_ST_END.dsp_vact_end
 * Interrupts
 * LINE_FLAG -------------------------------+
 * FRAME_SYNC ----+                         |
 *                |                         |
 *                v                         v
 *                | Vsync | Vbp |  Vactive  | Vfp |
 *                        ^     ^           ^     ^
 *                        |     |           |     |
 *                        |     |           |     |
 * dsp_vs_end ------------+     |           |     |   VOP_DSP_VTOTAL_VS_END
 * dsp_vact_start --------------+           |     |   VOP_DSP_VACT_ST_END
 * dsp_vact_end ----------------------------+     |   VOP_DSP_VACT_ST_END
 * dsp_total -------------------------------------+   VOP_DSP_VTOTAL_VS_END
 */
static bool vop_line_flag_irq_is_enabled(struct vop *vop)
{
	uint32_t line_flag_irq;
	unsigned long flags;

	spin_lock_irqsave(&vop->irq_lock, flags);

	line_flag_irq = VOP_INTR_GET_TYPE(vop, enable, LINE_FLAG_INTR);

	spin_unlock_irqrestore(&vop->irq_lock, flags);

	return !!line_flag_irq;
}

static void vop_line_flag_irq_enable(struct vop *vop)
{
	unsigned long flags;

	if (WARN_ON(!vop->is_enabled))
		return;

	spin_lock_irqsave(&vop->irq_lock, flags);

	VOP_INTR_SET_TYPE(vop, clear, LINE_FLAG_INTR, 1);
	VOP_INTR_SET_TYPE(vop, enable, LINE_FLAG_INTR, 1);

	spin_unlock_irqrestore(&vop->irq_lock, flags);
}

static void vop_line_flag_irq_disable(struct vop *vop)
{
	unsigned long flags;

	if (WARN_ON(!vop->is_enabled))
		return;

	spin_lock_irqsave(&vop->irq_lock, flags);

	VOP_INTR_SET_TYPE(vop, enable, LINE_FLAG_INTR, 0);

	spin_unlock_irqrestore(&vop->irq_lock, flags);
}

static int vop_enable(struct drm_crtc *crtc)
{
	struct vop *vop = to_vop(crtc);
	int ret, i;

	ret = pm_runtime_get_sync(vop->dev);
	if (ret < 0) {
		DRM_DEV_ERROR(vop->dev, "failed to get pm runtime: %d\n", ret);
		return ret;
	}

	ret = clk_enable(vop->hclk);
	if (WARN_ON(ret < 0))
		goto err_put_pm_runtime;

	ret = clk_enable(vop->dclk);
	if (WARN_ON(ret < 0))
		goto err_disable_hclk;

	ret = clk_enable(vop->aclk);
	if (WARN_ON(ret < 0))
		goto err_disable_dclk;

	/*
	 * Slave iommu shares power, irq and clock with vop.  It was associated
	 * automatically with this master device via common driver code.
	 * Now that we have enabled the clock we attach it to the shared drm
	 * mapping.
	 */
	ret = rockchip_drm_dma_attach_device(vop->drm_dev, vop->dev);
	if (ret) {
		DRM_DEV_ERROR(vop->dev,
			      "failed to attach dma mapping, %d\n", ret);
		goto err_disable_aclk;
	}

	spin_lock(&vop->reg_lock);
	for (i = 0; i < vop->len; i += 4)
		writel_relaxed(vop->regsbak[i / 4], vop->regs + i);

	/*
	 * We need to make sure that all windows are disabled before we
	 * enable the crtc. Otherwise we might try to scan from a destroyed
	 * buffer later.
	 */
	for (i = 0; i < vop->data->win_size; i++) {
		struct vop_win *vop_win = &vop->win[i];
		const struct vop_win_data *win = vop_win->data;

		VOP_WIN_SET(vop, win, enable, 0);
	}
	spin_unlock(&vop->reg_lock);

	vop_cfg_done(vop);

	/*
	 * At here, vop clock & iommu is enable, R/W vop regs would be safe.
	 */
	vop->is_enabled = true;

	spin_lock(&vop->reg_lock);

	VOP_REG_SET(vop, common, standby, 1);

	spin_unlock(&vop->reg_lock);

	enable_irq(vop->irq);

	drm_crtc_vblank_on(crtc);

	return 0;

err_disable_aclk:
	clk_disable(vop->aclk);
err_disable_dclk:
	clk_disable(vop->dclk);
err_disable_hclk:
	clk_disable(vop->hclk);
err_put_pm_runtime:
	pm_runtime_put_sync(vop->dev);
	return ret;
}

static void vop_crtc_atomic_disable(struct drm_crtc *crtc,
				    struct drm_crtc_state *old_state)
{
	struct vop *vop = to_vop(crtc);

	WARN_ON(vop->event);

	mutex_lock(&vop->vop_lock);
	drm_crtc_vblank_off(crtc);

	/*
	 * Vop standby will take effect at end of current frame,
	 * if dsp hold valid irq happen, it means standby complete.
	 *
	 * we must wait standby complete when we want to disable aclk,
	 * if not, memory bus maybe dead.
	 */
	reinit_completion(&vop->dsp_hold_completion);
	vop_dsp_hold_valid_irq_enable(vop);

	spin_lock(&vop->reg_lock);

	VOP_REG_SET(vop, common, standby, 1);

	spin_unlock(&vop->reg_lock);

	wait_for_completion(&vop->dsp_hold_completion);

	vop_dsp_hold_valid_irq_disable(vop);

	disable_irq(vop->irq);

	vop->is_enabled = false;

	/*
	 * vop standby complete, so iommu detach is safe.
	 */
	rockchip_drm_dma_detach_device(vop->drm_dev, vop->dev);

	clk_disable(vop->dclk);
	clk_disable(vop->aclk);
	clk_disable(vop->hclk);
	pm_runtime_put(vop->dev);
	mutex_unlock(&vop->vop_lock);

	if (crtc->state->event && !crtc->state->active) {
		spin_lock_irq(&crtc->dev->event_lock);
		drm_crtc_send_vblank_event(crtc, crtc->state->event);
		spin_unlock_irq(&crtc->dev->event_lock);

		crtc->state->event = NULL;
	}
}

static void vop_plane_destroy(struct drm_plane *plane)
{
	drm_plane_cleanup(plane);
}

static int vop_plane_atomic_check(struct drm_plane *plane,
			   struct drm_plane_state *state)
{
	struct drm_crtc *crtc = state->crtc;
	struct drm_crtc_state *crtc_state;
	struct drm_framebuffer *fb = state->fb;
	struct vop_win *vop_win = to_vop_win(plane);
	const struct vop_win_data *win = vop_win->data;
	int ret;
<<<<<<< HEAD
	struct drm_rect clip = {};
=======
>>>>>>> 6fb7f18d
	int min_scale = win->phy->scl ? FRAC_16_16(1, 8) :
					DRM_PLANE_HELPER_NO_SCALING;
	int max_scale = win->phy->scl ? FRAC_16_16(8, 1) :
					DRM_PLANE_HELPER_NO_SCALING;

	if (!crtc || !fb)
		return 0;

	crtc_state = drm_atomic_get_existing_crtc_state(state->state, crtc);
	if (WARN_ON(!crtc_state))
		return -EINVAL;

<<<<<<< HEAD
	if (crtc_state->enable)
		drm_mode_get_hv_timing(&crtc_state->mode,
				       &clip.x2, &clip.y2);

	ret = drm_atomic_helper_check_plane_state(state, crtc_state, &clip,
=======
	ret = drm_atomic_helper_check_plane_state(state, crtc_state,
>>>>>>> 6fb7f18d
						  min_scale, max_scale,
						  true, true);
	if (ret)
		return ret;

	if (!state->visible)
		return 0;

	ret = vop_convert_format(fb->format->format);
	if (ret < 0)
		return ret;

	/*
	 * Src.x1 can be odd when do clip, but yuv plane start point
	 * need align with 2 pixel.
	 */
	if (is_yuv_support(fb->format->format) && ((state->src.x1 >> 16) % 2)) {
		DRM_ERROR("Invalid Source: Yuv format not support odd xpos\n");
		return -EINVAL;
	}

	return 0;
}

static void vop_plane_atomic_disable(struct drm_plane *plane,
				     struct drm_plane_state *old_state)
{
	struct vop_win *vop_win = to_vop_win(plane);
	const struct vop_win_data *win = vop_win->data;
	struct vop *vop = to_vop(old_state->crtc);

	if (!old_state->crtc)
		return;

	spin_lock(&vop->reg_lock);

	VOP_WIN_SET(vop, win, enable, 0);

	spin_unlock(&vop->reg_lock);
}

static void vop_plane_atomic_update(struct drm_plane *plane,
		struct drm_plane_state *old_state)
{
	struct drm_plane_state *state = plane->state;
	struct drm_crtc *crtc = state->crtc;
	struct vop_win *vop_win = to_vop_win(plane);
	const struct vop_win_data *win = vop_win->data;
	struct vop *vop = to_vop(state->crtc);
	struct drm_framebuffer *fb = state->fb;
	unsigned int actual_w, actual_h;
	unsigned int dsp_stx, dsp_sty;
	uint32_t act_info, dsp_info, dsp_st;
	struct drm_rect *src = &state->src;
	struct drm_rect *dest = &state->dst;
	struct drm_gem_object *obj, *uv_obj;
	struct rockchip_gem_object *rk_obj, *rk_uv_obj;
	unsigned long offset;
	dma_addr_t dma_addr;
	uint32_t val;
	bool rb_swap;
	int format;

	/*
	 * can't update plane when vop is disabled.
	 */
	if (WARN_ON(!crtc))
		return;

	if (WARN_ON(!vop->is_enabled))
		return;

	if (!state->visible) {
		vop_plane_atomic_disable(plane, old_state);
		return;
	}

	obj = rockchip_fb_get_gem_obj(fb, 0);
	rk_obj = to_rockchip_obj(obj);

	actual_w = drm_rect_width(src) >> 16;
	actual_h = drm_rect_height(src) >> 16;
	act_info = (actual_h - 1) << 16 | ((actual_w - 1) & 0xffff);

	dsp_info = (drm_rect_height(dest) - 1) << 16;
	dsp_info |= (drm_rect_width(dest) - 1) & 0xffff;

	dsp_stx = dest->x1 + crtc->mode.htotal - crtc->mode.hsync_start;
	dsp_sty = dest->y1 + crtc->mode.vtotal - crtc->mode.vsync_start;
	dsp_st = dsp_sty << 16 | (dsp_stx & 0xffff);

	offset = (src->x1 >> 16) * fb->format->cpp[0];
	offset += (src->y1 >> 16) * fb->pitches[0];
	dma_addr = rk_obj->dma_addr + offset + fb->offsets[0];

	format = vop_convert_format(fb->format->format);

	spin_lock(&vop->reg_lock);

	VOP_WIN_SET(vop, win, format, format);
	VOP_WIN_SET(vop, win, yrgb_vir, DIV_ROUND_UP(fb->pitches[0], 4));
	VOP_WIN_SET(vop, win, yrgb_mst, dma_addr);
	if (is_yuv_support(fb->format->format)) {
		int hsub = drm_format_horz_chroma_subsampling(fb->format->format);
		int vsub = drm_format_vert_chroma_subsampling(fb->format->format);
		int bpp = fb->format->cpp[1];

		uv_obj = rockchip_fb_get_gem_obj(fb, 1);
		rk_uv_obj = to_rockchip_obj(uv_obj);

		offset = (src->x1 >> 16) * bpp / hsub;
		offset += (src->y1 >> 16) * fb->pitches[1] / vsub;

		dma_addr = rk_uv_obj->dma_addr + offset + fb->offsets[1];
		VOP_WIN_SET(vop, win, uv_vir, DIV_ROUND_UP(fb->pitches[1], 4));
		VOP_WIN_SET(vop, win, uv_mst, dma_addr);
	}

	if (win->phy->scl)
		scl_vop_cal_scl_fac(vop, win, actual_w, actual_h,
				    drm_rect_width(dest), drm_rect_height(dest),
				    fb->format->format);

	VOP_WIN_SET(vop, win, act_info, act_info);
	VOP_WIN_SET(vop, win, dsp_info, dsp_info);
	VOP_WIN_SET(vop, win, dsp_st, dsp_st);

	rb_swap = has_rb_swapped(fb->format->format);
	VOP_WIN_SET(vop, win, rb_swap, rb_swap);

	if (fb->format->has_alpha) {
		VOP_WIN_SET(vop, win, dst_alpha_ctl,
			    DST_FACTOR_M0(ALPHA_SRC_INVERSE));
		val = SRC_ALPHA_EN(1) | SRC_COLOR_M0(ALPHA_SRC_PRE_MUL) |
			SRC_ALPHA_M0(ALPHA_STRAIGHT) |
			SRC_BLEND_M0(ALPHA_PER_PIX) |
			SRC_ALPHA_CAL_M0(ALPHA_NO_SATURATION) |
			SRC_FACTOR_M0(ALPHA_ONE);
		VOP_WIN_SET(vop, win, src_alpha_ctl, val);
	} else {
		VOP_WIN_SET(vop, win, src_alpha_ctl, SRC_ALPHA_EN(0));
	}

	VOP_WIN_SET(vop, win, enable, 1);
	spin_unlock(&vop->reg_lock);
}

static const struct drm_plane_helper_funcs plane_helper_funcs = {
	.atomic_check = vop_plane_atomic_check,
	.atomic_update = vop_plane_atomic_update,
	.atomic_disable = vop_plane_atomic_disable,
};

static const struct drm_plane_funcs vop_plane_funcs = {
	.update_plane	= drm_atomic_helper_update_plane,
	.disable_plane	= drm_atomic_helper_disable_plane,
	.destroy = vop_plane_destroy,
	.reset = drm_atomic_helper_plane_reset,
	.atomic_duplicate_state = drm_atomic_helper_plane_duplicate_state,
	.atomic_destroy_state = drm_atomic_helper_plane_destroy_state,
};

static int vop_crtc_enable_vblank(struct drm_crtc *crtc)
{
	struct vop *vop = to_vop(crtc);
	unsigned long flags;

	if (WARN_ON(!vop->is_enabled))
		return -EPERM;

	spin_lock_irqsave(&vop->irq_lock, flags);

	VOP_INTR_SET_TYPE(vop, clear, FS_INTR, 1);
	VOP_INTR_SET_TYPE(vop, enable, FS_INTR, 1);

	spin_unlock_irqrestore(&vop->irq_lock, flags);

	return 0;
}

static void vop_crtc_disable_vblank(struct drm_crtc *crtc)
{
	struct vop *vop = to_vop(crtc);
	unsigned long flags;

	if (WARN_ON(!vop->is_enabled))
		return;

	spin_lock_irqsave(&vop->irq_lock, flags);

	VOP_INTR_SET_TYPE(vop, enable, FS_INTR, 0);

	spin_unlock_irqrestore(&vop->irq_lock, flags);
}

static bool vop_crtc_mode_fixup(struct drm_crtc *crtc,
				const struct drm_display_mode *mode,
				struct drm_display_mode *adjusted_mode)
{
	struct vop *vop = to_vop(crtc);

	adjusted_mode->clock =
		clk_round_rate(vop->dclk, mode->clock * 1000) / 1000;

	return true;
}

static void vop_crtc_atomic_enable(struct drm_crtc *crtc,
				   struct drm_crtc_state *old_state)
{
	struct vop *vop = to_vop(crtc);
	const struct vop_data *vop_data = vop->data;
	struct rockchip_crtc_state *s = to_rockchip_crtc_state(crtc->state);
	struct drm_display_mode *adjusted_mode = &crtc->state->adjusted_mode;
	u16 hsync_len = adjusted_mode->hsync_end - adjusted_mode->hsync_start;
	u16 hdisplay = adjusted_mode->hdisplay;
	u16 htotal = adjusted_mode->htotal;
	u16 hact_st = adjusted_mode->htotal - adjusted_mode->hsync_start;
	u16 hact_end = hact_st + hdisplay;
	u16 vdisplay = adjusted_mode->vdisplay;
	u16 vtotal = adjusted_mode->vtotal;
	u16 vsync_len = adjusted_mode->vsync_end - adjusted_mode->vsync_start;
	u16 vact_st = adjusted_mode->vtotal - adjusted_mode->vsync_start;
	u16 vact_end = vact_st + vdisplay;
	uint32_t pin_pol, val;
	int ret;

	mutex_lock(&vop->vop_lock);

	WARN_ON(vop->event);

	ret = vop_enable(crtc);
	if (ret) {
		mutex_unlock(&vop->vop_lock);
		DRM_DEV_ERROR(vop->dev, "Failed to enable vop (%d)\n", ret);
		return;
	}

	pin_pol = BIT(DCLK_INVERT);
	pin_pol |= (adjusted_mode->flags & DRM_MODE_FLAG_PHSYNC) ?
		   BIT(HSYNC_POSITIVE) : 0;
	pin_pol |= (adjusted_mode->flags & DRM_MODE_FLAG_PVSYNC) ?
		   BIT(VSYNC_POSITIVE) : 0;
	VOP_REG_SET(vop, output, pin_pol, pin_pol);

	switch (s->output_type) {
	case DRM_MODE_CONNECTOR_LVDS:
		VOP_REG_SET(vop, output, rgb_en, 1);
		VOP_REG_SET(vop, output, rgb_pin_pol, pin_pol);
		break;
	case DRM_MODE_CONNECTOR_eDP:
		VOP_REG_SET(vop, output, edp_pin_pol, pin_pol);
		VOP_REG_SET(vop, output, edp_en, 1);
		break;
	case DRM_MODE_CONNECTOR_HDMIA:
		VOP_REG_SET(vop, output, hdmi_pin_pol, pin_pol);
		VOP_REG_SET(vop, output, hdmi_en, 1);
		break;
	case DRM_MODE_CONNECTOR_DSI:
		VOP_REG_SET(vop, output, mipi_pin_pol, pin_pol);
		VOP_REG_SET(vop, output, mipi_en, 1);
		break;
	case DRM_MODE_CONNECTOR_DisplayPort:
		pin_pol &= ~BIT(DCLK_INVERT);
		VOP_REG_SET(vop, output, dp_pin_pol, pin_pol);
		VOP_REG_SET(vop, output, dp_en, 1);
		break;
	default:
		DRM_DEV_ERROR(vop->dev, "unsupported connector_type [%d]\n",
			      s->output_type);
	}

	/*
	 * if vop is not support RGB10 output, need force RGB10 to RGB888.
	 */
	if (s->output_mode == ROCKCHIP_OUT_MODE_AAAA &&
	    !(vop_data->feature & VOP_FEATURE_OUTPUT_RGB10))
		s->output_mode = ROCKCHIP_OUT_MODE_P888;
	VOP_REG_SET(vop, common, out_mode, s->output_mode);

	VOP_REG_SET(vop, modeset, htotal_pw, (htotal << 16) | hsync_len);
	val = hact_st << 16;
	val |= hact_end;
	VOP_REG_SET(vop, modeset, hact_st_end, val);
	VOP_REG_SET(vop, modeset, hpost_st_end, val);

	VOP_REG_SET(vop, modeset, vtotal_pw, (vtotal << 16) | vsync_len);
	val = vact_st << 16;
	val |= vact_end;
	VOP_REG_SET(vop, modeset, vact_st_end, val);
	VOP_REG_SET(vop, modeset, vpost_st_end, val);

	VOP_REG_SET(vop, intr, line_flag_num[0], vact_end);

	clk_set_rate(vop->dclk, adjusted_mode->clock * 1000);

	VOP_REG_SET(vop, common, standby, 0);
	mutex_unlock(&vop->vop_lock);
}

static bool vop_fs_irq_is_pending(struct vop *vop)
{
	return VOP_INTR_GET_TYPE(vop, status, FS_INTR);
}

static void vop_wait_for_irq_handler(struct vop *vop)
{
	bool pending;
	int ret;

	/*
	 * Spin until frame start interrupt status bit goes low, which means
	 * that interrupt handler was invoked and cleared it. The timeout of
	 * 10 msecs is really too long, but it is just a safety measure if
	 * something goes really wrong. The wait will only happen in the very
	 * unlikely case of a vblank happening exactly at the same time and
	 * shouldn't exceed microseconds range.
	 */
	ret = readx_poll_timeout_atomic(vop_fs_irq_is_pending, vop, pending,
					!pending, 0, 10 * 1000);
	if (ret)
		DRM_DEV_ERROR(vop->dev, "VOP vblank IRQ stuck for 10 ms\n");

	synchronize_irq(vop->irq);
}

static void vop_crtc_atomic_flush(struct drm_crtc *crtc,
				  struct drm_crtc_state *old_crtc_state)
{
	struct drm_atomic_state *old_state = old_crtc_state->state;
	struct drm_plane_state *old_plane_state, *new_plane_state;
	struct vop *vop = to_vop(crtc);
	struct drm_plane *plane;
	int i;

	if (WARN_ON(!vop->is_enabled))
		return;

	spin_lock(&vop->reg_lock);

	vop_cfg_done(vop);

	spin_unlock(&vop->reg_lock);

	/*
	 * There is a (rather unlikely) possiblity that a vblank interrupt
	 * fired before we set the cfg_done bit. To avoid spuriously
	 * signalling flip completion we need to wait for it to finish.
	 */
	vop_wait_for_irq_handler(vop);

	spin_lock_irq(&crtc->dev->event_lock);
	if (crtc->state->event) {
		WARN_ON(drm_crtc_vblank_get(crtc) != 0);
		WARN_ON(vop->event);

		vop->event = crtc->state->event;
		crtc->state->event = NULL;
	}
	spin_unlock_irq(&crtc->dev->event_lock);

	for_each_oldnew_plane_in_state(old_state, plane, old_plane_state,
				       new_plane_state, i) {
		if (!old_plane_state->fb)
			continue;

		if (old_plane_state->fb == new_plane_state->fb)
			continue;

		drm_framebuffer_get(old_plane_state->fb);
		drm_flip_work_queue(&vop->fb_unref_work, old_plane_state->fb);
		set_bit(VOP_PENDING_FB_UNREF, &vop->pending);
		WARN_ON(drm_crtc_vblank_get(crtc) != 0);
	}
}

static void vop_crtc_atomic_begin(struct drm_crtc *crtc,
				  struct drm_crtc_state *old_crtc_state)
{
	rockchip_drm_psr_flush(crtc);
}

static const struct drm_crtc_helper_funcs vop_crtc_helper_funcs = {
	.mode_fixup = vop_crtc_mode_fixup,
	.atomic_flush = vop_crtc_atomic_flush,
	.atomic_begin = vop_crtc_atomic_begin,
	.atomic_enable = vop_crtc_atomic_enable,
	.atomic_disable = vop_crtc_atomic_disable,
};

static void vop_crtc_destroy(struct drm_crtc *crtc)
{
	drm_crtc_cleanup(crtc);
}

static void vop_crtc_reset(struct drm_crtc *crtc)
{
	if (crtc->state)
		__drm_atomic_helper_crtc_destroy_state(crtc->state);
	kfree(crtc->state);

	crtc->state = kzalloc(sizeof(struct rockchip_crtc_state), GFP_KERNEL);
	if (crtc->state)
		crtc->state->crtc = crtc;
}

static struct drm_crtc_state *vop_crtc_duplicate_state(struct drm_crtc *crtc)
{
	struct rockchip_crtc_state *rockchip_state;

	rockchip_state = kzalloc(sizeof(*rockchip_state), GFP_KERNEL);
	if (!rockchip_state)
		return NULL;

	__drm_atomic_helper_crtc_duplicate_state(crtc, &rockchip_state->base);
	return &rockchip_state->base;
}

static void vop_crtc_destroy_state(struct drm_crtc *crtc,
				   struct drm_crtc_state *state)
{
	struct rockchip_crtc_state *s = to_rockchip_crtc_state(state);

	__drm_atomic_helper_crtc_destroy_state(&s->base);
	kfree(s);
}

#ifdef CONFIG_DRM_ANALOGIX_DP
static struct drm_connector *vop_get_edp_connector(struct vop *vop)
{
	struct drm_connector *connector;
	struct drm_connector_list_iter conn_iter;

	drm_connector_list_iter_begin(vop->drm_dev, &conn_iter);
	drm_for_each_connector_iter(connector, &conn_iter) {
		if (connector->connector_type == DRM_MODE_CONNECTOR_eDP) {
			drm_connector_list_iter_end(&conn_iter);
			return connector;
		}
	}
	drm_connector_list_iter_end(&conn_iter);

	return NULL;
}

static int vop_crtc_set_crc_source(struct drm_crtc *crtc,
				   const char *source_name, size_t *values_cnt)
{
	struct vop *vop = to_vop(crtc);
	struct drm_connector *connector;
	int ret;

	connector = vop_get_edp_connector(vop);
	if (!connector)
		return -EINVAL;

	*values_cnt = 3;

	if (source_name && strcmp(source_name, "auto") == 0)
		ret = analogix_dp_start_crc(connector);
	else if (!source_name)
		ret = analogix_dp_stop_crc(connector);
	else
		ret = -EINVAL;

	return ret;
}
#else
static int vop_crtc_set_crc_source(struct drm_crtc *crtc,
				   const char *source_name, size_t *values_cnt)
{
	return -ENODEV;
}
#endif

static const struct drm_crtc_funcs vop_crtc_funcs = {
	.set_config = drm_atomic_helper_set_config,
	.page_flip = drm_atomic_helper_page_flip,
	.destroy = vop_crtc_destroy,
	.reset = vop_crtc_reset,
	.atomic_duplicate_state = vop_crtc_duplicate_state,
	.atomic_destroy_state = vop_crtc_destroy_state,
	.enable_vblank = vop_crtc_enable_vblank,
	.disable_vblank = vop_crtc_disable_vblank,
	.set_crc_source = vop_crtc_set_crc_source,
};

static void vop_fb_unref_worker(struct drm_flip_work *work, void *val)
{
	struct vop *vop = container_of(work, struct vop, fb_unref_work);
	struct drm_framebuffer *fb = val;

	drm_crtc_vblank_put(&vop->crtc);
	drm_framebuffer_put(fb);
}

static void vop_handle_vblank(struct vop *vop)
{
	struct drm_device *drm = vop->drm_dev;
	struct drm_crtc *crtc = &vop->crtc;

	spin_lock(&drm->event_lock);
	if (vop->event) {
		drm_crtc_send_vblank_event(crtc, vop->event);
		drm_crtc_vblank_put(crtc);
		vop->event = NULL;
	}
	spin_unlock(&drm->event_lock);

	if (test_and_clear_bit(VOP_PENDING_FB_UNREF, &vop->pending))
		drm_flip_work_commit(&vop->fb_unref_work, system_unbound_wq);
}

static irqreturn_t vop_isr(int irq, void *data)
{
	struct vop *vop = data;
	struct drm_crtc *crtc = &vop->crtc;
	uint32_t active_irqs;
	int ret = IRQ_NONE;

	/*
	 * interrupt register has interrupt status, enable and clear bits, we
	 * must hold irq_lock to avoid a race with enable/disable_vblank().
	*/
	spin_lock(&vop->irq_lock);

	active_irqs = VOP_INTR_GET_TYPE(vop, status, INTR_MASK);
	/* Clear all active interrupt sources */
	if (active_irqs)
		VOP_INTR_SET_TYPE(vop, clear, active_irqs, 1);

	spin_unlock(&vop->irq_lock);

	/* This is expected for vop iommu irqs, since the irq is shared */
	if (!active_irqs)
		return IRQ_NONE;

	if (active_irqs & DSP_HOLD_VALID_INTR) {
		complete(&vop->dsp_hold_completion);
		active_irqs &= ~DSP_HOLD_VALID_INTR;
		ret = IRQ_HANDLED;
	}

	if (active_irqs & LINE_FLAG_INTR) {
		complete(&vop->line_flag_completion);
		active_irqs &= ~LINE_FLAG_INTR;
		ret = IRQ_HANDLED;
	}

	if (active_irqs & FS_INTR) {
		drm_crtc_handle_vblank(crtc);
		vop_handle_vblank(vop);
		active_irqs &= ~FS_INTR;
		ret = IRQ_HANDLED;
	}

	/* Unhandled irqs are spurious. */
	if (active_irqs)
		DRM_DEV_ERROR(vop->dev, "Unknown VOP IRQs: %#02x\n",
			      active_irqs);

	return ret;
}

static int vop_create_crtc(struct vop *vop)
{
	const struct vop_data *vop_data = vop->data;
	struct device *dev = vop->dev;
	struct drm_device *drm_dev = vop->drm_dev;
	struct drm_plane *primary = NULL, *cursor = NULL, *plane, *tmp;
	struct drm_crtc *crtc = &vop->crtc;
	struct device_node *port;
	int ret;
	int i;

	/*
	 * Create drm_plane for primary and cursor planes first, since we need
	 * to pass them to drm_crtc_init_with_planes, which sets the
	 * "possible_crtcs" to the newly initialized crtc.
	 */
	for (i = 0; i < vop_data->win_size; i++) {
		struct vop_win *vop_win = &vop->win[i];
		const struct vop_win_data *win_data = vop_win->data;

		if (win_data->type != DRM_PLANE_TYPE_PRIMARY &&
		    win_data->type != DRM_PLANE_TYPE_CURSOR)
			continue;

		ret = drm_universal_plane_init(vop->drm_dev, &vop_win->base,
					       0, &vop_plane_funcs,
					       win_data->phy->data_formats,
					       win_data->phy->nformats,
					       NULL, win_data->type, NULL);
		if (ret) {
			DRM_DEV_ERROR(vop->dev, "failed to init plane %d\n",
				      ret);
			goto err_cleanup_planes;
		}

		plane = &vop_win->base;
		drm_plane_helper_add(plane, &plane_helper_funcs);
		if (plane->type == DRM_PLANE_TYPE_PRIMARY)
			primary = plane;
		else if (plane->type == DRM_PLANE_TYPE_CURSOR)
			cursor = plane;
	}

	ret = drm_crtc_init_with_planes(drm_dev, crtc, primary, cursor,
					&vop_crtc_funcs, NULL);
	if (ret)
		goto err_cleanup_planes;

	drm_crtc_helper_add(crtc, &vop_crtc_helper_funcs);

	/*
	 * Create drm_planes for overlay windows with possible_crtcs restricted
	 * to the newly created crtc.
	 */
	for (i = 0; i < vop_data->win_size; i++) {
		struct vop_win *vop_win = &vop->win[i];
		const struct vop_win_data *win_data = vop_win->data;
		unsigned long possible_crtcs = 1 << drm_crtc_index(crtc);

		if (win_data->type != DRM_PLANE_TYPE_OVERLAY)
			continue;

		ret = drm_universal_plane_init(vop->drm_dev, &vop_win->base,
					       possible_crtcs,
					       &vop_plane_funcs,
					       win_data->phy->data_formats,
					       win_data->phy->nformats,
					       NULL, win_data->type, NULL);
		if (ret) {
			DRM_DEV_ERROR(vop->dev, "failed to init overlay %d\n",
				      ret);
			goto err_cleanup_crtc;
		}
		drm_plane_helper_add(&vop_win->base, &plane_helper_funcs);
	}

	port = of_get_child_by_name(dev->of_node, "port");
	if (!port) {
		DRM_DEV_ERROR(vop->dev, "no port node found in %pOF\n",
			      dev->of_node);
		ret = -ENOENT;
		goto err_cleanup_crtc;
	}

	drm_flip_work_init(&vop->fb_unref_work, "fb_unref",
			   vop_fb_unref_worker);

	init_completion(&vop->dsp_hold_completion);
	init_completion(&vop->line_flag_completion);
	crtc->port = port;

	return 0;

err_cleanup_crtc:
	drm_crtc_cleanup(crtc);
err_cleanup_planes:
	list_for_each_entry_safe(plane, tmp, &drm_dev->mode_config.plane_list,
				 head)
		drm_plane_cleanup(plane);
	return ret;
}

static void vop_destroy_crtc(struct vop *vop)
{
	struct drm_crtc *crtc = &vop->crtc;
	struct drm_device *drm_dev = vop->drm_dev;
	struct drm_plane *plane, *tmp;

	of_node_put(crtc->port);

	/*
	 * We need to cleanup the planes now.  Why?
	 *
	 * The planes are "&vop->win[i].base".  That means the memory is
	 * all part of the big "struct vop" chunk of memory.  That memory
	 * was devm allocated and associated with this component.  We need to
	 * free it ourselves before vop_unbind() finishes.
	 */
	list_for_each_entry_safe(plane, tmp, &drm_dev->mode_config.plane_list,
				 head)
		vop_plane_destroy(plane);

	/*
	 * Destroy CRTC after vop_plane_destroy() since vop_disable_plane()
	 * references the CRTC.
	 */
	drm_crtc_cleanup(crtc);
	drm_flip_work_cleanup(&vop->fb_unref_work);
}

static int vop_initial(struct vop *vop)
{
	const struct vop_data *vop_data = vop->data;
	struct reset_control *ahb_rst;
	int i, ret;

	vop->hclk = devm_clk_get(vop->dev, "hclk_vop");
	if (IS_ERR(vop->hclk)) {
		DRM_DEV_ERROR(vop->dev, "failed to get hclk source\n");
		return PTR_ERR(vop->hclk);
	}
	vop->aclk = devm_clk_get(vop->dev, "aclk_vop");
	if (IS_ERR(vop->aclk)) {
		DRM_DEV_ERROR(vop->dev, "failed to get aclk source\n");
		return PTR_ERR(vop->aclk);
	}
	vop->dclk = devm_clk_get(vop->dev, "dclk_vop");
	if (IS_ERR(vop->dclk)) {
		DRM_DEV_ERROR(vop->dev, "failed to get dclk source\n");
		return PTR_ERR(vop->dclk);
	}

	ret = pm_runtime_get_sync(vop->dev);
	if (ret < 0) {
		DRM_DEV_ERROR(vop->dev, "failed to get pm runtime: %d\n", ret);
		return ret;
	}

	ret = clk_prepare(vop->dclk);
	if (ret < 0) {
		DRM_DEV_ERROR(vop->dev, "failed to prepare dclk\n");
		goto err_put_pm_runtime;
	}

	/* Enable both the hclk and aclk to setup the vop */
	ret = clk_prepare_enable(vop->hclk);
	if (ret < 0) {
		DRM_DEV_ERROR(vop->dev, "failed to prepare/enable hclk\n");
		goto err_unprepare_dclk;
	}

	ret = clk_prepare_enable(vop->aclk);
	if (ret < 0) {
		DRM_DEV_ERROR(vop->dev, "failed to prepare/enable aclk\n");
		goto err_disable_hclk;
	}

	/*
	 * do hclk_reset, reset all vop registers.
	 */
	ahb_rst = devm_reset_control_get(vop->dev, "ahb");
	if (IS_ERR(ahb_rst)) {
		DRM_DEV_ERROR(vop->dev, "failed to get ahb reset\n");
		ret = PTR_ERR(ahb_rst);
		goto err_disable_aclk;
	}
	reset_control_assert(ahb_rst);
	usleep_range(10, 20);
	reset_control_deassert(ahb_rst);

	VOP_INTR_SET_TYPE(vop, clear, INTR_MASK, 1);
	VOP_INTR_SET_TYPE(vop, enable, INTR_MASK, 0);

	for (i = 0; i < vop->len; i += sizeof(u32))
		vop->regsbak[i / 4] = readl_relaxed(vop->regs + i);

	VOP_REG_SET(vop, misc, global_regdone_en, 1);
	VOP_REG_SET(vop, common, dsp_blank, 0);

	for (i = 0; i < vop_data->win_size; i++) {
		const struct vop_win_data *win = &vop_data->win[i];
		int channel = i * 2 + 1;

		VOP_WIN_SET(vop, win, channel, (channel + 1) << 4 | channel);
		VOP_WIN_SET(vop, win, enable, 0);
		VOP_WIN_SET(vop, win, gate, 1);
	}

	vop_cfg_done(vop);

	/*
	 * do dclk_reset, let all config take affect.
	 */
	vop->dclk_rst = devm_reset_control_get(vop->dev, "dclk");
	if (IS_ERR(vop->dclk_rst)) {
		DRM_DEV_ERROR(vop->dev, "failed to get dclk reset\n");
		ret = PTR_ERR(vop->dclk_rst);
		goto err_disable_aclk;
	}
	reset_control_assert(vop->dclk_rst);
	usleep_range(10, 20);
	reset_control_deassert(vop->dclk_rst);

	clk_disable(vop->hclk);
	clk_disable(vop->aclk);

	vop->is_enabled = false;

	pm_runtime_put_sync(vop->dev);

	return 0;

err_disable_aclk:
	clk_disable_unprepare(vop->aclk);
err_disable_hclk:
	clk_disable_unprepare(vop->hclk);
err_unprepare_dclk:
	clk_unprepare(vop->dclk);
err_put_pm_runtime:
	pm_runtime_put_sync(vop->dev);
	return ret;
}

/*
 * Initialize the vop->win array elements.
 */
static void vop_win_init(struct vop *vop)
{
	const struct vop_data *vop_data = vop->data;
	unsigned int i;

	for (i = 0; i < vop_data->win_size; i++) {
		struct vop_win *vop_win = &vop->win[i];
		const struct vop_win_data *win_data = &vop_data->win[i];

		vop_win->data = win_data;
		vop_win->vop = vop;
	}
}

/**
 * rockchip_drm_wait_vact_end
 * @crtc: CRTC to enable line flag
 * @mstimeout: millisecond for timeout
 *
 * Wait for vact_end line flag irq or timeout.
 *
 * Returns:
 * Zero on success, negative errno on failure.
 */
int rockchip_drm_wait_vact_end(struct drm_crtc *crtc, unsigned int mstimeout)
{
	struct vop *vop = to_vop(crtc);
	unsigned long jiffies_left;
	int ret = 0;

	if (!crtc || !vop->is_enabled)
		return -ENODEV;

	mutex_lock(&vop->vop_lock);
	if (mstimeout <= 0) {
		ret = -EINVAL;
		goto out;
	}

	if (vop_line_flag_irq_is_enabled(vop)) {
		ret = -EBUSY;
		goto out;
	}

	reinit_completion(&vop->line_flag_completion);
	vop_line_flag_irq_enable(vop);

	jiffies_left = wait_for_completion_timeout(&vop->line_flag_completion,
						   msecs_to_jiffies(mstimeout));
	vop_line_flag_irq_disable(vop);

	if (jiffies_left == 0) {
		DRM_DEV_ERROR(vop->dev, "Timeout waiting for IRQ\n");
		ret = -ETIMEDOUT;
		goto out;
	}

out:
	mutex_unlock(&vop->vop_lock);
	return ret;
}
EXPORT_SYMBOL(rockchip_drm_wait_vact_end);

static int vop_bind(struct device *dev, struct device *master, void *data)
{
	struct platform_device *pdev = to_platform_device(dev);
	const struct vop_data *vop_data;
	struct drm_device *drm_dev = data;
	struct vop *vop;
	struct resource *res;
	size_t alloc_size;
	int ret, irq;

	vop_data = of_device_get_match_data(dev);
	if (!vop_data)
		return -ENODEV;

	/* Allocate vop struct and its vop_win array */
	alloc_size = sizeof(*vop) + sizeof(*vop->win) * vop_data->win_size;
	vop = devm_kzalloc(dev, alloc_size, GFP_KERNEL);
	if (!vop)
		return -ENOMEM;

	vop->dev = dev;
	vop->data = vop_data;
	vop->drm_dev = drm_dev;
	dev_set_drvdata(dev, vop);

	vop_win_init(vop);

	res = platform_get_resource(pdev, IORESOURCE_MEM, 0);
	vop->len = resource_size(res);
	vop->regs = devm_ioremap_resource(dev, res);
	if (IS_ERR(vop->regs))
		return PTR_ERR(vop->regs);

	vop->regsbak = devm_kzalloc(dev, vop->len, GFP_KERNEL);
	if (!vop->regsbak)
		return -ENOMEM;

	irq = platform_get_irq(pdev, 0);
	if (irq < 0) {
		DRM_DEV_ERROR(dev, "cannot find irq for vop\n");
		return irq;
	}
	vop->irq = (unsigned int)irq;

	spin_lock_init(&vop->reg_lock);
	spin_lock_init(&vop->irq_lock);
	mutex_init(&vop->vop_lock);

	ret = vop_create_crtc(vop);
	if (ret)
		return ret;

	pm_runtime_enable(&pdev->dev);

	ret = vop_initial(vop);
	if (ret < 0) {
		DRM_DEV_ERROR(&pdev->dev,
			      "cannot initial vop dev - err %d\n", ret);
		goto err_disable_pm_runtime;
	}

	ret = devm_request_irq(dev, vop->irq, vop_isr,
			       IRQF_SHARED, dev_name(dev), vop);
	if (ret)
		goto err_disable_pm_runtime;

	/* IRQ is initially disabled; it gets enabled in power_on */
	disable_irq(vop->irq);

	return 0;

err_disable_pm_runtime:
	pm_runtime_disable(&pdev->dev);
	vop_destroy_crtc(vop);
	return ret;
}

static void vop_unbind(struct device *dev, struct device *master, void *data)
{
	struct vop *vop = dev_get_drvdata(dev);

	pm_runtime_disable(dev);
	vop_destroy_crtc(vop);

	clk_unprepare(vop->aclk);
	clk_unprepare(vop->hclk);
	clk_unprepare(vop->dclk);
}

const struct component_ops vop_component_ops = {
	.bind = vop_bind,
	.unbind = vop_unbind,
};
EXPORT_SYMBOL_GPL(vop_component_ops);<|MERGE_RESOLUTION|>--- conflicted
+++ resolved
@@ -634,10 +634,6 @@
 	struct vop_win *vop_win = to_vop_win(plane);
 	const struct vop_win_data *win = vop_win->data;
 	int ret;
-<<<<<<< HEAD
-	struct drm_rect clip = {};
-=======
->>>>>>> 6fb7f18d
 	int min_scale = win->phy->scl ? FRAC_16_16(1, 8) :
 					DRM_PLANE_HELPER_NO_SCALING;
 	int max_scale = win->phy->scl ? FRAC_16_16(8, 1) :
@@ -650,15 +646,7 @@
 	if (WARN_ON(!crtc_state))
 		return -EINVAL;
 
-<<<<<<< HEAD
-	if (crtc_state->enable)
-		drm_mode_get_hv_timing(&crtc_state->mode,
-				       &clip.x2, &clip.y2);
-
-	ret = drm_atomic_helper_check_plane_state(state, crtc_state, &clip,
-=======
 	ret = drm_atomic_helper_check_plane_state(state, crtc_state,
->>>>>>> 6fb7f18d
 						  min_scale, max_scale,
 						  true, true);
 	if (ret)
