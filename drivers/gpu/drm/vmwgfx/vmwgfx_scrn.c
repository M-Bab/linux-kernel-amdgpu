/**************************************************************************
 *
 * Copyright © 2011-2015 VMware, Inc., Palo Alto, CA., USA
 * All Rights Reserved.
 *
 * Permission is hereby granted, free of charge, to any person obtaining a
 * copy of this software and associated documentation files (the
 * "Software"), to deal in the Software without restriction, including
 * without limitation the rights to use, copy, modify, merge, publish,
 * distribute, sub license, and/or sell copies of the Software, and to
 * permit persons to whom the Software is furnished to do so, subject to
 * the following conditions:
 *
 * The above copyright notice and this permission notice (including the
 * next paragraph) shall be included in all copies or substantial portions
 * of the Software.
 *
 * THE SOFTWARE IS PROVIDED "AS IS", WITHOUT WARRANTY OF ANY KIND, EXPRESS OR
 * IMPLIED, INCLUDING BUT NOT LIMITED TO THE WARRANTIES OF MERCHANTABILITY,
 * FITNESS FOR A PARTICULAR PURPOSE AND NON-INFRINGEMENT. IN NO EVENT SHALL
 * THE COPYRIGHT HOLDERS, AUTHORS AND/OR ITS SUPPLIERS BE LIABLE FOR ANY CLAIM,
 * DAMAGES OR OTHER LIABILITY, WHETHER IN AN ACTION OF CONTRACT, TORT OR
 * OTHERWISE, ARISING FROM, OUT OF OR IN CONNECTION WITH THE SOFTWARE OR THE
 * USE OR OTHER DEALINGS IN THE SOFTWARE.
 *
 **************************************************************************/

#include "vmwgfx_kms.h"
#include <drm/drm_plane_helper.h>
#include <drm/drm_atomic.h>
#include <drm/drm_atomic_helper.h>


#define vmw_crtc_to_sou(x) \
	container_of(x, struct vmw_screen_object_unit, base.crtc)
#define vmw_encoder_to_sou(x) \
	container_of(x, struct vmw_screen_object_unit, base.encoder)
#define vmw_connector_to_sou(x) \
	container_of(x, struct vmw_screen_object_unit, base.connector)

/**
 * struct vmw_kms_sou_surface_dirty - Closure structure for
 * blit surface to screen command.
 * @base: The base type we derive from. Used by vmw_kms_helper_dirty().
 * @left: Left side of bounding box.
 * @right: Right side of bounding box.
 * @top: Top side of bounding box.
 * @bottom: Bottom side of bounding box.
 * @dst_x: Difference between source clip rects and framebuffer coordinates.
 * @dst_y: Difference between source clip rects and framebuffer coordinates.
 * @sid: Surface id of surface to copy from.
 */
struct vmw_kms_sou_surface_dirty {
	struct vmw_kms_dirty base;
	s32 left, right, top, bottom;
	s32 dst_x, dst_y;
	u32 sid;
};

/*
 * SVGA commands that are used by this code. Please see the device headers
 * for explanation.
 */
struct vmw_kms_sou_readback_blit {
	uint32 header;
	SVGAFifoCmdBlitScreenToGMRFB body;
};

struct vmw_kms_sou_dmabuf_blit {
	uint32 header;
	SVGAFifoCmdBlitGMRFBToScreen body;
};

struct vmw_kms_sou_dirty_cmd {
	SVGA3dCmdHeader header;
	SVGA3dCmdBlitSurfaceToScreen body;
};

/**
 * Display unit using screen objects.
 */
struct vmw_screen_object_unit {
	struct vmw_display_unit base;

	unsigned long buffer_size; /**< Size of allocated buffer */
	struct vmw_dma_buffer *buffer; /**< Backing store buffer */

	bool defined;
};

static void vmw_sou_destroy(struct vmw_screen_object_unit *sou)
{
	vmw_du_cleanup(&sou->base);
	kfree(sou);
}


/*
 * Screen Object Display Unit CRTC functions
 */

static void vmw_sou_crtc_destroy(struct drm_crtc *crtc)
{
	vmw_sou_destroy(vmw_crtc_to_sou(crtc));
}

/**
 * Send the fifo command to create a screen.
 */
static int vmw_sou_fifo_create(struct vmw_private *dev_priv,
			       struct vmw_screen_object_unit *sou,
			       uint32_t x, uint32_t y,
			       struct drm_display_mode *mode)
{
	size_t fifo_size;

	struct {
		struct {
			uint32_t cmdType;
		} header;
		SVGAScreenObject obj;
	} *cmd;

	BUG_ON(!sou->buffer);

	fifo_size = sizeof(*cmd);
	cmd = vmw_fifo_reserve(dev_priv, fifo_size);
	/* The hardware has hung, nothing we can do about it here. */
	if (unlikely(cmd == NULL)) {
		DRM_ERROR("Fifo reserve failed.\n");
		return -ENOMEM;
	}

	memset(cmd, 0, fifo_size);
	cmd->header.cmdType = SVGA_CMD_DEFINE_SCREEN;
	cmd->obj.structSize = sizeof(SVGAScreenObject);
	cmd->obj.id = sou->base.unit;
	cmd->obj.flags = SVGA_SCREEN_HAS_ROOT |
		(sou->base.unit == 0 ? SVGA_SCREEN_IS_PRIMARY : 0);
	cmd->obj.size.width = mode->hdisplay;
	cmd->obj.size.height = mode->vdisplay;
	if (sou->base.is_implicit) {
		cmd->obj.root.x = x;
		cmd->obj.root.y = y;
	} else {
		cmd->obj.root.x = sou->base.gui_x;
		cmd->obj.root.y = sou->base.gui_y;
	}
	sou->base.set_gui_x = cmd->obj.root.x;
	sou->base.set_gui_y = cmd->obj.root.y;

	/* Ok to assume that buffer is pinned in vram */
	vmw_bo_get_guest_ptr(&sou->buffer->base, &cmd->obj.backingStore.ptr);
	cmd->obj.backingStore.pitch = mode->hdisplay * 4;

	vmw_fifo_commit(dev_priv, fifo_size);

	sou->defined = true;

	return 0;
}

/**
 * Send the fifo command to destroy a screen.
 */
static int vmw_sou_fifo_destroy(struct vmw_private *dev_priv,
				struct vmw_screen_object_unit *sou)
{
	size_t fifo_size;
	int ret;

	struct {
		struct {
			uint32_t cmdType;
		} header;
		SVGAFifoCmdDestroyScreen body;
	} *cmd;

	/* no need to do anything */
	if (unlikely(!sou->defined))
		return 0;

	fifo_size = sizeof(*cmd);
	cmd = vmw_fifo_reserve(dev_priv, fifo_size);
	/* the hardware has hung, nothing we can do about it here */
	if (unlikely(cmd == NULL)) {
		DRM_ERROR("Fifo reserve failed.\n");
		return -ENOMEM;
	}

	memset(cmd, 0, fifo_size);
	cmd->header.cmdType = SVGA_CMD_DESTROY_SCREEN;
	cmd->body.screenId = sou->base.unit;

	vmw_fifo_commit(dev_priv, fifo_size);

	/* Force sync */
	ret = vmw_fallback_wait(dev_priv, false, true, 0, false, 3*HZ);
	if (unlikely(ret != 0))
		DRM_ERROR("Failed to sync with HW");
	else
		sou->defined = false;

	return ret;
}

/**
 * vmw_sou_crtc_mode_set_nofb - Create new screen
 *
 * @crtc: CRTC associated with the new screen
 *
 * This function creates/destroys a screen.  This function cannot fail, so if
 * somehow we run into a failure, just do the best we can to get out.
 */
static void vmw_sou_crtc_mode_set_nofb(struct drm_crtc *crtc)
{
	struct vmw_private *dev_priv;
	struct vmw_screen_object_unit *sou;
	struct vmw_framebuffer *vfb;
	struct drm_framebuffer *fb;
	struct drm_plane_state *ps;
	struct vmw_plane_state *vps;
	int ret;


	sou      = vmw_crtc_to_sou(crtc);
	dev_priv = vmw_priv(crtc->dev);
	ps       = crtc->primary->state;
	fb       = ps->fb;
	vps      = vmw_plane_state_to_vps(ps);

	vfb = (fb) ? vmw_framebuffer_to_vfb(fb) : NULL;

	if (sou->defined) {
		ret = vmw_sou_fifo_destroy(dev_priv, sou);
		if (ret) {
			DRM_ERROR("Failed to destroy Screen Object\n");
			return;
		}
	}

	if (vfb) {
		sou->buffer = vps->dmabuf;
		sou->buffer_size = vps->dmabuf_size;

		ret = vmw_sou_fifo_create(dev_priv, sou, crtc->x, crtc->y,
					  &crtc->mode);
		if (ret)
			DRM_ERROR("Failed to define Screen Object %dx%d\n",
				  crtc->x, crtc->y);

		vmw_kms_add_active(dev_priv, &sou->base, vfb);
	} else {
		sou->buffer = NULL;
		sou->buffer_size = 0;

		vmw_kms_del_active(dev_priv, &sou->base);
	}
}

/**
 * vmw_sou_crtc_helper_prepare - Noop
 *
 * @crtc: CRTC associated with the new screen
 *
 * Prepares the CRTC for a mode set, but we don't need to do anything here.
 */
static void vmw_sou_crtc_helper_prepare(struct drm_crtc *crtc)
{
}

/**
 * vmw_sou_crtc_atomic_enable - Noop
 *
 * @crtc: CRTC associated with the new screen
 *
 * This is called after a mode set has been completed.
 */
static void vmw_sou_crtc_atomic_enable(struct drm_crtc *crtc,
				       struct drm_crtc_state *old_state)
{
}

/**
 * vmw_sou_crtc_atomic_disable - Turns off CRTC
 *
 * @crtc: CRTC to be turned off
 */
static void vmw_sou_crtc_atomic_disable(struct drm_crtc *crtc,
					struct drm_crtc_state *old_state)
{
	struct vmw_private *dev_priv;
	struct vmw_screen_object_unit *sou;
	int ret;


	if (!crtc) {
		DRM_ERROR("CRTC is NULL\n");
		return;
	}

	sou = vmw_crtc_to_sou(crtc);
	dev_priv = vmw_priv(crtc->dev);

	if (sou->defined) {
		ret = vmw_sou_fifo_destroy(dev_priv, sou);
		if (ret)
			DRM_ERROR("Failed to destroy Screen Object\n");
	}
}

static int vmw_sou_crtc_page_flip(struct drm_crtc *crtc,
				  struct drm_framebuffer *new_fb,
				  struct drm_pending_vblank_event *event,
				  uint32_t flags,
				  struct drm_modeset_acquire_ctx *ctx)
{
	struct vmw_private *dev_priv = vmw_priv(crtc->dev);
	int ret;

	if (!vmw_kms_crtc_flippable(dev_priv, crtc))
		return -EINVAL;

	ret = drm_atomic_helper_page_flip(crtc, new_fb, event, flags, ctx);
	if (ret) {
		DRM_ERROR("Page flip error %d.\n", ret);
		return ret;
	}

	if (vmw_crtc_to_du(crtc)->is_implicit)
		vmw_kms_update_implicit_fb(dev_priv, crtc);

	return ret;
}

static const struct drm_crtc_funcs vmw_screen_object_crtc_funcs = {
	.gamma_set = vmw_du_crtc_gamma_set,
	.destroy = vmw_sou_crtc_destroy,
	.reset = vmw_du_crtc_reset,
	.atomic_duplicate_state = vmw_du_crtc_duplicate_state,
	.atomic_destroy_state = vmw_du_crtc_destroy_state,
	.set_config = vmw_kms_set_config,
	.page_flip = vmw_sou_crtc_page_flip,
};

/*
 * Screen Object Display Unit encoder functions
 */

static void vmw_sou_encoder_destroy(struct drm_encoder *encoder)
{
	vmw_sou_destroy(vmw_encoder_to_sou(encoder));
}

static const struct drm_encoder_funcs vmw_screen_object_encoder_funcs = {
	.destroy = vmw_sou_encoder_destroy,
};

/*
 * Screen Object Display Unit connector functions
 */

static void vmw_sou_connector_destroy(struct drm_connector *connector)
{
	vmw_sou_destroy(vmw_connector_to_sou(connector));
}

static const struct drm_connector_funcs vmw_sou_connector_funcs = {
	.dpms = vmw_du_connector_dpms,
	.detect = vmw_du_connector_detect,
	.fill_modes = vmw_du_connector_fill_modes,
	.set_property = vmw_du_connector_set_property,
	.destroy = vmw_sou_connector_destroy,
	.reset = vmw_du_connector_reset,
	.atomic_duplicate_state = vmw_du_connector_duplicate_state,
	.atomic_destroy_state = vmw_du_connector_destroy_state,
	.atomic_set_property = vmw_du_connector_atomic_set_property,
	.atomic_get_property = vmw_du_connector_atomic_get_property,
};


static const struct
drm_connector_helper_funcs vmw_sou_connector_helper_funcs = {
	.best_encoder = drm_atomic_helper_best_encoder,
};



/*
 * Screen Object Display Plane Functions
 */

/**
 * vmw_sou_primary_plane_cleanup_fb - Frees sou backing buffer
 *
 * @plane:  display plane
 * @old_state: Contains the FB to clean up
 *
 * Unpins the display surface
 *
 * Returns 0 on success
 */
static void
vmw_sou_primary_plane_cleanup_fb(struct drm_plane *plane,
				 struct drm_plane_state *old_state)
{
	struct vmw_plane_state *vps = vmw_plane_state_to_vps(old_state);
	struct drm_crtc *crtc = plane->state->crtc ?
		plane->state->crtc : old_state->crtc;

	if (vps->dmabuf)
		vmw_dmabuf_unpin(vmw_priv(crtc->dev), vps->dmabuf, false);
	vmw_dmabuf_unreference(&vps->dmabuf);
	vps->dmabuf_size = 0;

	vmw_du_plane_cleanup_fb(plane, old_state);
}


/**
 * vmw_sou_primary_plane_prepare_fb - allocate backing buffer
 *
 * @plane:  display plane
 * @new_state: info on the new plane state, including the FB
 *
 * The SOU backing buffer is our equivalent of the display plane.
 *
 * Returns 0 on success
 */
static int
vmw_sou_primary_plane_prepare_fb(struct drm_plane *plane,
				 struct drm_plane_state *new_state)
{
	struct drm_framebuffer *new_fb = new_state->fb;
	struct drm_crtc *crtc = plane->state->crtc ?: new_state->crtc;
	struct vmw_plane_state *vps = vmw_plane_state_to_vps(new_state);
	struct vmw_private *dev_priv;
	size_t size;
	int ret;


	if (!new_fb) {
		vmw_dmabuf_unreference(&vps->dmabuf);
		vps->dmabuf_size = 0;

		return 0;
	}

	size = new_state->crtc_w * new_state->crtc_h * 4;
	dev_priv = vmw_priv(crtc->dev);

	if (vps->dmabuf) {
		if (vps->dmabuf_size == size) {
			/*
			 * Note that this might temporarily up the pin-count
			 * to 2, until cleanup_fb() is called.
			 */
			return vmw_dmabuf_pin_in_vram(dev_priv, vps->dmabuf,
						      true);
		}

		vmw_dmabuf_unreference(&vps->dmabuf);
		vps->dmabuf_size = 0;
	}

	vps->dmabuf = kzalloc(sizeof(*vps->dmabuf), GFP_KERNEL);
	if (!vps->dmabuf)
		return -ENOMEM;

	vmw_svga_enable(dev_priv);

	/* After we have alloced the backing store might not be able to
	 * resume the overlays, this is preferred to failing to alloc.
	 */
	vmw_overlay_pause_all(dev_priv);
	ret = vmw_dmabuf_init(dev_priv, vps->dmabuf, size,
			      &vmw_vram_ne_placement,
			      false, &vmw_dmabuf_bo_free);
	vmw_overlay_resume_all(dev_priv);
	if (ret) {
		vps->dmabuf = NULL; /* vmw_dmabuf_init frees on error */
		return ret;
	}

<<<<<<< HEAD
=======
	vps->dmabuf_size = size;

>>>>>>> d19433b3
	/*
	 * TTM already thinks the buffer is pinned, but make sure the
	 * pin_count is upped.
	 */
	return vmw_dmabuf_pin_in_vram(dev_priv, vps->dmabuf, true);
}


static void
vmw_sou_primary_plane_atomic_update(struct drm_plane *plane,
				    struct drm_plane_state *old_state)
{
	struct drm_crtc *crtc = plane->state->crtc;
	struct drm_pending_vblank_event *event = NULL;
	struct vmw_fence_obj *fence = NULL;
	int ret;

	if (crtc && plane->state->fb) {
		struct vmw_private *dev_priv = vmw_priv(crtc->dev);
		struct vmw_framebuffer *vfb =
			vmw_framebuffer_to_vfb(plane->state->fb);
		struct drm_vmw_rect vclips;

		vclips.x = crtc->x;
		vclips.y = crtc->y;
		vclips.w = crtc->mode.hdisplay;
		vclips.h = crtc->mode.vdisplay;

		if (vfb->dmabuf)
			ret = vmw_kms_sou_do_dmabuf_dirty(dev_priv, vfb, NULL,
							  &vclips, 1, 1, true,
							  &fence, crtc);
		else
			ret = vmw_kms_sou_do_surface_dirty(dev_priv, vfb, NULL,
							   &vclips, NULL, 0, 0,
							   1, 1, &fence, crtc);

		/*
		 * We cannot really fail this function, so if we do, then output
		 * an error and maintain consistent atomic state.
		 */
		if (ret != 0)
			DRM_ERROR("Failed to update screen.\n");

		crtc->primary->fb = plane->state->fb;
	} else {
		/*
		 * When disabling a plane, CRTC and FB should always be NULL
		 * together, otherwise it's an error.
		 * Here primary plane is being disable so should really blank
		 * the screen object display unit, if not already done.
		 */
		return;
	}

	event = crtc->state->event;
	/*
	 * In case of failure and other cases, vblank event will be sent in
	 * vmw_du_crtc_atomic_flush.
	 */
	if (event && fence) {
		struct drm_file *file_priv = event->base.file_priv;

		ret = vmw_event_fence_action_queue(file_priv,
						   fence,
						   &event->base,
						   &event->event.vbl.tv_sec,
						   &event->event.vbl.tv_usec,
						   true);

		if (unlikely(ret != 0))
			DRM_ERROR("Failed to queue event on fence.\n");
		else
			crtc->state->event = NULL;
	}

	if (fence)
		vmw_fence_obj_unreference(&fence);
}


static const struct drm_plane_funcs vmw_sou_plane_funcs = {
	.update_plane = drm_atomic_helper_update_plane,
	.disable_plane = drm_atomic_helper_disable_plane,
	.destroy = vmw_du_primary_plane_destroy,
	.reset = vmw_du_plane_reset,
	.atomic_duplicate_state = vmw_du_plane_duplicate_state,
	.atomic_destroy_state = vmw_du_plane_destroy_state,
};

static const struct drm_plane_funcs vmw_sou_cursor_funcs = {
	.update_plane = drm_atomic_helper_update_plane,
	.disable_plane = drm_atomic_helper_disable_plane,
	.destroy = vmw_du_cursor_plane_destroy,
	.reset = vmw_du_plane_reset,
	.atomic_duplicate_state = vmw_du_plane_duplicate_state,
	.atomic_destroy_state = vmw_du_plane_destroy_state,
};

/*
 * Atomic Helpers
 */
static const struct
drm_plane_helper_funcs vmw_sou_cursor_plane_helper_funcs = {
	.atomic_check = vmw_du_cursor_plane_atomic_check,
	.atomic_update = vmw_du_cursor_plane_atomic_update,
	.prepare_fb = vmw_du_cursor_plane_prepare_fb,
	.cleanup_fb = vmw_du_plane_cleanup_fb,
};

static const struct
drm_plane_helper_funcs vmw_sou_primary_plane_helper_funcs = {
	.atomic_check = vmw_du_primary_plane_atomic_check,
	.atomic_update = vmw_sou_primary_plane_atomic_update,
	.prepare_fb = vmw_sou_primary_plane_prepare_fb,
	.cleanup_fb = vmw_sou_primary_plane_cleanup_fb,
};

static const struct drm_crtc_helper_funcs vmw_sou_crtc_helper_funcs = {
	.prepare = vmw_sou_crtc_helper_prepare,
	.mode_set_nofb = vmw_sou_crtc_mode_set_nofb,
	.atomic_check = vmw_du_crtc_atomic_check,
	.atomic_begin = vmw_du_crtc_atomic_begin,
	.atomic_flush = vmw_du_crtc_atomic_flush,
	.atomic_enable = vmw_sou_crtc_atomic_enable,
	.atomic_disable = vmw_sou_crtc_atomic_disable,
};


static int vmw_sou_init(struct vmw_private *dev_priv, unsigned unit)
{
	struct vmw_screen_object_unit *sou;
	struct drm_device *dev = dev_priv->dev;
	struct drm_connector *connector;
	struct drm_encoder *encoder;
	struct drm_plane *primary, *cursor;
	struct drm_crtc *crtc;
	int ret;

	sou = kzalloc(sizeof(*sou), GFP_KERNEL);
	if (!sou)
		return -ENOMEM;

	sou->base.unit = unit;
	crtc = &sou->base.crtc;
	encoder = &sou->base.encoder;
	connector = &sou->base.connector;
	primary = &sou->base.primary;
	cursor = &sou->base.cursor;

	sou->base.active_implicit = false;
	sou->base.pref_active = (unit == 0);
	sou->base.pref_width = dev_priv->initial_width;
	sou->base.pref_height = dev_priv->initial_height;
	sou->base.pref_mode = NULL;

	/*
	 * Remove this after enabling atomic because property values can
	 * only exist in a state object
	 */
	sou->base.is_implicit = false;

	/* Initialize primary plane */
	vmw_du_plane_reset(primary);

	ret = drm_universal_plane_init(dev, &sou->base.primary,
				       0, &vmw_sou_plane_funcs,
				       vmw_primary_plane_formats,
				       ARRAY_SIZE(vmw_primary_plane_formats),
				       NULL, DRM_PLANE_TYPE_PRIMARY, NULL);
	if (ret) {
		DRM_ERROR("Failed to initialize primary plane");
		goto err_free;
	}

	drm_plane_helper_add(primary, &vmw_sou_primary_plane_helper_funcs);

	/* Initialize cursor plane */
	vmw_du_plane_reset(cursor);

	ret = drm_universal_plane_init(dev, &sou->base.cursor,
			0, &vmw_sou_cursor_funcs,
			vmw_cursor_plane_formats,
			ARRAY_SIZE(vmw_cursor_plane_formats),
			NULL, DRM_PLANE_TYPE_CURSOR, NULL);
	if (ret) {
		DRM_ERROR("Failed to initialize cursor plane");
		drm_plane_cleanup(&sou->base.primary);
		goto err_free;
	}

	drm_plane_helper_add(cursor, &vmw_sou_cursor_plane_helper_funcs);

	vmw_du_connector_reset(connector);
	ret = drm_connector_init(dev, connector, &vmw_sou_connector_funcs,
				 DRM_MODE_CONNECTOR_VIRTUAL);
	if (ret) {
		DRM_ERROR("Failed to initialize connector\n");
		goto err_free;
	}

	drm_connector_helper_add(connector, &vmw_sou_connector_helper_funcs);
	connector->status = vmw_du_connector_detect(connector, true);
	vmw_connector_state_to_vcs(connector->state)->is_implicit = false;


	ret = drm_encoder_init(dev, encoder, &vmw_screen_object_encoder_funcs,
			       DRM_MODE_ENCODER_VIRTUAL, NULL);
	if (ret) {
		DRM_ERROR("Failed to initialize encoder\n");
		goto err_free_connector;
	}

	(void) drm_mode_connector_attach_encoder(connector, encoder);
	encoder->possible_crtcs = (1 << unit);
	encoder->possible_clones = 0;

	ret = drm_connector_register(connector);
	if (ret) {
		DRM_ERROR("Failed to register connector\n");
		goto err_free_encoder;
	}


	vmw_du_crtc_reset(crtc);
	ret = drm_crtc_init_with_planes(dev, crtc, &sou->base.primary,
					&sou->base.cursor,
					&vmw_screen_object_crtc_funcs, NULL);
	if (ret) {
		DRM_ERROR("Failed to initialize CRTC\n");
		goto err_free_unregister;
	}

	drm_crtc_helper_add(crtc, &vmw_sou_crtc_helper_funcs);

	drm_mode_crtc_set_gamma_size(crtc, 256);

	drm_object_attach_property(&connector->base,
				   dev_priv->hotplug_mode_update_property, 1);
	drm_object_attach_property(&connector->base,
				   dev->mode_config.suggested_x_property, 0);
	drm_object_attach_property(&connector->base,
				   dev->mode_config.suggested_y_property, 0);
	if (dev_priv->implicit_placement_property)
		drm_object_attach_property
			(&connector->base,
			 dev_priv->implicit_placement_property,
			 sou->base.is_implicit);

	return 0;

err_free_unregister:
	drm_connector_unregister(connector);
err_free_encoder:
	drm_encoder_cleanup(encoder);
err_free_connector:
	drm_connector_cleanup(connector);
err_free:
	kfree(sou);
	return ret;
}

int vmw_kms_sou_init_display(struct vmw_private *dev_priv)
{
	struct drm_device *dev = dev_priv->dev;
	int i, ret;

	if (!(dev_priv->capabilities & SVGA_CAP_SCREEN_OBJECT_2)) {
		DRM_INFO("Not using screen objects,"
			 " missing cap SCREEN_OBJECT_2\n");
		return -ENOSYS;
	}

	ret = -ENOMEM;
	dev_priv->num_implicit = 0;
	dev_priv->implicit_fb = NULL;

	ret = drm_vblank_init(dev, VMWGFX_NUM_DISPLAY_UNITS);
	if (unlikely(ret != 0))
		return ret;

	vmw_kms_create_implicit_placement_property(dev_priv, false);

	for (i = 0; i < VMWGFX_NUM_DISPLAY_UNITS; ++i)
		vmw_sou_init(dev_priv, i);

	dev_priv->active_display_unit = vmw_du_screen_object;

	DRM_INFO("Screen Objects Display Unit initialized\n");

	return 0;
}

static int do_dmabuf_define_gmrfb(struct vmw_private *dev_priv,
				  struct vmw_framebuffer *framebuffer)
{
	struct vmw_dma_buffer *buf =
		container_of(framebuffer, struct vmw_framebuffer_dmabuf,
			     base)->buffer;
	int depth = framebuffer->base.format->depth;
	struct {
		uint32_t header;
		SVGAFifoCmdDefineGMRFB body;
	} *cmd;

	/* Emulate RGBA support, contrary to svga_reg.h this is not
	 * supported by hosts. This is only a problem if we are reading
	 * this value later and expecting what we uploaded back.
	 */
	if (depth == 32)
		depth = 24;

	cmd = vmw_fifo_reserve(dev_priv, sizeof(*cmd));
	if (!cmd) {
		DRM_ERROR("Out of fifo space for dirty framebuffer command.\n");
		return -ENOMEM;
	}

	cmd->header = SVGA_CMD_DEFINE_GMRFB;
	cmd->body.format.bitsPerPixel = framebuffer->base.format->cpp[0] * 8;
	cmd->body.format.colorDepth = depth;
	cmd->body.format.reserved = 0;
	cmd->body.bytesPerLine = framebuffer->base.pitches[0];
	/* Buffer is reserved in vram or GMR */
	vmw_bo_get_guest_ptr(&buf->base, &cmd->body.ptr);
	vmw_fifo_commit(dev_priv, sizeof(*cmd));

	return 0;
}

/**
 * vmw_sou_surface_fifo_commit - Callback to fill in and submit a
 * blit surface to screen command.
 *
 * @dirty: The closure structure.
 *
 * Fills in the missing fields in the command, and translates the cliprects
 * to match the destination bounding box encoded.
 */
static void vmw_sou_surface_fifo_commit(struct vmw_kms_dirty *dirty)
{
	struct vmw_kms_sou_surface_dirty *sdirty =
		container_of(dirty, typeof(*sdirty), base);
	struct vmw_kms_sou_dirty_cmd *cmd = dirty->cmd;
	s32 trans_x = dirty->unit->crtc.x - sdirty->dst_x;
	s32 trans_y = dirty->unit->crtc.y - sdirty->dst_y;
	size_t region_size = dirty->num_hits * sizeof(SVGASignedRect);
	SVGASignedRect *blit = (SVGASignedRect *) &cmd[1];
	int i;

	if (!dirty->num_hits) {
		vmw_fifo_commit(dirty->dev_priv, 0);
		return;
	}

	cmd->header.id = SVGA_3D_CMD_BLIT_SURFACE_TO_SCREEN;
	cmd->header.size = sizeof(cmd->body) + region_size;

	/*
	 * Use the destination bounding box to specify destination - and
	 * source bounding regions.
	 */
	cmd->body.destRect.left = sdirty->left;
	cmd->body.destRect.right = sdirty->right;
	cmd->body.destRect.top = sdirty->top;
	cmd->body.destRect.bottom = sdirty->bottom;

	cmd->body.srcRect.left = sdirty->left + trans_x;
	cmd->body.srcRect.right = sdirty->right + trans_x;
	cmd->body.srcRect.top = sdirty->top + trans_y;
	cmd->body.srcRect.bottom = sdirty->bottom + trans_y;

	cmd->body.srcImage.sid = sdirty->sid;
	cmd->body.destScreenId = dirty->unit->unit;

	/* Blits are relative to the destination rect. Translate. */
	for (i = 0; i < dirty->num_hits; ++i, ++blit) {
		blit->left -= sdirty->left;
		blit->right -= sdirty->left;
		blit->top -= sdirty->top;
		blit->bottom -= sdirty->top;
	}

	vmw_fifo_commit(dirty->dev_priv, region_size + sizeof(*cmd));

	sdirty->left = sdirty->top = S32_MAX;
	sdirty->right = sdirty->bottom = S32_MIN;
}

/**
 * vmw_sou_surface_clip - Callback to encode a blit surface to screen cliprect.
 *
 * @dirty: The closure structure
 *
 * Encodes a SVGASignedRect cliprect and updates the bounding box of the
 * BLIT_SURFACE_TO_SCREEN command.
 */
static void vmw_sou_surface_clip(struct vmw_kms_dirty *dirty)
{
	struct vmw_kms_sou_surface_dirty *sdirty =
		container_of(dirty, typeof(*sdirty), base);
	struct vmw_kms_sou_dirty_cmd *cmd = dirty->cmd;
	SVGASignedRect *blit = (SVGASignedRect *) &cmd[1];

	/* Destination rect. */
	blit += dirty->num_hits;
	blit->left = dirty->unit_x1;
	blit->top = dirty->unit_y1;
	blit->right = dirty->unit_x2;
	blit->bottom = dirty->unit_y2;

	/* Destination bounding box */
	sdirty->left = min_t(s32, sdirty->left, dirty->unit_x1);
	sdirty->top = min_t(s32, sdirty->top, dirty->unit_y1);
	sdirty->right = max_t(s32, sdirty->right, dirty->unit_x2);
	sdirty->bottom = max_t(s32, sdirty->bottom, dirty->unit_y2);

	dirty->num_hits++;
}

/**
 * vmw_kms_sou_do_surface_dirty - Dirty part of a surface backed framebuffer
 *
 * @dev_priv: Pointer to the device private structure.
 * @framebuffer: Pointer to the surface-buffer backed framebuffer.
 * @clips: Array of clip rects. Either @clips or @vclips must be NULL.
 * @vclips: Alternate array of clip rects. Either @clips or @vclips must
 * be NULL.
 * @srf: Pointer to surface to blit from. If NULL, the surface attached
 * to @framebuffer will be used.
 * @dest_x: X coordinate offset to align @srf with framebuffer coordinates.
 * @dest_y: Y coordinate offset to align @srf with framebuffer coordinates.
 * @num_clips: Number of clip rects in @clips.
 * @inc: Increment to use when looping over @clips.
 * @out_fence: If non-NULL, will return a ref-counted pointer to a
 * struct vmw_fence_obj. The returned fence pointer may be NULL in which
 * case the device has already synchronized.
 * @crtc: If crtc is passed, perform surface dirty on that crtc only.
 *
 * Returns 0 on success, negative error code on failure. -ERESTARTSYS if
 * interrupted.
 */
int vmw_kms_sou_do_surface_dirty(struct vmw_private *dev_priv,
				 struct vmw_framebuffer *framebuffer,
				 struct drm_clip_rect *clips,
				 struct drm_vmw_rect *vclips,
				 struct vmw_resource *srf,
				 s32 dest_x,
				 s32 dest_y,
				 unsigned num_clips, int inc,
				 struct vmw_fence_obj **out_fence,
				 struct drm_crtc *crtc)
{
	struct vmw_framebuffer_surface *vfbs =
		container_of(framebuffer, typeof(*vfbs), base);
	struct vmw_kms_sou_surface_dirty sdirty;
	struct vmw_validation_ctx ctx;
	int ret;

	if (!srf)
		srf = &vfbs->surface->res;

	ret = vmw_kms_helper_resource_prepare(srf, true, &ctx);
	if (ret)
		return ret;

	sdirty.base.fifo_commit = vmw_sou_surface_fifo_commit;
	sdirty.base.clip = vmw_sou_surface_clip;
	sdirty.base.dev_priv = dev_priv;
	sdirty.base.fifo_reserve_size = sizeof(struct vmw_kms_sou_dirty_cmd) +
	  sizeof(SVGASignedRect) * num_clips;
	sdirty.base.crtc = crtc;

	sdirty.sid = srf->id;
	sdirty.left = sdirty.top = S32_MAX;
	sdirty.right = sdirty.bottom = S32_MIN;
	sdirty.dst_x = dest_x;
	sdirty.dst_y = dest_y;

	ret = vmw_kms_helper_dirty(dev_priv, framebuffer, clips, vclips,
				   dest_x, dest_y, num_clips, inc,
				   &sdirty.base);
	vmw_kms_helper_resource_finish(&ctx, out_fence);

	return ret;
}

/**
 * vmw_sou_dmabuf_fifo_commit - Callback to submit a set of readback clips.
 *
 * @dirty: The closure structure.
 *
 * Commits a previously built command buffer of readback clips.
 */
static void vmw_sou_dmabuf_fifo_commit(struct vmw_kms_dirty *dirty)
{
	if (!dirty->num_hits) {
		vmw_fifo_commit(dirty->dev_priv, 0);
		return;
	}

	vmw_fifo_commit(dirty->dev_priv,
			sizeof(struct vmw_kms_sou_dmabuf_blit) *
			dirty->num_hits);
}

/**
 * vmw_sou_dmabuf_clip - Callback to encode a readback cliprect.
 *
 * @dirty: The closure structure
 *
 * Encodes a BLIT_GMRFB_TO_SCREEN cliprect.
 */
static void vmw_sou_dmabuf_clip(struct vmw_kms_dirty *dirty)
{
	struct vmw_kms_sou_dmabuf_blit *blit = dirty->cmd;

	blit += dirty->num_hits;
	blit->header = SVGA_CMD_BLIT_GMRFB_TO_SCREEN;
	blit->body.destScreenId = dirty->unit->unit;
	blit->body.srcOrigin.x = dirty->fb_x;
	blit->body.srcOrigin.y = dirty->fb_y;
	blit->body.destRect.left = dirty->unit_x1;
	blit->body.destRect.top = dirty->unit_y1;
	blit->body.destRect.right = dirty->unit_x2;
	blit->body.destRect.bottom = dirty->unit_y2;
	dirty->num_hits++;
}

/**
 * vmw_kms_do_dmabuf_dirty - Dirty part of a dma-buffer backed framebuffer
 *
 * @dev_priv: Pointer to the device private structure.
 * @framebuffer: Pointer to the dma-buffer backed framebuffer.
 * @clips: Array of clip rects.
 * @vclips: Alternate array of clip rects. Either @clips or @vclips must
 * be NULL.
 * @num_clips: Number of clip rects in @clips.
 * @increment: Increment to use when looping over @clips.
 * @interruptible: Whether to perform waits interruptible if possible.
 * @out_fence: If non-NULL, will return a ref-counted pointer to a
 * struct vmw_fence_obj. The returned fence pointer may be NULL in which
 * case the device has already synchronized.
 * @crtc: If crtc is passed, perform dmabuf dirty on that crtc only.
 *
 * Returns 0 on success, negative error code on failure. -ERESTARTSYS if
 * interrupted.
 */
int vmw_kms_sou_do_dmabuf_dirty(struct vmw_private *dev_priv,
				struct vmw_framebuffer *framebuffer,
				struct drm_clip_rect *clips,
				struct drm_vmw_rect *vclips,
				unsigned num_clips, int increment,
				bool interruptible,
				struct vmw_fence_obj **out_fence,
				struct drm_crtc *crtc)
{
	struct vmw_dma_buffer *buf =
		container_of(framebuffer, struct vmw_framebuffer_dmabuf,
			     base)->buffer;
	struct vmw_kms_dirty dirty;
	int ret;

	ret = vmw_kms_helper_buffer_prepare(dev_priv, buf, interruptible,
					    false, false);
	if (ret)
		return ret;

	ret = do_dmabuf_define_gmrfb(dev_priv, framebuffer);
	if (unlikely(ret != 0))
		goto out_revert;

	dirty.crtc = crtc;
	dirty.fifo_commit = vmw_sou_dmabuf_fifo_commit;
	dirty.clip = vmw_sou_dmabuf_clip;
	dirty.fifo_reserve_size = sizeof(struct vmw_kms_sou_dmabuf_blit) *
		num_clips;
	ret = vmw_kms_helper_dirty(dev_priv, framebuffer, clips, vclips,
				   0, 0, num_clips, increment, &dirty);
	vmw_kms_helper_buffer_finish(dev_priv, NULL, buf, out_fence, NULL);

	return ret;

out_revert:
	vmw_kms_helper_buffer_revert(buf);

	return ret;
}


/**
 * vmw_sou_readback_fifo_commit - Callback to submit a set of readback clips.
 *
 * @dirty: The closure structure.
 *
 * Commits a previously built command buffer of readback clips.
 */
static void vmw_sou_readback_fifo_commit(struct vmw_kms_dirty *dirty)
{
	if (!dirty->num_hits) {
		vmw_fifo_commit(dirty->dev_priv, 0);
		return;
	}

	vmw_fifo_commit(dirty->dev_priv,
			sizeof(struct vmw_kms_sou_readback_blit) *
			dirty->num_hits);
}

/**
 * vmw_sou_readback_clip - Callback to encode a readback cliprect.
 *
 * @dirty: The closure structure
 *
 * Encodes a BLIT_SCREEN_TO_GMRFB cliprect.
 */
static void vmw_sou_readback_clip(struct vmw_kms_dirty *dirty)
{
	struct vmw_kms_sou_readback_blit *blit = dirty->cmd;

	blit += dirty->num_hits;
	blit->header = SVGA_CMD_BLIT_SCREEN_TO_GMRFB;
	blit->body.srcScreenId = dirty->unit->unit;
	blit->body.destOrigin.x = dirty->fb_x;
	blit->body.destOrigin.y = dirty->fb_y;
	blit->body.srcRect.left = dirty->unit_x1;
	blit->body.srcRect.top = dirty->unit_y1;
	blit->body.srcRect.right = dirty->unit_x2;
	blit->body.srcRect.bottom = dirty->unit_y2;
	dirty->num_hits++;
}

/**
 * vmw_kms_sou_readback - Perform a readback from the screen object system to
 * a dma-buffer backed framebuffer.
 *
 * @dev_priv: Pointer to the device private structure.
 * @file_priv: Pointer to a struct drm_file identifying the caller.
 * Must be set to NULL if @user_fence_rep is NULL.
 * @vfb: Pointer to the dma-buffer backed framebuffer.
 * @user_fence_rep: User-space provided structure for fence information.
 * Must be set to non-NULL if @file_priv is non-NULL.
 * @vclips: Array of clip rects.
 * @num_clips: Number of clip rects in @vclips.
 * @crtc: If crtc is passed, readback on that crtc only.
 *
 * Returns 0 on success, negative error code on failure. -ERESTARTSYS if
 * interrupted.
 */
int vmw_kms_sou_readback(struct vmw_private *dev_priv,
			 struct drm_file *file_priv,
			 struct vmw_framebuffer *vfb,
			 struct drm_vmw_fence_rep __user *user_fence_rep,
			 struct drm_vmw_rect *vclips,
			 uint32_t num_clips,
			 struct drm_crtc *crtc)
{
	struct vmw_dma_buffer *buf =
		container_of(vfb, struct vmw_framebuffer_dmabuf, base)->buffer;
	struct vmw_kms_dirty dirty;
	int ret;

	ret = vmw_kms_helper_buffer_prepare(dev_priv, buf, true, false,
					    false);
	if (ret)
		return ret;

	ret = do_dmabuf_define_gmrfb(dev_priv, vfb);
	if (unlikely(ret != 0))
		goto out_revert;

	dirty.crtc = crtc;
	dirty.fifo_commit = vmw_sou_readback_fifo_commit;
	dirty.clip = vmw_sou_readback_clip;
	dirty.fifo_reserve_size = sizeof(struct vmw_kms_sou_readback_blit) *
		num_clips;
	ret = vmw_kms_helper_dirty(dev_priv, vfb, NULL, vclips,
				   0, 0, num_clips, 1, &dirty);
	vmw_kms_helper_buffer_finish(dev_priv, file_priv, buf, NULL,
				     user_fence_rep);

	return ret;

out_revert:
	vmw_kms_helper_buffer_revert(buf);

	return ret;
}<|MERGE_RESOLUTION|>--- conflicted
+++ resolved
@@ -482,11 +482,8 @@
 		return ret;
 	}
 
-<<<<<<< HEAD
-=======
 	vps->dmabuf_size = size;
 
->>>>>>> d19433b3
 	/*
 	 * TTM already thinks the buffer is pinned, but make sure the
 	 * pin_count is upped.
