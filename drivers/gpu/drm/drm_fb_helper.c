--- conflicted
+++ resolved
@@ -2779,8 +2779,6 @@
 EXPORT_SYMBOL(drm_fb_helper_hotplug_event);
 
 /**
-<<<<<<< HEAD
-=======
  * drm_fb_helper_fbdev_setup() - Setup fbdev emulation
  * @dev: DRM device
  * @fb_helper: fbdev helper structure to set up
@@ -2895,7 +2893,6 @@
 EXPORT_SYMBOL(drm_fb_helper_fbdev_teardown);
 
 /**
->>>>>>> 9e6d49d9
  * drm_fb_helper_lastclose - DRM driver lastclose helper for fbdev emulation
  * @dev: DRM device
  *
