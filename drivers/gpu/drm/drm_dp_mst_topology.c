/*
 * Copyright © 2014 Red Hat
 *
 * Permission to use, copy, modify, distribute, and sell this software and its
 * documentation for any purpose is hereby granted without fee, provided that
 * the above copyright notice appear in all copies and that both that copyright
 * notice and this permission notice appear in supporting documentation, and
 * that the name of the copyright holders not be used in advertising or
 * publicity pertaining to distribution of the software without specific,
 * written prior permission.  The copyright holders make no representations
 * about the suitability of this software for any purpose.  It is provided "as
 * is" without express or implied warranty.
 *
 * THE COPYRIGHT HOLDERS DISCLAIM ALL WARRANTIES WITH REGARD TO THIS SOFTWARE,
 * INCLUDING ALL IMPLIED WARRANTIES OF MERCHANTABILITY AND FITNESS, IN NO
 * EVENT SHALL THE COPYRIGHT HOLDERS BE LIABLE FOR ANY SPECIAL, INDIRECT OR
 * CONSEQUENTIAL DAMAGES OR ANY DAMAGES WHATSOEVER RESULTING FROM LOSS OF USE,
 * DATA OR PROFITS, WHETHER IN AN ACTION OF CONTRACT, NEGLIGENCE OR OTHER
 * TORTIOUS ACTION, ARISING OUT OF OR IN CONNECTION WITH THE USE OR PERFORMANCE
 * OF THIS SOFTWARE.
 */

#include <linux/bitfield.h>
#include <linux/delay.h>
#include <linux/errno.h>
#include <linux/i2c.h>
#include <linux/init.h>
#include <linux/kernel.h>
#include <linux/random.h>
#include <linux/sched.h>
#include <linux/seq_file.h>
#include <linux/iopoll.h>

#if IS_ENABLED(CONFIG_DRM_DEBUG_DP_MST_TOPOLOGY_REFS)
#include <linux/stacktrace.h>
#include <linux/sort.h>
#include <linux/timekeeping.h>
#include <linux/math64.h>
#endif

#include <drm/drm_atomic.h>
#include <drm/drm_atomic_helper.h>
#include <drm/drm_dp_mst_helper.h>
#include <drm/drm_drv.h>
#include <drm/drm_print.h>
#include <drm/drm_probe_helper.h>

#include "drm_crtc_helper_internal.h"
#include "drm_dp_mst_topology_internal.h"

/**
 * DOC: dp mst helper
 *
 * These functions contain parts of the DisplayPort 1.2a MultiStream Transport
 * protocol. The helpers contain a topology manager and bandwidth manager.
 * The helpers encapsulate the sending and received of sideband msgs.
 */
struct drm_dp_pending_up_req {
	struct drm_dp_sideband_msg_hdr hdr;
	struct drm_dp_sideband_msg_req_body msg;
	struct list_head next;
};

static bool dump_dp_payload_table(struct drm_dp_mst_topology_mgr *mgr,
				  char *buf);

static void drm_dp_mst_topology_put_port(struct drm_dp_mst_port *port);

static int drm_dp_dpcd_write_payload(struct drm_dp_mst_topology_mgr *mgr,
				     int id,
				     struct drm_dp_payload *payload);

static int drm_dp_send_dpcd_read(struct drm_dp_mst_topology_mgr *mgr,
				 struct drm_dp_mst_port *port,
				 int offset, int size, u8 *bytes);
static int drm_dp_send_dpcd_write(struct drm_dp_mst_topology_mgr *mgr,
				  struct drm_dp_mst_port *port,
				  int offset, int size, u8 *bytes);

static int drm_dp_send_link_address(struct drm_dp_mst_topology_mgr *mgr,
				    struct drm_dp_mst_branch *mstb);

static void
drm_dp_send_clear_payload_id_table(struct drm_dp_mst_topology_mgr *mgr,
				   struct drm_dp_mst_branch *mstb);

static int drm_dp_send_enum_path_resources(struct drm_dp_mst_topology_mgr *mgr,
					   struct drm_dp_mst_branch *mstb,
					   struct drm_dp_mst_port *port);
static bool drm_dp_validate_guid(struct drm_dp_mst_topology_mgr *mgr,
				 u8 *guid);

static int drm_dp_mst_register_i2c_bus(struct drm_dp_mst_port *port);
static void drm_dp_mst_unregister_i2c_bus(struct drm_dp_mst_port *port);
static void drm_dp_mst_kick_tx(struct drm_dp_mst_topology_mgr *mgr);

static bool drm_dp_mst_port_downstream_of_branch(struct drm_dp_mst_port *port,
						 struct drm_dp_mst_branch *branch);

#define DBG_PREFIX "[dp_mst]"

#define DP_STR(x) [DP_ ## x] = #x

static const char *drm_dp_mst_req_type_str(u8 req_type)
{
	static const char * const req_type_str[] = {
		DP_STR(GET_MSG_TRANSACTION_VERSION),
		DP_STR(LINK_ADDRESS),
		DP_STR(CONNECTION_STATUS_NOTIFY),
		DP_STR(ENUM_PATH_RESOURCES),
		DP_STR(ALLOCATE_PAYLOAD),
		DP_STR(QUERY_PAYLOAD),
		DP_STR(RESOURCE_STATUS_NOTIFY),
		DP_STR(CLEAR_PAYLOAD_ID_TABLE),
		DP_STR(REMOTE_DPCD_READ),
		DP_STR(REMOTE_DPCD_WRITE),
		DP_STR(REMOTE_I2C_READ),
		DP_STR(REMOTE_I2C_WRITE),
		DP_STR(POWER_UP_PHY),
		DP_STR(POWER_DOWN_PHY),
		DP_STR(SINK_EVENT_NOTIFY),
		DP_STR(QUERY_STREAM_ENC_STATUS),
	};

	if (req_type >= ARRAY_SIZE(req_type_str) ||
	    !req_type_str[req_type])
		return "unknown";

	return req_type_str[req_type];
}

#undef DP_STR
#define DP_STR(x) [DP_NAK_ ## x] = #x

static const char *drm_dp_mst_nak_reason_str(u8 nak_reason)
{
	static const char * const nak_reason_str[] = {
		DP_STR(WRITE_FAILURE),
		DP_STR(INVALID_READ),
		DP_STR(CRC_FAILURE),
		DP_STR(BAD_PARAM),
		DP_STR(DEFER),
		DP_STR(LINK_FAILURE),
		DP_STR(NO_RESOURCES),
		DP_STR(DPCD_FAIL),
		DP_STR(I2C_NAK),
		DP_STR(ALLOCATE_FAIL),
	};

	if (nak_reason >= ARRAY_SIZE(nak_reason_str) ||
	    !nak_reason_str[nak_reason])
		return "unknown";

	return nak_reason_str[nak_reason];
}

#undef DP_STR
#define DP_STR(x) [DRM_DP_SIDEBAND_TX_ ## x] = #x

static const char *drm_dp_mst_sideband_tx_state_str(int state)
{
	static const char * const sideband_reason_str[] = {
		DP_STR(QUEUED),
		DP_STR(START_SEND),
		DP_STR(SENT),
		DP_STR(RX),
		DP_STR(TIMEOUT),
	};

	if (state >= ARRAY_SIZE(sideband_reason_str) ||
	    !sideband_reason_str[state])
		return "unknown";

	return sideband_reason_str[state];
}

static int
drm_dp_mst_rad_to_str(const u8 rad[8], u8 lct, char *out, size_t len)
{
	int i;
	u8 unpacked_rad[16];

	for (i = 0; i < lct; i++) {
		if (i % 2)
			unpacked_rad[i] = rad[i / 2] >> 4;
		else
			unpacked_rad[i] = rad[i / 2] & BIT_MASK(4);
	}

	/* TODO: Eventually add something to printk so we can format the rad
	 * like this: 1.2.3
	 */
	return snprintf(out, len, "%*phC", lct, unpacked_rad);
}

/* sideband msg handling */
static u8 drm_dp_msg_header_crc4(const uint8_t *data, size_t num_nibbles)
{
	u8 bitmask = 0x80;
	u8 bitshift = 7;
	u8 array_index = 0;
	int number_of_bits = num_nibbles * 4;
	u8 remainder = 0;

	while (number_of_bits != 0) {
		number_of_bits--;
		remainder <<= 1;
		remainder |= (data[array_index] & bitmask) >> bitshift;
		bitmask >>= 1;
		bitshift--;
		if (bitmask == 0) {
			bitmask = 0x80;
			bitshift = 7;
			array_index++;
		}
		if ((remainder & 0x10) == 0x10)
			remainder ^= 0x13;
	}

	number_of_bits = 4;
	while (number_of_bits != 0) {
		number_of_bits--;
		remainder <<= 1;
		if ((remainder & 0x10) != 0)
			remainder ^= 0x13;
	}

	return remainder;
}

static u8 drm_dp_msg_data_crc4(const uint8_t *data, u8 number_of_bytes)
{
	u8 bitmask = 0x80;
	u8 bitshift = 7;
	u8 array_index = 0;
	int number_of_bits = number_of_bytes * 8;
	u16 remainder = 0;

	while (number_of_bits != 0) {
		number_of_bits--;
		remainder <<= 1;
		remainder |= (data[array_index] & bitmask) >> bitshift;
		bitmask >>= 1;
		bitshift--;
		if (bitmask == 0) {
			bitmask = 0x80;
			bitshift = 7;
			array_index++;
		}
		if ((remainder & 0x100) == 0x100)
			remainder ^= 0xd5;
	}

	number_of_bits = 8;
	while (number_of_bits != 0) {
		number_of_bits--;
		remainder <<= 1;
		if ((remainder & 0x100) != 0)
			remainder ^= 0xd5;
	}

	return remainder & 0xff;
}
static inline u8 drm_dp_calc_sb_hdr_size(struct drm_dp_sideband_msg_hdr *hdr)
{
	u8 size = 3;

	size += (hdr->lct / 2);
	return size;
}

static void drm_dp_encode_sideband_msg_hdr(struct drm_dp_sideband_msg_hdr *hdr,
					   u8 *buf, int *len)
{
	int idx = 0;
	int i;
	u8 crc4;

	buf[idx++] = ((hdr->lct & 0xf) << 4) | (hdr->lcr & 0xf);
	for (i = 0; i < (hdr->lct / 2); i++)
		buf[idx++] = hdr->rad[i];
	buf[idx++] = (hdr->broadcast << 7) | (hdr->path_msg << 6) |
		(hdr->msg_len & 0x3f);
	buf[idx++] = (hdr->somt << 7) | (hdr->eomt << 6) | (hdr->seqno << 4);

	crc4 = drm_dp_msg_header_crc4(buf, (idx * 2) - 1);
	buf[idx - 1] |= (crc4 & 0xf);

	*len = idx;
}

static bool drm_dp_decode_sideband_msg_hdr(const struct drm_dp_mst_topology_mgr *mgr,
					   struct drm_dp_sideband_msg_hdr *hdr,
					   u8 *buf, int buflen, u8 *hdrlen)
{
	u8 crc4;
	u8 len;
	int i;
	u8 idx;

	if (buf[0] == 0)
		return false;
	len = 3;
	len += ((buf[0] & 0xf0) >> 4) / 2;
	if (len > buflen)
		return false;
	crc4 = drm_dp_msg_header_crc4(buf, (len * 2) - 1);

	if ((crc4 & 0xf) != (buf[len - 1] & 0xf)) {
		drm_dbg_kms(mgr->dev, "crc4 mismatch 0x%x 0x%x\n", crc4, buf[len - 1]);
		return false;
	}

	hdr->lct = (buf[0] & 0xf0) >> 4;
	hdr->lcr = (buf[0] & 0xf);
	idx = 1;
	for (i = 0; i < (hdr->lct / 2); i++)
		hdr->rad[i] = buf[idx++];
	hdr->broadcast = (buf[idx] >> 7) & 0x1;
	hdr->path_msg = (buf[idx] >> 6) & 0x1;
	hdr->msg_len = buf[idx] & 0x3f;
	idx++;
	hdr->somt = (buf[idx] >> 7) & 0x1;
	hdr->eomt = (buf[idx] >> 6) & 0x1;
	hdr->seqno = (buf[idx] >> 4) & 0x1;
	idx++;
	*hdrlen = idx;
	return true;
}

void
drm_dp_encode_sideband_req(const struct drm_dp_sideband_msg_req_body *req,
			   struct drm_dp_sideband_msg_tx *raw)
{
	int idx = 0;
	int i;
	u8 *buf = raw->msg;

	buf[idx++] = req->req_type & 0x7f;

	switch (req->req_type) {
	case DP_ENUM_PATH_RESOURCES:
	case DP_POWER_DOWN_PHY:
	case DP_POWER_UP_PHY:
		buf[idx] = (req->u.port_num.port_number & 0xf) << 4;
		idx++;
		break;
	case DP_ALLOCATE_PAYLOAD:
		buf[idx] = (req->u.allocate_payload.port_number & 0xf) << 4 |
			(req->u.allocate_payload.number_sdp_streams & 0xf);
		idx++;
		buf[idx] = (req->u.allocate_payload.vcpi & 0x7f);
		idx++;
		buf[idx] = (req->u.allocate_payload.pbn >> 8);
		idx++;
		buf[idx] = (req->u.allocate_payload.pbn & 0xff);
		idx++;
		for (i = 0; i < req->u.allocate_payload.number_sdp_streams / 2; i++) {
			buf[idx] = ((req->u.allocate_payload.sdp_stream_sink[i * 2] & 0xf) << 4) |
				(req->u.allocate_payload.sdp_stream_sink[i * 2 + 1] & 0xf);
			idx++;
		}
		if (req->u.allocate_payload.number_sdp_streams & 1) {
			i = req->u.allocate_payload.number_sdp_streams - 1;
			buf[idx] = (req->u.allocate_payload.sdp_stream_sink[i] & 0xf) << 4;
			idx++;
		}
		break;
	case DP_QUERY_PAYLOAD:
		buf[idx] = (req->u.query_payload.port_number & 0xf) << 4;
		idx++;
		buf[idx] = (req->u.query_payload.vcpi & 0x7f);
		idx++;
		break;
	case DP_REMOTE_DPCD_READ:
		buf[idx] = (req->u.dpcd_read.port_number & 0xf) << 4;
		buf[idx] |= ((req->u.dpcd_read.dpcd_address & 0xf0000) >> 16) & 0xf;
		idx++;
		buf[idx] = (req->u.dpcd_read.dpcd_address & 0xff00) >> 8;
		idx++;
		buf[idx] = (req->u.dpcd_read.dpcd_address & 0xff);
		idx++;
		buf[idx] = (req->u.dpcd_read.num_bytes);
		idx++;
		break;

	case DP_REMOTE_DPCD_WRITE:
		buf[idx] = (req->u.dpcd_write.port_number & 0xf) << 4;
		buf[idx] |= ((req->u.dpcd_write.dpcd_address & 0xf0000) >> 16) & 0xf;
		idx++;
		buf[idx] = (req->u.dpcd_write.dpcd_address & 0xff00) >> 8;
		idx++;
		buf[idx] = (req->u.dpcd_write.dpcd_address & 0xff);
		idx++;
		buf[idx] = (req->u.dpcd_write.num_bytes);
		idx++;
		memcpy(&buf[idx], req->u.dpcd_write.bytes, req->u.dpcd_write.num_bytes);
		idx += req->u.dpcd_write.num_bytes;
		break;
	case DP_REMOTE_I2C_READ:
		buf[idx] = (req->u.i2c_read.port_number & 0xf) << 4;
		buf[idx] |= (req->u.i2c_read.num_transactions & 0x3);
		idx++;
		for (i = 0; i < (req->u.i2c_read.num_transactions & 0x3); i++) {
			buf[idx] = req->u.i2c_read.transactions[i].i2c_dev_id & 0x7f;
			idx++;
			buf[idx] = req->u.i2c_read.transactions[i].num_bytes;
			idx++;
			memcpy(&buf[idx], req->u.i2c_read.transactions[i].bytes, req->u.i2c_read.transactions[i].num_bytes);
			idx += req->u.i2c_read.transactions[i].num_bytes;

			buf[idx] = (req->u.i2c_read.transactions[i].no_stop_bit & 0x1) << 4;
			buf[idx] |= (req->u.i2c_read.transactions[i].i2c_transaction_delay & 0xf);
			idx++;
		}
		buf[idx] = (req->u.i2c_read.read_i2c_device_id) & 0x7f;
		idx++;
		buf[idx] = (req->u.i2c_read.num_bytes_read);
		idx++;
		break;

	case DP_REMOTE_I2C_WRITE:
		buf[idx] = (req->u.i2c_write.port_number & 0xf) << 4;
		idx++;
		buf[idx] = (req->u.i2c_write.write_i2c_device_id) & 0x7f;
		idx++;
		buf[idx] = (req->u.i2c_write.num_bytes);
		idx++;
		memcpy(&buf[idx], req->u.i2c_write.bytes, req->u.i2c_write.num_bytes);
		idx += req->u.i2c_write.num_bytes;
		break;
	case DP_QUERY_STREAM_ENC_STATUS: {
		const struct drm_dp_query_stream_enc_status *msg;

		msg = &req->u.enc_status;
		buf[idx] = msg->stream_id;
		idx++;
		memcpy(&buf[idx], msg->client_id, sizeof(msg->client_id));
		idx += sizeof(msg->client_id);
		buf[idx] = 0;
		buf[idx] |= FIELD_PREP(GENMASK(1, 0), msg->stream_event);
		buf[idx] |= msg->valid_stream_event ? BIT(2) : 0;
		buf[idx] |= FIELD_PREP(GENMASK(4, 3), msg->stream_behavior);
		buf[idx] |= msg->valid_stream_behavior ? BIT(5) : 0;
		idx++;
		}
		break;
	}
	raw->cur_len = idx;
}
EXPORT_SYMBOL_FOR_TESTS_ONLY(drm_dp_encode_sideband_req);

/* Decode a sideband request we've encoded, mainly used for debugging */
int
drm_dp_decode_sideband_req(const struct drm_dp_sideband_msg_tx *raw,
			   struct drm_dp_sideband_msg_req_body *req)
{
	const u8 *buf = raw->msg;
	int i, idx = 0;

	req->req_type = buf[idx++] & 0x7f;
	switch (req->req_type) {
	case DP_ENUM_PATH_RESOURCES:
	case DP_POWER_DOWN_PHY:
	case DP_POWER_UP_PHY:
		req->u.port_num.port_number = (buf[idx] >> 4) & 0xf;
		break;
	case DP_ALLOCATE_PAYLOAD:
		{
			struct drm_dp_allocate_payload *a =
				&req->u.allocate_payload;

			a->number_sdp_streams = buf[idx] & 0xf;
			a->port_number = (buf[idx] >> 4) & 0xf;

			WARN_ON(buf[++idx] & 0x80);
			a->vcpi = buf[idx] & 0x7f;

			a->pbn = buf[++idx] << 8;
			a->pbn |= buf[++idx];

			idx++;
			for (i = 0; i < a->number_sdp_streams; i++) {
				a->sdp_stream_sink[i] =
					(buf[idx + (i / 2)] >> ((i % 2) ? 0 : 4)) & 0xf;
			}
		}
		break;
	case DP_QUERY_PAYLOAD:
		req->u.query_payload.port_number = (buf[idx] >> 4) & 0xf;
		WARN_ON(buf[++idx] & 0x80);
		req->u.query_payload.vcpi = buf[idx] & 0x7f;
		break;
	case DP_REMOTE_DPCD_READ:
		{
			struct drm_dp_remote_dpcd_read *r = &req->u.dpcd_read;

			r->port_number = (buf[idx] >> 4) & 0xf;

			r->dpcd_address = (buf[idx] << 16) & 0xf0000;
			r->dpcd_address |= (buf[++idx] << 8) & 0xff00;
			r->dpcd_address |= buf[++idx] & 0xff;

			r->num_bytes = buf[++idx];
		}
		break;
	case DP_REMOTE_DPCD_WRITE:
		{
			struct drm_dp_remote_dpcd_write *w =
				&req->u.dpcd_write;

			w->port_number = (buf[idx] >> 4) & 0xf;

			w->dpcd_address = (buf[idx] << 16) & 0xf0000;
			w->dpcd_address |= (buf[++idx] << 8) & 0xff00;
			w->dpcd_address |= buf[++idx] & 0xff;

			w->num_bytes = buf[++idx];

			w->bytes = kmemdup(&buf[++idx], w->num_bytes,
					   GFP_KERNEL);
			if (!w->bytes)
				return -ENOMEM;
		}
		break;
	case DP_REMOTE_I2C_READ:
		{
			struct drm_dp_remote_i2c_read *r = &req->u.i2c_read;
			struct drm_dp_remote_i2c_read_tx *tx;
			bool failed = false;

			r->num_transactions = buf[idx] & 0x3;
			r->port_number = (buf[idx] >> 4) & 0xf;
			for (i = 0; i < r->num_transactions; i++) {
				tx = &r->transactions[i];

				tx->i2c_dev_id = buf[++idx] & 0x7f;
				tx->num_bytes = buf[++idx];
				tx->bytes = kmemdup(&buf[++idx],
						    tx->num_bytes,
						    GFP_KERNEL);
				if (!tx->bytes) {
					failed = true;
					break;
				}
				idx += tx->num_bytes;
				tx->no_stop_bit = (buf[idx] >> 5) & 0x1;
				tx->i2c_transaction_delay = buf[idx] & 0xf;
			}

			if (failed) {
				for (i = 0; i < r->num_transactions; i++) {
					tx = &r->transactions[i];
					kfree(tx->bytes);
				}
				return -ENOMEM;
			}

			r->read_i2c_device_id = buf[++idx] & 0x7f;
			r->num_bytes_read = buf[++idx];
		}
		break;
	case DP_REMOTE_I2C_WRITE:
		{
			struct drm_dp_remote_i2c_write *w = &req->u.i2c_write;

			w->port_number = (buf[idx] >> 4) & 0xf;
			w->write_i2c_device_id = buf[++idx] & 0x7f;
			w->num_bytes = buf[++idx];
			w->bytes = kmemdup(&buf[++idx], w->num_bytes,
					   GFP_KERNEL);
			if (!w->bytes)
				return -ENOMEM;
		}
		break;
	case DP_QUERY_STREAM_ENC_STATUS:
		req->u.enc_status.stream_id = buf[idx++];
		for (i = 0; i < sizeof(req->u.enc_status.client_id); i++)
			req->u.enc_status.client_id[i] = buf[idx++];

		req->u.enc_status.stream_event = FIELD_GET(GENMASK(1, 0),
							   buf[idx]);
		req->u.enc_status.valid_stream_event = FIELD_GET(BIT(2),
								 buf[idx]);
		req->u.enc_status.stream_behavior = FIELD_GET(GENMASK(4, 3),
							      buf[idx]);
		req->u.enc_status.valid_stream_behavior = FIELD_GET(BIT(5),
								    buf[idx]);
		break;
	}

	return 0;
}
EXPORT_SYMBOL_FOR_TESTS_ONLY(drm_dp_decode_sideband_req);

void
drm_dp_dump_sideband_msg_req_body(const struct drm_dp_sideband_msg_req_body *req,
				  int indent, struct drm_printer *printer)
{
	int i;

#define P(f, ...) drm_printf_indent(printer, indent, f, ##__VA_ARGS__)
	if (req->req_type == DP_LINK_ADDRESS) {
		/* No contents to print */
		P("type=%s\n", drm_dp_mst_req_type_str(req->req_type));
		return;
	}

	P("type=%s contents:\n", drm_dp_mst_req_type_str(req->req_type));
	indent++;

	switch (req->req_type) {
	case DP_ENUM_PATH_RESOURCES:
	case DP_POWER_DOWN_PHY:
	case DP_POWER_UP_PHY:
		P("port=%d\n", req->u.port_num.port_number);
		break;
	case DP_ALLOCATE_PAYLOAD:
		P("port=%d vcpi=%d pbn=%d sdp_streams=%d %*ph\n",
		  req->u.allocate_payload.port_number,
		  req->u.allocate_payload.vcpi, req->u.allocate_payload.pbn,
		  req->u.allocate_payload.number_sdp_streams,
		  req->u.allocate_payload.number_sdp_streams,
		  req->u.allocate_payload.sdp_stream_sink);
		break;
	case DP_QUERY_PAYLOAD:
		P("port=%d vcpi=%d\n",
		  req->u.query_payload.port_number,
		  req->u.query_payload.vcpi);
		break;
	case DP_REMOTE_DPCD_READ:
		P("port=%d dpcd_addr=%05x len=%d\n",
		  req->u.dpcd_read.port_number, req->u.dpcd_read.dpcd_address,
		  req->u.dpcd_read.num_bytes);
		break;
	case DP_REMOTE_DPCD_WRITE:
		P("port=%d addr=%05x len=%d: %*ph\n",
		  req->u.dpcd_write.port_number,
		  req->u.dpcd_write.dpcd_address,
		  req->u.dpcd_write.num_bytes, req->u.dpcd_write.num_bytes,
		  req->u.dpcd_write.bytes);
		break;
	case DP_REMOTE_I2C_READ:
		P("port=%d num_tx=%d id=%d size=%d:\n",
		  req->u.i2c_read.port_number,
		  req->u.i2c_read.num_transactions,
		  req->u.i2c_read.read_i2c_device_id,
		  req->u.i2c_read.num_bytes_read);

		indent++;
		for (i = 0; i < req->u.i2c_read.num_transactions; i++) {
			const struct drm_dp_remote_i2c_read_tx *rtx =
				&req->u.i2c_read.transactions[i];

			P("%d: id=%03d size=%03d no_stop_bit=%d tx_delay=%03d: %*ph\n",
			  i, rtx->i2c_dev_id, rtx->num_bytes,
			  rtx->no_stop_bit, rtx->i2c_transaction_delay,
			  rtx->num_bytes, rtx->bytes);
		}
		break;
	case DP_REMOTE_I2C_WRITE:
		P("port=%d id=%d size=%d: %*ph\n",
		  req->u.i2c_write.port_number,
		  req->u.i2c_write.write_i2c_device_id,
		  req->u.i2c_write.num_bytes, req->u.i2c_write.num_bytes,
		  req->u.i2c_write.bytes);
		break;
	case DP_QUERY_STREAM_ENC_STATUS:
		P("stream_id=%u client_id=%*ph stream_event=%x "
		  "valid_event=%d stream_behavior=%x valid_behavior=%d",
		  req->u.enc_status.stream_id,
		  (int)ARRAY_SIZE(req->u.enc_status.client_id),
		  req->u.enc_status.client_id, req->u.enc_status.stream_event,
		  req->u.enc_status.valid_stream_event,
		  req->u.enc_status.stream_behavior,
		  req->u.enc_status.valid_stream_behavior);
		break;
	default:
		P("???\n");
		break;
	}
#undef P
}
EXPORT_SYMBOL_FOR_TESTS_ONLY(drm_dp_dump_sideband_msg_req_body);

static inline void
drm_dp_mst_dump_sideband_msg_tx(struct drm_printer *p,
				const struct drm_dp_sideband_msg_tx *txmsg)
{
	struct drm_dp_sideband_msg_req_body req;
	char buf[64];
	int ret;
	int i;

	drm_dp_mst_rad_to_str(txmsg->dst->rad, txmsg->dst->lct, buf,
			      sizeof(buf));
	drm_printf(p, "txmsg cur_offset=%x cur_len=%x seqno=%x state=%s path_msg=%d dst=%s\n",
		   txmsg->cur_offset, txmsg->cur_len, txmsg->seqno,
		   drm_dp_mst_sideband_tx_state_str(txmsg->state),
		   txmsg->path_msg, buf);

	ret = drm_dp_decode_sideband_req(txmsg, &req);
	if (ret) {
		drm_printf(p, "<failed to decode sideband req: %d>\n", ret);
		return;
	}
	drm_dp_dump_sideband_msg_req_body(&req, 1, p);

	switch (req.req_type) {
	case DP_REMOTE_DPCD_WRITE:
		kfree(req.u.dpcd_write.bytes);
		break;
	case DP_REMOTE_I2C_READ:
		for (i = 0; i < req.u.i2c_read.num_transactions; i++)
			kfree(req.u.i2c_read.transactions[i].bytes);
		break;
	case DP_REMOTE_I2C_WRITE:
		kfree(req.u.i2c_write.bytes);
		break;
	}
}

static void drm_dp_crc_sideband_chunk_req(u8 *msg, u8 len)
{
	u8 crc4;

	crc4 = drm_dp_msg_data_crc4(msg, len);
	msg[len] = crc4;
}

static void drm_dp_encode_sideband_reply(struct drm_dp_sideband_msg_reply_body *rep,
					 struct drm_dp_sideband_msg_tx *raw)
{
	int idx = 0;
	u8 *buf = raw->msg;

	buf[idx++] = (rep->reply_type & 0x1) << 7 | (rep->req_type & 0x7f);

	raw->cur_len = idx;
}

static int drm_dp_sideband_msg_set_header(struct drm_dp_sideband_msg_rx *msg,
					  struct drm_dp_sideband_msg_hdr *hdr,
					  u8 hdrlen)
{
	/*
	 * ignore out-of-order messages or messages that are part of a
	 * failed transaction
	 */
	if (!hdr->somt && !msg->have_somt)
		return false;

	/* get length contained in this portion */
	msg->curchunk_idx = 0;
	msg->curchunk_len = hdr->msg_len;
	msg->curchunk_hdrlen = hdrlen;

	/* we have already gotten an somt - don't bother parsing */
	if (hdr->somt && msg->have_somt)
		return false;

	if (hdr->somt) {
		memcpy(&msg->initial_hdr, hdr,
		       sizeof(struct drm_dp_sideband_msg_hdr));
		msg->have_somt = true;
	}
	if (hdr->eomt)
		msg->have_eomt = true;

	return true;
}

/* this adds a chunk of msg to the builder to get the final msg */
static bool drm_dp_sideband_append_payload(struct drm_dp_sideband_msg_rx *msg,
					   u8 *replybuf, u8 replybuflen)
{
	u8 crc4;

	memcpy(&msg->chunk[msg->curchunk_idx], replybuf, replybuflen);
	msg->curchunk_idx += replybuflen;

	if (msg->curchunk_idx >= msg->curchunk_len) {
		/* do CRC */
		crc4 = drm_dp_msg_data_crc4(msg->chunk, msg->curchunk_len - 1);
		if (crc4 != msg->chunk[msg->curchunk_len - 1])
			print_hex_dump(KERN_DEBUG, "wrong crc",
				       DUMP_PREFIX_NONE, 16, 1,
				       msg->chunk,  msg->curchunk_len, false);
		/* copy chunk into bigger msg */
		memcpy(&msg->msg[msg->curlen], msg->chunk, msg->curchunk_len - 1);
		msg->curlen += msg->curchunk_len - 1;
	}
	return true;
}

static bool drm_dp_sideband_parse_link_address(const struct drm_dp_mst_topology_mgr *mgr,
					       struct drm_dp_sideband_msg_rx *raw,
					       struct drm_dp_sideband_msg_reply_body *repmsg)
{
	int idx = 1;
	int i;

	memcpy(repmsg->u.link_addr.guid, &raw->msg[idx], 16);
	idx += 16;
	repmsg->u.link_addr.nports = raw->msg[idx] & 0xf;
	idx++;
	if (idx > raw->curlen)
		goto fail_len;
	for (i = 0; i < repmsg->u.link_addr.nports; i++) {
		if (raw->msg[idx] & 0x80)
			repmsg->u.link_addr.ports[i].input_port = 1;

		repmsg->u.link_addr.ports[i].peer_device_type = (raw->msg[idx] >> 4) & 0x7;
		repmsg->u.link_addr.ports[i].port_number = (raw->msg[idx] & 0xf);

		idx++;
		if (idx > raw->curlen)
			goto fail_len;
		repmsg->u.link_addr.ports[i].mcs = (raw->msg[idx] >> 7) & 0x1;
		repmsg->u.link_addr.ports[i].ddps = (raw->msg[idx] >> 6) & 0x1;
		if (repmsg->u.link_addr.ports[i].input_port == 0)
			repmsg->u.link_addr.ports[i].legacy_device_plug_status = (raw->msg[idx] >> 5) & 0x1;
		idx++;
		if (idx > raw->curlen)
			goto fail_len;
		if (repmsg->u.link_addr.ports[i].input_port == 0) {
			repmsg->u.link_addr.ports[i].dpcd_revision = (raw->msg[idx]);
			idx++;
			if (idx > raw->curlen)
				goto fail_len;
			memcpy(repmsg->u.link_addr.ports[i].peer_guid, &raw->msg[idx], 16);
			idx += 16;
			if (idx > raw->curlen)
				goto fail_len;
			repmsg->u.link_addr.ports[i].num_sdp_streams = (raw->msg[idx] >> 4) & 0xf;
			repmsg->u.link_addr.ports[i].num_sdp_stream_sinks = (raw->msg[idx] & 0xf);
			idx++;

		}
		if (idx > raw->curlen)
			goto fail_len;
	}

	return true;
fail_len:
	DRM_DEBUG_KMS("link address reply parse length fail %d %d\n", idx, raw->curlen);
	return false;
}

static bool drm_dp_sideband_parse_remote_dpcd_read(struct drm_dp_sideband_msg_rx *raw,
						   struct drm_dp_sideband_msg_reply_body *repmsg)
{
	int idx = 1;

	repmsg->u.remote_dpcd_read_ack.port_number = raw->msg[idx] & 0xf;
	idx++;
	if (idx > raw->curlen)
		goto fail_len;
	repmsg->u.remote_dpcd_read_ack.num_bytes = raw->msg[idx];
	idx++;
	if (idx > raw->curlen)
		goto fail_len;

	memcpy(repmsg->u.remote_dpcd_read_ack.bytes, &raw->msg[idx], repmsg->u.remote_dpcd_read_ack.num_bytes);
	return true;
fail_len:
	DRM_DEBUG_KMS("link address reply parse length fail %d %d\n", idx, raw->curlen);
	return false;
}

static bool drm_dp_sideband_parse_remote_dpcd_write(struct drm_dp_sideband_msg_rx *raw,
						      struct drm_dp_sideband_msg_reply_body *repmsg)
{
	int idx = 1;

	repmsg->u.remote_dpcd_write_ack.port_number = raw->msg[idx] & 0xf;
	idx++;
	if (idx > raw->curlen)
		goto fail_len;
	return true;
fail_len:
	DRM_DEBUG_KMS("parse length fail %d %d\n", idx, raw->curlen);
	return false;
}

static bool drm_dp_sideband_parse_remote_i2c_read_ack(struct drm_dp_sideband_msg_rx *raw,
						      struct drm_dp_sideband_msg_reply_body *repmsg)
{
	int idx = 1;

	repmsg->u.remote_i2c_read_ack.port_number = (raw->msg[idx] & 0xf);
	idx++;
	if (idx > raw->curlen)
		goto fail_len;
	repmsg->u.remote_i2c_read_ack.num_bytes = raw->msg[idx];
	idx++;
	/* TODO check */
	memcpy(repmsg->u.remote_i2c_read_ack.bytes, &raw->msg[idx], repmsg->u.remote_i2c_read_ack.num_bytes);
	return true;
fail_len:
	DRM_DEBUG_KMS("remote i2c reply parse length fail %d %d\n", idx, raw->curlen);
	return false;
}

static bool drm_dp_sideband_parse_enum_path_resources_ack(struct drm_dp_sideband_msg_rx *raw,
							  struct drm_dp_sideband_msg_reply_body *repmsg)
{
	int idx = 1;

	repmsg->u.path_resources.port_number = (raw->msg[idx] >> 4) & 0xf;
	repmsg->u.path_resources.fec_capable = raw->msg[idx] & 0x1;
	idx++;
	if (idx > raw->curlen)
		goto fail_len;
	repmsg->u.path_resources.full_payload_bw_number = (raw->msg[idx] << 8) | (raw->msg[idx+1]);
	idx += 2;
	if (idx > raw->curlen)
		goto fail_len;
	repmsg->u.path_resources.avail_payload_bw_number = (raw->msg[idx] << 8) | (raw->msg[idx+1]);
	idx += 2;
	if (idx > raw->curlen)
		goto fail_len;
	return true;
fail_len:
	DRM_DEBUG_KMS("enum resource parse length fail %d %d\n", idx, raw->curlen);
	return false;
}

static bool drm_dp_sideband_parse_allocate_payload_ack(struct drm_dp_sideband_msg_rx *raw,
							  struct drm_dp_sideband_msg_reply_body *repmsg)
{
	int idx = 1;

	repmsg->u.allocate_payload.port_number = (raw->msg[idx] >> 4) & 0xf;
	idx++;
	if (idx > raw->curlen)
		goto fail_len;
	repmsg->u.allocate_payload.vcpi = raw->msg[idx];
	idx++;
	if (idx > raw->curlen)
		goto fail_len;
	repmsg->u.allocate_payload.allocated_pbn = (raw->msg[idx] << 8) | (raw->msg[idx+1]);
	idx += 2;
	if (idx > raw->curlen)
		goto fail_len;
	return true;
fail_len:
	DRM_DEBUG_KMS("allocate payload parse length fail %d %d\n", idx, raw->curlen);
	return false;
}

static bool drm_dp_sideband_parse_query_payload_ack(struct drm_dp_sideband_msg_rx *raw,
						    struct drm_dp_sideband_msg_reply_body *repmsg)
{
	int idx = 1;

	repmsg->u.query_payload.port_number = (raw->msg[idx] >> 4) & 0xf;
	idx++;
	if (idx > raw->curlen)
		goto fail_len;
	repmsg->u.query_payload.allocated_pbn = (raw->msg[idx] << 8) | (raw->msg[idx + 1]);
	idx += 2;
	if (idx > raw->curlen)
		goto fail_len;
	return true;
fail_len:
	DRM_DEBUG_KMS("query payload parse length fail %d %d\n", idx, raw->curlen);
	return false;
}

static bool drm_dp_sideband_parse_power_updown_phy_ack(struct drm_dp_sideband_msg_rx *raw,
						       struct drm_dp_sideband_msg_reply_body *repmsg)
{
	int idx = 1;

	repmsg->u.port_number.port_number = (raw->msg[idx] >> 4) & 0xf;
	idx++;
	if (idx > raw->curlen) {
		DRM_DEBUG_KMS("power up/down phy parse length fail %d %d\n",
			      idx, raw->curlen);
		return false;
	}
	return true;
}

static bool
drm_dp_sideband_parse_query_stream_enc_status(
				struct drm_dp_sideband_msg_rx *raw,
				struct drm_dp_sideband_msg_reply_body *repmsg)
{
	struct drm_dp_query_stream_enc_status_ack_reply *reply;

	reply = &repmsg->u.enc_status;

	reply->stream_id = raw->msg[3];

	reply->reply_signed = raw->msg[2] & BIT(0);

	/*
	 * NOTE: It's my impression from reading the spec that the below parsing
	 * is correct. However I noticed while testing with an HDCP 1.4 display
	 * through an HDCP 2.2 hub that only bit 3 was set. In that case, I
	 * would expect both bits to be set. So keep the parsing following the
	 * spec, but beware reality might not match the spec (at least for some
	 * configurations).
	 */
	reply->hdcp_1x_device_present = raw->msg[2] & BIT(4);
	reply->hdcp_2x_device_present = raw->msg[2] & BIT(3);

	reply->query_capable_device_present = raw->msg[2] & BIT(5);
	reply->legacy_device_present = raw->msg[2] & BIT(6);
	reply->unauthorizable_device_present = raw->msg[2] & BIT(7);

	reply->auth_completed = !!(raw->msg[1] & BIT(3));
	reply->encryption_enabled = !!(raw->msg[1] & BIT(4));
	reply->repeater_present = !!(raw->msg[1] & BIT(5));
	reply->state = (raw->msg[1] & GENMASK(7, 6)) >> 6;

	return true;
}

static bool drm_dp_sideband_parse_reply(const struct drm_dp_mst_topology_mgr *mgr,
					struct drm_dp_sideband_msg_rx *raw,
					struct drm_dp_sideband_msg_reply_body *msg)
{
	memset(msg, 0, sizeof(*msg));
	msg->reply_type = (raw->msg[0] & 0x80) >> 7;
	msg->req_type = (raw->msg[0] & 0x7f);

	if (msg->reply_type == DP_SIDEBAND_REPLY_NAK) {
		memcpy(msg->u.nak.guid, &raw->msg[1], 16);
		msg->u.nak.reason = raw->msg[17];
		msg->u.nak.nak_data = raw->msg[18];
		return false;
	}

	switch (msg->req_type) {
	case DP_LINK_ADDRESS:
		return drm_dp_sideband_parse_link_address(mgr, raw, msg);
	case DP_QUERY_PAYLOAD:
		return drm_dp_sideband_parse_query_payload_ack(raw, msg);
	case DP_REMOTE_DPCD_READ:
		return drm_dp_sideband_parse_remote_dpcd_read(raw, msg);
	case DP_REMOTE_DPCD_WRITE:
		return drm_dp_sideband_parse_remote_dpcd_write(raw, msg);
	case DP_REMOTE_I2C_READ:
		return drm_dp_sideband_parse_remote_i2c_read_ack(raw, msg);
	case DP_REMOTE_I2C_WRITE:
		return true; /* since there's nothing to parse */
	case DP_ENUM_PATH_RESOURCES:
		return drm_dp_sideband_parse_enum_path_resources_ack(raw, msg);
	case DP_ALLOCATE_PAYLOAD:
		return drm_dp_sideband_parse_allocate_payload_ack(raw, msg);
	case DP_POWER_DOWN_PHY:
	case DP_POWER_UP_PHY:
		return drm_dp_sideband_parse_power_updown_phy_ack(raw, msg);
	case DP_CLEAR_PAYLOAD_ID_TABLE:
		return true; /* since there's nothing to parse */
	case DP_QUERY_STREAM_ENC_STATUS:
		return drm_dp_sideband_parse_query_stream_enc_status(raw, msg);
	default:
		drm_err(mgr->dev, "Got unknown reply 0x%02x (%s)\n",
			msg->req_type, drm_dp_mst_req_type_str(msg->req_type));
		return false;
	}
}

static bool
drm_dp_sideband_parse_connection_status_notify(const struct drm_dp_mst_topology_mgr *mgr,
					       struct drm_dp_sideband_msg_rx *raw,
					       struct drm_dp_sideband_msg_req_body *msg)
{
	int idx = 1;

	msg->u.conn_stat.port_number = (raw->msg[idx] & 0xf0) >> 4;
	idx++;
	if (idx > raw->curlen)
		goto fail_len;

	memcpy(msg->u.conn_stat.guid, &raw->msg[idx], 16);
	idx += 16;
	if (idx > raw->curlen)
		goto fail_len;

	msg->u.conn_stat.legacy_device_plug_status = (raw->msg[idx] >> 6) & 0x1;
	msg->u.conn_stat.displayport_device_plug_status = (raw->msg[idx] >> 5) & 0x1;
	msg->u.conn_stat.message_capability_status = (raw->msg[idx] >> 4) & 0x1;
	msg->u.conn_stat.input_port = (raw->msg[idx] >> 3) & 0x1;
	msg->u.conn_stat.peer_device_type = (raw->msg[idx] & 0x7);
	idx++;
	return true;
fail_len:
	drm_dbg_kms(mgr->dev, "connection status reply parse length fail %d %d\n",
		    idx, raw->curlen);
	return false;
}

static bool drm_dp_sideband_parse_resource_status_notify(const struct drm_dp_mst_topology_mgr *mgr,
							 struct drm_dp_sideband_msg_rx *raw,
							 struct drm_dp_sideband_msg_req_body *msg)
{
	int idx = 1;

	msg->u.resource_stat.port_number = (raw->msg[idx] & 0xf0) >> 4;
	idx++;
	if (idx > raw->curlen)
		goto fail_len;

	memcpy(msg->u.resource_stat.guid, &raw->msg[idx], 16);
	idx += 16;
	if (idx > raw->curlen)
		goto fail_len;

	msg->u.resource_stat.available_pbn = (raw->msg[idx] << 8) | (raw->msg[idx + 1]);
	idx++;
	return true;
fail_len:
	drm_dbg_kms(mgr->dev, "resource status reply parse length fail %d %d\n", idx, raw->curlen);
	return false;
}

static bool drm_dp_sideband_parse_req(const struct drm_dp_mst_topology_mgr *mgr,
				      struct drm_dp_sideband_msg_rx *raw,
				      struct drm_dp_sideband_msg_req_body *msg)
{
	memset(msg, 0, sizeof(*msg));
	msg->req_type = (raw->msg[0] & 0x7f);

	switch (msg->req_type) {
	case DP_CONNECTION_STATUS_NOTIFY:
		return drm_dp_sideband_parse_connection_status_notify(mgr, raw, msg);
	case DP_RESOURCE_STATUS_NOTIFY:
		return drm_dp_sideband_parse_resource_status_notify(mgr, raw, msg);
	default:
		drm_err(mgr->dev, "Got unknown request 0x%02x (%s)\n",
			msg->req_type, drm_dp_mst_req_type_str(msg->req_type));
		return false;
	}
}

static void build_dpcd_write(struct drm_dp_sideband_msg_tx *msg,
			     u8 port_num, u32 offset, u8 num_bytes, u8 *bytes)
{
	struct drm_dp_sideband_msg_req_body req;

	req.req_type = DP_REMOTE_DPCD_WRITE;
	req.u.dpcd_write.port_number = port_num;
	req.u.dpcd_write.dpcd_address = offset;
	req.u.dpcd_write.num_bytes = num_bytes;
	req.u.dpcd_write.bytes = bytes;
	drm_dp_encode_sideband_req(&req, msg);
}

static void build_link_address(struct drm_dp_sideband_msg_tx *msg)
{
	struct drm_dp_sideband_msg_req_body req;

	req.req_type = DP_LINK_ADDRESS;
	drm_dp_encode_sideband_req(&req, msg);
}

static void build_clear_payload_id_table(struct drm_dp_sideband_msg_tx *msg)
{
	struct drm_dp_sideband_msg_req_body req;

	req.req_type = DP_CLEAR_PAYLOAD_ID_TABLE;
	drm_dp_encode_sideband_req(&req, msg);
	msg->path_msg = true;
}

static int build_enum_path_resources(struct drm_dp_sideband_msg_tx *msg,
				     int port_num)
{
	struct drm_dp_sideband_msg_req_body req;

	req.req_type = DP_ENUM_PATH_RESOURCES;
	req.u.port_num.port_number = port_num;
	drm_dp_encode_sideband_req(&req, msg);
	msg->path_msg = true;
	return 0;
}

static void build_allocate_payload(struct drm_dp_sideband_msg_tx *msg,
				   int port_num,
				   u8 vcpi, uint16_t pbn,
				   u8 number_sdp_streams,
				   u8 *sdp_stream_sink)
{
	struct drm_dp_sideband_msg_req_body req;

	memset(&req, 0, sizeof(req));
	req.req_type = DP_ALLOCATE_PAYLOAD;
	req.u.allocate_payload.port_number = port_num;
	req.u.allocate_payload.vcpi = vcpi;
	req.u.allocate_payload.pbn = pbn;
	req.u.allocate_payload.number_sdp_streams = number_sdp_streams;
	memcpy(req.u.allocate_payload.sdp_stream_sink, sdp_stream_sink,
		   number_sdp_streams);
	drm_dp_encode_sideband_req(&req, msg);
	msg->path_msg = true;
}

static void build_power_updown_phy(struct drm_dp_sideband_msg_tx *msg,
				   int port_num, bool power_up)
{
	struct drm_dp_sideband_msg_req_body req;

	if (power_up)
		req.req_type = DP_POWER_UP_PHY;
	else
		req.req_type = DP_POWER_DOWN_PHY;

	req.u.port_num.port_number = port_num;
	drm_dp_encode_sideband_req(&req, msg);
	msg->path_msg = true;
}

static int
build_query_stream_enc_status(struct drm_dp_sideband_msg_tx *msg, u8 stream_id,
			      u8 *q_id)
{
	struct drm_dp_sideband_msg_req_body req;

	req.req_type = DP_QUERY_STREAM_ENC_STATUS;
	req.u.enc_status.stream_id = stream_id;
	memcpy(req.u.enc_status.client_id, q_id,
	       sizeof(req.u.enc_status.client_id));
	req.u.enc_status.stream_event = 0;
	req.u.enc_status.valid_stream_event = false;
	req.u.enc_status.stream_behavior = 0;
	req.u.enc_status.valid_stream_behavior = false;

	drm_dp_encode_sideband_req(&req, msg);
	return 0;
}

static int drm_dp_mst_assign_payload_id(struct drm_dp_mst_topology_mgr *mgr,
					struct drm_dp_vcpi *vcpi)
{
	int ret, vcpi_ret;

	mutex_lock(&mgr->payload_lock);
	ret = find_first_zero_bit(&mgr->payload_mask, mgr->max_payloads + 1);
	if (ret > mgr->max_payloads) {
		ret = -EINVAL;
		drm_dbg_kms(mgr->dev, "out of payload ids %d\n", ret);
		goto out_unlock;
	}

	vcpi_ret = find_first_zero_bit(&mgr->vcpi_mask, mgr->max_payloads + 1);
	if (vcpi_ret > mgr->max_payloads) {
		ret = -EINVAL;
		drm_dbg_kms(mgr->dev, "out of vcpi ids %d\n", ret);
		goto out_unlock;
	}

	set_bit(ret, &mgr->payload_mask);
	set_bit(vcpi_ret, &mgr->vcpi_mask);
	vcpi->vcpi = vcpi_ret + 1;
	mgr->proposed_vcpis[ret - 1] = vcpi;
out_unlock:
	mutex_unlock(&mgr->payload_lock);
	return ret;
}

static void drm_dp_mst_put_payload_id(struct drm_dp_mst_topology_mgr *mgr,
				      int vcpi)
{
	int i;

	if (vcpi == 0)
		return;

	mutex_lock(&mgr->payload_lock);
	drm_dbg_kms(mgr->dev, "putting payload %d\n", vcpi);
	clear_bit(vcpi - 1, &mgr->vcpi_mask);

	for (i = 0; i < mgr->max_payloads; i++) {
		if (mgr->proposed_vcpis[i] &&
		    mgr->proposed_vcpis[i]->vcpi == vcpi) {
			mgr->proposed_vcpis[i] = NULL;
			clear_bit(i + 1, &mgr->payload_mask);
		}
	}
	mutex_unlock(&mgr->payload_lock);
}

static bool check_txmsg_state(struct drm_dp_mst_topology_mgr *mgr,
			      struct drm_dp_sideband_msg_tx *txmsg)
{
	unsigned int state;

	/*
	 * All updates to txmsg->state are protected by mgr->qlock, and the two
	 * cases we check here are terminal states. For those the barriers
	 * provided by the wake_up/wait_event pair are enough.
	 */
	state = READ_ONCE(txmsg->state);
	return (state == DRM_DP_SIDEBAND_TX_RX ||
		state == DRM_DP_SIDEBAND_TX_TIMEOUT);
}

static int drm_dp_mst_wait_tx_reply(struct drm_dp_mst_branch *mstb,
				    struct drm_dp_sideband_msg_tx *txmsg)
{
	struct drm_dp_mst_topology_mgr *mgr = mstb->mgr;
	unsigned long wait_timeout = msecs_to_jiffies(4000);
	unsigned long wait_expires = jiffies + wait_timeout;
	int ret;

	for (;;) {
		/*
		 * If the driver provides a way for this, change to
		 * poll-waiting for the MST reply interrupt if we didn't receive
		 * it for 50 msec. This would cater for cases where the HPD
		 * pulse signal got lost somewhere, even though the sink raised
		 * the corresponding MST interrupt correctly. One example is the
		 * Club 3D CAC-1557 TypeC -> DP adapter which for some reason
		 * filters out short pulses with a duration less than ~540 usec.
		 *
		 * The poll period is 50 msec to avoid missing an interrupt
		 * after the sink has cleared it (after a 110msec timeout
		 * since it raised the interrupt).
		 */
		ret = wait_event_timeout(mgr->tx_waitq,
					 check_txmsg_state(mgr, txmsg),
					 mgr->cbs->poll_hpd_irq ?
						msecs_to_jiffies(50) :
						wait_timeout);

		if (ret || !mgr->cbs->poll_hpd_irq ||
		    time_after(jiffies, wait_expires))
			break;

		mgr->cbs->poll_hpd_irq(mgr);
	}

	mutex_lock(&mgr->qlock);
	if (ret > 0) {
		if (txmsg->state == DRM_DP_SIDEBAND_TX_TIMEOUT) {
			ret = -EIO;
			goto out;
		}
	} else {
		drm_dbg_kms(mgr->dev, "timedout msg send %p %d %d\n",
			    txmsg, txmsg->state, txmsg->seqno);

		/* dump some state */
		ret = -EIO;

		/* remove from q */
		if (txmsg->state == DRM_DP_SIDEBAND_TX_QUEUED ||
		    txmsg->state == DRM_DP_SIDEBAND_TX_START_SEND ||
		    txmsg->state == DRM_DP_SIDEBAND_TX_SENT)
			list_del(&txmsg->next);
	}
out:
	if (unlikely(ret == -EIO) && drm_debug_enabled(DRM_UT_DP)) {
		struct drm_printer p = drm_debug_printer(DBG_PREFIX);

		drm_dp_mst_dump_sideband_msg_tx(&p, txmsg);
	}
	mutex_unlock(&mgr->qlock);

	drm_dp_mst_kick_tx(mgr);
	return ret;
}

static struct drm_dp_mst_branch *drm_dp_add_mst_branch_device(u8 lct, u8 *rad)
{
	struct drm_dp_mst_branch *mstb;

	mstb = kzalloc(sizeof(*mstb), GFP_KERNEL);
	if (!mstb)
		return NULL;

	mstb->lct = lct;
	if (lct > 1)
		memcpy(mstb->rad, rad, lct / 2);
	INIT_LIST_HEAD(&mstb->ports);
	kref_init(&mstb->topology_kref);
	kref_init(&mstb->malloc_kref);
	return mstb;
}

static void drm_dp_free_mst_branch_device(struct kref *kref)
{
	struct drm_dp_mst_branch *mstb =
		container_of(kref, struct drm_dp_mst_branch, malloc_kref);

	if (mstb->port_parent)
		drm_dp_mst_put_port_malloc(mstb->port_parent);

	kfree(mstb);
}

/**
 * DOC: Branch device and port refcounting
 *
 * Topology refcount overview
 * ~~~~~~~~~~~~~~~~~~~~~~~~~~
 *
 * The refcounting schemes for &struct drm_dp_mst_branch and &struct
 * drm_dp_mst_port are somewhat unusual. Both ports and branch devices have
 * two different kinds of refcounts: topology refcounts, and malloc refcounts.
 *
 * Topology refcounts are not exposed to drivers, and are handled internally
 * by the DP MST helpers. The helpers use them in order to prevent the
 * in-memory topology state from being changed in the middle of critical
 * operations like changing the internal state of payload allocations. This
 * means each branch and port will be considered to be connected to the rest
 * of the topology until its topology refcount reaches zero. Additionally,
 * for ports this means that their associated &struct drm_connector will stay
 * registered with userspace until the port's refcount reaches 0.
 *
 * Malloc refcount overview
 * ~~~~~~~~~~~~~~~~~~~~~~~~
 *
 * Malloc references are used to keep a &struct drm_dp_mst_port or &struct
 * drm_dp_mst_branch allocated even after all of its topology references have
 * been dropped, so that the driver or MST helpers can safely access each
 * branch's last known state before it was disconnected from the topology.
 * When the malloc refcount of a port or branch reaches 0, the memory
 * allocation containing the &struct drm_dp_mst_branch or &struct
 * drm_dp_mst_port respectively will be freed.
 *
 * For &struct drm_dp_mst_branch, malloc refcounts are not currently exposed
 * to drivers. As of writing this documentation, there are no drivers that
 * have a usecase for accessing &struct drm_dp_mst_branch outside of the MST
 * helpers. Exposing this API to drivers in a race-free manner would take more
 * tweaking of the refcounting scheme, however patches are welcome provided
 * there is a legitimate driver usecase for this.
 *
 * Refcount relationships in a topology
 * ~~~~~~~~~~~~~~~~~~~~~~~~~~~~~~~~~~~~
 *
 * Let's take a look at why the relationship between topology and malloc
 * refcounts is designed the way it is.
 *
 * .. kernel-figure:: dp-mst/topology-figure-1.dot
 *
 *    An example of topology and malloc refs in a DP MST topology with two
 *    active payloads. Topology refcount increments are indicated by solid
 *    lines, and malloc refcount increments are indicated by dashed lines.
 *    Each starts from the branch which incremented the refcount, and ends at
 *    the branch to which the refcount belongs to, i.e. the arrow points the
 *    same way as the C pointers used to reference a structure.
 *
 * As you can see in the above figure, every branch increments the topology
 * refcount of its children, and increments the malloc refcount of its
 * parent. Additionally, every payload increments the malloc refcount of its
 * assigned port by 1.
 *
 * So, what would happen if MSTB #3 from the above figure was unplugged from
 * the system, but the driver hadn't yet removed payload #2 from port #3? The
 * topology would start to look like the figure below.
 *
 * .. kernel-figure:: dp-mst/topology-figure-2.dot
 *
 *    Ports and branch devices which have been released from memory are
 *    colored grey, and references which have been removed are colored red.
 *
 * Whenever a port or branch device's topology refcount reaches zero, it will
 * decrement the topology refcounts of all its children, the malloc refcount
 * of its parent, and finally its own malloc refcount. For MSTB #4 and port
 * #4, this means they both have been disconnected from the topology and freed
 * from memory. But, because payload #2 is still holding a reference to port
 * #3, port #3 is removed from the topology but its &struct drm_dp_mst_port
 * is still accessible from memory. This also means port #3 has not yet
 * decremented the malloc refcount of MSTB #3, so its &struct
 * drm_dp_mst_branch will also stay allocated in memory until port #3's
 * malloc refcount reaches 0.
 *
 * This relationship is necessary because in order to release payload #2, we
 * need to be able to figure out the last relative of port #3 that's still
 * connected to the topology. In this case, we would travel up the topology as
 * shown below.
 *
 * .. kernel-figure:: dp-mst/topology-figure-3.dot
 *
 * And finally, remove payload #2 by communicating with port #2 through
 * sideband transactions.
 */

/**
 * drm_dp_mst_get_mstb_malloc() - Increment the malloc refcount of a branch
 * device
 * @mstb: The &struct drm_dp_mst_branch to increment the malloc refcount of
 *
 * Increments &drm_dp_mst_branch.malloc_kref. When
 * &drm_dp_mst_branch.malloc_kref reaches 0, the memory allocation for @mstb
 * will be released and @mstb may no longer be used.
 *
 * See also: drm_dp_mst_put_mstb_malloc()
 */
static void
drm_dp_mst_get_mstb_malloc(struct drm_dp_mst_branch *mstb)
{
	kref_get(&mstb->malloc_kref);
	drm_dbg(mstb->mgr->dev, "mstb %p (%d)\n", mstb, kref_read(&mstb->malloc_kref));
}

/**
 * drm_dp_mst_put_mstb_malloc() - Decrement the malloc refcount of a branch
 * device
 * @mstb: The &struct drm_dp_mst_branch to decrement the malloc refcount of
 *
 * Decrements &drm_dp_mst_branch.malloc_kref. When
 * &drm_dp_mst_branch.malloc_kref reaches 0, the memory allocation for @mstb
 * will be released and @mstb may no longer be used.
 *
 * See also: drm_dp_mst_get_mstb_malloc()
 */
static void
drm_dp_mst_put_mstb_malloc(struct drm_dp_mst_branch *mstb)
{
	drm_dbg(mstb->mgr->dev, "mstb %p (%d)\n", mstb, kref_read(&mstb->malloc_kref) - 1);
	kref_put(&mstb->malloc_kref, drm_dp_free_mst_branch_device);
}

static void drm_dp_free_mst_port(struct kref *kref)
{
	struct drm_dp_mst_port *port =
		container_of(kref, struct drm_dp_mst_port, malloc_kref);

	drm_dp_mst_put_mstb_malloc(port->parent);
	kfree(port);
}

/**
 * drm_dp_mst_get_port_malloc() - Increment the malloc refcount of an MST port
 * @port: The &struct drm_dp_mst_port to increment the malloc refcount of
 *
 * Increments &drm_dp_mst_port.malloc_kref. When &drm_dp_mst_port.malloc_kref
 * reaches 0, the memory allocation for @port will be released and @port may
 * no longer be used.
 *
 * Because @port could potentially be freed at any time by the DP MST helpers
 * if &drm_dp_mst_port.malloc_kref reaches 0, including during a call to this
 * function, drivers that which to make use of &struct drm_dp_mst_port should
 * ensure that they grab at least one main malloc reference to their MST ports
 * in &drm_dp_mst_topology_cbs.add_connector. This callback is called before
 * there is any chance for &drm_dp_mst_port.malloc_kref to reach 0.
 *
 * See also: drm_dp_mst_put_port_malloc()
 */
void
drm_dp_mst_get_port_malloc(struct drm_dp_mst_port *port)
{
	kref_get(&port->malloc_kref);
	drm_dbg(port->mgr->dev, "port %p (%d)\n", port, kref_read(&port->malloc_kref));
}
EXPORT_SYMBOL(drm_dp_mst_get_port_malloc);

/**
 * drm_dp_mst_put_port_malloc() - Decrement the malloc refcount of an MST port
 * @port: The &struct drm_dp_mst_port to decrement the malloc refcount of
 *
 * Decrements &drm_dp_mst_port.malloc_kref. When &drm_dp_mst_port.malloc_kref
 * reaches 0, the memory allocation for @port will be released and @port may
 * no longer be used.
 *
 * See also: drm_dp_mst_get_port_malloc()
 */
void
drm_dp_mst_put_port_malloc(struct drm_dp_mst_port *port)
{
	drm_dbg(port->mgr->dev, "port %p (%d)\n", port, kref_read(&port->malloc_kref) - 1);
	kref_put(&port->malloc_kref, drm_dp_free_mst_port);
}
EXPORT_SYMBOL(drm_dp_mst_put_port_malloc);

#if IS_ENABLED(CONFIG_DRM_DEBUG_DP_MST_TOPOLOGY_REFS)

#define STACK_DEPTH 8

static noinline void
__topology_ref_save(struct drm_dp_mst_topology_mgr *mgr,
		    struct drm_dp_mst_topology_ref_history *history,
		    enum drm_dp_mst_topology_ref_type type)
{
	struct drm_dp_mst_topology_ref_entry *entry = NULL;
	depot_stack_handle_t backtrace;
	ulong stack_entries[STACK_DEPTH];
	uint n;
	int i;

	n = stack_trace_save(stack_entries, ARRAY_SIZE(stack_entries), 1);
	backtrace = stack_depot_save(stack_entries, n, GFP_KERNEL);
	if (!backtrace)
		return;

	/* Try to find an existing entry for this backtrace */
	for (i = 0; i < history->len; i++) {
		if (history->entries[i].backtrace == backtrace) {
			entry = &history->entries[i];
			break;
		}
	}

	/* Otherwise add one */
	if (!entry) {
		struct drm_dp_mst_topology_ref_entry *new;
		int new_len = history->len + 1;

		new = krealloc(history->entries, sizeof(*new) * new_len,
			       GFP_KERNEL);
		if (!new)
			return;

		entry = &new[history->len];
		history->len = new_len;
		history->entries = new;

		entry->backtrace = backtrace;
		entry->type = type;
		entry->count = 0;
	}
	entry->count++;
	entry->ts_nsec = ktime_get_ns();
}

static int
topology_ref_history_cmp(const void *a, const void *b)
{
	const struct drm_dp_mst_topology_ref_entry *entry_a = a, *entry_b = b;

	if (entry_a->ts_nsec > entry_b->ts_nsec)
		return 1;
	else if (entry_a->ts_nsec < entry_b->ts_nsec)
		return -1;
	else
		return 0;
}

static inline const char *
topology_ref_type_to_str(enum drm_dp_mst_topology_ref_type type)
{
	if (type == DRM_DP_MST_TOPOLOGY_REF_GET)
		return "get";
	else
		return "put";
}

static void
__dump_topology_ref_history(struct drm_dp_mst_topology_ref_history *history,
			    void *ptr, const char *type_str)
{
	struct drm_printer p = drm_debug_printer(DBG_PREFIX);
	char *buf = kzalloc(PAGE_SIZE, GFP_KERNEL);
	int i;

	if (!buf)
		return;

	if (!history->len)
		goto out;

	/* First, sort the list so that it goes from oldest to newest
	 * reference entry
	 */
	sort(history->entries, history->len, sizeof(*history->entries),
	     topology_ref_history_cmp, NULL);

	drm_printf(&p, "%s (%p) topology count reached 0, dumping history:\n",
		   type_str, ptr);

	for (i = 0; i < history->len; i++) {
		const struct drm_dp_mst_topology_ref_entry *entry =
			&history->entries[i];
		ulong *entries;
		uint nr_entries;
		u64 ts_nsec = entry->ts_nsec;
		u32 rem_nsec = do_div(ts_nsec, 1000000000);

		nr_entries = stack_depot_fetch(entry->backtrace, &entries);
		stack_trace_snprint(buf, PAGE_SIZE, entries, nr_entries, 4);

		drm_printf(&p, "  %d %ss (last at %5llu.%06u):\n%s",
			   entry->count,
			   topology_ref_type_to_str(entry->type),
			   ts_nsec, rem_nsec / 1000, buf);
	}

	/* Now free the history, since this is the only time we expose it */
	kfree(history->entries);
out:
	kfree(buf);
}

static __always_inline void
drm_dp_mst_dump_mstb_topology_history(struct drm_dp_mst_branch *mstb)
{
	__dump_topology_ref_history(&mstb->topology_ref_history, mstb,
				    "MSTB");
}

static __always_inline void
drm_dp_mst_dump_port_topology_history(struct drm_dp_mst_port *port)
{
	__dump_topology_ref_history(&port->topology_ref_history, port,
				    "Port");
}

static __always_inline void
save_mstb_topology_ref(struct drm_dp_mst_branch *mstb,
		       enum drm_dp_mst_topology_ref_type type)
{
	__topology_ref_save(mstb->mgr, &mstb->topology_ref_history, type);
}

static __always_inline void
save_port_topology_ref(struct drm_dp_mst_port *port,
		       enum drm_dp_mst_topology_ref_type type)
{
	__topology_ref_save(port->mgr, &port->topology_ref_history, type);
}

static inline void
topology_ref_history_lock(struct drm_dp_mst_topology_mgr *mgr)
{
	mutex_lock(&mgr->topology_ref_history_lock);
}

static inline void
topology_ref_history_unlock(struct drm_dp_mst_topology_mgr *mgr)
{
	mutex_unlock(&mgr->topology_ref_history_lock);
}
#else
static inline void
topology_ref_history_lock(struct drm_dp_mst_topology_mgr *mgr) {}
static inline void
topology_ref_history_unlock(struct drm_dp_mst_topology_mgr *mgr) {}
static inline void
drm_dp_mst_dump_mstb_topology_history(struct drm_dp_mst_branch *mstb) {}
static inline void
drm_dp_mst_dump_port_topology_history(struct drm_dp_mst_port *port) {}
#define save_mstb_topology_ref(mstb, type)
#define save_port_topology_ref(port, type)
#endif

static void drm_dp_destroy_mst_branch_device(struct kref *kref)
{
	struct drm_dp_mst_branch *mstb =
		container_of(kref, struct drm_dp_mst_branch, topology_kref);
	struct drm_dp_mst_topology_mgr *mgr = mstb->mgr;

	drm_dp_mst_dump_mstb_topology_history(mstb);

	INIT_LIST_HEAD(&mstb->destroy_next);

	/*
	 * This can get called under mgr->mutex, so we need to perform the
	 * actual destruction of the mstb in another worker
	 */
	mutex_lock(&mgr->delayed_destroy_lock);
	list_add(&mstb->destroy_next, &mgr->destroy_branch_device_list);
	mutex_unlock(&mgr->delayed_destroy_lock);
	queue_work(mgr->delayed_destroy_wq, &mgr->delayed_destroy_work);
}

/**
 * drm_dp_mst_topology_try_get_mstb() - Increment the topology refcount of a
 * branch device unless it's zero
 * @mstb: &struct drm_dp_mst_branch to increment the topology refcount of
 *
 * Attempts to grab a topology reference to @mstb, if it hasn't yet been
 * removed from the topology (e.g. &drm_dp_mst_branch.topology_kref has
 * reached 0). Holding a topology reference implies that a malloc reference
 * will be held to @mstb as long as the user holds the topology reference.
 *
 * Care should be taken to ensure that the user has at least one malloc
 * reference to @mstb. If you already have a topology reference to @mstb, you
 * should use drm_dp_mst_topology_get_mstb() instead.
 *
 * See also:
 * drm_dp_mst_topology_get_mstb()
 * drm_dp_mst_topology_put_mstb()
 *
 * Returns:
 * * 1: A topology reference was grabbed successfully
 * * 0: @port is no longer in the topology, no reference was grabbed
 */
static int __must_check
drm_dp_mst_topology_try_get_mstb(struct drm_dp_mst_branch *mstb)
{
	int ret;

	topology_ref_history_lock(mstb->mgr);
	ret = kref_get_unless_zero(&mstb->topology_kref);
	if (ret) {
		drm_dbg(mstb->mgr->dev, "mstb %p (%d)\n", mstb, kref_read(&mstb->topology_kref));
		save_mstb_topology_ref(mstb, DRM_DP_MST_TOPOLOGY_REF_GET);
	}

	topology_ref_history_unlock(mstb->mgr);

	return ret;
}

/**
 * drm_dp_mst_topology_get_mstb() - Increment the topology refcount of a
 * branch device
 * @mstb: The &struct drm_dp_mst_branch to increment the topology refcount of
 *
 * Increments &drm_dp_mst_branch.topology_refcount without checking whether or
 * not it's already reached 0. This is only valid to use in scenarios where
 * you are already guaranteed to have at least one active topology reference
 * to @mstb. Otherwise, drm_dp_mst_topology_try_get_mstb() must be used.
 *
 * See also:
 * drm_dp_mst_topology_try_get_mstb()
 * drm_dp_mst_topology_put_mstb()
 */
static void drm_dp_mst_topology_get_mstb(struct drm_dp_mst_branch *mstb)
{
	topology_ref_history_lock(mstb->mgr);

	save_mstb_topology_ref(mstb, DRM_DP_MST_TOPOLOGY_REF_GET);
	WARN_ON(kref_read(&mstb->topology_kref) == 0);
	kref_get(&mstb->topology_kref);
	drm_dbg(mstb->mgr->dev, "mstb %p (%d)\n", mstb, kref_read(&mstb->topology_kref));

	topology_ref_history_unlock(mstb->mgr);
}

/**
 * drm_dp_mst_topology_put_mstb() - release a topology reference to a branch
 * device
 * @mstb: The &struct drm_dp_mst_branch to release the topology reference from
 *
 * Releases a topology reference from @mstb by decrementing
 * &drm_dp_mst_branch.topology_kref.
 *
 * See also:
 * drm_dp_mst_topology_try_get_mstb()
 * drm_dp_mst_topology_get_mstb()
 */
static void
drm_dp_mst_topology_put_mstb(struct drm_dp_mst_branch *mstb)
{
	topology_ref_history_lock(mstb->mgr);

	drm_dbg(mstb->mgr->dev, "mstb %p (%d)\n", mstb, kref_read(&mstb->topology_kref) - 1);
	save_mstb_topology_ref(mstb, DRM_DP_MST_TOPOLOGY_REF_PUT);

	topology_ref_history_unlock(mstb->mgr);
	kref_put(&mstb->topology_kref, drm_dp_destroy_mst_branch_device);
}

static void drm_dp_destroy_port(struct kref *kref)
{
	struct drm_dp_mst_port *port =
		container_of(kref, struct drm_dp_mst_port, topology_kref);
	struct drm_dp_mst_topology_mgr *mgr = port->mgr;

	drm_dp_mst_dump_port_topology_history(port);

	/* There's nothing that needs locking to destroy an input port yet */
	if (port->input) {
		drm_dp_mst_put_port_malloc(port);
		return;
	}

	kfree(port->cached_edid);

	/*
	 * we can't destroy the connector here, as we might be holding the
	 * mode_config.mutex from an EDID retrieval
	 */
	mutex_lock(&mgr->delayed_destroy_lock);
	list_add(&port->next, &mgr->destroy_port_list);
	mutex_unlock(&mgr->delayed_destroy_lock);
	queue_work(mgr->delayed_destroy_wq, &mgr->delayed_destroy_work);
}

/**
 * drm_dp_mst_topology_try_get_port() - Increment the topology refcount of a
 * port unless it's zero
 * @port: &struct drm_dp_mst_port to increment the topology refcount of
 *
 * Attempts to grab a topology reference to @port, if it hasn't yet been
 * removed from the topology (e.g. &drm_dp_mst_port.topology_kref has reached
 * 0). Holding a topology reference implies that a malloc reference will be
 * held to @port as long as the user holds the topology reference.
 *
 * Care should be taken to ensure that the user has at least one malloc
 * reference to @port. If you already have a topology reference to @port, you
 * should use drm_dp_mst_topology_get_port() instead.
 *
 * See also:
 * drm_dp_mst_topology_get_port()
 * drm_dp_mst_topology_put_port()
 *
 * Returns:
 * * 1: A topology reference was grabbed successfully
 * * 0: @port is no longer in the topology, no reference was grabbed
 */
static int __must_check
drm_dp_mst_topology_try_get_port(struct drm_dp_mst_port *port)
{
	int ret;

	topology_ref_history_lock(port->mgr);
	ret = kref_get_unless_zero(&port->topology_kref);
	if (ret) {
		drm_dbg(port->mgr->dev, "port %p (%d)\n", port, kref_read(&port->topology_kref));
		save_port_topology_ref(port, DRM_DP_MST_TOPOLOGY_REF_GET);
	}

	topology_ref_history_unlock(port->mgr);
	return ret;
}

/**
 * drm_dp_mst_topology_get_port() - Increment the topology refcount of a port
 * @port: The &struct drm_dp_mst_port to increment the topology refcount of
 *
 * Increments &drm_dp_mst_port.topology_refcount without checking whether or
 * not it's already reached 0. This is only valid to use in scenarios where
 * you are already guaranteed to have at least one active topology reference
 * to @port. Otherwise, drm_dp_mst_topology_try_get_port() must be used.
 *
 * See also:
 * drm_dp_mst_topology_try_get_port()
 * drm_dp_mst_topology_put_port()
 */
static void drm_dp_mst_topology_get_port(struct drm_dp_mst_port *port)
{
	topology_ref_history_lock(port->mgr);

	WARN_ON(kref_read(&port->topology_kref) == 0);
	kref_get(&port->topology_kref);
	drm_dbg(port->mgr->dev, "port %p (%d)\n", port, kref_read(&port->topology_kref));
	save_port_topology_ref(port, DRM_DP_MST_TOPOLOGY_REF_GET);

	topology_ref_history_unlock(port->mgr);
}

/**
 * drm_dp_mst_topology_put_port() - release a topology reference to a port
 * @port: The &struct drm_dp_mst_port to release the topology reference from
 *
 * Releases a topology reference from @port by decrementing
 * &drm_dp_mst_port.topology_kref.
 *
 * See also:
 * drm_dp_mst_topology_try_get_port()
 * drm_dp_mst_topology_get_port()
 */
static void drm_dp_mst_topology_put_port(struct drm_dp_mst_port *port)
{
	topology_ref_history_lock(port->mgr);

	drm_dbg(port->mgr->dev, "port %p (%d)\n", port, kref_read(&port->topology_kref) - 1);
	save_port_topology_ref(port, DRM_DP_MST_TOPOLOGY_REF_PUT);

	topology_ref_history_unlock(port->mgr);
	kref_put(&port->topology_kref, drm_dp_destroy_port);
}

static struct drm_dp_mst_branch *
drm_dp_mst_topology_get_mstb_validated_locked(struct drm_dp_mst_branch *mstb,
					      struct drm_dp_mst_branch *to_find)
{
	struct drm_dp_mst_port *port;
	struct drm_dp_mst_branch *rmstb;

	if (to_find == mstb)
		return mstb;

	list_for_each_entry(port, &mstb->ports, next) {
		if (port->mstb) {
			rmstb = drm_dp_mst_topology_get_mstb_validated_locked(
			    port->mstb, to_find);
			if (rmstb)
				return rmstb;
		}
	}
	return NULL;
}

static struct drm_dp_mst_branch *
drm_dp_mst_topology_get_mstb_validated(struct drm_dp_mst_topology_mgr *mgr,
				       struct drm_dp_mst_branch *mstb)
{
	struct drm_dp_mst_branch *rmstb = NULL;

	mutex_lock(&mgr->lock);
	if (mgr->mst_primary) {
		rmstb = drm_dp_mst_topology_get_mstb_validated_locked(
		    mgr->mst_primary, mstb);

		if (rmstb && !drm_dp_mst_topology_try_get_mstb(rmstb))
			rmstb = NULL;
	}
	mutex_unlock(&mgr->lock);
	return rmstb;
}

static struct drm_dp_mst_port *
drm_dp_mst_topology_get_port_validated_locked(struct drm_dp_mst_branch *mstb,
					      struct drm_dp_mst_port *to_find)
{
	struct drm_dp_mst_port *port, *mport;

	list_for_each_entry(port, &mstb->ports, next) {
		if (port == to_find)
			return port;

		if (port->mstb) {
			mport = drm_dp_mst_topology_get_port_validated_locked(
			    port->mstb, to_find);
			if (mport)
				return mport;
		}
	}
	return NULL;
}

static struct drm_dp_mst_port *
drm_dp_mst_topology_get_port_validated(struct drm_dp_mst_topology_mgr *mgr,
				       struct drm_dp_mst_port *port)
{
	struct drm_dp_mst_port *rport = NULL;

	mutex_lock(&mgr->lock);
	if (mgr->mst_primary) {
		rport = drm_dp_mst_topology_get_port_validated_locked(
		    mgr->mst_primary, port);

		if (rport && !drm_dp_mst_topology_try_get_port(rport))
			rport = NULL;
	}
	mutex_unlock(&mgr->lock);
	return rport;
}

static struct drm_dp_mst_port *drm_dp_get_port(struct drm_dp_mst_branch *mstb, u8 port_num)
{
	struct drm_dp_mst_port *port;
	int ret;

	list_for_each_entry(port, &mstb->ports, next) {
		if (port->port_num == port_num) {
			ret = drm_dp_mst_topology_try_get_port(port);
			return ret ? port : NULL;
		}
	}

	return NULL;
}

/*
 * calculate a new RAD for this MST branch device
 * if parent has an LCT of 2 then it has 1 nibble of RAD,
 * if parent has an LCT of 3 then it has 2 nibbles of RAD,
 */
static u8 drm_dp_calculate_rad(struct drm_dp_mst_port *port,
				 u8 *rad)
{
	int parent_lct = port->parent->lct;
	int shift = 4;
	int idx = (parent_lct - 1) / 2;

	if (parent_lct > 1) {
		memcpy(rad, port->parent->rad, idx + 1);
		shift = (parent_lct % 2) ? 4 : 0;
	} else
		rad[0] = 0;

	rad[idx] |= port->port_num << shift;
	return parent_lct + 1;
}

static bool drm_dp_mst_is_end_device(u8 pdt, bool mcs)
{
	switch (pdt) {
	case DP_PEER_DEVICE_DP_LEGACY_CONV:
	case DP_PEER_DEVICE_SST_SINK:
		return true;
	case DP_PEER_DEVICE_MST_BRANCHING:
		/* For sst branch device */
		if (!mcs)
			return true;

		return false;
	}
	return true;
}

static int
drm_dp_port_set_pdt(struct drm_dp_mst_port *port, u8 new_pdt,
		    bool new_mcs)
{
	struct drm_dp_mst_topology_mgr *mgr = port->mgr;
	struct drm_dp_mst_branch *mstb;
	u8 rad[8], lct;
	int ret = 0;

	if (port->pdt == new_pdt && port->mcs == new_mcs)
		return 0;

	/* Teardown the old pdt, if there is one */
	if (port->pdt != DP_PEER_DEVICE_NONE) {
		if (drm_dp_mst_is_end_device(port->pdt, port->mcs)) {
			/*
			 * If the new PDT would also have an i2c bus,
			 * don't bother with reregistering it
			 */
			if (new_pdt != DP_PEER_DEVICE_NONE &&
			    drm_dp_mst_is_end_device(new_pdt, new_mcs)) {
				port->pdt = new_pdt;
				port->mcs = new_mcs;
				return 0;
			}

			/* remove i2c over sideband */
			drm_dp_mst_unregister_i2c_bus(port);
		} else {
			mutex_lock(&mgr->lock);
			drm_dp_mst_topology_put_mstb(port->mstb);
			port->mstb = NULL;
			mutex_unlock(&mgr->lock);
		}
	}

	port->pdt = new_pdt;
	port->mcs = new_mcs;

	if (port->pdt != DP_PEER_DEVICE_NONE) {
		if (drm_dp_mst_is_end_device(port->pdt, port->mcs)) {
			/* add i2c over sideband */
			ret = drm_dp_mst_register_i2c_bus(port);
		} else {
			lct = drm_dp_calculate_rad(port, rad);
			mstb = drm_dp_add_mst_branch_device(lct, rad);
			if (!mstb) {
				ret = -ENOMEM;
				drm_err(mgr->dev, "Failed to create MSTB for port %p", port);
				goto out;
			}

			mutex_lock(&mgr->lock);
			port->mstb = mstb;
			mstb->mgr = port->mgr;
			mstb->port_parent = port;

			/*
			 * Make sure this port's memory allocation stays
			 * around until its child MSTB releases it
			 */
			drm_dp_mst_get_port_malloc(port);
			mutex_unlock(&mgr->lock);

			/* And make sure we send a link address for this */
			ret = 1;
		}
	}

out:
	if (ret < 0)
		port->pdt = DP_PEER_DEVICE_NONE;
	return ret;
}

/**
 * drm_dp_mst_dpcd_read() - read a series of bytes from the DPCD via sideband
 * @aux: Fake sideband AUX CH
 * @offset: address of the (first) register to read
 * @buffer: buffer to store the register values
 * @size: number of bytes in @buffer
 *
 * Performs the same functionality for remote devices via
 * sideband messaging as drm_dp_dpcd_read() does for local
 * devices via actual AUX CH.
 *
 * Return: Number of bytes read, or negative error code on failure.
 */
ssize_t drm_dp_mst_dpcd_read(struct drm_dp_aux *aux,
			     unsigned int offset, void *buffer, size_t size)
{
	struct drm_dp_mst_port *port = container_of(aux, struct drm_dp_mst_port,
						    aux);

	return drm_dp_send_dpcd_read(port->mgr, port,
				     offset, size, buffer);
}

/**
 * drm_dp_mst_dpcd_write() - write a series of bytes to the DPCD via sideband
 * @aux: Fake sideband AUX CH
 * @offset: address of the (first) register to write
 * @buffer: buffer containing the values to write
 * @size: number of bytes in @buffer
 *
 * Performs the same functionality for remote devices via
 * sideband messaging as drm_dp_dpcd_write() does for local
 * devices via actual AUX CH.
 *
 * Return: number of bytes written on success, negative error code on failure.
 */
ssize_t drm_dp_mst_dpcd_write(struct drm_dp_aux *aux,
			      unsigned int offset, void *buffer, size_t size)
{
	struct drm_dp_mst_port *port = container_of(aux, struct drm_dp_mst_port,
						    aux);

	return drm_dp_send_dpcd_write(port->mgr, port,
				      offset, size, buffer);
}

static int drm_dp_check_mstb_guid(struct drm_dp_mst_branch *mstb, u8 *guid)
{
	int ret = 0;

	memcpy(mstb->guid, guid, 16);

	if (!drm_dp_validate_guid(mstb->mgr, mstb->guid)) {
		if (mstb->port_parent) {
			ret = drm_dp_send_dpcd_write(mstb->mgr,
						     mstb->port_parent,
						     DP_GUID, 16, mstb->guid);
		} else {
			ret = drm_dp_dpcd_write(mstb->mgr->aux,
						DP_GUID, mstb->guid, 16);
		}
	}

	if (ret < 16 && ret > 0)
		return -EPROTO;

	return ret == 16 ? 0 : ret;
}

static void build_mst_prop_path(const struct drm_dp_mst_branch *mstb,
				int pnum,
				char *proppath,
				size_t proppath_size)
{
	int i;
	char temp[8];

	snprintf(proppath, proppath_size, "mst:%d", mstb->mgr->conn_base_id);
	for (i = 0; i < (mstb->lct - 1); i++) {
		int shift = (i % 2) ? 0 : 4;
		int port_num = (mstb->rad[i / 2] >> shift) & 0xf;

		snprintf(temp, sizeof(temp), "-%d", port_num);
		strlcat(proppath, temp, proppath_size);
	}
	snprintf(temp, sizeof(temp), "-%d", pnum);
	strlcat(proppath, temp, proppath_size);
}

/**
 * drm_dp_mst_connector_late_register() - Late MST connector registration
 * @connector: The MST connector
 * @port: The MST port for this connector
 *
 * Helper to register the remote aux device for this MST port. Drivers should
 * call this from their mst connector's late_register hook to enable MST aux
 * devices.
 *
 * Return: 0 on success, negative error code on failure.
 */
int drm_dp_mst_connector_late_register(struct drm_connector *connector,
				       struct drm_dp_mst_port *port)
{
	drm_dbg_kms(port->mgr->dev, "registering %s remote bus for %s\n",
		    port->aux.name, connector->kdev->kobj.name);

	port->aux.dev = connector->kdev;
	return drm_dp_aux_register_devnode(&port->aux);
}
EXPORT_SYMBOL(drm_dp_mst_connector_late_register);

/**
 * drm_dp_mst_connector_early_unregister() - Early MST connector unregistration
 * @connector: The MST connector
 * @port: The MST port for this connector
 *
 * Helper to unregister the remote aux device for this MST port, registered by
 * drm_dp_mst_connector_late_register(). Drivers should call this from their mst
 * connector's early_unregister hook.
 */
void drm_dp_mst_connector_early_unregister(struct drm_connector *connector,
					   struct drm_dp_mst_port *port)
{
	drm_dbg_kms(port->mgr->dev, "unregistering %s remote bus for %s\n",
		    port->aux.name, connector->kdev->kobj.name);
	drm_dp_aux_unregister_devnode(&port->aux);
}
EXPORT_SYMBOL(drm_dp_mst_connector_early_unregister);

static void
drm_dp_mst_port_add_connector(struct drm_dp_mst_branch *mstb,
			      struct drm_dp_mst_port *port)
{
	struct drm_dp_mst_topology_mgr *mgr = port->mgr;
	char proppath[255];
	int ret;

	build_mst_prop_path(mstb, port->port_num, proppath, sizeof(proppath));
	port->connector = mgr->cbs->add_connector(mgr, port, proppath);
	if (!port->connector) {
		ret = -ENOMEM;
		goto error;
	}

	if (port->pdt != DP_PEER_DEVICE_NONE &&
	    drm_dp_mst_is_end_device(port->pdt, port->mcs) &&
	    port->port_num >= DP_MST_LOGICAL_PORT_0)
		port->cached_edid = drm_get_edid(port->connector,
						 &port->aux.ddc);

	drm_connector_register(port->connector);
	return;

error:
	drm_err(mgr->dev, "Failed to create connector for port %p: %d\n", port, ret);
}

/*
 * Drop a topology reference, and unlink the port from the in-memory topology
 * layout
 */
static void
drm_dp_mst_topology_unlink_port(struct drm_dp_mst_topology_mgr *mgr,
				struct drm_dp_mst_port *port)
{
	mutex_lock(&mgr->lock);
	port->parent->num_ports--;
	list_del(&port->next);
	mutex_unlock(&mgr->lock);
	drm_dp_mst_topology_put_port(port);
}

static struct drm_dp_mst_port *
drm_dp_mst_add_port(struct drm_device *dev,
		    struct drm_dp_mst_topology_mgr *mgr,
		    struct drm_dp_mst_branch *mstb, u8 port_number)
{
	struct drm_dp_mst_port *port = kzalloc(sizeof(*port), GFP_KERNEL);

	if (!port)
		return NULL;

	kref_init(&port->topology_kref);
	kref_init(&port->malloc_kref);
	port->parent = mstb;
	port->port_num = port_number;
	port->mgr = mgr;
	port->aux.name = "DPMST";
	port->aux.dev = dev->dev;
	port->aux.is_remote = true;

	/* initialize the MST downstream port's AUX crc work queue */
	port->aux.drm_dev = dev;
	drm_dp_remote_aux_init(&port->aux);

	/*
	 * Make sure the memory allocation for our parent branch stays
	 * around until our own memory allocation is released
	 */
	drm_dp_mst_get_mstb_malloc(mstb);

	return port;
}

static int
drm_dp_mst_handle_link_address_port(struct drm_dp_mst_branch *mstb,
				    struct drm_device *dev,
				    struct drm_dp_link_addr_reply_port *port_msg)
{
	struct drm_dp_mst_topology_mgr *mgr = mstb->mgr;
	struct drm_dp_mst_port *port;
	int old_ddps = 0, ret;
	u8 new_pdt = DP_PEER_DEVICE_NONE;
	bool new_mcs = 0;
	bool created = false, send_link_addr = false, changed = false;

	port = drm_dp_get_port(mstb, port_msg->port_number);
	if (!port) {
		port = drm_dp_mst_add_port(dev, mgr, mstb,
					   port_msg->port_number);
		if (!port)
			return -ENOMEM;
		created = true;
		changed = true;
	} else if (!port->input && port_msg->input_port && port->connector) {
		/* Since port->connector can't be changed here, we create a
		 * new port if input_port changes from 0 to 1
		 */
		drm_dp_mst_topology_unlink_port(mgr, port);
		drm_dp_mst_topology_put_port(port);
		port = drm_dp_mst_add_port(dev, mgr, mstb,
					   port_msg->port_number);
		if (!port)
			return -ENOMEM;
		changed = true;
		created = true;
	} else if (port->input && !port_msg->input_port) {
		changed = true;
	} else if (port->connector) {
		/* We're updating a port that's exposed to userspace, so do it
		 * under lock
		 */
		drm_modeset_lock(&mgr->base.lock, NULL);

		old_ddps = port->ddps;
		changed = port->ddps != port_msg->ddps ||
			(port->ddps &&
			 (port->ldps != port_msg->legacy_device_plug_status ||
			  port->dpcd_rev != port_msg->dpcd_revision ||
			  port->mcs != port_msg->mcs ||
			  port->pdt != port_msg->peer_device_type ||
			  port->num_sdp_stream_sinks !=
			  port_msg->num_sdp_stream_sinks));
	}

	port->input = port_msg->input_port;
	if (!port->input)
		new_pdt = port_msg->peer_device_type;
	new_mcs = port_msg->mcs;
	port->ddps = port_msg->ddps;
	port->ldps = port_msg->legacy_device_plug_status;
	port->dpcd_rev = port_msg->dpcd_revision;
	port->num_sdp_streams = port_msg->num_sdp_streams;
	port->num_sdp_stream_sinks = port_msg->num_sdp_stream_sinks;

	/* manage mstb port lists with mgr lock - take a reference
	   for this list */
	if (created) {
		mutex_lock(&mgr->lock);
		drm_dp_mst_topology_get_port(port);
		list_add(&port->next, &mstb->ports);
		mstb->num_ports++;
		mutex_unlock(&mgr->lock);
	}

	/*
	 * Reprobe PBN caps on both hotplug, and when re-probing the link
	 * for our parent mstb
	 */
	if (old_ddps != port->ddps || !created) {
		if (port->ddps && !port->input) {
			ret = drm_dp_send_enum_path_resources(mgr, mstb,
							      port);
			if (ret == 1)
				changed = true;
		} else {
			port->full_pbn = 0;
		}
	}

	ret = drm_dp_port_set_pdt(port, new_pdt, new_mcs);
	if (ret == 1) {
		send_link_addr = true;
	} else if (ret < 0) {
		drm_err(dev, "Failed to change PDT on port %p: %d\n", port, ret);
		goto fail;
	}

	/*
	 * If this port wasn't just created, then we're reprobing because
	 * we're coming out of suspend. In this case, always resend the link
	 * address if there's an MSTB on this port
	 */
	if (!created && port->pdt == DP_PEER_DEVICE_MST_BRANCHING &&
	    port->mcs)
		send_link_addr = true;

	if (port->connector)
		drm_modeset_unlock(&mgr->base.lock);
	else if (!port->input)
		drm_dp_mst_port_add_connector(mstb, port);

	if (send_link_addr && port->mstb) {
		ret = drm_dp_send_link_address(mgr, port->mstb);
		if (ret == 1) /* MSTB below us changed */
			changed = true;
		else if (ret < 0)
			goto fail_put;
	}

	/* put reference to this port */
	drm_dp_mst_topology_put_port(port);
	return changed;

fail:
	drm_dp_mst_topology_unlink_port(mgr, port);
	if (port->connector)
		drm_modeset_unlock(&mgr->base.lock);
fail_put:
	drm_dp_mst_topology_put_port(port);
	return ret;
}

static void
drm_dp_mst_handle_conn_stat(struct drm_dp_mst_branch *mstb,
			    struct drm_dp_connection_status_notify *conn_stat)
{
	struct drm_dp_mst_topology_mgr *mgr = mstb->mgr;
	struct drm_dp_mst_port *port;
	int old_ddps, ret;
	u8 new_pdt;
	bool new_mcs;
	bool dowork = false, create_connector = false;

	port = drm_dp_get_port(mstb, conn_stat->port_number);
	if (!port)
		return;

	if (port->connector) {
		if (!port->input && conn_stat->input_port) {
			/*
			 * We can't remove a connector from an already exposed
			 * port, so just throw the port out and make sure we
			 * reprobe the link address of it's parent MSTB
			 */
			drm_dp_mst_topology_unlink_port(mgr, port);
			mstb->link_address_sent = false;
			dowork = true;
			goto out;
		}

		/* Locking is only needed if the port's exposed to userspace */
		drm_modeset_lock(&mgr->base.lock, NULL);
	} else if (port->input && !conn_stat->input_port) {
		create_connector = true;
		/* Reprobe link address so we get num_sdp_streams */
		mstb->link_address_sent = false;
		dowork = true;
	}

	old_ddps = port->ddps;
	port->input = conn_stat->input_port;
	port->ldps = conn_stat->legacy_device_plug_status;
	port->ddps = conn_stat->displayport_device_plug_status;

	if (old_ddps != port->ddps) {
		if (port->ddps && !port->input)
			drm_dp_send_enum_path_resources(mgr, mstb, port);
		else
			port->full_pbn = 0;
	}

	new_pdt = port->input ? DP_PEER_DEVICE_NONE : conn_stat->peer_device_type;
	new_mcs = conn_stat->message_capability_status;
	ret = drm_dp_port_set_pdt(port, new_pdt, new_mcs);
	if (ret == 1) {
		dowork = true;
	} else if (ret < 0) {
		drm_err(mgr->dev, "Failed to change PDT for port %p: %d\n", port, ret);
		dowork = false;
	}

	if (port->connector)
		drm_modeset_unlock(&mgr->base.lock);
	else if (create_connector)
		drm_dp_mst_port_add_connector(mstb, port);

out:
	drm_dp_mst_topology_put_port(port);
	if (dowork)
		queue_work(system_long_wq, &mstb->mgr->work);
}

static struct drm_dp_mst_branch *drm_dp_get_mst_branch_device(struct drm_dp_mst_topology_mgr *mgr,
							       u8 lct, u8 *rad)
{
	struct drm_dp_mst_branch *mstb;
	struct drm_dp_mst_port *port;
	int i, ret;
	/* find the port by iterating down */

	mutex_lock(&mgr->lock);
	mstb = mgr->mst_primary;

	if (!mstb)
		goto out;

	for (i = 0; i < lct - 1; i++) {
		int shift = (i % 2) ? 0 : 4;
		int port_num = (rad[i / 2] >> shift) & 0xf;

		list_for_each_entry(port, &mstb->ports, next) {
			if (port->port_num == port_num) {
				mstb = port->mstb;
				if (!mstb) {
					drm_err(mgr->dev,
						"failed to lookup MSTB with lct %d, rad %02x\n",
						lct, rad[0]);
					goto out;
				}

				break;
			}
		}
	}
	ret = drm_dp_mst_topology_try_get_mstb(mstb);
	if (!ret)
		mstb = NULL;
out:
	mutex_unlock(&mgr->lock);
	return mstb;
}

static struct drm_dp_mst_branch *get_mst_branch_device_by_guid_helper(
	struct drm_dp_mst_branch *mstb,
	const uint8_t *guid)
{
	struct drm_dp_mst_branch *found_mstb;
	struct drm_dp_mst_port *port;

	if (memcmp(mstb->guid, guid, 16) == 0)
		return mstb;


	list_for_each_entry(port, &mstb->ports, next) {
		if (!port->mstb)
			continue;

		found_mstb = get_mst_branch_device_by_guid_helper(port->mstb, guid);

		if (found_mstb)
			return found_mstb;
	}

	return NULL;
}

static struct drm_dp_mst_branch *
drm_dp_get_mst_branch_device_by_guid(struct drm_dp_mst_topology_mgr *mgr,
				     const uint8_t *guid)
{
	struct drm_dp_mst_branch *mstb;
	int ret;

	/* find the port by iterating down */
	mutex_lock(&mgr->lock);

	mstb = get_mst_branch_device_by_guid_helper(mgr->mst_primary, guid);
	if (mstb) {
		ret = drm_dp_mst_topology_try_get_mstb(mstb);
		if (!ret)
			mstb = NULL;
	}

	mutex_unlock(&mgr->lock);
	return mstb;
}

static int drm_dp_check_and_send_link_address(struct drm_dp_mst_topology_mgr *mgr,
					       struct drm_dp_mst_branch *mstb)
{
	struct drm_dp_mst_port *port;
	int ret;
	bool changed = false;

	if (!mstb->link_address_sent) {
		ret = drm_dp_send_link_address(mgr, mstb);
		if (ret == 1)
			changed = true;
		else if (ret < 0)
			return ret;
	}

	list_for_each_entry(port, &mstb->ports, next) {
		struct drm_dp_mst_branch *mstb_child = NULL;

		if (port->input || !port->ddps)
			continue;

		if (port->mstb)
			mstb_child = drm_dp_mst_topology_get_mstb_validated(
			    mgr, port->mstb);

		if (mstb_child) {
			ret = drm_dp_check_and_send_link_address(mgr,
								 mstb_child);
			drm_dp_mst_topology_put_mstb(mstb_child);
			if (ret == 1)
				changed = true;
			else if (ret < 0)
				return ret;
		}
	}

	return changed;
}

static void drm_dp_mst_link_probe_work(struct work_struct *work)
{
	struct drm_dp_mst_topology_mgr *mgr =
		container_of(work, struct drm_dp_mst_topology_mgr, work);
	struct drm_device *dev = mgr->dev;
	struct drm_dp_mst_branch *mstb;
	int ret;
	bool clear_payload_id_table;

	mutex_lock(&mgr->probe_lock);

	mutex_lock(&mgr->lock);
	clear_payload_id_table = !mgr->payload_id_table_cleared;
	mgr->payload_id_table_cleared = true;

	mstb = mgr->mst_primary;
	if (mstb) {
		ret = drm_dp_mst_topology_try_get_mstb(mstb);
		if (!ret)
			mstb = NULL;
	}
	mutex_unlock(&mgr->lock);
	if (!mstb) {
		mutex_unlock(&mgr->probe_lock);
		return;
	}

	/*
	 * Certain branch devices seem to incorrectly report an available_pbn
	 * of 0 on downstream sinks, even after clearing the
	 * DP_PAYLOAD_ALLOCATE_* registers in
	 * drm_dp_mst_topology_mgr_set_mst(). Namely, the CableMatters USB-C
	 * 2x DP hub. Sending a CLEAR_PAYLOAD_ID_TABLE message seems to make
	 * things work again.
	 */
	if (clear_payload_id_table) {
		drm_dbg_kms(dev, "Clearing payload ID table\n");
		drm_dp_send_clear_payload_id_table(mgr, mstb);
	}

	ret = drm_dp_check_and_send_link_address(mgr, mstb);
	drm_dp_mst_topology_put_mstb(mstb);

	mutex_unlock(&mgr->probe_lock);
	if (ret > 0)
		drm_kms_helper_hotplug_event(dev);
}

static bool drm_dp_validate_guid(struct drm_dp_mst_topology_mgr *mgr,
				 u8 *guid)
{
	u64 salt;

	if (memchr_inv(guid, 0, 16))
		return true;

	salt = get_jiffies_64();

	memcpy(&guid[0], &salt, sizeof(u64));
	memcpy(&guid[8], &salt, sizeof(u64));

	return false;
}

static void build_dpcd_read(struct drm_dp_sideband_msg_tx *msg,
			    u8 port_num, u32 offset, u8 num_bytes)
{
	struct drm_dp_sideband_msg_req_body req;

	req.req_type = DP_REMOTE_DPCD_READ;
	req.u.dpcd_read.port_number = port_num;
	req.u.dpcd_read.dpcd_address = offset;
	req.u.dpcd_read.num_bytes = num_bytes;
	drm_dp_encode_sideband_req(&req, msg);
}

static int drm_dp_send_sideband_msg(struct drm_dp_mst_topology_mgr *mgr,
				    bool up, u8 *msg, int len)
{
	int ret;
	int regbase = up ? DP_SIDEBAND_MSG_UP_REP_BASE : DP_SIDEBAND_MSG_DOWN_REQ_BASE;
	int tosend, total, offset;
	int retries = 0;

retry:
	total = len;
	offset = 0;
	do {
		tosend = min3(mgr->max_dpcd_transaction_bytes, 16, total);

		ret = drm_dp_dpcd_write(mgr->aux, regbase + offset,
					&msg[offset],
					tosend);
		if (ret != tosend) {
			if (ret == -EIO && retries < 5) {
				retries++;
				goto retry;
			}
			drm_dbg_kms(mgr->dev, "failed to dpcd write %d %d\n", tosend, ret);

			return -EIO;
		}
		offset += tosend;
		total -= tosend;
	} while (total > 0);
	return 0;
}

static int set_hdr_from_dst_qlock(struct drm_dp_sideband_msg_hdr *hdr,
				  struct drm_dp_sideband_msg_tx *txmsg)
{
	struct drm_dp_mst_branch *mstb = txmsg->dst;
	u8 req_type;

	req_type = txmsg->msg[0] & 0x7f;
	if (req_type == DP_CONNECTION_STATUS_NOTIFY ||
		req_type == DP_RESOURCE_STATUS_NOTIFY ||
		req_type == DP_CLEAR_PAYLOAD_ID_TABLE)
		hdr->broadcast = 1;
	else
		hdr->broadcast = 0;
	hdr->path_msg = txmsg->path_msg;
	if (hdr->broadcast) {
		hdr->lct = 1;
		hdr->lcr = 6;
	} else {
		hdr->lct = mstb->lct;
		hdr->lcr = mstb->lct - 1;
	}

	memcpy(hdr->rad, mstb->rad, hdr->lct / 2);

	return 0;
}
/*
 * process a single block of the next message in the sideband queue
 */
static int process_single_tx_qlock(struct drm_dp_mst_topology_mgr *mgr,
				   struct drm_dp_sideband_msg_tx *txmsg,
				   bool up)
{
	u8 chunk[48];
	struct drm_dp_sideband_msg_hdr hdr;
	int len, space, idx, tosend;
	int ret;

	if (txmsg->state == DRM_DP_SIDEBAND_TX_SENT)
		return 0;

	memset(&hdr, 0, sizeof(struct drm_dp_sideband_msg_hdr));

	if (txmsg->state == DRM_DP_SIDEBAND_TX_QUEUED)
		txmsg->state = DRM_DP_SIDEBAND_TX_START_SEND;

	/* make hdr from dst mst */
	ret = set_hdr_from_dst_qlock(&hdr, txmsg);
	if (ret < 0)
		return ret;

	/* amount left to send in this message */
	len = txmsg->cur_len - txmsg->cur_offset;

	/* 48 - sideband msg size - 1 byte for data CRC, x header bytes */
	space = 48 - 1 - drm_dp_calc_sb_hdr_size(&hdr);

	tosend = min(len, space);
	if (len == txmsg->cur_len)
		hdr.somt = 1;
	if (space >= len)
		hdr.eomt = 1;


	hdr.msg_len = tosend + 1;
	drm_dp_encode_sideband_msg_hdr(&hdr, chunk, &idx);
	memcpy(&chunk[idx], &txmsg->msg[txmsg->cur_offset], tosend);
	/* add crc at end */
	drm_dp_crc_sideband_chunk_req(&chunk[idx], tosend);
	idx += tosend + 1;

	ret = drm_dp_send_sideband_msg(mgr, up, chunk, idx);
	if (unlikely(ret) && drm_debug_enabled(DRM_UT_DP)) {
		struct drm_printer p = drm_debug_printer(DBG_PREFIX);

		drm_printf(&p, "sideband msg failed to send\n");
		drm_dp_mst_dump_sideband_msg_tx(&p, txmsg);
		return ret;
	}

	txmsg->cur_offset += tosend;
	if (txmsg->cur_offset == txmsg->cur_len) {
		txmsg->state = DRM_DP_SIDEBAND_TX_SENT;
		return 1;
	}
	return 0;
}

static void process_single_down_tx_qlock(struct drm_dp_mst_topology_mgr *mgr)
{
	struct drm_dp_sideband_msg_tx *txmsg;
	int ret;

	WARN_ON(!mutex_is_locked(&mgr->qlock));

	/* construct a chunk from the first msg in the tx_msg queue */
	if (list_empty(&mgr->tx_msg_downq))
		return;

	txmsg = list_first_entry(&mgr->tx_msg_downq,
				 struct drm_dp_sideband_msg_tx, next);
	ret = process_single_tx_qlock(mgr, txmsg, false);
	if (ret < 0) {
		drm_dbg_kms(mgr->dev, "failed to send msg in q %d\n", ret);
		list_del(&txmsg->next);
		txmsg->state = DRM_DP_SIDEBAND_TX_TIMEOUT;
		wake_up_all(&mgr->tx_waitq);
	}
}

static void drm_dp_queue_down_tx(struct drm_dp_mst_topology_mgr *mgr,
				 struct drm_dp_sideband_msg_tx *txmsg)
{
	mutex_lock(&mgr->qlock);
	list_add_tail(&txmsg->next, &mgr->tx_msg_downq);

	if (drm_debug_enabled(DRM_UT_DP)) {
		struct drm_printer p = drm_debug_printer(DBG_PREFIX);

		drm_dp_mst_dump_sideband_msg_tx(&p, txmsg);
	}

	if (list_is_singular(&mgr->tx_msg_downq))
		process_single_down_tx_qlock(mgr);
	mutex_unlock(&mgr->qlock);
}

static void
drm_dp_dump_link_address(const struct drm_dp_mst_topology_mgr *mgr,
			 struct drm_dp_link_address_ack_reply *reply)
{
	struct drm_dp_link_addr_reply_port *port_reply;
	int i;

	for (i = 0; i < reply->nports; i++) {
		port_reply = &reply->ports[i];
		drm_dbg_kms(mgr->dev,
			    "port %d: input %d, pdt: %d, pn: %d, dpcd_rev: %02x, mcs: %d, ddps: %d, ldps %d, sdp %d/%d\n",
			    i,
			    port_reply->input_port,
			    port_reply->peer_device_type,
			    port_reply->port_number,
			    port_reply->dpcd_revision,
			    port_reply->mcs,
			    port_reply->ddps,
			    port_reply->legacy_device_plug_status,
			    port_reply->num_sdp_streams,
			    port_reply->num_sdp_stream_sinks);
	}
}

static int drm_dp_send_link_address(struct drm_dp_mst_topology_mgr *mgr,
				     struct drm_dp_mst_branch *mstb)
{
	struct drm_dp_sideband_msg_tx *txmsg;
	struct drm_dp_link_address_ack_reply *reply;
	struct drm_dp_mst_port *port, *tmp;
	int i, ret, port_mask = 0;
	bool changed = false;

	txmsg = kzalloc(sizeof(*txmsg), GFP_KERNEL);
	if (!txmsg)
		return -ENOMEM;

	txmsg->dst = mstb;
	build_link_address(txmsg);

	mstb->link_address_sent = true;
	drm_dp_queue_down_tx(mgr, txmsg);

	/* FIXME: Actually do some real error handling here */
	ret = drm_dp_mst_wait_tx_reply(mstb, txmsg);
	if (ret <= 0) {
		drm_err(mgr->dev, "Sending link address failed with %d\n", ret);
		goto out;
	}
	if (txmsg->reply.reply_type == DP_SIDEBAND_REPLY_NAK) {
		drm_err(mgr->dev, "link address NAK received\n");
		ret = -EIO;
		goto out;
	}

	reply = &txmsg->reply.u.link_addr;
	drm_dbg_kms(mgr->dev, "link address reply: %d\n", reply->nports);
	drm_dp_dump_link_address(mgr, reply);

	ret = drm_dp_check_mstb_guid(mstb, reply->guid);
	if (ret) {
		char buf[64];

		drm_dp_mst_rad_to_str(mstb->rad, mstb->lct, buf, sizeof(buf));
		drm_err(mgr->dev, "GUID check on %s failed: %d\n", buf, ret);
		goto out;
	}

	for (i = 0; i < reply->nports; i++) {
		port_mask |= BIT(reply->ports[i].port_number);
		ret = drm_dp_mst_handle_link_address_port(mstb, mgr->dev,
							  &reply->ports[i]);
		if (ret == 1)
			changed = true;
		else if (ret < 0)
			goto out;
	}

	/* Prune any ports that are currently a part of mstb in our in-memory
	 * topology, but were not seen in this link address. Usually this
	 * means that they were removed while the topology was out of sync,
	 * e.g. during suspend/resume
	 */
	mutex_lock(&mgr->lock);
	list_for_each_entry_safe(port, tmp, &mstb->ports, next) {
		if (port_mask & BIT(port->port_num))
			continue;

		drm_dbg_kms(mgr->dev, "port %d was not in link address, removing\n",
			    port->port_num);
		list_del(&port->next);
		drm_dp_mst_topology_put_port(port);
		changed = true;
	}
	mutex_unlock(&mgr->lock);

out:
	if (ret <= 0)
		mstb->link_address_sent = false;
	kfree(txmsg);
	return ret < 0 ? ret : changed;
}

static void
drm_dp_send_clear_payload_id_table(struct drm_dp_mst_topology_mgr *mgr,
				   struct drm_dp_mst_branch *mstb)
{
	struct drm_dp_sideband_msg_tx *txmsg;
	int ret;

	txmsg = kzalloc(sizeof(*txmsg), GFP_KERNEL);
	if (!txmsg)
		return;

	txmsg->dst = mstb;
	build_clear_payload_id_table(txmsg);

	drm_dp_queue_down_tx(mgr, txmsg);

	ret = drm_dp_mst_wait_tx_reply(mstb, txmsg);
	if (ret > 0 && txmsg->reply.reply_type == DP_SIDEBAND_REPLY_NAK)
		drm_dbg_kms(mgr->dev, "clear payload table id nak received\n");

	kfree(txmsg);
}

static int
drm_dp_send_enum_path_resources(struct drm_dp_mst_topology_mgr *mgr,
				struct drm_dp_mst_branch *mstb,
				struct drm_dp_mst_port *port)
{
	struct drm_dp_enum_path_resources_ack_reply *path_res;
	struct drm_dp_sideband_msg_tx *txmsg;
	int ret;

	txmsg = kzalloc(sizeof(*txmsg), GFP_KERNEL);
	if (!txmsg)
		return -ENOMEM;

	txmsg->dst = mstb;
	build_enum_path_resources(txmsg, port->port_num);

	drm_dp_queue_down_tx(mgr, txmsg);

	ret = drm_dp_mst_wait_tx_reply(mstb, txmsg);
	if (ret > 0) {
		ret = 0;
		path_res = &txmsg->reply.u.path_resources;

		if (txmsg->reply.reply_type == DP_SIDEBAND_REPLY_NAK) {
			drm_dbg_kms(mgr->dev, "enum path resources nak received\n");
		} else {
			if (port->port_num != path_res->port_number)
				DRM_ERROR("got incorrect port in response\n");

			drm_dbg_kms(mgr->dev, "enum path resources %d: %d %d\n",
				    path_res->port_number,
				    path_res->full_payload_bw_number,
				    path_res->avail_payload_bw_number);

			/*
			 * If something changed, make sure we send a
			 * hotplug
			 */
			if (port->full_pbn != path_res->full_payload_bw_number ||
			    port->fec_capable != path_res->fec_capable)
				ret = 1;

			port->full_pbn = path_res->full_payload_bw_number;
			port->fec_capable = path_res->fec_capable;
		}
	}

	kfree(txmsg);
	return ret;
}

static struct drm_dp_mst_port *drm_dp_get_last_connected_port_to_mstb(struct drm_dp_mst_branch *mstb)
{
	if (!mstb->port_parent)
		return NULL;

	if (mstb->port_parent->mstb != mstb)
		return mstb->port_parent;

	return drm_dp_get_last_connected_port_to_mstb(mstb->port_parent->parent);
}

/*
 * Searches upwards in the topology starting from mstb to try to find the
 * closest available parent of mstb that's still connected to the rest of the
 * topology. This can be used in order to perform operations like releasing
 * payloads, where the branch device which owned the payload may no longer be
 * around and thus would require that the payload on the last living relative
 * be freed instead.
 */
static struct drm_dp_mst_branch *
drm_dp_get_last_connected_port_and_mstb(struct drm_dp_mst_topology_mgr *mgr,
					struct drm_dp_mst_branch *mstb,
					int *port_num)
{
	struct drm_dp_mst_branch *rmstb = NULL;
	struct drm_dp_mst_port *found_port;

	mutex_lock(&mgr->lock);
	if (!mgr->mst_primary)
		goto out;

	do {
		found_port = drm_dp_get_last_connected_port_to_mstb(mstb);
		if (!found_port)
			break;

		if (drm_dp_mst_topology_try_get_mstb(found_port->parent)) {
			rmstb = found_port->parent;
			*port_num = found_port->port_num;
		} else {
			/* Search again, starting from this parent */
			mstb = found_port->parent;
		}
	} while (!rmstb);
out:
	mutex_unlock(&mgr->lock);
	return rmstb;
}

static int drm_dp_payload_send_msg(struct drm_dp_mst_topology_mgr *mgr,
				   struct drm_dp_mst_port *port,
				   int id,
				   int pbn)
{
	struct drm_dp_sideband_msg_tx *txmsg;
	struct drm_dp_mst_branch *mstb;
	int ret, port_num;
	u8 sinks[DRM_DP_MAX_SDP_STREAMS];
	int i;

	port_num = port->port_num;
	mstb = drm_dp_mst_topology_get_mstb_validated(mgr, port->parent);
	if (!mstb) {
		mstb = drm_dp_get_last_connected_port_and_mstb(mgr,
							       port->parent,
							       &port_num);

		if (!mstb)
			return -EINVAL;
	}

	txmsg = kzalloc(sizeof(*txmsg), GFP_KERNEL);
	if (!txmsg) {
		ret = -ENOMEM;
		goto fail_put;
	}

	for (i = 0; i < port->num_sdp_streams; i++)
		sinks[i] = i;

	txmsg->dst = mstb;
	build_allocate_payload(txmsg, port_num,
			       id,
			       pbn, port->num_sdp_streams, sinks);

	drm_dp_queue_down_tx(mgr, txmsg);

	/*
	 * FIXME: there is a small chance that between getting the last
	 * connected mstb and sending the payload message, the last connected
	 * mstb could also be removed from the topology. In the future, this
	 * needs to be fixed by restarting the
	 * drm_dp_get_last_connected_port_and_mstb() search in the event of a
	 * timeout if the topology is still connected to the system.
	 */
	ret = drm_dp_mst_wait_tx_reply(mstb, txmsg);
	if (ret > 0) {
		if (txmsg->reply.reply_type == DP_SIDEBAND_REPLY_NAK)
			ret = -EINVAL;
		else
			ret = 0;
	}
	kfree(txmsg);
fail_put:
	drm_dp_mst_topology_put_mstb(mstb);
	return ret;
}

int drm_dp_send_power_updown_phy(struct drm_dp_mst_topology_mgr *mgr,
				 struct drm_dp_mst_port *port, bool power_up)
{
	struct drm_dp_sideband_msg_tx *txmsg;
	int ret;

	port = drm_dp_mst_topology_get_port_validated(mgr, port);
	if (!port)
		return -EINVAL;

	txmsg = kzalloc(sizeof(*txmsg), GFP_KERNEL);
	if (!txmsg) {
		drm_dp_mst_topology_put_port(port);
		return -ENOMEM;
	}

	txmsg->dst = port->parent;
	build_power_updown_phy(txmsg, port->port_num, power_up);
	drm_dp_queue_down_tx(mgr, txmsg);

	ret = drm_dp_mst_wait_tx_reply(port->parent, txmsg);
	if (ret > 0) {
		if (txmsg->reply.reply_type == DP_SIDEBAND_REPLY_NAK)
			ret = -EINVAL;
		else
			ret = 0;
	}
	kfree(txmsg);
	drm_dp_mst_topology_put_port(port);

	return ret;
}
EXPORT_SYMBOL(drm_dp_send_power_updown_phy);

int drm_dp_send_query_stream_enc_status(struct drm_dp_mst_topology_mgr *mgr,
		struct drm_dp_mst_port *port,
		struct drm_dp_query_stream_enc_status_ack_reply *status)
{
	struct drm_dp_sideband_msg_tx *txmsg;
	u8 nonce[7];
	int ret;

	txmsg = kzalloc(sizeof(*txmsg), GFP_KERNEL);
	if (!txmsg)
		return -ENOMEM;

	port = drm_dp_mst_topology_get_port_validated(mgr, port);
	if (!port) {
		ret = -EINVAL;
		goto out_get_port;
	}

	get_random_bytes(nonce, sizeof(nonce));

	/*
	 * "Source device targets the QUERY_STREAM_ENCRYPTION_STATUS message
	 *  transaction at the MST Branch device directly connected to the
	 *  Source"
	 */
	txmsg->dst = mgr->mst_primary;

	build_query_stream_enc_status(txmsg, port->vcpi.vcpi, nonce);

	drm_dp_queue_down_tx(mgr, txmsg);

	ret = drm_dp_mst_wait_tx_reply(mgr->mst_primary, txmsg);
	if (ret < 0) {
		goto out;
	} else if (txmsg->reply.reply_type == DP_SIDEBAND_REPLY_NAK) {
		drm_dbg_kms(mgr->dev, "query encryption status nak received\n");
		ret = -ENXIO;
		goto out;
	}

	ret = 0;
	memcpy(status, &txmsg->reply.u.enc_status, sizeof(*status));

out:
	drm_dp_mst_topology_put_port(port);
out_get_port:
	kfree(txmsg);
	return ret;
}
EXPORT_SYMBOL(drm_dp_send_query_stream_enc_status);

static int drm_dp_create_payload_step1(struct drm_dp_mst_topology_mgr *mgr,
				       int id,
				       struct drm_dp_payload *payload)
{
	int ret;

	ret = drm_dp_dpcd_write_payload(mgr, id, payload);
	if (ret < 0) {
		payload->payload_state = 0;
		return ret;
	}
	payload->payload_state = DP_PAYLOAD_LOCAL;
	return 0;
}

static int drm_dp_create_payload_step2(struct drm_dp_mst_topology_mgr *mgr,
				       struct drm_dp_mst_port *port,
				       int id,
				       struct drm_dp_payload *payload)
{
	int ret;

	ret = drm_dp_payload_send_msg(mgr, port, id, port->vcpi.pbn);
	if (ret < 0)
		return ret;
	payload->payload_state = DP_PAYLOAD_REMOTE;
	return ret;
}

static int drm_dp_destroy_payload_step1(struct drm_dp_mst_topology_mgr *mgr,
					struct drm_dp_mst_port *port,
					int id,
					struct drm_dp_payload *payload)
{
	drm_dbg_kms(mgr->dev, "\n");
	/* it's okay for these to fail */
	if (port) {
		drm_dp_payload_send_msg(mgr, port, id, 0);
	}

	drm_dp_dpcd_write_payload(mgr, id, payload);
	payload->payload_state = DP_PAYLOAD_DELETE_LOCAL;
	return 0;
}

static int drm_dp_destroy_payload_step2(struct drm_dp_mst_topology_mgr *mgr,
					int id,
					struct drm_dp_payload *payload)
{
	payload->payload_state = 0;
	return 0;
}

/**
 * drm_dp_update_payload_part1() - Execute payload update part 1
 * @mgr: manager to use.
 *
 * This iterates over all proposed virtual channels, and tries to
 * allocate space in the link for them. For 0->slots transitions,
 * this step just writes the VCPI to the MST device. For slots->0
 * transitions, this writes the updated VCPIs and removes the
 * remote VC payloads.
 *
 * after calling this the driver should generate ACT and payload
 * packets.
 */
int drm_dp_update_payload_part1(struct drm_dp_mst_topology_mgr *mgr)
{
	struct drm_dp_payload req_payload;
	struct drm_dp_mst_port *port;
	int i, j;
	int cur_slots = 1;
	bool skip;

	mutex_lock(&mgr->payload_lock);
	for (i = 0; i < mgr->max_payloads; i++) {
		struct drm_dp_vcpi *vcpi = mgr->proposed_vcpis[i];
		struct drm_dp_payload *payload = &mgr->payloads[i];
		bool put_port = false;

		/* solve the current payloads - compare to the hw ones
		   - update the hw view */
		req_payload.start_slot = cur_slots;
		if (vcpi) {
			port = container_of(vcpi, struct drm_dp_mst_port,
					    vcpi);

			mutex_lock(&mgr->lock);
			skip = !drm_dp_mst_port_downstream_of_branch(port, mgr->mst_primary);
			mutex_unlock(&mgr->lock);

			if (skip) {
				drm_dbg_kms(mgr->dev,
					    "Virtual channel %d is not in current topology\n",
					    i);
				continue;
			}
			/* Validated ports don't matter if we're releasing
			 * VCPI
			 */
			if (vcpi->num_slots) {
				port = drm_dp_mst_topology_get_port_validated(
				    mgr, port);
				if (!port) {
					if (vcpi->num_slots == payload->num_slots) {
						cur_slots += vcpi->num_slots;
						payload->start_slot = req_payload.start_slot;
						continue;
					} else {
						drm_dbg_kms(mgr->dev,
							    "Fail:set payload to invalid sink");
						mutex_unlock(&mgr->payload_lock);
						return -EINVAL;
					}
				}
				put_port = true;
			}

			req_payload.num_slots = vcpi->num_slots;
			req_payload.vcpi = vcpi->vcpi;
		} else {
			port = NULL;
			req_payload.num_slots = 0;
		}

		payload->start_slot = req_payload.start_slot;
		/* work out what is required to happen with this payload */
		if (payload->num_slots != req_payload.num_slots) {

			/* need to push an update for this payload */
			if (req_payload.num_slots) {
				drm_dp_create_payload_step1(mgr, vcpi->vcpi,
							    &req_payload);
				payload->num_slots = req_payload.num_slots;
				payload->vcpi = req_payload.vcpi;

			} else if (payload->num_slots) {
				payload->num_slots = 0;
				drm_dp_destroy_payload_step1(mgr, port,
							     payload->vcpi,
							     payload);
				req_payload.payload_state =
					payload->payload_state;
				payload->start_slot = 0;
			}
			payload->payload_state = req_payload.payload_state;
		}
		cur_slots += req_payload.num_slots;

		if (put_port)
			drm_dp_mst_topology_put_port(port);
	}

	for (i = 0; i < mgr->max_payloads; /* do nothing */) {
		if (mgr->payloads[i].payload_state != DP_PAYLOAD_DELETE_LOCAL) {
			i++;
			continue;
		}

		drm_dbg_kms(mgr->dev, "removing payload %d\n", i);
		for (j = i; j < mgr->max_payloads - 1; j++) {
			mgr->payloads[j] = mgr->payloads[j + 1];
			mgr->proposed_vcpis[j] = mgr->proposed_vcpis[j + 1];

			if (mgr->proposed_vcpis[j] &&
			    mgr->proposed_vcpis[j]->num_slots) {
				set_bit(j + 1, &mgr->payload_mask);
			} else {
				clear_bit(j + 1, &mgr->payload_mask);
			}
		}

		memset(&mgr->payloads[mgr->max_payloads - 1], 0,
		       sizeof(struct drm_dp_payload));
		mgr->proposed_vcpis[mgr->max_payloads - 1] = NULL;
		clear_bit(mgr->max_payloads, &mgr->payload_mask);
	}
	mutex_unlock(&mgr->payload_lock);

	return 0;
}
EXPORT_SYMBOL(drm_dp_update_payload_part1);

/**
 * drm_dp_update_payload_part2() - Execute payload update part 2
 * @mgr: manager to use.
 *
 * This iterates over all proposed virtual channels, and tries to
 * allocate space in the link for them. For 0->slots transitions,
 * this step writes the remote VC payload commands. For slots->0
 * this just resets some internal state.
 */
int drm_dp_update_payload_part2(struct drm_dp_mst_topology_mgr *mgr)
{
	struct drm_dp_mst_port *port;
	int i;
	int ret = 0;
	bool skip;

	mutex_lock(&mgr->payload_lock);
	for (i = 0; i < mgr->max_payloads; i++) {

		if (!mgr->proposed_vcpis[i])
			continue;

		port = container_of(mgr->proposed_vcpis[i], struct drm_dp_mst_port, vcpi);

		mutex_lock(&mgr->lock);
		skip = !drm_dp_mst_port_downstream_of_branch(port, mgr->mst_primary);
		mutex_unlock(&mgr->lock);

		if (skip)
			continue;

<<<<<<< HEAD
		drm_dbg_kms(mgr->dev, "payload %d %d\n", i, mgr->payloads[i].payload_state);
=======
		DRM_DEBUG_KMS("payload %d %d\n", i, mgr->payloads[i].payload_state);
>>>>>>> 7aeadb5b
		if (mgr->payloads[i].payload_state == DP_PAYLOAD_LOCAL) {
			ret = drm_dp_create_payload_step2(mgr, port, mgr->proposed_vcpis[i]->vcpi, &mgr->payloads[i]);
		} else if (mgr->payloads[i].payload_state == DP_PAYLOAD_DELETE_LOCAL) {
			ret = drm_dp_destroy_payload_step2(mgr, mgr->proposed_vcpis[i]->vcpi, &mgr->payloads[i]);
		}
		if (ret) {
			mutex_unlock(&mgr->payload_lock);
			return ret;
		}
	}
	mutex_unlock(&mgr->payload_lock);
	return 0;
}
EXPORT_SYMBOL(drm_dp_update_payload_part2);

static int drm_dp_send_dpcd_read(struct drm_dp_mst_topology_mgr *mgr,
				 struct drm_dp_mst_port *port,
				 int offset, int size, u8 *bytes)
{
	int ret = 0;
	struct drm_dp_sideband_msg_tx *txmsg;
	struct drm_dp_mst_branch *mstb;

	mstb = drm_dp_mst_topology_get_mstb_validated(mgr, port->parent);
	if (!mstb)
		return -EINVAL;

	txmsg = kzalloc(sizeof(*txmsg), GFP_KERNEL);
	if (!txmsg) {
		ret = -ENOMEM;
		goto fail_put;
	}

	build_dpcd_read(txmsg, port->port_num, offset, size);
	txmsg->dst = port->parent;

	drm_dp_queue_down_tx(mgr, txmsg);

	ret = drm_dp_mst_wait_tx_reply(mstb, txmsg);
	if (ret < 0)
		goto fail_free;

	/* DPCD read should never be NACKed */
	if (txmsg->reply.reply_type == 1) {
		drm_err(mgr->dev, "mstb %p port %d: DPCD read on addr 0x%x for %d bytes NAKed\n",
			mstb, port->port_num, offset, size);
		ret = -EIO;
		goto fail_free;
	}

	if (txmsg->reply.u.remote_dpcd_read_ack.num_bytes != size) {
		ret = -EPROTO;
		goto fail_free;
	}

	ret = min_t(size_t, txmsg->reply.u.remote_dpcd_read_ack.num_bytes,
		    size);
	memcpy(bytes, txmsg->reply.u.remote_dpcd_read_ack.bytes, ret);

fail_free:
	kfree(txmsg);
fail_put:
	drm_dp_mst_topology_put_mstb(mstb);

	return ret;
}

static int drm_dp_send_dpcd_write(struct drm_dp_mst_topology_mgr *mgr,
				  struct drm_dp_mst_port *port,
				  int offset, int size, u8 *bytes)
{
	int ret;
	struct drm_dp_sideband_msg_tx *txmsg;
	struct drm_dp_mst_branch *mstb;

	mstb = drm_dp_mst_topology_get_mstb_validated(mgr, port->parent);
	if (!mstb)
		return -EINVAL;

	txmsg = kzalloc(sizeof(*txmsg), GFP_KERNEL);
	if (!txmsg) {
		ret = -ENOMEM;
		goto fail_put;
	}

	build_dpcd_write(txmsg, port->port_num, offset, size, bytes);
	txmsg->dst = mstb;

	drm_dp_queue_down_tx(mgr, txmsg);

	ret = drm_dp_mst_wait_tx_reply(mstb, txmsg);
	if (ret > 0) {
		if (txmsg->reply.reply_type == DP_SIDEBAND_REPLY_NAK)
			ret = -EIO;
		else
			ret = size;
	}

	kfree(txmsg);
fail_put:
	drm_dp_mst_topology_put_mstb(mstb);
	return ret;
}

static int drm_dp_encode_up_ack_reply(struct drm_dp_sideband_msg_tx *msg, u8 req_type)
{
	struct drm_dp_sideband_msg_reply_body reply;

	reply.reply_type = DP_SIDEBAND_REPLY_ACK;
	reply.req_type = req_type;
	drm_dp_encode_sideband_reply(&reply, msg);
	return 0;
}

static int drm_dp_send_up_ack_reply(struct drm_dp_mst_topology_mgr *mgr,
				    struct drm_dp_mst_branch *mstb,
				    int req_type, bool broadcast)
{
	struct drm_dp_sideband_msg_tx *txmsg;

	txmsg = kzalloc(sizeof(*txmsg), GFP_KERNEL);
	if (!txmsg)
		return -ENOMEM;

	txmsg->dst = mstb;
	drm_dp_encode_up_ack_reply(txmsg, req_type);

	mutex_lock(&mgr->qlock);
	/* construct a chunk from the first msg in the tx_msg queue */
	process_single_tx_qlock(mgr, txmsg, true);
	mutex_unlock(&mgr->qlock);

	kfree(txmsg);
	return 0;
}

/**
 * drm_dp_get_vc_payload_bw - get the VC payload BW for an MST link
 * @mgr: The &drm_dp_mst_topology_mgr to use
 * @link_rate: link rate in 10kbits/s units
 * @link_lane_count: lane count
 *
 * Calculate the total bandwidth of a MultiStream Transport link. The returned
 * value is in units of PBNs/(timeslots/1 MTP). This value can be used to
 * convert the number of PBNs required for a given stream to the number of
 * timeslots this stream requires in each MTP.
 */
int drm_dp_get_vc_payload_bw(const struct drm_dp_mst_topology_mgr *mgr,
			     int link_rate, int link_lane_count)
{
	if (link_rate == 0 || link_lane_count == 0)
		drm_dbg_kms(mgr->dev, "invalid link rate/lane count: (%d / %d)\n",
			    link_rate, link_lane_count);

	/* See DP v2.0 2.6.4.2, VCPayload_Bandwidth_for_OneTimeSlotPer_MTP_Allocation */
	return link_rate * link_lane_count / 54000;
}
EXPORT_SYMBOL(drm_dp_get_vc_payload_bw);

/**
 * drm_dp_read_mst_cap() - check whether or not a sink supports MST
 * @aux: The DP AUX channel to use
 * @dpcd: A cached copy of the DPCD capabilities for this sink
 *
 * Returns: %True if the sink supports MST, %false otherwise
 */
bool drm_dp_read_mst_cap(struct drm_dp_aux *aux,
			 const u8 dpcd[DP_RECEIVER_CAP_SIZE])
{
	u8 mstm_cap;

	if (dpcd[DP_DPCD_REV] < DP_DPCD_REV_12)
		return false;

	if (drm_dp_dpcd_readb(aux, DP_MSTM_CAP, &mstm_cap) != 1)
		return false;

	return mstm_cap & DP_MST_CAP;
}
EXPORT_SYMBOL(drm_dp_read_mst_cap);

/**
 * drm_dp_mst_topology_mgr_set_mst() - Set the MST state for a topology manager
 * @mgr: manager to set state for
 * @mst_state: true to enable MST on this connector - false to disable.
 *
 * This is called by the driver when it detects an MST capable device plugged
 * into a DP MST capable port, or when a DP MST capable device is unplugged.
 */
int drm_dp_mst_topology_mgr_set_mst(struct drm_dp_mst_topology_mgr *mgr, bool mst_state)
{
	int ret = 0;
	struct drm_dp_mst_branch *mstb = NULL;

	mutex_lock(&mgr->payload_lock);
	mutex_lock(&mgr->lock);
	if (mst_state == mgr->mst_state)
		goto out_unlock;

	mgr->mst_state = mst_state;
	/* set the device into MST mode */
	if (mst_state) {
		struct drm_dp_payload reset_pay;
		int lane_count;
		int link_rate;

		WARN_ON(mgr->mst_primary);

		/* get dpcd info */
		ret = drm_dp_read_dpcd_caps(mgr->aux, mgr->dpcd);
		if (ret < 0) {
			drm_dbg_kms(mgr->dev, "%s: failed to read DPCD, ret %d\n",
				    mgr->aux->name, ret);
			goto out_unlock;
		}

		lane_count = min_t(int, mgr->dpcd[2] & DP_MAX_LANE_COUNT_MASK, mgr->max_lane_count);
		link_rate = min_t(int, drm_dp_bw_code_to_link_rate(mgr->dpcd[1]), mgr->max_link_rate);
		mgr->pbn_div = drm_dp_get_vc_payload_bw(mgr,
							link_rate,
							lane_count);
		if (mgr->pbn_div == 0) {
			ret = -EINVAL;
			goto out_unlock;
		}

		/* add initial branch device at LCT 1 */
		mstb = drm_dp_add_mst_branch_device(1, NULL);
		if (mstb == NULL) {
			ret = -ENOMEM;
			goto out_unlock;
		}
		mstb->mgr = mgr;

		/* give this the main reference */
		mgr->mst_primary = mstb;
		drm_dp_mst_topology_get_mstb(mgr->mst_primary);

		ret = drm_dp_dpcd_writeb(mgr->aux, DP_MSTM_CTRL,
					 DP_MST_EN |
					 DP_UP_REQ_EN |
					 DP_UPSTREAM_IS_SRC);
		if (ret < 0)
			goto out_unlock;

		reset_pay.start_slot = 0;
		reset_pay.num_slots = 0x3f;
		drm_dp_dpcd_write_payload(mgr, 0, &reset_pay);

		queue_work(system_long_wq, &mgr->work);

		ret = 0;
	} else {
		/* disable MST on the device */
		mstb = mgr->mst_primary;
		mgr->mst_primary = NULL;
		/* this can fail if the device is gone */
		drm_dp_dpcd_writeb(mgr->aux, DP_MSTM_CTRL, 0);
		ret = 0;
		memset(mgr->payloads, 0,
		       mgr->max_payloads * sizeof(mgr->payloads[0]));
		memset(mgr->proposed_vcpis, 0,
		       mgr->max_payloads * sizeof(mgr->proposed_vcpis[0]));
		mgr->payload_mask = 0;
		set_bit(0, &mgr->payload_mask);
		mgr->vcpi_mask = 0;
		mgr->payload_id_table_cleared = false;
	}

out_unlock:
	mutex_unlock(&mgr->lock);
	mutex_unlock(&mgr->payload_lock);
	if (mstb)
		drm_dp_mst_topology_put_mstb(mstb);
	return ret;

}
EXPORT_SYMBOL(drm_dp_mst_topology_mgr_set_mst);

static void
drm_dp_mst_topology_mgr_invalidate_mstb(struct drm_dp_mst_branch *mstb)
{
	struct drm_dp_mst_port *port;

	/* The link address will need to be re-sent on resume */
	mstb->link_address_sent = false;

	list_for_each_entry(port, &mstb->ports, next)
		if (port->mstb)
			drm_dp_mst_topology_mgr_invalidate_mstb(port->mstb);
}

/**
 * drm_dp_mst_topology_mgr_suspend() - suspend the MST manager
 * @mgr: manager to suspend
 *
 * This function tells the MST device that we can't handle UP messages
 * anymore. This should stop it from sending any since we are suspended.
 */
void drm_dp_mst_topology_mgr_suspend(struct drm_dp_mst_topology_mgr *mgr)
{
	mutex_lock(&mgr->lock);
	drm_dp_dpcd_writeb(mgr->aux, DP_MSTM_CTRL,
			   DP_MST_EN | DP_UPSTREAM_IS_SRC);
	mutex_unlock(&mgr->lock);
	flush_work(&mgr->up_req_work);
	flush_work(&mgr->work);
	flush_work(&mgr->delayed_destroy_work);

	mutex_lock(&mgr->lock);
	if (mgr->mst_state && mgr->mst_primary)
		drm_dp_mst_topology_mgr_invalidate_mstb(mgr->mst_primary);
	mutex_unlock(&mgr->lock);
}
EXPORT_SYMBOL(drm_dp_mst_topology_mgr_suspend);

/**
 * drm_dp_mst_topology_mgr_resume() - resume the MST manager
 * @mgr: manager to resume
 * @sync: whether or not to perform topology reprobing synchronously
 *
 * This will fetch DPCD and see if the device is still there,
 * if it is, it will rewrite the MSTM control bits, and return.
 *
 * If the device fails this returns -1, and the driver should do
 * a full MST reprobe, in case we were undocked.
 *
 * During system resume (where it is assumed that the driver will be calling
 * drm_atomic_helper_resume()) this function should be called beforehand with
 * @sync set to true. In contexts like runtime resume where the driver is not
 * expected to be calling drm_atomic_helper_resume(), this function should be
 * called with @sync set to false in order to avoid deadlocking.
 *
 * Returns: -1 if the MST topology was removed while we were suspended, 0
 * otherwise.
 */
int drm_dp_mst_topology_mgr_resume(struct drm_dp_mst_topology_mgr *mgr,
				   bool sync)
{
	int ret;
	u8 guid[16];

	mutex_lock(&mgr->lock);
	if (!mgr->mst_primary)
		goto out_fail;

	ret = drm_dp_dpcd_read(mgr->aux, DP_DPCD_REV, mgr->dpcd,
			       DP_RECEIVER_CAP_SIZE);
	if (ret != DP_RECEIVER_CAP_SIZE) {
		drm_dbg_kms(mgr->dev, "dpcd read failed - undocked during suspend?\n");
		goto out_fail;
	}

	ret = drm_dp_dpcd_writeb(mgr->aux, DP_MSTM_CTRL,
				 DP_MST_EN |
				 DP_UP_REQ_EN |
				 DP_UPSTREAM_IS_SRC);
	if (ret < 0) {
		drm_dbg_kms(mgr->dev, "mst write failed - undocked during suspend?\n");
		goto out_fail;
	}

	/* Some hubs forget their guids after they resume */
	ret = drm_dp_dpcd_read(mgr->aux, DP_GUID, guid, 16);
	if (ret != 16) {
		drm_dbg_kms(mgr->dev, "dpcd read failed - undocked during suspend?\n");
		goto out_fail;
	}

	ret = drm_dp_check_mstb_guid(mgr->mst_primary, guid);
	if (ret) {
		drm_dbg_kms(mgr->dev, "check mstb failed - undocked during suspend?\n");
		goto out_fail;
	}

	/*
	 * For the final step of resuming the topology, we need to bring the
	 * state of our in-memory topology back into sync with reality. So,
	 * restart the probing process as if we're probing a new hub
	 */
	queue_work(system_long_wq, &mgr->work);
	mutex_unlock(&mgr->lock);

	if (sync) {
		drm_dbg_kms(mgr->dev,
			    "Waiting for link probe work to finish re-syncing topology...\n");
		flush_work(&mgr->work);
	}

	return 0;

out_fail:
	mutex_unlock(&mgr->lock);
	return -1;
}
EXPORT_SYMBOL(drm_dp_mst_topology_mgr_resume);

static bool
drm_dp_get_one_sb_msg(struct drm_dp_mst_topology_mgr *mgr, bool up,
		      struct drm_dp_mst_branch **mstb)
{
	int len;
	u8 replyblock[32];
	int replylen, curreply;
	int ret;
	u8 hdrlen;
	struct drm_dp_sideband_msg_hdr hdr;
	struct drm_dp_sideband_msg_rx *msg =
		up ? &mgr->up_req_recv : &mgr->down_rep_recv;
	int basereg = up ? DP_SIDEBAND_MSG_UP_REQ_BASE :
			   DP_SIDEBAND_MSG_DOWN_REP_BASE;

	if (!up)
		*mstb = NULL;

	len = min(mgr->max_dpcd_transaction_bytes, 16);
	ret = drm_dp_dpcd_read(mgr->aux, basereg, replyblock, len);
	if (ret != len) {
		drm_dbg_kms(mgr->dev, "failed to read DPCD down rep %d %d\n", len, ret);
		return false;
	}

	ret = drm_dp_decode_sideband_msg_hdr(mgr, &hdr, replyblock, len, &hdrlen);
	if (ret == false) {
		print_hex_dump(KERN_DEBUG, "failed hdr", DUMP_PREFIX_NONE, 16,
			       1, replyblock, len, false);
		drm_dbg_kms(mgr->dev, "ERROR: failed header\n");
		return false;
	}

	if (!up) {
		/* Caller is responsible for giving back this reference */
		*mstb = drm_dp_get_mst_branch_device(mgr, hdr.lct, hdr.rad);
		if (!*mstb) {
			drm_dbg_kms(mgr->dev, "Got MST reply from unknown device %d\n", hdr.lct);
			return false;
		}
	}

	if (!drm_dp_sideband_msg_set_header(msg, &hdr, hdrlen)) {
		drm_dbg_kms(mgr->dev, "sideband msg set header failed %d\n", replyblock[0]);
		return false;
	}

	replylen = min(msg->curchunk_len, (u8)(len - hdrlen));
	ret = drm_dp_sideband_append_payload(msg, replyblock + hdrlen, replylen);
	if (!ret) {
		drm_dbg_kms(mgr->dev, "sideband msg build failed %d\n", replyblock[0]);
		return false;
	}

	replylen = msg->curchunk_len + msg->curchunk_hdrlen - len;
	curreply = len;
	while (replylen > 0) {
		len = min3(replylen, mgr->max_dpcd_transaction_bytes, 16);
		ret = drm_dp_dpcd_read(mgr->aux, basereg + curreply,
				    replyblock, len);
		if (ret != len) {
			drm_dbg_kms(mgr->dev, "failed to read a chunk (len %d, ret %d)\n",
				    len, ret);
			return false;
		}

		ret = drm_dp_sideband_append_payload(msg, replyblock, len);
		if (!ret) {
			drm_dbg_kms(mgr->dev, "failed to build sideband msg\n");
			return false;
		}

		curreply += len;
		replylen -= len;
	}
	return true;
}

static int drm_dp_mst_handle_down_rep(struct drm_dp_mst_topology_mgr *mgr)
{
	struct drm_dp_sideband_msg_tx *txmsg;
	struct drm_dp_mst_branch *mstb = NULL;
	struct drm_dp_sideband_msg_rx *msg = &mgr->down_rep_recv;

	if (!drm_dp_get_one_sb_msg(mgr, false, &mstb))
		goto out;

	/* Multi-packet message transmission, don't clear the reply */
	if (!msg->have_eomt)
		goto out;

	/* find the message */
	mutex_lock(&mgr->qlock);
	txmsg = list_first_entry_or_null(&mgr->tx_msg_downq,
					 struct drm_dp_sideband_msg_tx, next);
	mutex_unlock(&mgr->qlock);

	/* Were we actually expecting a response, and from this mstb? */
	if (!txmsg || txmsg->dst != mstb) {
		struct drm_dp_sideband_msg_hdr *hdr;

		hdr = &msg->initial_hdr;
		drm_dbg_kms(mgr->dev, "Got MST reply with no msg %p %d %d %02x %02x\n",
			    mstb, hdr->seqno, hdr->lct, hdr->rad[0], msg->msg[0]);
		goto out_clear_reply;
	}

	drm_dp_sideband_parse_reply(mgr, msg, &txmsg->reply);

	if (txmsg->reply.reply_type == DP_SIDEBAND_REPLY_NAK) {
		drm_dbg_kms(mgr->dev,
			    "Got NAK reply: req 0x%02x (%s), reason 0x%02x (%s), nak data 0x%02x\n",
			    txmsg->reply.req_type,
			    drm_dp_mst_req_type_str(txmsg->reply.req_type),
			    txmsg->reply.u.nak.reason,
			    drm_dp_mst_nak_reason_str(txmsg->reply.u.nak.reason),
			    txmsg->reply.u.nak.nak_data);
	}

	memset(msg, 0, sizeof(struct drm_dp_sideband_msg_rx));
	drm_dp_mst_topology_put_mstb(mstb);

	mutex_lock(&mgr->qlock);
	txmsg->state = DRM_DP_SIDEBAND_TX_RX;
	list_del(&txmsg->next);
	mutex_unlock(&mgr->qlock);

	wake_up_all(&mgr->tx_waitq);

	return 0;

out_clear_reply:
	memset(msg, 0, sizeof(struct drm_dp_sideband_msg_rx));
out:
	if (mstb)
		drm_dp_mst_topology_put_mstb(mstb);

	return 0;
}

static inline bool
drm_dp_mst_process_up_req(struct drm_dp_mst_topology_mgr *mgr,
			  struct drm_dp_pending_up_req *up_req)
{
	struct drm_dp_mst_branch *mstb = NULL;
	struct drm_dp_sideband_msg_req_body *msg = &up_req->msg;
	struct drm_dp_sideband_msg_hdr *hdr = &up_req->hdr;
	bool hotplug = false;

	if (hdr->broadcast) {
		const u8 *guid = NULL;

		if (msg->req_type == DP_CONNECTION_STATUS_NOTIFY)
			guid = msg->u.conn_stat.guid;
		else if (msg->req_type == DP_RESOURCE_STATUS_NOTIFY)
			guid = msg->u.resource_stat.guid;

		if (guid)
			mstb = drm_dp_get_mst_branch_device_by_guid(mgr, guid);
	} else {
		mstb = drm_dp_get_mst_branch_device(mgr, hdr->lct, hdr->rad);
	}

	if (!mstb) {
		drm_dbg_kms(mgr->dev, "Got MST reply from unknown device %d\n", hdr->lct);
		return false;
	}

	/* TODO: Add missing handler for DP_RESOURCE_STATUS_NOTIFY events */
	if (msg->req_type == DP_CONNECTION_STATUS_NOTIFY) {
		drm_dp_mst_handle_conn_stat(mstb, &msg->u.conn_stat);
		hotplug = true;
	}

	drm_dp_mst_topology_put_mstb(mstb);
	return hotplug;
}

static void drm_dp_mst_up_req_work(struct work_struct *work)
{
	struct drm_dp_mst_topology_mgr *mgr =
		container_of(work, struct drm_dp_mst_topology_mgr,
			     up_req_work);
	struct drm_dp_pending_up_req *up_req;
	bool send_hotplug = false;

	mutex_lock(&mgr->probe_lock);
	while (true) {
		mutex_lock(&mgr->up_req_lock);
		up_req = list_first_entry_or_null(&mgr->up_req_list,
						  struct drm_dp_pending_up_req,
						  next);
		if (up_req)
			list_del(&up_req->next);
		mutex_unlock(&mgr->up_req_lock);

		if (!up_req)
			break;

		send_hotplug |= drm_dp_mst_process_up_req(mgr, up_req);
		kfree(up_req);
	}
	mutex_unlock(&mgr->probe_lock);

	if (send_hotplug)
		drm_kms_helper_hotplug_event(mgr->dev);
}

static int drm_dp_mst_handle_up_req(struct drm_dp_mst_topology_mgr *mgr)
{
	struct drm_dp_pending_up_req *up_req;

	if (!drm_dp_get_one_sb_msg(mgr, true, NULL))
		goto out;

	if (!mgr->up_req_recv.have_eomt)
		return 0;

	up_req = kzalloc(sizeof(*up_req), GFP_KERNEL);
	if (!up_req)
		return -ENOMEM;

	INIT_LIST_HEAD(&up_req->next);

	drm_dp_sideband_parse_req(mgr, &mgr->up_req_recv, &up_req->msg);

	if (up_req->msg.req_type != DP_CONNECTION_STATUS_NOTIFY &&
	    up_req->msg.req_type != DP_RESOURCE_STATUS_NOTIFY) {
		drm_dbg_kms(mgr->dev, "Received unknown up req type, ignoring: %x\n",
			    up_req->msg.req_type);
		kfree(up_req);
		goto out;
	}

	drm_dp_send_up_ack_reply(mgr, mgr->mst_primary, up_req->msg.req_type,
				 false);

	if (up_req->msg.req_type == DP_CONNECTION_STATUS_NOTIFY) {
		const struct drm_dp_connection_status_notify *conn_stat =
			&up_req->msg.u.conn_stat;

		drm_dbg_kms(mgr->dev, "Got CSN: pn: %d ldps:%d ddps: %d mcs: %d ip: %d pdt: %d\n",
			    conn_stat->port_number,
			    conn_stat->legacy_device_plug_status,
			    conn_stat->displayport_device_plug_status,
			    conn_stat->message_capability_status,
			    conn_stat->input_port,
			    conn_stat->peer_device_type);
	} else if (up_req->msg.req_type == DP_RESOURCE_STATUS_NOTIFY) {
		const struct drm_dp_resource_status_notify *res_stat =
			&up_req->msg.u.resource_stat;

		drm_dbg_kms(mgr->dev, "Got RSN: pn: %d avail_pbn %d\n",
			    res_stat->port_number,
			    res_stat->available_pbn);
	}

	up_req->hdr = mgr->up_req_recv.initial_hdr;
	mutex_lock(&mgr->up_req_lock);
	list_add_tail(&up_req->next, &mgr->up_req_list);
	mutex_unlock(&mgr->up_req_lock);
	queue_work(system_long_wq, &mgr->up_req_work);

out:
	memset(&mgr->up_req_recv, 0, sizeof(struct drm_dp_sideband_msg_rx));
	return 0;
}

/**
 * drm_dp_mst_hpd_irq() - MST hotplug IRQ notify
 * @mgr: manager to notify irq for.
 * @esi: 4 bytes from SINK_COUNT_ESI
 * @handled: whether the hpd interrupt was consumed or not
 *
 * This should be called from the driver when it detects a short IRQ,
 * along with the value of the DEVICE_SERVICE_IRQ_VECTOR_ESI0. The
 * topology manager will process the sideband messages received as a result
 * of this.
 */
int drm_dp_mst_hpd_irq(struct drm_dp_mst_topology_mgr *mgr, u8 *esi, bool *handled)
{
	int ret = 0;
	int sc;
	*handled = false;
	sc = esi[0] & 0x3f;

	if (sc != mgr->sink_count) {
		mgr->sink_count = sc;
		*handled = true;
	}

	if (esi[1] & DP_DOWN_REP_MSG_RDY) {
		ret = drm_dp_mst_handle_down_rep(mgr);
		*handled = true;
	}

	if (esi[1] & DP_UP_REQ_MSG_RDY) {
		ret |= drm_dp_mst_handle_up_req(mgr);
		*handled = true;
	}

	drm_dp_mst_kick_tx(mgr);
	return ret;
}
EXPORT_SYMBOL(drm_dp_mst_hpd_irq);

/**
 * drm_dp_mst_detect_port() - get connection status for an MST port
 * @connector: DRM connector for this port
 * @ctx: The acquisition context to use for grabbing locks
 * @mgr: manager for this port
 * @port: pointer to a port
 *
 * This returns the current connection state for a port.
 */
int
drm_dp_mst_detect_port(struct drm_connector *connector,
		       struct drm_modeset_acquire_ctx *ctx,
		       struct drm_dp_mst_topology_mgr *mgr,
		       struct drm_dp_mst_port *port)
{
	int ret;

	/* we need to search for the port in the mgr in case it's gone */
	port = drm_dp_mst_topology_get_port_validated(mgr, port);
	if (!port)
		return connector_status_disconnected;

	ret = drm_modeset_lock(&mgr->base.lock, ctx);
	if (ret)
		goto out;

	ret = connector_status_disconnected;

	if (!port->ddps)
		goto out;

	switch (port->pdt) {
	case DP_PEER_DEVICE_NONE:
		break;
	case DP_PEER_DEVICE_MST_BRANCHING:
		if (!port->mcs)
			ret = connector_status_connected;
		break;

	case DP_PEER_DEVICE_SST_SINK:
		ret = connector_status_connected;
		/* for logical ports - cache the EDID */
		if (port->port_num >= DP_MST_LOGICAL_PORT_0 && !port->cached_edid)
			port->cached_edid = drm_get_edid(connector, &port->aux.ddc);
		break;
	case DP_PEER_DEVICE_DP_LEGACY_CONV:
		if (port->ldps)
			ret = connector_status_connected;
		break;
	}
out:
	drm_dp_mst_topology_put_port(port);
	return ret;
}
EXPORT_SYMBOL(drm_dp_mst_detect_port);

/**
 * drm_dp_mst_get_edid() - get EDID for an MST port
 * @connector: toplevel connector to get EDID for
 * @mgr: manager for this port
 * @port: unverified pointer to a port.
 *
 * This returns an EDID for the port connected to a connector,
 * It validates the pointer still exists so the caller doesn't require a
 * reference.
 */
struct edid *drm_dp_mst_get_edid(struct drm_connector *connector, struct drm_dp_mst_topology_mgr *mgr, struct drm_dp_mst_port *port)
{
	struct edid *edid = NULL;

	/* we need to search for the port in the mgr in case it's gone */
	port = drm_dp_mst_topology_get_port_validated(mgr, port);
	if (!port)
		return NULL;

	if (port->cached_edid)
		edid = drm_edid_duplicate(port->cached_edid);
	else {
		edid = drm_get_edid(connector, &port->aux.ddc);
	}
	port->has_audio = drm_detect_monitor_audio(edid);
	drm_dp_mst_topology_put_port(port);
	return edid;
}
EXPORT_SYMBOL(drm_dp_mst_get_edid);

/**
 * drm_dp_find_vcpi_slots() - Find VCPI slots for this PBN value
 * @mgr: manager to use
 * @pbn: payload bandwidth to convert into slots.
 *
 * Calculate the number of VCPI slots that will be required for the given PBN
 * value. This function is deprecated, and should not be used in atomic
 * drivers.
 *
 * RETURNS:
 * The total slots required for this port, or error.
 */
int drm_dp_find_vcpi_slots(struct drm_dp_mst_topology_mgr *mgr,
			   int pbn)
{
	int num_slots;

	num_slots = DIV_ROUND_UP(pbn, mgr->pbn_div);

	/* max. time slots - one slot for MTP header */
	if (num_slots > 63)
		return -ENOSPC;
	return num_slots;
}
EXPORT_SYMBOL(drm_dp_find_vcpi_slots);

static int drm_dp_init_vcpi(struct drm_dp_mst_topology_mgr *mgr,
			    struct drm_dp_vcpi *vcpi, int pbn, int slots)
{
	int ret;

	/* max. time slots - one slot for MTP header */
	if (slots > 63)
		return -ENOSPC;

	vcpi->pbn = pbn;
	vcpi->aligned_pbn = slots * mgr->pbn_div;
	vcpi->num_slots = slots;

	ret = drm_dp_mst_assign_payload_id(mgr, vcpi);
	if (ret < 0)
		return ret;
	return 0;
}

/**
 * drm_dp_atomic_find_vcpi_slots() - Find and add VCPI slots to the state
 * @state: global atomic state
 * @mgr: MST topology manager for the port
 * @port: port to find vcpi slots for
 * @pbn: bandwidth required for the mode in PBN
 * @pbn_div: divider for DSC mode that takes FEC into account
 *
 * Allocates VCPI slots to @port, replacing any previous VCPI allocations it
 * may have had. Any atomic drivers which support MST must call this function
 * in their &drm_encoder_helper_funcs.atomic_check() callback to change the
 * current VCPI allocation for the new state, but only when
 * &drm_crtc_state.mode_changed or &drm_crtc_state.connectors_changed is set
 * to ensure compatibility with userspace applications that still use the
 * legacy modesetting UAPI.
 *
 * Allocations set by this function are not checked against the bandwidth
 * restraints of @mgr until the driver calls drm_dp_mst_atomic_check().
 *
 * Additionally, it is OK to call this function multiple times on the same
 * @port as needed. It is not OK however, to call this function and
 * drm_dp_atomic_release_vcpi_slots() in the same atomic check phase.
 *
 * See also:
 * drm_dp_atomic_release_vcpi_slots()
 * drm_dp_mst_atomic_check()
 *
 * Returns:
 * Total slots in the atomic state assigned for this port, or a negative error
 * code if the port no longer exists
 */
int drm_dp_atomic_find_vcpi_slots(struct drm_atomic_state *state,
				  struct drm_dp_mst_topology_mgr *mgr,
				  struct drm_dp_mst_port *port, int pbn,
				  int pbn_div)
{
	struct drm_dp_mst_topology_state *topology_state;
	struct drm_dp_vcpi_allocation *pos, *vcpi = NULL;
	int prev_slots, prev_bw, req_slots;

	topology_state = drm_atomic_get_mst_topology_state(state, mgr);
	if (IS_ERR(topology_state))
		return PTR_ERR(topology_state);

	/* Find the current allocation for this port, if any */
	list_for_each_entry(pos, &topology_state->vcpis, next) {
		if (pos->port == port) {
			vcpi = pos;
			prev_slots = vcpi->vcpi;
			prev_bw = vcpi->pbn;

			/*
			 * This should never happen, unless the driver tries
			 * releasing and allocating the same VCPI allocation,
			 * which is an error
			 */
			if (WARN_ON(!prev_slots)) {
				drm_err(mgr->dev,
					"cannot allocate and release VCPI on [MST PORT:%p] in the same state\n",
					port);
				return -EINVAL;
			}

			break;
		}
	}
	if (!vcpi) {
		prev_slots = 0;
		prev_bw = 0;
	}

	if (pbn_div <= 0)
		pbn_div = mgr->pbn_div;

	req_slots = DIV_ROUND_UP(pbn, pbn_div);

	drm_dbg_atomic(mgr->dev, "[CONNECTOR:%d:%s] [MST PORT:%p] VCPI %d -> %d\n",
		       port->connector->base.id, port->connector->name,
		       port, prev_slots, req_slots);
	drm_dbg_atomic(mgr->dev, "[CONNECTOR:%d:%s] [MST PORT:%p] PBN %d -> %d\n",
		       port->connector->base.id, port->connector->name,
		       port, prev_bw, pbn);

	/* Add the new allocation to the state */
	if (!vcpi) {
		vcpi = kzalloc(sizeof(*vcpi), GFP_KERNEL);
		if (!vcpi)
			return -ENOMEM;

		drm_dp_mst_get_port_malloc(port);
		vcpi->port = port;
		list_add(&vcpi->next, &topology_state->vcpis);
	}
	vcpi->vcpi = req_slots;
	vcpi->pbn = pbn;

	return req_slots;
}
EXPORT_SYMBOL(drm_dp_atomic_find_vcpi_slots);

/**
 * drm_dp_atomic_release_vcpi_slots() - Release allocated vcpi slots
 * @state: global atomic state
 * @mgr: MST topology manager for the port
 * @port: The port to release the VCPI slots from
 *
 * Releases any VCPI slots that have been allocated to a port in the atomic
 * state. Any atomic drivers which support MST must call this function in
 * their &drm_connector_helper_funcs.atomic_check() callback when the
 * connector will no longer have VCPI allocated (e.g. because its CRTC was
 * removed) when it had VCPI allocated in the previous atomic state.
 *
 * It is OK to call this even if @port has been removed from the system.
 * Additionally, it is OK to call this function multiple times on the same
 * @port as needed. It is not OK however, to call this function and
 * drm_dp_atomic_find_vcpi_slots() on the same @port in a single atomic check
 * phase.
 *
 * See also:
 * drm_dp_atomic_find_vcpi_slots()
 * drm_dp_mst_atomic_check()
 *
 * Returns:
 * 0 if all slots for this port were added back to
 * &drm_dp_mst_topology_state.avail_slots or negative error code
 */
int drm_dp_atomic_release_vcpi_slots(struct drm_atomic_state *state,
				     struct drm_dp_mst_topology_mgr *mgr,
				     struct drm_dp_mst_port *port)
{
	struct drm_dp_mst_topology_state *topology_state;
	struct drm_dp_vcpi_allocation *pos;
	bool found = false;

	topology_state = drm_atomic_get_mst_topology_state(state, mgr);
	if (IS_ERR(topology_state))
		return PTR_ERR(topology_state);

	list_for_each_entry(pos, &topology_state->vcpis, next) {
		if (pos->port == port) {
			found = true;
			break;
		}
	}
	if (WARN_ON(!found)) {
		drm_err(mgr->dev, "no VCPI for [MST PORT:%p] found in mst state %p\n",
			port, &topology_state->base);
		return -EINVAL;
	}

	drm_dbg_atomic(mgr->dev, "[MST PORT:%p] VCPI %d -> 0\n", port, pos->vcpi);
	if (pos->vcpi) {
		drm_dp_mst_put_port_malloc(port);
		pos->vcpi = 0;
		pos->pbn = 0;
	}

	return 0;
}
EXPORT_SYMBOL(drm_dp_atomic_release_vcpi_slots);

/**
 * drm_dp_mst_allocate_vcpi() - Allocate a virtual channel
 * @mgr: manager for this port
 * @port: port to allocate a virtual channel for.
 * @pbn: payload bandwidth number to request
 * @slots: returned number of slots for this PBN.
 */
bool drm_dp_mst_allocate_vcpi(struct drm_dp_mst_topology_mgr *mgr,
			      struct drm_dp_mst_port *port, int pbn, int slots)
{
	int ret;

	if (slots < 0)
		return false;

	port = drm_dp_mst_topology_get_port_validated(mgr, port);
	if (!port)
		return false;

	if (port->vcpi.vcpi > 0) {
		drm_dbg_kms(mgr->dev,
			    "payload: vcpi %d already allocated for pbn %d - requested pbn %d\n",
			    port->vcpi.vcpi, port->vcpi.pbn, pbn);
		if (pbn == port->vcpi.pbn) {
			drm_dp_mst_topology_put_port(port);
			return true;
		}
	}

	ret = drm_dp_init_vcpi(mgr, &port->vcpi, pbn, slots);
	if (ret) {
		drm_dbg_kms(mgr->dev, "failed to init vcpi slots=%d max=63 ret=%d\n",
			    DIV_ROUND_UP(pbn, mgr->pbn_div), ret);
		drm_dp_mst_topology_put_port(port);
		goto out;
	}
	drm_dbg_kms(mgr->dev, "initing vcpi for pbn=%d slots=%d\n", pbn, port->vcpi.num_slots);

	/* Keep port allocated until its payload has been removed */
	drm_dp_mst_get_port_malloc(port);
	drm_dp_mst_topology_put_port(port);
	return true;
out:
	return false;
}
EXPORT_SYMBOL(drm_dp_mst_allocate_vcpi);

int drm_dp_mst_get_vcpi_slots(struct drm_dp_mst_topology_mgr *mgr, struct drm_dp_mst_port *port)
{
	int slots = 0;

	port = drm_dp_mst_topology_get_port_validated(mgr, port);
	if (!port)
		return slots;

	slots = port->vcpi.num_slots;
	drm_dp_mst_topology_put_port(port);
	return slots;
}
EXPORT_SYMBOL(drm_dp_mst_get_vcpi_slots);

/**
 * drm_dp_mst_reset_vcpi_slots() - Reset number of slots to 0 for VCPI
 * @mgr: manager for this port
 * @port: unverified pointer to a port.
 *
 * This just resets the number of slots for the ports VCPI for later programming.
 */
void drm_dp_mst_reset_vcpi_slots(struct drm_dp_mst_topology_mgr *mgr, struct drm_dp_mst_port *port)
{
	/*
	 * A port with VCPI will remain allocated until its VCPI is
	 * released, no verified ref needed
	 */

	port->vcpi.num_slots = 0;
}
EXPORT_SYMBOL(drm_dp_mst_reset_vcpi_slots);

/**
 * drm_dp_mst_deallocate_vcpi() - deallocate a VCPI
 * @mgr: manager for this port
 * @port: port to deallocate vcpi for
 *
 * This can be called unconditionally, regardless of whether
 * drm_dp_mst_allocate_vcpi() succeeded or not.
 */
void drm_dp_mst_deallocate_vcpi(struct drm_dp_mst_topology_mgr *mgr,
				struct drm_dp_mst_port *port)
{
	bool skip;

	if (!port->vcpi.vcpi)
		return;

	mutex_lock(&mgr->lock);
	skip = !drm_dp_mst_port_downstream_of_branch(port, mgr->mst_primary);
	mutex_unlock(&mgr->lock);

	if (skip)
		return;

	drm_dp_mst_put_payload_id(mgr, port->vcpi.vcpi);
	port->vcpi.num_slots = 0;
	port->vcpi.pbn = 0;
	port->vcpi.aligned_pbn = 0;
	port->vcpi.vcpi = 0;
	drm_dp_mst_put_port_malloc(port);
}
EXPORT_SYMBOL(drm_dp_mst_deallocate_vcpi);

static int drm_dp_dpcd_write_payload(struct drm_dp_mst_topology_mgr *mgr,
				     int id, struct drm_dp_payload *payload)
{
	u8 payload_alloc[3], status;
	int ret;
	int retries = 0;

	drm_dp_dpcd_writeb(mgr->aux, DP_PAYLOAD_TABLE_UPDATE_STATUS,
			   DP_PAYLOAD_TABLE_UPDATED);

	payload_alloc[0] = id;
	payload_alloc[1] = payload->start_slot;
	payload_alloc[2] = payload->num_slots;

	ret = drm_dp_dpcd_write(mgr->aux, DP_PAYLOAD_ALLOCATE_SET, payload_alloc, 3);
	if (ret != 3) {
		drm_dbg_kms(mgr->dev, "failed to write payload allocation %d\n", ret);
		goto fail;
	}

retry:
	ret = drm_dp_dpcd_readb(mgr->aux, DP_PAYLOAD_TABLE_UPDATE_STATUS, &status);
	if (ret < 0) {
		drm_dbg_kms(mgr->dev, "failed to read payload table status %d\n", ret);
		goto fail;
	}

	if (!(status & DP_PAYLOAD_TABLE_UPDATED)) {
		retries++;
		if (retries < 20) {
			usleep_range(10000, 20000);
			goto retry;
		}
		drm_dbg_kms(mgr->dev, "status not set after read payload table status %d\n",
			    status);
		ret = -EINVAL;
		goto fail;
	}
	ret = 0;
fail:
	return ret;
}

static int do_get_act_status(struct drm_dp_aux *aux)
{
	int ret;
	u8 status;

	ret = drm_dp_dpcd_readb(aux, DP_PAYLOAD_TABLE_UPDATE_STATUS, &status);
	if (ret < 0)
		return ret;

	return status;
}

/**
 * drm_dp_check_act_status() - Polls for ACT handled status.
 * @mgr: manager to use
 *
 * Tries waiting for the MST hub to finish updating it's payload table by
 * polling for the ACT handled bit for up to 3 seconds (yes-some hubs really
 * take that long).
 *
 * Returns:
 * 0 if the ACT was handled in time, negative error code on failure.
 */
int drm_dp_check_act_status(struct drm_dp_mst_topology_mgr *mgr)
{
	/*
	 * There doesn't seem to be any recommended retry count or timeout in
	 * the MST specification. Since some hubs have been observed to take
	 * over 1 second to update their payload allocations under certain
	 * conditions, we use a rather large timeout value.
	 */
	const int timeout_ms = 3000;
	int ret, status;

	ret = readx_poll_timeout(do_get_act_status, mgr->aux, status,
				 status & DP_PAYLOAD_ACT_HANDLED || status < 0,
				 200, timeout_ms * USEC_PER_MSEC);
	if (ret < 0 && status >= 0) {
		drm_err(mgr->dev, "Failed to get ACT after %dms, last status: %02x\n",
			timeout_ms, status);
		return -EINVAL;
	} else if (status < 0) {
		/*
		 * Failure here isn't unexpected - the hub may have
		 * just been unplugged
		 */
		drm_dbg_kms(mgr->dev, "Failed to read payload table status: %d\n", status);
		return status;
	}

	return 0;
}
EXPORT_SYMBOL(drm_dp_check_act_status);

/**
 * drm_dp_calc_pbn_mode() - Calculate the PBN for a mode.
 * @clock: dot clock for the mode
 * @bpp: bpp for the mode.
 * @dsc: DSC mode. If true, bpp has units of 1/16 of a bit per pixel
 *
 * This uses the formula in the spec to calculate the PBN value for a mode.
 */
int drm_dp_calc_pbn_mode(int clock, int bpp, bool dsc)
{
	/*
	 * margin 5300ppm + 300ppm ~ 0.6% as per spec, factor is 1.006
	 * The unit of 54/64Mbytes/sec is an arbitrary unit chosen based on
	 * common multiplier to render an integer PBN for all link rate/lane
	 * counts combinations
	 * calculate
	 * peak_kbps *= (1006/1000)
	 * peak_kbps *= (64/54)
	 * peak_kbps *= 8    convert to bytes
	 *
	 * If the bpp is in units of 1/16, further divide by 16. Put this
	 * factor in the numerator rather than the denominator to avoid
	 * integer overflow
	 */

	if (dsc)
		return DIV_ROUND_UP_ULL(mul_u32_u32(clock * (bpp / 16), 64 * 1006),
					8 * 54 * 1000 * 1000);

	return DIV_ROUND_UP_ULL(mul_u32_u32(clock * bpp, 64 * 1006),
				8 * 54 * 1000 * 1000);
}
EXPORT_SYMBOL(drm_dp_calc_pbn_mode);

/* we want to kick the TX after we've ack the up/down IRQs. */
static void drm_dp_mst_kick_tx(struct drm_dp_mst_topology_mgr *mgr)
{
	queue_work(system_long_wq, &mgr->tx_work);
}

/*
 * Helper function for parsing DP device types into convenient strings
 * for use with dp_mst_topology
 */
static const char *pdt_to_string(u8 pdt)
{
	switch (pdt) {
	case DP_PEER_DEVICE_NONE:
		return "NONE";
	case DP_PEER_DEVICE_SOURCE_OR_SST:
		return "SOURCE OR SST";
	case DP_PEER_DEVICE_MST_BRANCHING:
		return "MST BRANCHING";
	case DP_PEER_DEVICE_SST_SINK:
		return "SST SINK";
	case DP_PEER_DEVICE_DP_LEGACY_CONV:
		return "DP LEGACY CONV";
	default:
		return "ERR";
	}
}

static void drm_dp_mst_dump_mstb(struct seq_file *m,
				 struct drm_dp_mst_branch *mstb)
{
	struct drm_dp_mst_port *port;
	int tabs = mstb->lct;
	char prefix[10];
	int i;

	for (i = 0; i < tabs; i++)
		prefix[i] = '\t';
	prefix[i] = '\0';

	seq_printf(m, "%smstb - [%p]: num_ports: %d\n", prefix, mstb, mstb->num_ports);
	list_for_each_entry(port, &mstb->ports, next) {
		seq_printf(m, "%sport %d - [%p] (%s - %s): ddps: %d, ldps: %d, sdp: %d/%d, fec: %s, conn: %p\n", 
			   prefix,
			   port->port_num,
			   port,
			   port->input ? "input" : "output",
			   pdt_to_string(port->pdt),
			   port->ddps,
			   port->ldps,
			   port->num_sdp_streams,
			   port->num_sdp_stream_sinks,
			   port->fec_capable ? "true" : "false",
			   port->connector);
		if (port->mstb)
			drm_dp_mst_dump_mstb(m, port->mstb);
	}
}

#define DP_PAYLOAD_TABLE_SIZE		64

static bool dump_dp_payload_table(struct drm_dp_mst_topology_mgr *mgr,
				  char *buf)
{
	int i;

	for (i = 0; i < DP_PAYLOAD_TABLE_SIZE; i += 16) {
		if (drm_dp_dpcd_read(mgr->aux,
				     DP_PAYLOAD_TABLE_UPDATE_STATUS + i,
				     &buf[i], 16) != 16)
			return false;
	}
	return true;
}

static void fetch_monitor_name(struct drm_dp_mst_topology_mgr *mgr,
			       struct drm_dp_mst_port *port, char *name,
			       int namelen)
{
	struct edid *mst_edid;

	mst_edid = drm_dp_mst_get_edid(port->connector, mgr, port);
	drm_edid_get_monitor_name(mst_edid, name, namelen);
}

/**
 * drm_dp_mst_dump_topology(): dump topology to seq file.
 * @m: seq_file to dump output to
 * @mgr: manager to dump current topology for.
 *
 * helper to dump MST topology to a seq file for debugfs.
 */
void drm_dp_mst_dump_topology(struct seq_file *m,
			      struct drm_dp_mst_topology_mgr *mgr)
{
	int i;
	struct drm_dp_mst_port *port;

	mutex_lock(&mgr->lock);
	if (mgr->mst_primary)
		drm_dp_mst_dump_mstb(m, mgr->mst_primary);

	/* dump VCPIs */
	mutex_unlock(&mgr->lock);

	mutex_lock(&mgr->payload_lock);
	seq_printf(m, "\n*** VCPI Info ***\n");
	seq_printf(m, "payload_mask: %lx, vcpi_mask: %lx, max_payloads: %d\n", mgr->payload_mask, mgr->vcpi_mask, mgr->max_payloads);

	seq_printf(m, "\n|   idx   |  port # |  vcp_id | # slots |     sink name     |\n");
	for (i = 0; i < mgr->max_payloads; i++) {
		if (mgr->proposed_vcpis[i]) {
			char name[14];

			port = container_of(mgr->proposed_vcpis[i], struct drm_dp_mst_port, vcpi);
			fetch_monitor_name(mgr, port, name, sizeof(name));
			seq_printf(m, "%10d%10d%10d%10d%20s\n",
				   i,
				   port->port_num,
				   port->vcpi.vcpi,
				   port->vcpi.num_slots,
				   (*name != 0) ? name : "Unknown");
		} else
			seq_printf(m, "%6d - Unused\n", i);
	}
	seq_printf(m, "\n*** Payload Info ***\n");
	seq_printf(m, "|   idx   |  state  |  start slot  | # slots |\n");
	for (i = 0; i < mgr->max_payloads; i++) {
		seq_printf(m, "%10d%10d%15d%10d\n",
			   i,
			   mgr->payloads[i].payload_state,
			   mgr->payloads[i].start_slot,
			   mgr->payloads[i].num_slots);
	}
	mutex_unlock(&mgr->payload_lock);

	seq_printf(m, "\n*** DPCD Info ***\n");
	mutex_lock(&mgr->lock);
	if (mgr->mst_primary) {
		u8 buf[DP_PAYLOAD_TABLE_SIZE];
		int ret;

		ret = drm_dp_dpcd_read(mgr->aux, DP_DPCD_REV, buf, DP_RECEIVER_CAP_SIZE);
		if (ret) {
			seq_printf(m, "dpcd read failed\n");
			goto out;
		}
		seq_printf(m, "dpcd: %*ph\n", DP_RECEIVER_CAP_SIZE, buf);

		ret = drm_dp_dpcd_read(mgr->aux, DP_FAUX_CAP, buf, 2);
		if (ret) {
			seq_printf(m, "faux/mst read failed\n");
			goto out;
		}
		seq_printf(m, "faux/mst: %*ph\n", 2, buf);

		ret = drm_dp_dpcd_read(mgr->aux, DP_MSTM_CTRL, buf, 1);
		if (ret) {
			seq_printf(m, "mst ctrl read failed\n");
			goto out;
		}
		seq_printf(m, "mst ctrl: %*ph\n", 1, buf);

		/* dump the standard OUI branch header */
		ret = drm_dp_dpcd_read(mgr->aux, DP_BRANCH_OUI, buf, DP_BRANCH_OUI_HEADER_SIZE);
		if (ret) {
			seq_printf(m, "branch oui read failed\n");
			goto out;
		}
		seq_printf(m, "branch oui: %*phN devid: ", 3, buf);

		for (i = 0x3; i < 0x8 && buf[i]; i++)
			seq_printf(m, "%c", buf[i]);
		seq_printf(m, " revision: hw: %x.%x sw: %x.%x\n",
			   buf[0x9] >> 4, buf[0x9] & 0xf, buf[0xa], buf[0xb]);
		if (dump_dp_payload_table(mgr, buf))
			seq_printf(m, "payload table: %*ph\n", DP_PAYLOAD_TABLE_SIZE, buf);
	}

out:
	mutex_unlock(&mgr->lock);

}
EXPORT_SYMBOL(drm_dp_mst_dump_topology);

static void drm_dp_tx_work(struct work_struct *work)
{
	struct drm_dp_mst_topology_mgr *mgr = container_of(work, struct drm_dp_mst_topology_mgr, tx_work);

	mutex_lock(&mgr->qlock);
	if (!list_empty(&mgr->tx_msg_downq))
		process_single_down_tx_qlock(mgr);
	mutex_unlock(&mgr->qlock);
}

static inline void
drm_dp_delayed_destroy_port(struct drm_dp_mst_port *port)
{
	drm_dp_port_set_pdt(port, DP_PEER_DEVICE_NONE, port->mcs);

	if (port->connector) {
		drm_connector_unregister(port->connector);
		drm_connector_put(port->connector);
	}

	drm_dp_mst_put_port_malloc(port);
}

static inline void
drm_dp_delayed_destroy_mstb(struct drm_dp_mst_branch *mstb)
{
	struct drm_dp_mst_topology_mgr *mgr = mstb->mgr;
	struct drm_dp_mst_port *port, *port_tmp;
	struct drm_dp_sideband_msg_tx *txmsg, *txmsg_tmp;
	bool wake_tx = false;

	mutex_lock(&mgr->lock);
	list_for_each_entry_safe(port, port_tmp, &mstb->ports, next) {
		list_del(&port->next);
		drm_dp_mst_topology_put_port(port);
	}
	mutex_unlock(&mgr->lock);

	/* drop any tx slot msg */
	mutex_lock(&mstb->mgr->qlock);
	list_for_each_entry_safe(txmsg, txmsg_tmp, &mgr->tx_msg_downq, next) {
		if (txmsg->dst != mstb)
			continue;

		txmsg->state = DRM_DP_SIDEBAND_TX_TIMEOUT;
		list_del(&txmsg->next);
		wake_tx = true;
	}
	mutex_unlock(&mstb->mgr->qlock);

	if (wake_tx)
		wake_up_all(&mstb->mgr->tx_waitq);

	drm_dp_mst_put_mstb_malloc(mstb);
}

static void drm_dp_delayed_destroy_work(struct work_struct *work)
{
	struct drm_dp_mst_topology_mgr *mgr =
		container_of(work, struct drm_dp_mst_topology_mgr,
			     delayed_destroy_work);
	bool send_hotplug = false, go_again;

	/*
	 * Not a regular list traverse as we have to drop the destroy
	 * connector lock before destroying the mstb/port, to avoid AB->BA
	 * ordering between this lock and the config mutex.
	 */
	do {
		go_again = false;

		for (;;) {
			struct drm_dp_mst_branch *mstb;

			mutex_lock(&mgr->delayed_destroy_lock);
			mstb = list_first_entry_or_null(&mgr->destroy_branch_device_list,
							struct drm_dp_mst_branch,
							destroy_next);
			if (mstb)
				list_del(&mstb->destroy_next);
			mutex_unlock(&mgr->delayed_destroy_lock);

			if (!mstb)
				break;

			drm_dp_delayed_destroy_mstb(mstb);
			go_again = true;
		}

		for (;;) {
			struct drm_dp_mst_port *port;

			mutex_lock(&mgr->delayed_destroy_lock);
			port = list_first_entry_or_null(&mgr->destroy_port_list,
							struct drm_dp_mst_port,
							next);
			if (port)
				list_del(&port->next);
			mutex_unlock(&mgr->delayed_destroy_lock);

			if (!port)
				break;

			drm_dp_delayed_destroy_port(port);
			send_hotplug = true;
			go_again = true;
		}
	} while (go_again);

	if (send_hotplug)
		drm_kms_helper_hotplug_event(mgr->dev);
}

static struct drm_private_state *
drm_dp_mst_duplicate_state(struct drm_private_obj *obj)
{
	struct drm_dp_mst_topology_state *state, *old_state =
		to_dp_mst_topology_state(obj->state);
	struct drm_dp_vcpi_allocation *pos, *vcpi;

	state = kmemdup(old_state, sizeof(*state), GFP_KERNEL);
	if (!state)
		return NULL;

	__drm_atomic_helper_private_obj_duplicate_state(obj, &state->base);

	INIT_LIST_HEAD(&state->vcpis);

	list_for_each_entry(pos, &old_state->vcpis, next) {
		/* Prune leftover freed VCPI allocations */
		if (!pos->vcpi)
			continue;

		vcpi = kmemdup(pos, sizeof(*vcpi), GFP_KERNEL);
		if (!vcpi)
			goto fail;

		drm_dp_mst_get_port_malloc(vcpi->port);
		list_add(&vcpi->next, &state->vcpis);
	}

	return &state->base;

fail:
	list_for_each_entry_safe(pos, vcpi, &state->vcpis, next) {
		drm_dp_mst_put_port_malloc(pos->port);
		kfree(pos);
	}
	kfree(state);

	return NULL;
}

static void drm_dp_mst_destroy_state(struct drm_private_obj *obj,
				     struct drm_private_state *state)
{
	struct drm_dp_mst_topology_state *mst_state =
		to_dp_mst_topology_state(state);
	struct drm_dp_vcpi_allocation *pos, *tmp;

	list_for_each_entry_safe(pos, tmp, &mst_state->vcpis, next) {
		/* We only keep references to ports with non-zero VCPIs */
		if (pos->vcpi)
			drm_dp_mst_put_port_malloc(pos->port);
		kfree(pos);
	}

	kfree(mst_state);
}

static bool drm_dp_mst_port_downstream_of_branch(struct drm_dp_mst_port *port,
						 struct drm_dp_mst_branch *branch)
{
	while (port->parent) {
		if (port->parent == branch)
			return true;

		if (port->parent->port_parent)
			port = port->parent->port_parent;
		else
			break;
	}
	return false;
}

static int
drm_dp_mst_atomic_check_port_bw_limit(struct drm_dp_mst_port *port,
				      struct drm_dp_mst_topology_state *state);

static int
drm_dp_mst_atomic_check_mstb_bw_limit(struct drm_dp_mst_branch *mstb,
				      struct drm_dp_mst_topology_state *state)
{
	struct drm_dp_vcpi_allocation *vcpi;
	struct drm_dp_mst_port *port;
	int pbn_used = 0, ret;
	bool found = false;

	/* Check that we have at least one port in our state that's downstream
	 * of this branch, otherwise we can skip this branch
	 */
	list_for_each_entry(vcpi, &state->vcpis, next) {
		if (!vcpi->pbn ||
		    !drm_dp_mst_port_downstream_of_branch(vcpi->port, mstb))
			continue;

		found = true;
		break;
	}
	if (!found)
		return 0;

	if (mstb->port_parent)
		drm_dbg_atomic(mstb->mgr->dev,
			       "[MSTB:%p] [MST PORT:%p] Checking bandwidth limits on [MSTB:%p]\n",
			       mstb->port_parent->parent, mstb->port_parent, mstb);
	else
		drm_dbg_atomic(mstb->mgr->dev, "[MSTB:%p] Checking bandwidth limits\n", mstb);

	list_for_each_entry(port, &mstb->ports, next) {
		ret = drm_dp_mst_atomic_check_port_bw_limit(port, state);
		if (ret < 0)
			return ret;

		pbn_used += ret;
	}

	return pbn_used;
}

static int
drm_dp_mst_atomic_check_port_bw_limit(struct drm_dp_mst_port *port,
				      struct drm_dp_mst_topology_state *state)
{
	struct drm_dp_vcpi_allocation *vcpi;
	int pbn_used = 0;

	if (port->pdt == DP_PEER_DEVICE_NONE)
		return 0;

	if (drm_dp_mst_is_end_device(port->pdt, port->mcs)) {
		bool found = false;

		list_for_each_entry(vcpi, &state->vcpis, next) {
			if (vcpi->port != port)
				continue;
			if (!vcpi->pbn)
				return 0;

			found = true;
			break;
		}
		if (!found)
			return 0;

		/*
		 * This could happen if the sink deasserted its HPD line, but
		 * the branch device still reports it as attached (PDT != NONE).
		 */
		if (!port->full_pbn) {
			drm_dbg_atomic(port->mgr->dev,
				       "[MSTB:%p] [MST PORT:%p] no BW available for the port\n",
				       port->parent, port);
			return -EINVAL;
		}

		pbn_used = vcpi->pbn;
	} else {
		pbn_used = drm_dp_mst_atomic_check_mstb_bw_limit(port->mstb,
								 state);
		if (pbn_used <= 0)
			return pbn_used;
	}

	if (pbn_used > port->full_pbn) {
		drm_dbg_atomic(port->mgr->dev,
			       "[MSTB:%p] [MST PORT:%p] required PBN of %d exceeds port limit of %d\n",
			       port->parent, port, pbn_used, port->full_pbn);
		return -ENOSPC;
	}

	drm_dbg_atomic(port->mgr->dev, "[MSTB:%p] [MST PORT:%p] uses %d out of %d PBN\n",
		       port->parent, port, pbn_used, port->full_pbn);

	return pbn_used;
}

static inline int
drm_dp_mst_atomic_check_vcpi_alloc_limit(struct drm_dp_mst_topology_mgr *mgr,
					 struct drm_dp_mst_topology_state *mst_state)
{
	struct drm_dp_vcpi_allocation *vcpi;
	int avail_slots = 63, payload_count = 0;

	list_for_each_entry(vcpi, &mst_state->vcpis, next) {
		/* Releasing VCPI is always OK-even if the port is gone */
		if (!vcpi->vcpi) {
			drm_dbg_atomic(mgr->dev, "[MST PORT:%p] releases all VCPI slots\n",
				       vcpi->port);
			continue;
		}

		drm_dbg_atomic(mgr->dev, "[MST PORT:%p] requires %d vcpi slots\n",
			       vcpi->port, vcpi->vcpi);

		avail_slots -= vcpi->vcpi;
		if (avail_slots < 0) {
			drm_dbg_atomic(mgr->dev,
				       "[MST PORT:%p] not enough VCPI slots in mst state %p (avail=%d)\n",
				       vcpi->port, mst_state, avail_slots + vcpi->vcpi);
			return -ENOSPC;
		}

		if (++payload_count > mgr->max_payloads) {
			drm_dbg_atomic(mgr->dev,
				       "[MST MGR:%p] state %p has too many payloads (max=%d)\n",
				       mgr, mst_state, mgr->max_payloads);
			return -EINVAL;
		}
	}
	drm_dbg_atomic(mgr->dev, "[MST MGR:%p] mst state %p VCPI avail=%d used=%d\n",
		       mgr, mst_state, avail_slots, 63 - avail_slots);

	return 0;
}

/**
 * drm_dp_mst_add_affected_dsc_crtcs
 * @state: Pointer to the new struct drm_dp_mst_topology_state
 * @mgr: MST topology manager
 *
 * Whenever there is a change in mst topology
 * DSC configuration would have to be recalculated
 * therefore we need to trigger modeset on all affected
 * CRTCs in that topology
 *
 * See also:
 * drm_dp_mst_atomic_enable_dsc()
 */
int drm_dp_mst_add_affected_dsc_crtcs(struct drm_atomic_state *state, struct drm_dp_mst_topology_mgr *mgr)
{
	struct drm_dp_mst_topology_state *mst_state;
	struct drm_dp_vcpi_allocation *pos;
	struct drm_connector *connector;
	struct drm_connector_state *conn_state;
	struct drm_crtc *crtc;
	struct drm_crtc_state *crtc_state;

	mst_state = drm_atomic_get_mst_topology_state(state, mgr);

	if (IS_ERR(mst_state))
		return -EINVAL;

	list_for_each_entry(pos, &mst_state->vcpis, next) {

		connector = pos->port->connector;

		if (!connector)
			return -EINVAL;

		conn_state = drm_atomic_get_connector_state(state, connector);

		if (IS_ERR(conn_state))
			return PTR_ERR(conn_state);

		crtc = conn_state->crtc;

		if (!crtc)
			continue;

		if (!drm_dp_mst_dsc_aux_for_port(pos->port))
			continue;

		crtc_state = drm_atomic_get_crtc_state(mst_state->base.state, crtc);

		if (IS_ERR(crtc_state))
			return PTR_ERR(crtc_state);

		drm_dbg_atomic(mgr->dev, "[MST MGR:%p] Setting mode_changed flag on CRTC %p\n",
			       mgr, crtc);

		crtc_state->mode_changed = true;
	}
	return 0;
}
EXPORT_SYMBOL(drm_dp_mst_add_affected_dsc_crtcs);

/**
 * drm_dp_mst_atomic_enable_dsc - Set DSC Enable Flag to On/Off
 * @state: Pointer to the new drm_atomic_state
 * @port: Pointer to the affected MST Port
 * @pbn: Newly recalculated bw required for link with DSC enabled
 * @pbn_div: Divider to calculate correct number of pbn per slot
 * @enable: Boolean flag to enable or disable DSC on the port
 *
 * This function enables DSC on the given Port
 * by recalculating its vcpi from pbn provided
 * and sets dsc_enable flag to keep track of which
 * ports have DSC enabled
 *
 */
int drm_dp_mst_atomic_enable_dsc(struct drm_atomic_state *state,
				 struct drm_dp_mst_port *port,
				 int pbn, int pbn_div,
				 bool enable)
{
	struct drm_dp_mst_topology_state *mst_state;
	struct drm_dp_vcpi_allocation *pos;
	bool found = false;
	int vcpi = 0;

	mst_state = drm_atomic_get_mst_topology_state(state, port->mgr);

	if (IS_ERR(mst_state))
		return PTR_ERR(mst_state);

	list_for_each_entry(pos, &mst_state->vcpis, next) {
		if (pos->port == port) {
			found = true;
			break;
		}
	}

	if (!found) {
		drm_dbg_atomic(state->dev,
			       "[MST PORT:%p] Couldn't find VCPI allocation in mst state %p\n",
			       port, mst_state);
		return -EINVAL;
	}

	if (pos->dsc_enabled == enable) {
		drm_dbg_atomic(state->dev,
			       "[MST PORT:%p] DSC flag is already set to %d, returning %d VCPI slots\n",
			       port, enable, pos->vcpi);
		vcpi = pos->vcpi;
	}

	if (enable) {
		vcpi = drm_dp_atomic_find_vcpi_slots(state, port->mgr, port, pbn, pbn_div);
		drm_dbg_atomic(state->dev,
			       "[MST PORT:%p] Enabling DSC flag, reallocating %d VCPI slots on the port\n",
			       port, vcpi);
		if (vcpi < 0)
			return -EINVAL;
	}

	pos->dsc_enabled = enable;

	return vcpi;
}
EXPORT_SYMBOL(drm_dp_mst_atomic_enable_dsc);
/**
 * drm_dp_mst_atomic_check - Check that the new state of an MST topology in an
 * atomic update is valid
 * @state: Pointer to the new &struct drm_dp_mst_topology_state
 *
 * Checks the given topology state for an atomic update to ensure that it's
 * valid. This includes checking whether there's enough bandwidth to support
 * the new VCPI allocations in the atomic update.
 *
 * Any atomic drivers supporting DP MST must make sure to call this after
 * checking the rest of their state in their
 * &drm_mode_config_funcs.atomic_check() callback.
 *
 * See also:
 * drm_dp_atomic_find_vcpi_slots()
 * drm_dp_atomic_release_vcpi_slots()
 *
 * Returns:
 *
 * 0 if the new state is valid, negative error code otherwise.
 */
int drm_dp_mst_atomic_check(struct drm_atomic_state *state)
{
	struct drm_dp_mst_topology_mgr *mgr;
	struct drm_dp_mst_topology_state *mst_state;
	int i, ret = 0;

	for_each_new_mst_mgr_in_state(state, mgr, mst_state, i) {
		if (!mgr->mst_state)
			continue;

		ret = drm_dp_mst_atomic_check_vcpi_alloc_limit(mgr, mst_state);
		if (ret)
			break;

		mutex_lock(&mgr->lock);
		ret = drm_dp_mst_atomic_check_mstb_bw_limit(mgr->mst_primary,
							    mst_state);
		mutex_unlock(&mgr->lock);
		if (ret < 0)
			break;
		else
			ret = 0;
	}

	return ret;
}
EXPORT_SYMBOL(drm_dp_mst_atomic_check);

const struct drm_private_state_funcs drm_dp_mst_topology_state_funcs = {
	.atomic_duplicate_state = drm_dp_mst_duplicate_state,
	.atomic_destroy_state = drm_dp_mst_destroy_state,
};
EXPORT_SYMBOL(drm_dp_mst_topology_state_funcs);

/**
 * drm_atomic_get_mst_topology_state: get MST topology state
 *
 * @state: global atomic state
 * @mgr: MST topology manager, also the private object in this case
 *
 * This function wraps drm_atomic_get_priv_obj_state() passing in the MST atomic
 * state vtable so that the private object state returned is that of a MST
 * topology object. Also, drm_atomic_get_private_obj_state() expects the caller
 * to care of the locking, so warn if don't hold the connection_mutex.
 *
 * RETURNS:
 *
 * The MST topology state or error pointer.
 */
struct drm_dp_mst_topology_state *drm_atomic_get_mst_topology_state(struct drm_atomic_state *state,
								    struct drm_dp_mst_topology_mgr *mgr)
{
	return to_dp_mst_topology_state(drm_atomic_get_private_obj_state(state, &mgr->base));
}
EXPORT_SYMBOL(drm_atomic_get_mst_topology_state);

/**
 * drm_dp_mst_topology_mgr_init - initialise a topology manager
 * @mgr: manager struct to initialise
 * @dev: device providing this structure - for i2c addition.
 * @aux: DP helper aux channel to talk to this device
 * @max_dpcd_transaction_bytes: hw specific DPCD transaction limit
 * @max_payloads: maximum number of payloads this GPU can source
 * @max_lane_count: maximum number of lanes this GPU supports
 * @max_link_rate: maximum link rate per lane this GPU supports in kHz
 * @conn_base_id: the connector object ID the MST device is connected to.
 *
 * Return 0 for success, or negative error code on failure
 */
int drm_dp_mst_topology_mgr_init(struct drm_dp_mst_topology_mgr *mgr,
				 struct drm_device *dev, struct drm_dp_aux *aux,
				 int max_dpcd_transaction_bytes, int max_payloads,
				 int max_lane_count, int max_link_rate,
				 int conn_base_id)
{
	struct drm_dp_mst_topology_state *mst_state;

	mutex_init(&mgr->lock);
	mutex_init(&mgr->qlock);
	mutex_init(&mgr->payload_lock);
	mutex_init(&mgr->delayed_destroy_lock);
	mutex_init(&mgr->up_req_lock);
	mutex_init(&mgr->probe_lock);
#if IS_ENABLED(CONFIG_DRM_DEBUG_DP_MST_TOPOLOGY_REFS)
	mutex_init(&mgr->topology_ref_history_lock);
#endif
	INIT_LIST_HEAD(&mgr->tx_msg_downq);
	INIT_LIST_HEAD(&mgr->destroy_port_list);
	INIT_LIST_HEAD(&mgr->destroy_branch_device_list);
	INIT_LIST_HEAD(&mgr->up_req_list);

	/*
	 * delayed_destroy_work will be queued on a dedicated WQ, so that any
	 * requeuing will be also flushed when deiniting the topology manager.
	 */
	mgr->delayed_destroy_wq = alloc_ordered_workqueue("drm_dp_mst_wq", 0);
	if (mgr->delayed_destroy_wq == NULL)
		return -ENOMEM;

	INIT_WORK(&mgr->work, drm_dp_mst_link_probe_work);
	INIT_WORK(&mgr->tx_work, drm_dp_tx_work);
	INIT_WORK(&mgr->delayed_destroy_work, drm_dp_delayed_destroy_work);
	INIT_WORK(&mgr->up_req_work, drm_dp_mst_up_req_work);
	init_waitqueue_head(&mgr->tx_waitq);
	mgr->dev = dev;
	mgr->aux = aux;
	mgr->max_dpcd_transaction_bytes = max_dpcd_transaction_bytes;
	mgr->max_payloads = max_payloads;
	mgr->max_lane_count = max_lane_count;
	mgr->max_link_rate = max_link_rate;
	mgr->conn_base_id = conn_base_id;
	if (max_payloads + 1 > sizeof(mgr->payload_mask) * 8 ||
	    max_payloads + 1 > sizeof(mgr->vcpi_mask) * 8)
		return -EINVAL;
	mgr->payloads = kcalloc(max_payloads, sizeof(struct drm_dp_payload), GFP_KERNEL);
	if (!mgr->payloads)
		return -ENOMEM;
	mgr->proposed_vcpis = kcalloc(max_payloads, sizeof(struct drm_dp_vcpi *), GFP_KERNEL);
	if (!mgr->proposed_vcpis)
		return -ENOMEM;
	set_bit(0, &mgr->payload_mask);

	mst_state = kzalloc(sizeof(*mst_state), GFP_KERNEL);
	if (mst_state == NULL)
		return -ENOMEM;

	mst_state->mgr = mgr;
	INIT_LIST_HEAD(&mst_state->vcpis);

	drm_atomic_private_obj_init(dev, &mgr->base,
				    &mst_state->base,
				    &drm_dp_mst_topology_state_funcs);

	return 0;
}
EXPORT_SYMBOL(drm_dp_mst_topology_mgr_init);

/**
 * drm_dp_mst_topology_mgr_destroy() - destroy topology manager.
 * @mgr: manager to destroy
 */
void drm_dp_mst_topology_mgr_destroy(struct drm_dp_mst_topology_mgr *mgr)
{
	drm_dp_mst_topology_mgr_set_mst(mgr, false);
	flush_work(&mgr->work);
	/* The following will also drain any requeued work on the WQ. */
	if (mgr->delayed_destroy_wq) {
		destroy_workqueue(mgr->delayed_destroy_wq);
		mgr->delayed_destroy_wq = NULL;
	}
	mutex_lock(&mgr->payload_lock);
	kfree(mgr->payloads);
	mgr->payloads = NULL;
	kfree(mgr->proposed_vcpis);
	mgr->proposed_vcpis = NULL;
	mutex_unlock(&mgr->payload_lock);
	mgr->dev = NULL;
	mgr->aux = NULL;
	drm_atomic_private_obj_fini(&mgr->base);
	mgr->funcs = NULL;

	mutex_destroy(&mgr->delayed_destroy_lock);
	mutex_destroy(&mgr->payload_lock);
	mutex_destroy(&mgr->qlock);
	mutex_destroy(&mgr->lock);
	mutex_destroy(&mgr->up_req_lock);
	mutex_destroy(&mgr->probe_lock);
#if IS_ENABLED(CONFIG_DRM_DEBUG_DP_MST_TOPOLOGY_REFS)
	mutex_destroy(&mgr->topology_ref_history_lock);
#endif
}
EXPORT_SYMBOL(drm_dp_mst_topology_mgr_destroy);

static bool remote_i2c_read_ok(const struct i2c_msg msgs[], int num)
{
	int i;

	if (num - 1 > DP_REMOTE_I2C_READ_MAX_TRANSACTIONS)
		return false;

	for (i = 0; i < num - 1; i++) {
		if (msgs[i].flags & I2C_M_RD ||
		    msgs[i].len > 0xff)
			return false;
	}

	return msgs[num - 1].flags & I2C_M_RD &&
		msgs[num - 1].len <= 0xff;
}

static bool remote_i2c_write_ok(const struct i2c_msg msgs[], int num)
{
	int i;

	for (i = 0; i < num - 1; i++) {
		if (msgs[i].flags & I2C_M_RD || !(msgs[i].flags & I2C_M_STOP) ||
		    msgs[i].len > 0xff)
			return false;
	}

	return !(msgs[num - 1].flags & I2C_M_RD) && msgs[num - 1].len <= 0xff;
}

static int drm_dp_mst_i2c_read(struct drm_dp_mst_branch *mstb,
			       struct drm_dp_mst_port *port,
			       struct i2c_msg *msgs, int num)
{
	struct drm_dp_mst_topology_mgr *mgr = port->mgr;
	unsigned int i;
	struct drm_dp_sideband_msg_req_body msg;
	struct drm_dp_sideband_msg_tx *txmsg = NULL;
	int ret;

	memset(&msg, 0, sizeof(msg));
	msg.req_type = DP_REMOTE_I2C_READ;
	msg.u.i2c_read.num_transactions = num - 1;
	msg.u.i2c_read.port_number = port->port_num;
	for (i = 0; i < num - 1; i++) {
		msg.u.i2c_read.transactions[i].i2c_dev_id = msgs[i].addr;
		msg.u.i2c_read.transactions[i].num_bytes = msgs[i].len;
		msg.u.i2c_read.transactions[i].bytes = msgs[i].buf;
		msg.u.i2c_read.transactions[i].no_stop_bit = !(msgs[i].flags & I2C_M_STOP);
	}
	msg.u.i2c_read.read_i2c_device_id = msgs[num - 1].addr;
	msg.u.i2c_read.num_bytes_read = msgs[num - 1].len;

	txmsg = kzalloc(sizeof(*txmsg), GFP_KERNEL);
	if (!txmsg) {
		ret = -ENOMEM;
		goto out;
	}

	txmsg->dst = mstb;
	drm_dp_encode_sideband_req(&msg, txmsg);

	drm_dp_queue_down_tx(mgr, txmsg);

	ret = drm_dp_mst_wait_tx_reply(mstb, txmsg);
	if (ret > 0) {

		if (txmsg->reply.reply_type == DP_SIDEBAND_REPLY_NAK) {
			ret = -EREMOTEIO;
			goto out;
		}
		if (txmsg->reply.u.remote_i2c_read_ack.num_bytes != msgs[num - 1].len) {
			ret = -EIO;
			goto out;
		}
		memcpy(msgs[num - 1].buf, txmsg->reply.u.remote_i2c_read_ack.bytes, msgs[num - 1].len);
		ret = num;
	}
out:
	kfree(txmsg);
	return ret;
}

static int drm_dp_mst_i2c_write(struct drm_dp_mst_branch *mstb,
				struct drm_dp_mst_port *port,
				struct i2c_msg *msgs, int num)
{
	struct drm_dp_mst_topology_mgr *mgr = port->mgr;
	unsigned int i;
	struct drm_dp_sideband_msg_req_body msg;
	struct drm_dp_sideband_msg_tx *txmsg = NULL;
	int ret;

	txmsg = kzalloc(sizeof(*txmsg), GFP_KERNEL);
	if (!txmsg) {
		ret = -ENOMEM;
		goto out;
	}
	for (i = 0; i < num; i++) {
		memset(&msg, 0, sizeof(msg));
		msg.req_type = DP_REMOTE_I2C_WRITE;
		msg.u.i2c_write.port_number = port->port_num;
		msg.u.i2c_write.write_i2c_device_id = msgs[i].addr;
		msg.u.i2c_write.num_bytes = msgs[i].len;
		msg.u.i2c_write.bytes = msgs[i].buf;

		memset(txmsg, 0, sizeof(*txmsg));
		txmsg->dst = mstb;

		drm_dp_encode_sideband_req(&msg, txmsg);
		drm_dp_queue_down_tx(mgr, txmsg);

		ret = drm_dp_mst_wait_tx_reply(mstb, txmsg);
		if (ret > 0) {
			if (txmsg->reply.reply_type == DP_SIDEBAND_REPLY_NAK) {
				ret = -EREMOTEIO;
				goto out;
			}
		} else {
			goto out;
		}
	}
	ret = num;
out:
	kfree(txmsg);
	return ret;
}

/* I2C device */
static int drm_dp_mst_i2c_xfer(struct i2c_adapter *adapter,
			       struct i2c_msg *msgs, int num)
{
	struct drm_dp_aux *aux = adapter->algo_data;
	struct drm_dp_mst_port *port =
		container_of(aux, struct drm_dp_mst_port, aux);
	struct drm_dp_mst_branch *mstb;
	struct drm_dp_mst_topology_mgr *mgr = port->mgr;
	int ret;

	mstb = drm_dp_mst_topology_get_mstb_validated(mgr, port->parent);
	if (!mstb)
		return -EREMOTEIO;

	if (remote_i2c_read_ok(msgs, num)) {
		ret = drm_dp_mst_i2c_read(mstb, port, msgs, num);
	} else if (remote_i2c_write_ok(msgs, num)) {
		ret = drm_dp_mst_i2c_write(mstb, port, msgs, num);
	} else {
		drm_dbg_kms(mgr->dev, "Unsupported I2C transaction for MST device\n");
		ret = -EIO;
	}

	drm_dp_mst_topology_put_mstb(mstb);
	return ret;
}

static u32 drm_dp_mst_i2c_functionality(struct i2c_adapter *adapter)
{
	return I2C_FUNC_I2C | I2C_FUNC_SMBUS_EMUL |
	       I2C_FUNC_SMBUS_READ_BLOCK_DATA |
	       I2C_FUNC_SMBUS_BLOCK_PROC_CALL |
	       I2C_FUNC_10BIT_ADDR;
}

static const struct i2c_algorithm drm_dp_mst_i2c_algo = {
	.functionality = drm_dp_mst_i2c_functionality,
	.master_xfer = drm_dp_mst_i2c_xfer,
};

/**
 * drm_dp_mst_register_i2c_bus() - register an I2C adapter for I2C-over-AUX
 * @port: The port to add the I2C bus on
 *
 * Returns 0 on success or a negative error code on failure.
 */
static int drm_dp_mst_register_i2c_bus(struct drm_dp_mst_port *port)
{
	struct drm_dp_aux *aux = &port->aux;
	struct device *parent_dev = port->mgr->dev->dev;

	aux->ddc.algo = &drm_dp_mst_i2c_algo;
	aux->ddc.algo_data = aux;
	aux->ddc.retries = 3;

	aux->ddc.class = I2C_CLASS_DDC;
	aux->ddc.owner = THIS_MODULE;
	/* FIXME: set the kdev of the port's connector as parent */
	aux->ddc.dev.parent = parent_dev;
	aux->ddc.dev.of_node = parent_dev->of_node;

	strlcpy(aux->ddc.name, aux->name ? aux->name : dev_name(parent_dev),
		sizeof(aux->ddc.name));

	return i2c_add_adapter(&aux->ddc);
}

/**
 * drm_dp_mst_unregister_i2c_bus() - unregister an I2C-over-AUX adapter
 * @port: The port to remove the I2C bus from
 */
static void drm_dp_mst_unregister_i2c_bus(struct drm_dp_mst_port *port)
{
	i2c_del_adapter(&port->aux.ddc);
}

/**
 * drm_dp_mst_is_virtual_dpcd() - Is the given port a virtual DP Peer Device
 * @port: The port to check
 *
 * A single physical MST hub object can be represented in the topology
 * by multiple branches, with virtual ports between those branches.
 *
 * As of DP1.4, An MST hub with internal (virtual) ports must expose
 * certain DPCD registers over those ports. See sections 2.6.1.1.1
 * and 2.6.1.1.2 of Display Port specification v1.4 for details.
 *
 * May acquire mgr->lock
 *
 * Returns:
 * true if the port is a virtual DP peer device, false otherwise
 */
static bool drm_dp_mst_is_virtual_dpcd(struct drm_dp_mst_port *port)
{
	struct drm_dp_mst_port *downstream_port;

	if (!port || port->dpcd_rev < DP_DPCD_REV_14)
		return false;

	/* Virtual DP Sink (Internal Display Panel) */
	if (port->port_num >= 8)
		return true;

	/* DP-to-HDMI Protocol Converter */
	if (port->pdt == DP_PEER_DEVICE_DP_LEGACY_CONV &&
	    !port->mcs &&
	    port->ldps)
		return true;

	/* DP-to-DP */
	mutex_lock(&port->mgr->lock);
	if (port->pdt == DP_PEER_DEVICE_MST_BRANCHING &&
	    port->mstb &&
	    port->mstb->num_ports == 2) {
		list_for_each_entry(downstream_port, &port->mstb->ports, next) {
			if (downstream_port->pdt == DP_PEER_DEVICE_SST_SINK &&
			    !downstream_port->input) {
				mutex_unlock(&port->mgr->lock);
				return true;
			}
		}
	}
	mutex_unlock(&port->mgr->lock);

	return false;
}

/**
 * drm_dp_mst_dsc_aux_for_port() - Find the correct aux for DSC
 * @port: The port to check. A leaf of the MST tree with an attached display.
 *
 * Depending on the situation, DSC may be enabled via the endpoint aux,
 * the immediately upstream aux, or the connector's physical aux.
 *
 * This is both the correct aux to read DSC_CAPABILITY and the
 * correct aux to write DSC_ENABLED.
 *
 * This operation can be expensive (up to four aux reads), so
 * the caller should cache the return.
 *
 * Returns:
 * NULL if DSC cannot be enabled on this port, otherwise the aux device
 */
struct drm_dp_aux *drm_dp_mst_dsc_aux_for_port(struct drm_dp_mst_port *port)
{
	struct drm_dp_mst_port *immediate_upstream_port;
	struct drm_dp_mst_port *fec_port;
	struct drm_dp_desc desc = {};
	u8 endpoint_fec;
	u8 endpoint_dsc;

	if (!port)
		return NULL;

	if (port->parent->port_parent)
		immediate_upstream_port = port->parent->port_parent;
	else
		immediate_upstream_port = NULL;

	fec_port = immediate_upstream_port;
	while (fec_port) {
		/*
		 * Each physical link (i.e. not a virtual port) between the
		 * output and the primary device must support FEC
		 */
		if (!drm_dp_mst_is_virtual_dpcd(fec_port) &&
		    !fec_port->fec_capable)
			return NULL;

		fec_port = fec_port->parent->port_parent;
	}

	/* DP-to-DP peer device */
	if (drm_dp_mst_is_virtual_dpcd(immediate_upstream_port)) {
		u8 upstream_dsc;

		if (drm_dp_dpcd_read(&port->aux,
				     DP_DSC_SUPPORT, &endpoint_dsc, 1) != 1)
			return NULL;
		if (drm_dp_dpcd_read(&port->aux,
				     DP_FEC_CAPABILITY, &endpoint_fec, 1) != 1)
			return NULL;
		if (drm_dp_dpcd_read(&immediate_upstream_port->aux,
				     DP_DSC_SUPPORT, &upstream_dsc, 1) != 1)
			return NULL;

		/* Enpoint decompression with DP-to-DP peer device */
		if ((endpoint_dsc & DP_DSC_DECOMPRESSION_IS_SUPPORTED) &&
		    (endpoint_fec & DP_FEC_CAPABLE) &&
		    (upstream_dsc & 0x2) /* DSC passthrough */)
			return &port->aux;

		/* Virtual DPCD decompression with DP-to-DP peer device */
		return &immediate_upstream_port->aux;
	}

	/* Virtual DPCD decompression with DP-to-HDMI or Virtual DP Sink */
	if (drm_dp_mst_is_virtual_dpcd(port))
		return &port->aux;

	/*
	 * Synaptics quirk
	 * Applies to ports for which:
	 * - Physical aux has Synaptics OUI
	 * - DPv1.4 or higher
	 * - Port is on primary branch device
	 * - Not a VGA adapter (DP_DWN_STRM_PORT_TYPE_ANALOG)
	 */
	if (drm_dp_read_desc(port->mgr->aux, &desc, true))
		return NULL;

	if (drm_dp_has_quirk(&desc, DP_DPCD_QUIRK_DSC_WITHOUT_VIRTUAL_DPCD) &&
	    port->mgr->dpcd[DP_DPCD_REV] >= DP_DPCD_REV_14 &&
	    port->parent == port->mgr->mst_primary) {
		u8 dpcd_ext[DP_RECEIVER_CAP_SIZE];

		if (drm_dp_read_dpcd_caps(port->mgr->aux, dpcd_ext) < 0)
			return NULL;

		if ((dpcd_ext[DP_DOWNSTREAMPORT_PRESENT] & DP_DWN_STRM_PORT_PRESENT) &&
		    ((dpcd_ext[DP_DOWNSTREAMPORT_PRESENT] & DP_DWN_STRM_PORT_TYPE_MASK)
		     != DP_DWN_STRM_PORT_TYPE_ANALOG))
			return port->mgr->aux;
	}

	/*
	 * The check below verifies if the MST sink
	 * connected to the GPU is capable of DSC -
	 * therefore the endpoint needs to be
	 * both DSC and FEC capable.
	 */
	if (drm_dp_dpcd_read(&port->aux,
	   DP_DSC_SUPPORT, &endpoint_dsc, 1) != 1)
		return NULL;
	if (drm_dp_dpcd_read(&port->aux,
	   DP_FEC_CAPABILITY, &endpoint_fec, 1) != 1)
		return NULL;
	if ((endpoint_dsc & DP_DSC_DECOMPRESSION_IS_SUPPORTED) &&
	   (endpoint_fec & DP_FEC_CAPABLE))
		return &port->aux;

	return NULL;
}
EXPORT_SYMBOL(drm_dp_mst_dsc_aux_for_port);<|MERGE_RESOLUTION|>--- conflicted
+++ resolved
@@ -3511,11 +3511,7 @@
 		if (skip)
 			continue;
 
-<<<<<<< HEAD
 		drm_dbg_kms(mgr->dev, "payload %d %d\n", i, mgr->payloads[i].payload_state);
-=======
-		DRM_DEBUG_KMS("payload %d %d\n", i, mgr->payloads[i].payload_state);
->>>>>>> 7aeadb5b
 		if (mgr->payloads[i].payload_state == DP_PAYLOAD_LOCAL) {
 			ret = drm_dp_create_payload_step2(mgr, port, mgr->proposed_vcpis[i]->vcpi, &mgr->payloads[i]);
 		} else if (mgr->payloads[i].payload_state == DP_PAYLOAD_DELETE_LOCAL) {
@@ -4604,6 +4600,13 @@
 	bool skip;
 
 	if (!port->vcpi.vcpi)
+		return;
+
+	mutex_lock(&mgr->lock);
+	skip = !drm_dp_mst_port_downstream_of_branch(port, mgr->mst_primary);
+	mutex_unlock(&mgr->lock);
+
+	if (skip)
 		return;
 
 	mutex_lock(&mgr->lock);
