--- conflicted
+++ resolved
@@ -978,22 +978,17 @@
 	if (ret)
 		return ret;
 
-<<<<<<< HEAD
-	if (analogix_dp_detect_sink_psr(dp)) {
-=======
 	/* Check whether panel supports fast training */
 	ret = analogix_dp_fast_link_train_detection(dp);
 	if (ret)
 		dp->psr_enable = false;
 
-	if (dp->psr_enable) {
->>>>>>> dc073f19
+	if (analogix_dp_detect_sink_psr(dp)) {
 		ret = analogix_dp_enable_sink_psr(dp);
 		if (ret)
 			return ret;
 	}
 
-<<<<<<< HEAD
 	return ret;
 }
 
@@ -1021,8 +1016,6 @@
 	ret = analogix_dp_send_psr_spd(dp, &psr_vsc, true);
 	if (!ret)
 		analogix_dp_set_analog_power_down(dp, POWER_ALL, true);
-=======
->>>>>>> dc073f19
 
 	return ret;
 }
