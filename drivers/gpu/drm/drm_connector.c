--- conflicted
+++ resolved
@@ -849,15 +849,6 @@
  *
  *	The value of this property can be one of the following:
  *
-<<<<<<< HEAD
- *	- DRM_MODE_CONTENT_PROTECTION_UNDESIRED = 0
- *		The link is not protected, content is transmitted in the clear.
- *	- DRM_MODE_CONTENT_PROTECTION_DESIRED = 1
- *		Userspace has requested content protection, but the link is not
- *		currently protected. When in this state, kernel should enable
- *		Content Protection as soon as possible.
- *	- DRM_MODE_CONTENT_PROTECTION_ENABLED = 2
-=======
  *	DRM_MODE_CONTENT_PROTECTION_UNDESIRED = 0
  *		The link is not protected, content is transmitted in the clear.
  *	DRM_MODE_CONTENT_PROTECTION_DESIRED = 1
@@ -865,7 +856,6 @@
  *		currently protected. When in this state, kernel should enable
  *		Content Protection as soon as possible.
  *	DRM_MODE_CONTENT_PROTECTION_ENABLED = 2
->>>>>>> 6fb7f18d
  *		Userspace has requested content protection, and the link is
  *		protected. Only the driver can set the property to this value.
  *		If userspace attempts to set to ENABLED, kernel will return
