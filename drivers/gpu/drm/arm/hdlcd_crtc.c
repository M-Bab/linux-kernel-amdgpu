/*
 * Copyright (C) 2013-2015 ARM Limited
 * Author: Liviu Dudau <Liviu.Dudau@arm.com>
 *
 * This file is subject to the terms and conditions of the GNU General Public
 * License.  See the file COPYING in the main directory of this archive
 * for more details.
 *
 *  Implementation of a CRTC class for the HDLCD driver.
 */

#include <drm/drmP.h>
#include <drm/drm_atomic.h>
#include <drm/drm_atomic_helper.h>
#include <drm/drm_crtc.h>
#include <drm/drm_crtc_helper.h>
#include <drm/drm_fb_helper.h>
#include <drm/drm_fb_cma_helper.h>
#include <drm/drm_gem_cma_helper.h>
#include <drm/drm_of.h>
#include <drm/drm_plane_helper.h>
#include <linux/clk.h>
#include <linux/of_graph.h>
#include <linux/platform_data/simplefb.h>
#include <video/videomode.h>

#include "hdlcd_drv.h"
#include "hdlcd_regs.h"

/*
 * The HDLCD controller is a dumb RGB streamer that gets connected to
 * a single HDMI transmitter or in the case of the ARM Models it gets
 * emulated by the software that does the actual rendering.
 *
 */

static void hdlcd_crtc_cleanup(struct drm_crtc *crtc)
{
	struct hdlcd_drm_private *hdlcd = crtc_to_hdlcd_priv(crtc);

	/* stop the controller on cleanup */
	hdlcd_write(hdlcd, HDLCD_REG_COMMAND, 0);
	drm_crtc_cleanup(crtc);
}

static int hdlcd_crtc_enable_vblank(struct drm_crtc *crtc)
{
	struct hdlcd_drm_private *hdlcd = crtc_to_hdlcd_priv(crtc);
	unsigned int mask = hdlcd_read(hdlcd, HDLCD_REG_INT_MASK);

	hdlcd_write(hdlcd, HDLCD_REG_INT_MASK, mask | HDLCD_INTERRUPT_VSYNC);

	return 0;
}

static void hdlcd_crtc_disable_vblank(struct drm_crtc *crtc)
{
	struct hdlcd_drm_private *hdlcd = crtc_to_hdlcd_priv(crtc);
	unsigned int mask = hdlcd_read(hdlcd, HDLCD_REG_INT_MASK);

	hdlcd_write(hdlcd, HDLCD_REG_INT_MASK, mask & ~HDLCD_INTERRUPT_VSYNC);
}

static const struct drm_crtc_funcs hdlcd_crtc_funcs = {
	.destroy = hdlcd_crtc_cleanup,
	.set_config = drm_atomic_helper_set_config,
	.page_flip = drm_atomic_helper_page_flip,
	.reset = drm_atomic_helper_crtc_reset,
	.atomic_duplicate_state = drm_atomic_helper_crtc_duplicate_state,
	.atomic_destroy_state = drm_atomic_helper_crtc_destroy_state,
	.enable_vblank = hdlcd_crtc_enable_vblank,
	.disable_vblank = hdlcd_crtc_disable_vblank,
};

static struct simplefb_format supported_formats[] = SIMPLEFB_FORMATS;

/*
 * Setup the HDLCD registers for decoding the pixels out of the framebuffer
 */
static int hdlcd_set_pxl_fmt(struct drm_crtc *crtc)
{
	unsigned int btpp;
	struct hdlcd_drm_private *hdlcd = crtc_to_hdlcd_priv(crtc);
	const struct drm_framebuffer *fb = crtc->primary->state->fb;
	uint32_t pixel_format;
	struct simplefb_format *format = NULL;
	int i;

	pixel_format = fb->format->format;

	for (i = 0; i < ARRAY_SIZE(supported_formats); i++) {
		if (supported_formats[i].fourcc == pixel_format)
			format = &supported_formats[i];
	}

	if (WARN_ON(!format))
		return 0;

	/* HDLCD uses 'bytes per pixel', zero means 1 byte */
	btpp = (format->bits_per_pixel + 7) / 8;
	hdlcd_write(hdlcd, HDLCD_REG_PIXEL_FORMAT, (btpp - 1) << 3);

	/*
	 * The format of the HDLCD_REG_<color>_SELECT register is:
	 *   - bits[23:16] - default value for that color component
	 *   - bits[11:8]  - number of bits to extract for each color component
	 *   - bits[4:0]   - index of the lowest bit to extract
	 *
	 * The default color value is used when bits[11:8] are zero, when the
	 * pixel is outside the visible frame area or when there is a
	 * buffer underrun.
	 */
	hdlcd_write(hdlcd, HDLCD_REG_RED_SELECT, format->red.offset |
#ifdef CONFIG_DRM_HDLCD_SHOW_UNDERRUN
		    0x00ff0000 |	/* show underruns in red */
#endif
		    ((format->red.length & 0xf) << 8));
	hdlcd_write(hdlcd, HDLCD_REG_GREEN_SELECT, format->green.offset |
		    ((format->green.length & 0xf) << 8));
	hdlcd_write(hdlcd, HDLCD_REG_BLUE_SELECT, format->blue.offset |
		    ((format->blue.length & 0xf) << 8));

	return 0;
}

static void hdlcd_crtc_mode_set_nofb(struct drm_crtc *crtc)
{
	struct hdlcd_drm_private *hdlcd = crtc_to_hdlcd_priv(crtc);
	struct drm_display_mode *m = &crtc->state->adjusted_mode;
	struct videomode vm;
	unsigned int polarities, err;

	vm.vfront_porch = m->crtc_vsync_start - m->crtc_vdisplay;
	vm.vback_porch = m->crtc_vtotal - m->crtc_vsync_end;
	vm.vsync_len = m->crtc_vsync_end - m->crtc_vsync_start;
	vm.hfront_porch = m->crtc_hsync_start - m->crtc_hdisplay;
	vm.hback_porch = m->crtc_htotal - m->crtc_hsync_end;
	vm.hsync_len = m->crtc_hsync_end - m->crtc_hsync_start;

	polarities = HDLCD_POLARITY_DATAEN | HDLCD_POLARITY_DATA;

	if (m->flags & DRM_MODE_FLAG_PHSYNC)
		polarities |= HDLCD_POLARITY_HSYNC;
	if (m->flags & DRM_MODE_FLAG_PVSYNC)
		polarities |= HDLCD_POLARITY_VSYNC;

	/* Allow max number of outstanding requests and largest burst size */
	hdlcd_write(hdlcd, HDLCD_REG_BUS_OPTIONS,
		    HDLCD_BUS_MAX_OUTSTAND | HDLCD_BUS_BURST_16);

	hdlcd_write(hdlcd, HDLCD_REG_V_DATA, m->crtc_vdisplay - 1);
	hdlcd_write(hdlcd, HDLCD_REG_V_BACK_PORCH, vm.vback_porch - 1);
	hdlcd_write(hdlcd, HDLCD_REG_V_FRONT_PORCH, vm.vfront_porch - 1);
	hdlcd_write(hdlcd, HDLCD_REG_V_SYNC, vm.vsync_len - 1);
	hdlcd_write(hdlcd, HDLCD_REG_H_DATA, m->crtc_hdisplay - 1);
	hdlcd_write(hdlcd, HDLCD_REG_H_BACK_PORCH, vm.hback_porch - 1);
	hdlcd_write(hdlcd, HDLCD_REG_H_FRONT_PORCH, vm.hfront_porch - 1);
	hdlcd_write(hdlcd, HDLCD_REG_H_SYNC, vm.hsync_len - 1);
	hdlcd_write(hdlcd, HDLCD_REG_POLARITIES, polarities);

	err = hdlcd_set_pxl_fmt(crtc);
	if (err)
		return;

	clk_set_rate(hdlcd->clk, m->crtc_clock * 1000);
}

static void hdlcd_crtc_atomic_enable(struct drm_crtc *crtc,
				     struct drm_crtc_state *old_state)
{
	struct hdlcd_drm_private *hdlcd = crtc_to_hdlcd_priv(crtc);

	clk_prepare_enable(hdlcd->clk);
	hdlcd_crtc_mode_set_nofb(crtc);
	hdlcd_write(hdlcd, HDLCD_REG_COMMAND, 1);
	drm_crtc_vblank_on(crtc);
}

static void hdlcd_crtc_atomic_disable(struct drm_crtc *crtc,
				      struct drm_crtc_state *old_state)
{
	struct hdlcd_drm_private *hdlcd = crtc_to_hdlcd_priv(crtc);

	drm_crtc_vblank_off(crtc);
	hdlcd_write(hdlcd, HDLCD_REG_COMMAND, 0);
	clk_disable_unprepare(hdlcd->clk);
}

static int hdlcd_crtc_atomic_check(struct drm_crtc *crtc,
				   struct drm_crtc_state *state)
{
	struct hdlcd_drm_private *hdlcd = crtc_to_hdlcd_priv(crtc);
	struct drm_display_mode *mode = &state->adjusted_mode;
	long rate, clk_rate = mode->clock * 1000;

	rate = clk_round_rate(hdlcd->clk, clk_rate);
	if (rate != clk_rate) {
		/* clock required by mode not supported by hardware */
		return -EINVAL;
	}

	return 0;
}

static void hdlcd_crtc_atomic_begin(struct drm_crtc *crtc,
				    struct drm_crtc_state *state)
{
	struct drm_pending_vblank_event *event = crtc->state->event;

	if (event) {
		crtc->state->event = NULL;

		spin_lock_irq(&crtc->dev->event_lock);
		if (drm_crtc_vblank_get(crtc) == 0)
			drm_crtc_arm_vblank_event(crtc, event);
		else
			drm_crtc_send_vblank_event(crtc, event);
		spin_unlock_irq(&crtc->dev->event_lock);
	}
}

static const struct drm_crtc_helper_funcs hdlcd_crtc_helper_funcs = {
	.atomic_check	= hdlcd_crtc_atomic_check,
	.atomic_begin	= hdlcd_crtc_atomic_begin,
	.atomic_enable	= hdlcd_crtc_atomic_enable,
	.atomic_disable	= hdlcd_crtc_atomic_disable,
};

static int hdlcd_plane_atomic_check(struct drm_plane *plane,
				    struct drm_plane_state *state)
{
	struct drm_crtc_state *crtc_state;
	u32 src_h = state->src_h >> 16;

	/* only the HDLCD_REG_FB_LINE_COUNT register has a limit */
	if (src_h >= HDLCD_MAX_YRES) {
		DRM_DEBUG_KMS("Invalid source width: %d\n", src_h);
		return -EINVAL;
	}

	if (!state->fb || !state->crtc)
		return 0;

	crtc_state = drm_atomic_get_existing_crtc_state(state->state,
							state->crtc);
	if (!crtc_state) {
		DRM_DEBUG_KMS("Invalid crtc state\n");
		return -EINVAL;
	}

<<<<<<< HEAD
	if (crtc_state->enable)
		drm_mode_get_hv_timing(&crtc_state->mode,
				       &clip.x2, &clip.y2);

	return drm_atomic_helper_check_plane_state(state, crtc_state, &clip,
=======
	return drm_atomic_helper_check_plane_state(state, crtc_state,
>>>>>>> 6fb7f18d
						   DRM_PLANE_HELPER_NO_SCALING,
						   DRM_PLANE_HELPER_NO_SCALING,
						   false, true);
}

static void hdlcd_plane_atomic_update(struct drm_plane *plane,
				      struct drm_plane_state *state)
{
	struct drm_framebuffer *fb = plane->state->fb;
	struct hdlcd_drm_private *hdlcd;
	u32 dest_h;
	dma_addr_t scanout_start;

	if (!fb)
		return;

	dest_h = drm_rect_height(&plane->state->dst);
	scanout_start = drm_fb_cma_get_gem_addr(fb, plane->state, 0);

	hdlcd = plane->dev->dev_private;
	hdlcd_write(hdlcd, HDLCD_REG_FB_LINE_LENGTH, fb->pitches[0]);
	hdlcd_write(hdlcd, HDLCD_REG_FB_LINE_PITCH, fb->pitches[0]);
	hdlcd_write(hdlcd, HDLCD_REG_FB_LINE_COUNT, dest_h - 1);
	hdlcd_write(hdlcd, HDLCD_REG_FB_BASE, scanout_start);
}

static const struct drm_plane_helper_funcs hdlcd_plane_helper_funcs = {
	.atomic_check = hdlcd_plane_atomic_check,
	.atomic_update = hdlcd_plane_atomic_update,
};

static void hdlcd_plane_destroy(struct drm_plane *plane)
{
	drm_plane_helper_disable(plane);
	drm_plane_cleanup(plane);
}

static const struct drm_plane_funcs hdlcd_plane_funcs = {
	.update_plane		= drm_atomic_helper_update_plane,
	.disable_plane		= drm_atomic_helper_disable_plane,
	.destroy		= hdlcd_plane_destroy,
	.reset			= drm_atomic_helper_plane_reset,
	.atomic_duplicate_state = drm_atomic_helper_plane_duplicate_state,
	.atomic_destroy_state	= drm_atomic_helper_plane_destroy_state,
};

static struct drm_plane *hdlcd_plane_init(struct drm_device *drm)
{
	struct hdlcd_drm_private *hdlcd = drm->dev_private;
	struct drm_plane *plane = NULL;
	u32 formats[ARRAY_SIZE(supported_formats)], i;
	int ret;

	plane = devm_kzalloc(drm->dev, sizeof(*plane), GFP_KERNEL);
	if (!plane)
		return ERR_PTR(-ENOMEM);

	for (i = 0; i < ARRAY_SIZE(supported_formats); i++)
		formats[i] = supported_formats[i].fourcc;

	ret = drm_universal_plane_init(drm, plane, 0xff, &hdlcd_plane_funcs,
				       formats, ARRAY_SIZE(formats),
				       NULL,
				       DRM_PLANE_TYPE_PRIMARY, NULL);
	if (ret)
		return ERR_PTR(ret);

	drm_plane_helper_add(plane, &hdlcd_plane_helper_funcs);
	hdlcd->plane = plane;

	return plane;
}

int hdlcd_setup_crtc(struct drm_device *drm)
{
	struct hdlcd_drm_private *hdlcd = drm->dev_private;
	struct drm_plane *primary;
	int ret;

	primary = hdlcd_plane_init(drm);
	if (IS_ERR(primary))
		return PTR_ERR(primary);

	ret = drm_crtc_init_with_planes(drm, &hdlcd->crtc, primary, NULL,
					&hdlcd_crtc_funcs, NULL);
	if (ret) {
		hdlcd_plane_destroy(primary);
		return ret;
	}

	drm_crtc_helper_add(&hdlcd->crtc, &hdlcd_crtc_helper_funcs);
	return 0;
}<|MERGE_RESOLUTION|>--- conflicted
+++ resolved
@@ -248,15 +248,7 @@
 		return -EINVAL;
 	}
 
-<<<<<<< HEAD
-	if (crtc_state->enable)
-		drm_mode_get_hv_timing(&crtc_state->mode,
-				       &clip.x2, &clip.y2);
-
-	return drm_atomic_helper_check_plane_state(state, crtc_state, &clip,
-=======
 	return drm_atomic_helper_check_plane_state(state, crtc_state,
->>>>>>> 6fb7f18d
 						   DRM_PLANE_HELPER_NO_SCALING,
 						   DRM_PLANE_HELPER_NO_SCALING,
 						   false, true);
