--- conflicted
+++ resolved
@@ -35,10 +35,6 @@
 				   struct drm_device *dev,
 				   struct drm_mode_create_dumb *args)
 {
-<<<<<<< HEAD
-#ifdef CONFIG_MMU
-=======
->>>>>>> 6fb7f18d
 	unsigned int min_pitch = DIV_ROUND_UP(args->width * args->bpp, 8);
 
 	/*
@@ -47,10 +43,6 @@
 	 */
 	args->pitch = roundup(min_pitch, 128);
 	args->height = roundup(args->height, 4);
-<<<<<<< HEAD
-#endif
-=======
->>>>>>> 6fb7f18d
 
 	return drm_gem_cma_dumb_create_internal(file, dev, args);
 }
