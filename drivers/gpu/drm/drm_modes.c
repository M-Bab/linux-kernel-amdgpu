--- conflicted
+++ resolved
@@ -1595,17 +1595,8 @@
 			   struct drm_display_mode *out,
 			   const struct drm_mode_modeinfo *in)
 {
-<<<<<<< HEAD
-	int ret = -EINVAL;
-
-	if (in->clock > INT_MAX || in->vrefresh > INT_MAX) {
-		ret = -ERANGE;
-		goto out;
-	}
-=======
 	if (in->clock > INT_MAX || in->vrefresh > INT_MAX)
 		return -ERANGE;
->>>>>>> 6fb7f18d
 
 	out->clock = in->clock;
 	out->hdisplay = in->hdisplay;
