/*
 * Copyright 2015 Red Hat Inc.
 *
 * Permission is hereby granted, free of charge, to any person obtaining a
 * copy of this software and associated documentation files (the "Software"),
 * to deal in the Software without restriction, including without limitation
 * the rights to use, copy, modify, merge, publish, distribute, sublicense,
 * and/or sell copies of the Software, and to permit persons to whom the
 * Software is furnished to do so, subject to the following conditions:
 *
 * The above copyright notice and this permission notice shall be included in
 * all copies or substantial portions of the Software.
 *
 * THE SOFTWARE IS PROVIDED "AS IS", WITHOUT WARRANTY OF ANY KIND, EXPRESS OR
 * IMPLIED, INCLUDING BUT NOT LIMITED TO THE WARRANTIES OF MERCHANTABILITY,
 * FITNESS FOR A PARTICULAR PURPOSE AND NONINFRINGEMENT.  IN NO EVENT SHALL
 * THE COPYRIGHT HOLDER(S) OR AUTHOR(S) BE LIABLE FOR ANY CLAIM, DAMAGES OR
 * OTHER LIABILITY, WHETHER IN AN ACTION OF CONTRACT, TORT OR OTHERWISE,
 * ARISING FROM, OUT OF OR IN CONNECTION WITH THE SOFTWARE OR THE USE OR
 * OTHER DEALINGS IN THE SOFTWARE.
 *
 * Authors: Ben Skeggs <bskeggs@redhat.com>
 */
#include "priv.h"
#include "agp.h"

#include <core/option.h>
#include <core/pci.h>
#include <subdev/mc.h>

u32
nvkm_pci_rd32(struct nvkm_pci *pci, u16 addr)
{
	return pci->func->rd32(pci, addr);
}

void
nvkm_pci_wr08(struct nvkm_pci *pci, u16 addr, u8 data)
{
	pci->func->wr08(pci, addr, data);
}

void
nvkm_pci_wr32(struct nvkm_pci *pci, u16 addr, u32 data)
{
	pci->func->wr32(pci, addr, data);
}

u32
nvkm_pci_mask(struct nvkm_pci *pci, u16 addr, u32 mask, u32 value)
{
	u32 data = pci->func->rd32(pci, addr);
	pci->func->wr32(pci, addr, (data & ~mask) | value);
	return data;
}

void
nvkm_pci_rom_shadow(struct nvkm_pci *pci, bool shadow)
{
	u32 data = nvkm_pci_rd32(pci, 0x0050);
	if (shadow)
		data |=  0x00000001;
	else
		data &= ~0x00000001;
	nvkm_pci_wr32(pci, 0x0050, data);
}

static irqreturn_t
nvkm_pci_intr(int irq, void *arg)
{
	struct nvkm_pci *pci = arg;
	struct nvkm_device *device = pci->subdev.device;
	bool handled = false;

	if (pci->irq < 0)
		return IRQ_HANDLED;

	nvkm_mc_intr_unarm(device);
	if (pci->msi)
		pci->func->msi_rearm(pci);
	nvkm_mc_intr(device, &handled);
	nvkm_mc_intr_rearm(device);
	return handled ? IRQ_HANDLED : IRQ_NONE;
}

static int
nvkm_pci_fini(struct nvkm_subdev *subdev, bool suspend)
{
	struct nvkm_pci *pci = nvkm_pci(subdev);

	if (pci->agp.bridge)
		nvkm_agp_fini(pci);

	return 0;
}

static int
nvkm_pci_preinit(struct nvkm_subdev *subdev)
{
	struct nvkm_pci *pci = nvkm_pci(subdev);
	if (pci->agp.bridge)
		nvkm_agp_preinit(pci);
	return 0;
}

static int
nvkm_pci_oneinit(struct nvkm_subdev *subdev)
{
	struct nvkm_pci *pci = nvkm_pci(subdev);
	struct pci_dev *pdev = pci->pdev;
	int ret;

	if (pci_is_pcie(pci->pdev)) {
		ret = nvkm_pcie_oneinit(pci);
		if (ret)
			return ret;
	}

	ret = request_irq(pdev->irq, nvkm_pci_intr, IRQF_SHARED, "nvkm", pci);
	if (ret)
		return ret;

	pci->irq = pdev->irq;
	return 0;
}

static int
nvkm_pci_init(struct nvkm_subdev *subdev)
{
	struct nvkm_pci *pci = nvkm_pci(subdev);
	int ret;

	if (pci->agp.bridge) {
		ret = nvkm_agp_init(pci);
		if (ret)
			return ret;
	} else if (pci_is_pcie(pci->pdev)) {
		nvkm_pcie_init(pci);
	}

	if (pci->func->init)
		pci->func->init(pci);

<<<<<<< HEAD
	ret = request_irq(pdev->irq, nvkm_pci_intr, IRQF_SHARED, "nvkm", pci);
	if (ret)
		return ret;

	pci->irq = pdev->irq;
	return ret;
=======
	/* Ensure MSI interrupts are armed, for the case where there are
	 * already interrupts pending (for whatever reason) at load time.
	 */
	if (pci->msi)
		pci->func->msi_rearm(pci);

	return 0;
>>>>>>> d8a5b805
}

static void *
nvkm_pci_dtor(struct nvkm_subdev *subdev)
{
	struct nvkm_pci *pci = nvkm_pci(subdev);

	nvkm_agp_dtor(pci);

	if (pci->irq >= 0) {
		/* freq_irq() will call the handler, we use pci->irq == -1
		 * to signal that it's been torn down and should be a noop.
		 */
		int irq = pci->irq;
		pci->irq = -1;
		free_irq(irq, pci);
	}

	if (pci->msi)
		pci_disable_msi(pci->pdev);

	return nvkm_pci(subdev);
}

static const struct nvkm_subdev_func
nvkm_pci_func = {
	.dtor = nvkm_pci_dtor,
	.oneinit = nvkm_pci_oneinit,
	.preinit = nvkm_pci_preinit,
	.init = nvkm_pci_init,
	.fini = nvkm_pci_fini,
};

int
nvkm_pci_new_(const struct nvkm_pci_func *func, struct nvkm_device *device,
	      int index, struct nvkm_pci **ppci)
{
	struct nvkm_pci *pci;

	if (!(pci = *ppci = kzalloc(sizeof(**ppci), GFP_KERNEL)))
		return -ENOMEM;
	nvkm_subdev_ctor(&nvkm_pci_func, device, index, &pci->subdev);
	pci->func = func;
	pci->pdev = device->func->pci(device)->pdev;
	pci->irq = -1;
	pci->pcie.speed = -1;
	pci->pcie.width = -1;

	if (device->type == NVKM_DEVICE_AGP)
		nvkm_agp_ctor(pci);

	switch (pci->pdev->device & 0x0ff0) {
	case 0x00f0:
	case 0x02e0:
		/* BR02? NFI how these would be handled yet exactly */
		break;
	default:
		switch (device->chipset) {
		case 0xaa:
			/* reported broken, nv also disable it */
			break;
		default:
			pci->msi = true;
			break;
		}
	}

#ifdef __BIG_ENDIAN
	pci->msi = false;
#endif

	pci->msi = nvkm_boolopt(device->cfgopt, "NvMSI", pci->msi);
	if (pci->msi && func->msi_rearm) {
		pci->msi = pci_enable_msi(pci->pdev) == 0;
		if (pci->msi)
			nvkm_debug(&pci->subdev, "MSI enabled\n");
	} else {
		pci->msi = false;
	}

	return 0;
}<|MERGE_RESOLUTION|>--- conflicted
+++ resolved
@@ -141,14 +141,6 @@
 	if (pci->func->init)
 		pci->func->init(pci);
 
-<<<<<<< HEAD
-	ret = request_irq(pdev->irq, nvkm_pci_intr, IRQF_SHARED, "nvkm", pci);
-	if (ret)
-		return ret;
-
-	pci->irq = pdev->irq;
-	return ret;
-=======
 	/* Ensure MSI interrupts are armed, for the case where there are
 	 * already interrupts pending (for whatever reason) at load time.
 	 */
@@ -156,7 +148,6 @@
 		pci->func->msi_rearm(pci);
 
 	return 0;
->>>>>>> d8a5b805
 }
 
 static void *
