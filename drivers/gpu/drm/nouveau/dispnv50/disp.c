/*
 * Copyright 2011 Red Hat Inc.
 *
 * Permission is hereby granted, free of charge, to any person obtaining a
 * copy of this software and associated documentation files (the "Software"),
 * to deal in the Software without restriction, including without limitation
 * the rights to use, copy, modify, merge, publish, distribute, sublicense,
 * and/or sell copies of the Software, and to permit persons to whom the
 * Software is furnished to do so, subject to the following conditions:
 *
 * The above copyright notice and this permission notice shall be included in
 * all copies or substantial portions of the Software.
 *
 * THE SOFTWARE IS PROVIDED "AS IS", WITHOUT WARRANTY OF ANY KIND, EXPRESS OR
 * IMPLIED, INCLUDING BUT NOT LIMITED TO THE WARRANTIES OF MERCHANTABILITY,
 * FITNESS FOR A PARTICULAR PURPOSE AND NONINFRINGEMENT.  IN NO EVENT SHALL
 * THE COPYRIGHT HOLDER(S) OR AUTHOR(S) BE LIABLE FOR ANY CLAIM, DAMAGES OR
 * OTHER LIABILITY, WHETHER IN AN ACTION OF CONTRACT, TORT OR OTHERWISE,
 * ARISING FROM, OUT OF OR IN CONNECTION WITH THE SOFTWARE OR THE USE OR
 * OTHER DEALINGS IN THE SOFTWARE.
 *
 * Authors: Ben Skeggs
 */
#include "disp.h"
#include "atom.h"
#include "core.h"
#include "head.h"
#include "wndw.h"

#include <linux/dma-mapping.h>
#include <linux/hdmi.h>

#include <drm/drm_atomic_helper.h>
#include <drm/drm_dp_helper.h>
#include <drm/drm_edid.h>
#include <drm/drm_fb_helper.h>
#include <drm/drm_plane_helper.h>
#include <drm/drm_probe_helper.h>
#include <drm/drm_scdc_helper.h>
#include <drm/drm_vblank.h>

#include <nvif/class.h>
#include <nvif/cl0002.h>
#include <nvif/cl5070.h>
#include <nvif/cl507d.h>
#include <nvif/event.h>

#include "nouveau_drv.h"
#include "nouveau_dma.h"
#include "nouveau_gem.h"
#include "nouveau_connector.h"
#include "nouveau_encoder.h"
#include "nouveau_fence.h"
#include "nouveau_fbcon.h"

#include <subdev/bios/dp.h>

/******************************************************************************
 * Atomic state
 *****************************************************************************/

struct nv50_outp_atom {
	struct list_head head;

	struct drm_encoder *encoder;
	bool flush_disable;

	union nv50_outp_atom_mask {
		struct {
			bool ctrl:1;
		};
		u8 mask;
	} set, clr;
};

/******************************************************************************
 * EVO channel
 *****************************************************************************/

static int
nv50_chan_create(struct nvif_device *device, struct nvif_object *disp,
		 const s32 *oclass, u8 head, void *data, u32 size,
		 struct nv50_chan *chan)
{
	struct nvif_sclass *sclass;
	int ret, i, n;

	chan->device = device;

	ret = n = nvif_object_sclass_get(disp, &sclass);
	if (ret < 0)
		return ret;

	while (oclass[0]) {
		for (i = 0; i < n; i++) {
			if (sclass[i].oclass == oclass[0]) {
				ret = nvif_object_init(disp, 0, oclass[0],
						       data, size, &chan->user);
				if (ret == 0)
					nvif_object_map(&chan->user, NULL, 0);
				nvif_object_sclass_put(&sclass);
				return ret;
			}
		}
		oclass++;
	}

	nvif_object_sclass_put(&sclass);
	return -ENOSYS;
}

static void
nv50_chan_destroy(struct nv50_chan *chan)
{
	nvif_object_fini(&chan->user);
}

/******************************************************************************
 * DMA EVO channel
 *****************************************************************************/

void
nv50_dmac_destroy(struct nv50_dmac *dmac)
{
	nvif_object_fini(&dmac->vram);
	nvif_object_fini(&dmac->sync);

	nv50_chan_destroy(&dmac->base);

	nvif_mem_fini(&dmac->push);
}

int
nv50_dmac_create(struct nvif_device *device, struct nvif_object *disp,
		 const s32 *oclass, u8 head, void *data, u32 size, u64 syncbuf,
		 struct nv50_dmac *dmac)
{
	struct nouveau_cli *cli = (void *)device->object.client;
	struct nv50_disp_core_channel_dma_v0 *args = data;
	u8 type = NVIF_MEM_COHERENT;
	int ret;

	mutex_init(&dmac->lock);

	/* Pascal added support for 47-bit physical addresses, but some
	 * parts of EVO still only accept 40-bit PAs.
	 *
	 * To avoid issues on systems with large amounts of RAM, and on
	 * systems where an IOMMU maps pages at a high address, we need
	 * to allocate push buffers in VRAM instead.
	 *
	 * This appears to match NVIDIA's behaviour on Pascal.
	 */
	if (device->info.family == NV_DEVICE_INFO_V0_PASCAL)
		type |= NVIF_MEM_VRAM;

	ret = nvif_mem_init_map(&cli->mmu, type, 0x1000, &dmac->push);
	if (ret)
		return ret;

	dmac->ptr = dmac->push.object.map.ptr;

	args->pushbuf = nvif_handle(&dmac->push.object);

	ret = nv50_chan_create(device, disp, oclass, head, data, size,
			       &dmac->base);
	if (ret)
		return ret;

	if (!syncbuf)
		return 0;

	ret = nvif_object_init(&dmac->base.user, 0xf0000000, NV_DMA_IN_MEMORY,
			       &(struct nv_dma_v0) {
					.target = NV_DMA_V0_TARGET_VRAM,
					.access = NV_DMA_V0_ACCESS_RDWR,
					.start = syncbuf + 0x0000,
					.limit = syncbuf + 0x0fff,
			       }, sizeof(struct nv_dma_v0),
			       &dmac->sync);
	if (ret)
		return ret;

	ret = nvif_object_init(&dmac->base.user, 0xf0000001, NV_DMA_IN_MEMORY,
			       &(struct nv_dma_v0) {
					.target = NV_DMA_V0_TARGET_VRAM,
					.access = NV_DMA_V0_ACCESS_RDWR,
					.start = 0,
					.limit = device->info.ram_user - 1,
			       }, sizeof(struct nv_dma_v0),
			       &dmac->vram);
	if (ret)
		return ret;

	return ret;
}

/******************************************************************************
 * EVO channel helpers
 *****************************************************************************/
static void
evo_flush(struct nv50_dmac *dmac)
{
	/* Push buffer fetches are not coherent with BAR1, we need to ensure
	 * writes have been flushed right through to VRAM before writing PUT.
	 */
	if (dmac->push.type & NVIF_MEM_VRAM) {
		struct nvif_device *device = dmac->base.device;
		nvif_wr32(&device->object, 0x070000, 0x00000001);
		nvif_msec(device, 2000,
			if (!(nvif_rd32(&device->object, 0x070000) & 0x00000002))
				break;
		);
	}
}

u32 *
evo_wait(struct nv50_dmac *evoc, int nr)
{
	struct nv50_dmac *dmac = evoc;
	struct nvif_device *device = dmac->base.device;
	u32 put = nvif_rd32(&dmac->base.user, 0x0000) / 4;

	mutex_lock(&dmac->lock);
	if (put + nr >= (PAGE_SIZE / 4) - 8) {
		dmac->ptr[put] = 0x20000000;
		evo_flush(dmac);

		nvif_wr32(&dmac->base.user, 0x0000, 0x00000000);
		if (nvif_msec(device, 2000,
			if (!nvif_rd32(&dmac->base.user, 0x0004))
				break;
		) < 0) {
			mutex_unlock(&dmac->lock);
			pr_err("nouveau: evo channel stalled\n");
			return NULL;
		}

		put = 0;
	}

	return dmac->ptr + put;
}

void
evo_kick(u32 *push, struct nv50_dmac *evoc)
{
	struct nv50_dmac *dmac = evoc;

	evo_flush(dmac);

	nvif_wr32(&dmac->base.user, 0x0000, (push - dmac->ptr) << 2);
	mutex_unlock(&dmac->lock);
}

/******************************************************************************
 * Output path helpers
 *****************************************************************************/
static void
nv50_outp_release(struct nouveau_encoder *nv_encoder)
{
	struct nv50_disp *disp = nv50_disp(nv_encoder->base.base.dev);
	struct {
		struct nv50_disp_mthd_v1 base;
	} args = {
		.base.version = 1,
		.base.method = NV50_DISP_MTHD_V1_RELEASE,
		.base.hasht  = nv_encoder->dcb->hasht,
		.base.hashm  = nv_encoder->dcb->hashm,
	};

	nvif_mthd(&disp->disp->object, 0, &args, sizeof(args));
	nv_encoder->or = -1;
	nv_encoder->link = 0;
}

static int
nv50_outp_acquire(struct nouveau_encoder *nv_encoder)
{
	struct nouveau_drm *drm = nouveau_drm(nv_encoder->base.base.dev);
	struct nv50_disp *disp = nv50_disp(drm->dev);
	struct {
		struct nv50_disp_mthd_v1 base;
		struct nv50_disp_acquire_v0 info;
	} args = {
		.base.version = 1,
		.base.method = NV50_DISP_MTHD_V1_ACQUIRE,
		.base.hasht  = nv_encoder->dcb->hasht,
		.base.hashm  = nv_encoder->dcb->hashm,
	};
	int ret;

	ret = nvif_mthd(&disp->disp->object, 0, &args, sizeof(args));
	if (ret) {
		NV_ERROR(drm, "error acquiring output path: %d\n", ret);
		return ret;
	}

	nv_encoder->or = args.info.or;
	nv_encoder->link = args.info.link;
	return 0;
}

static int
nv50_outp_atomic_check_view(struct drm_encoder *encoder,
			    struct drm_crtc_state *crtc_state,
			    struct drm_connector_state *conn_state,
			    struct drm_display_mode *native_mode)
{
	struct drm_display_mode *adjusted_mode = &crtc_state->adjusted_mode;
	struct drm_display_mode *mode = &crtc_state->mode;
	struct drm_connector *connector = conn_state->connector;
	struct nouveau_conn_atom *asyc = nouveau_conn_atom(conn_state);
	struct nouveau_drm *drm = nouveau_drm(encoder->dev);

	NV_ATOMIC(drm, "%s atomic_check\n", encoder->name);
	asyc->scaler.full = false;
	if (!native_mode)
		return 0;

	if (asyc->scaler.mode == DRM_MODE_SCALE_NONE) {
		switch (connector->connector_type) {
		case DRM_MODE_CONNECTOR_LVDS:
		case DRM_MODE_CONNECTOR_eDP:
			/* Don't force scaler for EDID modes with
			 * same size as the native one (e.g. different
			 * refresh rate)
			 */
			if (adjusted_mode->hdisplay == native_mode->hdisplay &&
			    adjusted_mode->vdisplay == native_mode->vdisplay &&
			    adjusted_mode->type & DRM_MODE_TYPE_DRIVER)
				break;
			mode = native_mode;
			asyc->scaler.full = true;
			break;
		default:
			break;
		}
	} else {
		mode = native_mode;
	}

	if (!drm_mode_equal(adjusted_mode, mode)) {
		drm_mode_copy(adjusted_mode, mode);
		crtc_state->mode_changed = true;
	}

	return 0;
}

static int
nv50_outp_atomic_check(struct drm_encoder *encoder,
		       struct drm_crtc_state *crtc_state,
		       struct drm_connector_state *conn_state)
{
	struct drm_connector *connector = conn_state->connector;
	struct nouveau_connector *nv_connector = nouveau_connector(connector);
	struct nv50_head_atom *asyh = nv50_head_atom(crtc_state);
	int ret;

	ret = nv50_outp_atomic_check_view(encoder, crtc_state, conn_state,
					  nv_connector->native_mode);
	if (ret)
		return ret;

	if (crtc_state->mode_changed || crtc_state->connectors_changed)
		asyh->or.bpc = connector->display_info.bpc;

	return 0;
}

/******************************************************************************
 * DAC
 *****************************************************************************/
static void
nv50_dac_disable(struct drm_encoder *encoder)
{
	struct nouveau_encoder *nv_encoder = nouveau_encoder(encoder);
	struct nv50_core *core = nv50_disp(encoder->dev)->core;
	if (nv_encoder->crtc)
		core->func->dac->ctrl(core, nv_encoder->or, 0x00000000, NULL);
	nv_encoder->crtc = NULL;
	nv50_outp_release(nv_encoder);
}

static void
nv50_dac_enable(struct drm_encoder *encoder)
{
	struct nouveau_encoder *nv_encoder = nouveau_encoder(encoder);
	struct nouveau_crtc *nv_crtc = nouveau_crtc(encoder->crtc);
	struct nv50_head_atom *asyh = nv50_head_atom(nv_crtc->base.state);
	struct nv50_core *core = nv50_disp(encoder->dev)->core;

	nv50_outp_acquire(nv_encoder);

	core->func->dac->ctrl(core, nv_encoder->or, 1 << nv_crtc->index, asyh);
	asyh->or.depth = 0;

	nv_encoder->crtc = encoder->crtc;
}

static enum drm_connector_status
nv50_dac_detect(struct drm_encoder *encoder, struct drm_connector *connector)
{
	struct nouveau_encoder *nv_encoder = nouveau_encoder(encoder);
	struct nv50_disp *disp = nv50_disp(encoder->dev);
	struct {
		struct nv50_disp_mthd_v1 base;
		struct nv50_disp_dac_load_v0 load;
	} args = {
		.base.version = 1,
		.base.method = NV50_DISP_MTHD_V1_DAC_LOAD,
		.base.hasht  = nv_encoder->dcb->hasht,
		.base.hashm  = nv_encoder->dcb->hashm,
	};
	int ret;

	args.load.data = nouveau_drm(encoder->dev)->vbios.dactestval;
	if (args.load.data == 0)
		args.load.data = 340;

	ret = nvif_mthd(&disp->disp->object, 0, &args, sizeof(args));
	if (ret || !args.load.load)
		return connector_status_disconnected;

	return connector_status_connected;
}

static const struct drm_encoder_helper_funcs
nv50_dac_help = {
	.atomic_check = nv50_outp_atomic_check,
	.enable = nv50_dac_enable,
	.disable = nv50_dac_disable,
	.detect = nv50_dac_detect
};

static void
nv50_dac_destroy(struct drm_encoder *encoder)
{
	drm_encoder_cleanup(encoder);
	kfree(encoder);
}

static const struct drm_encoder_funcs
nv50_dac_func = {
	.destroy = nv50_dac_destroy,
};

static int
nv50_dac_create(struct drm_connector *connector, struct dcb_output *dcbe)
{
	struct nouveau_drm *drm = nouveau_drm(connector->dev);
	struct nvkm_i2c *i2c = nvxx_i2c(&drm->client.device);
	struct nvkm_i2c_bus *bus;
	struct nouveau_encoder *nv_encoder;
	struct drm_encoder *encoder;
	int type = DRM_MODE_ENCODER_DAC;

	nv_encoder = kzalloc(sizeof(*nv_encoder), GFP_KERNEL);
	if (!nv_encoder)
		return -ENOMEM;
	nv_encoder->dcb = dcbe;

	bus = nvkm_i2c_bus_find(i2c, dcbe->i2c_index);
	if (bus)
		nv_encoder->i2c = &bus->i2c;

	encoder = to_drm_encoder(nv_encoder);
	encoder->possible_crtcs = dcbe->heads;
	encoder->possible_clones = 0;
	drm_encoder_init(connector->dev, encoder, &nv50_dac_func, type,
			 "dac-%04x-%04x", dcbe->hasht, dcbe->hashm);
	drm_encoder_helper_add(encoder, &nv50_dac_help);

	drm_connector_attach_encoder(connector, encoder);
	return 0;
}

/******************************************************************************
 * Audio
 *****************************************************************************/
static void
nv50_audio_disable(struct drm_encoder *encoder, struct nouveau_crtc *nv_crtc)
{
	struct nouveau_encoder *nv_encoder = nouveau_encoder(encoder);
	struct nv50_disp *disp = nv50_disp(encoder->dev);
	struct {
		struct nv50_disp_mthd_v1 base;
		struct nv50_disp_sor_hda_eld_v0 eld;
	} args = {
		.base.version = 1,
		.base.method  = NV50_DISP_MTHD_V1_SOR_HDA_ELD,
		.base.hasht   = nv_encoder->dcb->hasht,
		.base.hashm   = (0xf0ff & nv_encoder->dcb->hashm) |
				(0x0100 << nv_crtc->index),
	};

	nvif_mthd(&disp->disp->object, 0, &args, sizeof(args));
}

static void
nv50_audio_enable(struct drm_encoder *encoder, struct drm_display_mode *mode)
{
	struct nouveau_encoder *nv_encoder = nouveau_encoder(encoder);
	struct nouveau_crtc *nv_crtc = nouveau_crtc(encoder->crtc);
	struct nouveau_connector *nv_connector;
	struct nv50_disp *disp = nv50_disp(encoder->dev);
	struct __packed {
		struct {
			struct nv50_disp_mthd_v1 mthd;
			struct nv50_disp_sor_hda_eld_v0 eld;
		} base;
		u8 data[sizeof(nv_connector->base.eld)];
	} args = {
		.base.mthd.version = 1,
		.base.mthd.method  = NV50_DISP_MTHD_V1_SOR_HDA_ELD,
		.base.mthd.hasht   = nv_encoder->dcb->hasht,
		.base.mthd.hashm   = (0xf0ff & nv_encoder->dcb->hashm) |
				     (0x0100 << nv_crtc->index),
	};

	nv_connector = nouveau_encoder_connector_get(nv_encoder);
	if (!drm_detect_monitor_audio(nv_connector->edid))
		return;

	memcpy(args.data, nv_connector->base.eld, sizeof(args.data));

	nvif_mthd(&disp->disp->object, 0, &args,
		  sizeof(args.base) + drm_eld_size(args.data));
}

/******************************************************************************
 * HDMI
 *****************************************************************************/
static void
nv50_hdmi_disable(struct drm_encoder *encoder, struct nouveau_crtc *nv_crtc)
{
	struct nouveau_encoder *nv_encoder = nouveau_encoder(encoder);
	struct nv50_disp *disp = nv50_disp(encoder->dev);
	struct {
		struct nv50_disp_mthd_v1 base;
		struct nv50_disp_sor_hdmi_pwr_v0 pwr;
	} args = {
		.base.version = 1,
		.base.method = NV50_DISP_MTHD_V1_SOR_HDMI_PWR,
		.base.hasht  = nv_encoder->dcb->hasht,
		.base.hashm  = (0xf0ff & nv_encoder->dcb->hashm) |
			       (0x0100 << nv_crtc->index),
	};

	nvif_mthd(&disp->disp->object, 0, &args, sizeof(args));
}

static void
nv50_hdmi_enable(struct drm_encoder *encoder, struct drm_display_mode *mode)
{
	struct nouveau_drm *drm = nouveau_drm(encoder->dev);
	struct nouveau_encoder *nv_encoder = nouveau_encoder(encoder);
	struct nouveau_crtc *nv_crtc = nouveau_crtc(encoder->crtc);
	struct nv50_disp *disp = nv50_disp(encoder->dev);
	struct {
		struct nv50_disp_mthd_v1 base;
		struct nv50_disp_sor_hdmi_pwr_v0 pwr;
		u8 infoframes[2 * 17]; /* two frames, up to 17 bytes each */
	} args = {
		.base.version = 1,
		.base.method = NV50_DISP_MTHD_V1_SOR_HDMI_PWR,
		.base.hasht  = nv_encoder->dcb->hasht,
		.base.hashm  = (0xf0ff & nv_encoder->dcb->hashm) |
			       (0x0100 << nv_crtc->index),
		.pwr.state = 1,
		.pwr.rekey = 56, /* binary driver, and tegra, constant */
	};
	struct nouveau_connector *nv_connector;
	struct drm_hdmi_info *hdmi;
	u32 max_ac_packet;
	union hdmi_infoframe avi_frame;
	union hdmi_infoframe vendor_frame;
	bool high_tmds_clock_ratio = false, scrambling = false;
	u8 config;
	int ret;
	int size;

	nv_connector = nouveau_encoder_connector_get(nv_encoder);
	if (!drm_detect_hdmi_monitor(nv_connector->edid))
		return;

	hdmi = &nv_connector->base.display_info.hdmi;

	ret = drm_hdmi_avi_infoframe_from_display_mode(&avi_frame.avi,
						       &nv_connector->base, mode);
	if (!ret) {
		/* We have an AVI InfoFrame, populate it to the display */
		args.pwr.avi_infoframe_length
			= hdmi_infoframe_pack(&avi_frame, args.infoframes, 17);
	}

	ret = drm_hdmi_vendor_infoframe_from_display_mode(&vendor_frame.vendor.hdmi,
							  &nv_connector->base, mode);
	if (!ret) {
		/* We have a Vendor InfoFrame, populate it to the display */
		args.pwr.vendor_infoframe_length
			= hdmi_infoframe_pack(&vendor_frame,
					      args.infoframes
					      + args.pwr.avi_infoframe_length,
					      17);
	}

	max_ac_packet  = mode->htotal - mode->hdisplay;
	max_ac_packet -= args.pwr.rekey;
	max_ac_packet -= 18; /* constant from tegra */
	args.pwr.max_ac_packet = max_ac_packet / 32;

	if (hdmi->scdc.scrambling.supported) {
		high_tmds_clock_ratio = mode->clock > 340000;
		scrambling = high_tmds_clock_ratio ||
			hdmi->scdc.scrambling.low_rates;
	}

	args.pwr.scdc =
		NV50_DISP_SOR_HDMI_PWR_V0_SCDC_SCRAMBLE * scrambling |
		NV50_DISP_SOR_HDMI_PWR_V0_SCDC_DIV_BY_4 * high_tmds_clock_ratio;

	size = sizeof(args.base)
		+ sizeof(args.pwr)
		+ args.pwr.avi_infoframe_length
		+ args.pwr.vendor_infoframe_length;
	nvif_mthd(&disp->disp->object, 0, &args, size);

	nv50_audio_enable(encoder, mode);

	/* If SCDC is supported by the downstream monitor, update
	 * divider / scrambling settings to what we programmed above.
	 */
	if (!hdmi->scdc.scrambling.supported)
		return;

	ret = drm_scdc_readb(nv_encoder->i2c, SCDC_TMDS_CONFIG, &config);
	if (ret < 0) {
		NV_ERROR(drm, "Failure to read SCDC_TMDS_CONFIG: %d\n", ret);
		return;
	}
	config &= ~(SCDC_TMDS_BIT_CLOCK_RATIO_BY_40 | SCDC_SCRAMBLING_ENABLE);
	config |= SCDC_TMDS_BIT_CLOCK_RATIO_BY_40 * high_tmds_clock_ratio;
	config |= SCDC_SCRAMBLING_ENABLE * scrambling;
	ret = drm_scdc_writeb(nv_encoder->i2c, SCDC_TMDS_CONFIG, config);
	if (ret < 0)
		NV_ERROR(drm, "Failure to write SCDC_TMDS_CONFIG = 0x%02x: %d\n",
			 config, ret);
}

/******************************************************************************
 * MST
 *****************************************************************************/
#define nv50_mstm(p) container_of((p), struct nv50_mstm, mgr)
#define nv50_mstc(p) container_of((p), struct nv50_mstc, connector)
#define nv50_msto(p) container_of((p), struct nv50_msto, encoder)

struct nv50_mstm {
	struct nouveau_encoder *outp;

	struct drm_dp_mst_topology_mgr mgr;
	struct nv50_msto *msto[4];

	bool modified;
	bool disabled;
	int links;
};

struct nv50_mstc {
	struct nv50_mstm *mstm;
	struct drm_dp_mst_port *port;
	struct drm_connector connector;

	struct drm_display_mode *native;
	struct edid *edid;
};

struct nv50_msto {
	struct drm_encoder encoder;

	struct nv50_head *head;
	struct nv50_mstc *mstc;
	bool disabled;
};

static struct drm_dp_payload *
nv50_msto_payload(struct nv50_msto *msto)
{
	struct nouveau_drm *drm = nouveau_drm(msto->encoder.dev);
	struct nv50_mstc *mstc = msto->mstc;
	struct nv50_mstm *mstm = mstc->mstm;
	int vcpi = mstc->port->vcpi.vcpi, i;

	WARN_ON(!mutex_is_locked(&mstm->mgr.payload_lock));

	NV_ATOMIC(drm, "%s: vcpi %d\n", msto->encoder.name, vcpi);
	for (i = 0; i < mstm->mgr.max_payloads; i++) {
		struct drm_dp_payload *payload = &mstm->mgr.payloads[i];
		NV_ATOMIC(drm, "%s: %d: vcpi %d start 0x%02x slots 0x%02x\n",
			  mstm->outp->base.base.name, i, payload->vcpi,
			  payload->start_slot, payload->num_slots);
	}

	for (i = 0; i < mstm->mgr.max_payloads; i++) {
		struct drm_dp_payload *payload = &mstm->mgr.payloads[i];
		if (payload->vcpi == vcpi)
			return payload;
	}

	return NULL;
}

static void
nv50_msto_cleanup(struct nv50_msto *msto)
{
	struct nouveau_drm *drm = nouveau_drm(msto->encoder.dev);
	struct nv50_mstc *mstc = msto->mstc;
	struct nv50_mstm *mstm = mstc->mstm;

	if (!msto->disabled)
		return;

	NV_ATOMIC(drm, "%s: msto cleanup\n", msto->encoder.name);

	drm_dp_mst_deallocate_vcpi(&mstm->mgr, mstc->port);

	msto->mstc = NULL;
	msto->head = NULL;
	msto->disabled = false;
}

static void
nv50_msto_prepare(struct nv50_msto *msto)
{
	struct nouveau_drm *drm = nouveau_drm(msto->encoder.dev);
	struct nv50_mstc *mstc = msto->mstc;
	struct nv50_mstm *mstm = mstc->mstm;
	struct {
		struct nv50_disp_mthd_v1 base;
		struct nv50_disp_sor_dp_mst_vcpi_v0 vcpi;
	} args = {
		.base.version = 1,
		.base.method = NV50_DISP_MTHD_V1_SOR_DP_MST_VCPI,
		.base.hasht  = mstm->outp->dcb->hasht,
		.base.hashm  = (0xf0ff & mstm->outp->dcb->hashm) |
			       (0x0100 << msto->head->base.index),
	};

	mutex_lock(&mstm->mgr.payload_lock);

	NV_ATOMIC(drm, "%s: msto prepare\n", msto->encoder.name);
	if (mstc->port->vcpi.vcpi > 0) {
		struct drm_dp_payload *payload = nv50_msto_payload(msto);
		if (payload) {
			args.vcpi.start_slot = payload->start_slot;
			args.vcpi.num_slots = payload->num_slots;
			args.vcpi.pbn = mstc->port->vcpi.pbn;
			args.vcpi.aligned_pbn = mstc->port->vcpi.aligned_pbn;
		}
	}

	NV_ATOMIC(drm, "%s: %s: %02x %02x %04x %04x\n",
		  msto->encoder.name, msto->head->base.base.name,
		  args.vcpi.start_slot, args.vcpi.num_slots,
		  args.vcpi.pbn, args.vcpi.aligned_pbn);

	nvif_mthd(&drm->display->disp.object, 0, &args, sizeof(args));
	mutex_unlock(&mstm->mgr.payload_lock);
}

static int
nv50_msto_atomic_check(struct drm_encoder *encoder,
		       struct drm_crtc_state *crtc_state,
		       struct drm_connector_state *conn_state)
{
	struct drm_atomic_state *state = crtc_state->state;
	struct drm_connector *connector = conn_state->connector;
	struct nv50_mstc *mstc = nv50_mstc(connector);
	struct nv50_mstm *mstm = mstc->mstm;
	struct nv50_head_atom *asyh = nv50_head_atom(crtc_state);
	int slots;
	int ret;

	ret = nv50_outp_atomic_check_view(encoder, crtc_state, conn_state,
					  mstc->native);
	if (ret)
		return ret;

	if (!crtc_state->mode_changed && !crtc_state->connectors_changed)
		return 0;

	/*
	 * When restoring duplicated states, we need to make sure that the bw
	 * remains the same and avoid recalculating it, as the connector's bpc
	 * may have changed after the state was duplicated
	 */
	if (!state->duplicated) {
		const int clock = crtc_state->adjusted_mode.clock;

		/*
		 * XXX: Since we don't use HDR in userspace quite yet, limit
		 * the bpc to 8 to save bandwidth on the topology. In the
		 * future, we'll want to properly fix this by dynamically
		 * selecting the highest possible bpc that would fit in the
		 * topology
		 */
		asyh->or.bpc = min(connector->display_info.bpc, 8U);
		asyh->dp.pbn = drm_dp_calc_pbn_mode(clock, asyh->or.bpc * 3);
	}

<<<<<<< HEAD
	slots = drm_dp_atomic_find_vcpi_slots(state, &mstm->mgr, mstc->port,
					      asyh->dp.pbn);
	if (slots < 0)
		return slots;

	asyh->dp.tu = slots;
=======
			asyh->dp.pbn = drm_dp_calc_pbn_mode(clock, bpp, false);
		}

		slots = drm_dp_atomic_find_vcpi_slots(state, &mstm->mgr,
						      mstc->port,
						      asyh->dp.pbn,
						      0);
		if (slots < 0)
			return slots;
>>>>>>> 38419046

	return 0;
}

static u8
nv50_dp_bpc_to_depth(unsigned int bpc)
{
	switch (bpc) {
	case  6: return 0x2;
	case  8: return 0x5;
	case 10: /* fall-through */
	default: return 0x6;
	}
}

static void
nv50_msto_enable(struct drm_encoder *encoder)
{
	struct nv50_head *head = nv50_head(encoder->crtc);
	struct nv50_head_atom *armh = nv50_head_atom(head->base.base.state);
	struct nv50_msto *msto = nv50_msto(encoder);
	struct nv50_mstc *mstc = NULL;
	struct nv50_mstm *mstm = NULL;
	struct drm_connector *connector;
	struct drm_connector_list_iter conn_iter;
	u8 proto;
	bool r;

	drm_connector_list_iter_begin(encoder->dev, &conn_iter);
	drm_for_each_connector_iter(connector, &conn_iter) {
		if (connector->state->best_encoder == &msto->encoder) {
			mstc = nv50_mstc(connector);
			mstm = mstc->mstm;
			break;
		}
	}
	drm_connector_list_iter_end(&conn_iter);

	if (WARN_ON(!mstc))
		return;

	r = drm_dp_mst_allocate_vcpi(&mstm->mgr, mstc->port, armh->dp.pbn,
				     armh->dp.tu);
	if (!r)
		DRM_DEBUG_KMS("Failed to allocate VCPI\n");

	if (!mstm->links++)
		nv50_outp_acquire(mstm->outp);

	if (mstm->outp->link & 1)
		proto = 0x8;
	else
		proto = 0x9;

	mstm->outp->update(mstm->outp, head->base.index, armh, proto,
			   nv50_dp_bpc_to_depth(armh->or.bpc));

	msto->head = head;
	msto->mstc = mstc;
	mstm->modified = true;
}

static void
nv50_msto_disable(struct drm_encoder *encoder)
{
	struct nv50_msto *msto = nv50_msto(encoder);
	struct nv50_mstc *mstc = msto->mstc;
	struct nv50_mstm *mstm = mstc->mstm;

	drm_dp_mst_reset_vcpi_slots(&mstm->mgr, mstc->port);

	mstm->outp->update(mstm->outp, msto->head->base.index, NULL, 0, 0);
	mstm->modified = true;
	if (!--mstm->links)
		mstm->disabled = true;
	msto->disabled = true;
}

static const struct drm_encoder_helper_funcs
nv50_msto_help = {
	.disable = nv50_msto_disable,
	.enable = nv50_msto_enable,
	.atomic_check = nv50_msto_atomic_check,
};

static void
nv50_msto_destroy(struct drm_encoder *encoder)
{
	struct nv50_msto *msto = nv50_msto(encoder);
	drm_encoder_cleanup(&msto->encoder);
	kfree(msto);
}

static const struct drm_encoder_funcs
nv50_msto = {
	.destroy = nv50_msto_destroy,
};

static int
nv50_msto_new(struct drm_device *dev, u32 heads, const char *name, int id,
	      struct nv50_msto **pmsto)
{
	struct nv50_msto *msto;
	int ret;

	if (!(msto = *pmsto = kzalloc(sizeof(*msto), GFP_KERNEL)))
		return -ENOMEM;

	ret = drm_encoder_init(dev, &msto->encoder, &nv50_msto,
			       DRM_MODE_ENCODER_DPMST, "%s-mst-%d", name, id);
	if (ret) {
		kfree(*pmsto);
		*pmsto = NULL;
		return ret;
	}

	drm_encoder_helper_add(&msto->encoder, &nv50_msto_help);
	msto->encoder.possible_crtcs = heads;
	return 0;
}

static struct drm_encoder *
nv50_mstc_atomic_best_encoder(struct drm_connector *connector,
			      struct drm_connector_state *connector_state)
{
	struct nv50_head *head = nv50_head(connector_state->crtc);
	struct nv50_mstc *mstc = nv50_mstc(connector);

	return &mstc->mstm->msto[head->base.index]->encoder;
}

static struct drm_encoder *
nv50_mstc_best_encoder(struct drm_connector *connector)
{
	struct nv50_mstc *mstc = nv50_mstc(connector);

	return &mstc->mstm->msto[0]->encoder;
}

static enum drm_mode_status
nv50_mstc_mode_valid(struct drm_connector *connector,
		     struct drm_display_mode *mode)
{
	return MODE_OK;
}

static int
nv50_mstc_get_modes(struct drm_connector *connector)
{
	struct nv50_mstc *mstc = nv50_mstc(connector);
	int ret = 0;

	mstc->edid = drm_dp_mst_get_edid(&mstc->connector, mstc->port->mgr, mstc->port);
	drm_connector_update_edid_property(&mstc->connector, mstc->edid);
	if (mstc->edid)
		ret = drm_add_edid_modes(&mstc->connector, mstc->edid);

	if (!mstc->connector.display_info.bpc)
		mstc->connector.display_info.bpc = 8;

	if (mstc->native)
		drm_mode_destroy(mstc->connector.dev, mstc->native);
	mstc->native = nouveau_conn_native_mode(&mstc->connector);
	return ret;
}

static int
nv50_mstc_atomic_check(struct drm_connector *connector,
		       struct drm_atomic_state *state)
{
	struct nv50_mstc *mstc = nv50_mstc(connector);
	struct drm_dp_mst_topology_mgr *mgr = &mstc->mstm->mgr;
	struct drm_connector_state *new_conn_state =
		drm_atomic_get_new_connector_state(state, connector);
	struct drm_connector_state *old_conn_state =
		drm_atomic_get_old_connector_state(state, connector);
	struct drm_crtc_state *crtc_state;
	struct drm_crtc *new_crtc = new_conn_state->crtc;

	if (!old_conn_state->crtc)
		return 0;

	/* We only want to free VCPI if this state disables the CRTC on this
	 * connector
	 */
	if (new_crtc) {
		crtc_state = drm_atomic_get_new_crtc_state(state, new_crtc);

		if (!crtc_state ||
		    !drm_atomic_crtc_needs_modeset(crtc_state) ||
		    crtc_state->enable)
			return 0;
	}

	return drm_dp_atomic_release_vcpi_slots(state, mgr, mstc->port);
}

static int
nv50_mstc_detect(struct drm_connector *connector,
		 struct drm_modeset_acquire_ctx *ctx, bool force)
{
	struct nv50_mstc *mstc = nv50_mstc(connector);
	int ret;

	if (drm_connector_is_unregistered(connector))
		return connector_status_disconnected;

	ret = pm_runtime_get_sync(connector->dev->dev);
	if (ret < 0 && ret != -EACCES)
		return connector_status_disconnected;

	ret = drm_dp_mst_detect_port(connector, ctx, mstc->port->mgr,
				     mstc->port);

	pm_runtime_mark_last_busy(connector->dev->dev);
	pm_runtime_put_autosuspend(connector->dev->dev);
	return ret;
}

static const struct drm_connector_helper_funcs
nv50_mstc_help = {
	.get_modes = nv50_mstc_get_modes,
	.mode_valid = nv50_mstc_mode_valid,
	.best_encoder = nv50_mstc_best_encoder,
	.atomic_best_encoder = nv50_mstc_atomic_best_encoder,
	.atomic_check = nv50_mstc_atomic_check,
	.detect_ctx = nv50_mstc_detect,
};

static void
nv50_mstc_destroy(struct drm_connector *connector)
{
	struct nv50_mstc *mstc = nv50_mstc(connector);

	drm_connector_cleanup(&mstc->connector);
	drm_dp_mst_put_port_malloc(mstc->port);

	kfree(mstc);
}

static const struct drm_connector_funcs
nv50_mstc = {
	.reset = nouveau_conn_reset,
	.fill_modes = drm_helper_probe_single_connector_modes,
	.destroy = nv50_mstc_destroy,
	.atomic_duplicate_state = nouveau_conn_atomic_duplicate_state,
	.atomic_destroy_state = nouveau_conn_atomic_destroy_state,
	.atomic_set_property = nouveau_conn_atomic_set_property,
	.atomic_get_property = nouveau_conn_atomic_get_property,
};

static int
nv50_mstc_new(struct nv50_mstm *mstm, struct drm_dp_mst_port *port,
	      const char *path, struct nv50_mstc **pmstc)
{
	struct drm_device *dev = mstm->outp->base.base.dev;
	struct nv50_mstc *mstc;
	int ret, i;

	if (!(mstc = *pmstc = kzalloc(sizeof(*mstc), GFP_KERNEL)))
		return -ENOMEM;
	mstc->mstm = mstm;
	mstc->port = port;

	ret = drm_connector_init(dev, &mstc->connector, &nv50_mstc,
				 DRM_MODE_CONNECTOR_DisplayPort);
	if (ret) {
		kfree(*pmstc);
		*pmstc = NULL;
		return ret;
	}

	drm_connector_helper_add(&mstc->connector, &nv50_mstc_help);

	mstc->connector.funcs->reset(&mstc->connector);
	nouveau_conn_attach_properties(&mstc->connector);

	for (i = 0; i < ARRAY_SIZE(mstm->msto) && mstm->msto[i]; i++)
		drm_connector_attach_encoder(&mstc->connector, &mstm->msto[i]->encoder);

	drm_object_attach_property(&mstc->connector.base, dev->mode_config.path_property, 0);
	drm_object_attach_property(&mstc->connector.base, dev->mode_config.tile_property, 0);
	drm_connector_set_path_property(&mstc->connector, path);
	drm_dp_mst_get_port_malloc(port);
	return 0;
}

static void
nv50_mstm_cleanup(struct nv50_mstm *mstm)
{
	struct nouveau_drm *drm = nouveau_drm(mstm->outp->base.base.dev);
	struct drm_encoder *encoder;
	int ret;

	NV_ATOMIC(drm, "%s: mstm cleanup\n", mstm->outp->base.base.name);
	ret = drm_dp_check_act_status(&mstm->mgr);

	ret = drm_dp_update_payload_part2(&mstm->mgr);

	drm_for_each_encoder(encoder, mstm->outp->base.base.dev) {
		if (encoder->encoder_type == DRM_MODE_ENCODER_DPMST) {
			struct nv50_msto *msto = nv50_msto(encoder);
			struct nv50_mstc *mstc = msto->mstc;
			if (mstc && mstc->mstm == mstm)
				nv50_msto_cleanup(msto);
		}
	}

	mstm->modified = false;
}

static void
nv50_mstm_prepare(struct nv50_mstm *mstm)
{
	struct nouveau_drm *drm = nouveau_drm(mstm->outp->base.base.dev);
	struct drm_encoder *encoder;
	int ret;

	NV_ATOMIC(drm, "%s: mstm prepare\n", mstm->outp->base.base.name);
	ret = drm_dp_update_payload_part1(&mstm->mgr);

	drm_for_each_encoder(encoder, mstm->outp->base.base.dev) {
		if (encoder->encoder_type == DRM_MODE_ENCODER_DPMST) {
			struct nv50_msto *msto = nv50_msto(encoder);
			struct nv50_mstc *mstc = msto->mstc;
			if (mstc && mstc->mstm == mstm)
				nv50_msto_prepare(msto);
		}
	}

	if (mstm->disabled) {
		if (!mstm->links)
			nv50_outp_release(mstm->outp);
		mstm->disabled = false;
	}
}

static void
nv50_mstm_destroy_connector(struct drm_dp_mst_topology_mgr *mgr,
			    struct drm_connector *connector)
{
	struct nouveau_drm *drm = nouveau_drm(connector->dev);
	struct nv50_mstc *mstc = nv50_mstc(connector);

	drm_connector_unregister(&mstc->connector);

	drm_fb_helper_remove_one_connector(&drm->fbcon->helper, &mstc->connector);

	drm_connector_put(&mstc->connector);
}

static void
nv50_mstm_register_connector(struct drm_connector *connector)
{
	struct nouveau_drm *drm = nouveau_drm(connector->dev);

	drm_fb_helper_add_one_connector(&drm->fbcon->helper, connector);

	drm_connector_register(connector);
}

static struct drm_connector *
nv50_mstm_add_connector(struct drm_dp_mst_topology_mgr *mgr,
			struct drm_dp_mst_port *port, const char *path)
{
	struct nv50_mstm *mstm = nv50_mstm(mgr);
	struct nv50_mstc *mstc;
	int ret;

	ret = nv50_mstc_new(mstm, port, path, &mstc);
	if (ret)
		return NULL;

	return &mstc->connector;
}

static const struct drm_dp_mst_topology_cbs
nv50_mstm = {
	.add_connector = nv50_mstm_add_connector,
	.register_connector = nv50_mstm_register_connector,
	.destroy_connector = nv50_mstm_destroy_connector,
};

void
nv50_mstm_service(struct nv50_mstm *mstm)
{
	struct drm_dp_aux *aux = mstm ? mstm->mgr.aux : NULL;
	bool handled = true;
	int ret;
	u8 esi[8] = {};

	if (!aux)
		return;

	while (handled) {
		ret = drm_dp_dpcd_read(aux, DP_SINK_COUNT_ESI, esi, 8);
		if (ret != 8) {
			drm_dp_mst_topology_mgr_set_mst(&mstm->mgr, false);
			return;
		}

		drm_dp_mst_hpd_irq(&mstm->mgr, esi, &handled);
		if (!handled)
			break;

		drm_dp_dpcd_write(aux, DP_SINK_COUNT_ESI + 1, &esi[1], 3);
	}
}

void
nv50_mstm_remove(struct nv50_mstm *mstm)
{
	if (mstm)
		drm_dp_mst_topology_mgr_set_mst(&mstm->mgr, false);
}

static int
nv50_mstm_enable(struct nv50_mstm *mstm, u8 dpcd, int state)
{
	struct nouveau_encoder *outp = mstm->outp;
	struct {
		struct nv50_disp_mthd_v1 base;
		struct nv50_disp_sor_dp_mst_link_v0 mst;
	} args = {
		.base.version = 1,
		.base.method = NV50_DISP_MTHD_V1_SOR_DP_MST_LINK,
		.base.hasht = outp->dcb->hasht,
		.base.hashm = outp->dcb->hashm,
		.mst.state = state,
	};
	struct nouveau_drm *drm = nouveau_drm(outp->base.base.dev);
	struct nvif_object *disp = &drm->display->disp.object;
	int ret;

	if (dpcd >= 0x12) {
		/* Even if we're enabling MST, start with disabling the
		 * branching unit to clear any sink-side MST topology state
		 * that wasn't set by us
		 */
		ret = drm_dp_dpcd_writeb(mstm->mgr.aux, DP_MSTM_CTRL, 0);
		if (ret < 0)
			return ret;

		if (state) {
			/* Now, start initializing */
			ret = drm_dp_dpcd_writeb(mstm->mgr.aux, DP_MSTM_CTRL,
						 DP_MST_EN);
			if (ret < 0)
				return ret;
		}
	}

	return nvif_mthd(disp, 0, &args, sizeof(args));
}

int
nv50_mstm_detect(struct nv50_mstm *mstm, u8 dpcd[8], int allow)
{
	struct drm_dp_aux *aux;
	int ret;
	bool old_state, new_state;
	u8 mstm_ctrl;

	if (!mstm)
		return 0;

	mutex_lock(&mstm->mgr.lock);

	old_state = mstm->mgr.mst_state;
	new_state = old_state;
	aux = mstm->mgr.aux;

	if (old_state) {
		/* Just check that the MST hub is still as we expect it */
		ret = drm_dp_dpcd_readb(aux, DP_MSTM_CTRL, &mstm_ctrl);
		if (ret < 0 || !(mstm_ctrl & DP_MST_EN)) {
			DRM_DEBUG_KMS("Hub gone, disabling MST topology\n");
			new_state = false;
		}
	} else if (dpcd[0] >= 0x12) {
		ret = drm_dp_dpcd_readb(aux, DP_MSTM_CAP, &dpcd[1]);
		if (ret < 0)
			goto probe_error;

		if (!(dpcd[1] & DP_MST_CAP))
			dpcd[0] = 0x11;
		else
			new_state = allow;
	}

	if (new_state == old_state) {
		mutex_unlock(&mstm->mgr.lock);
		return new_state;
	}

	ret = nv50_mstm_enable(mstm, dpcd[0], new_state);
	if (ret)
		goto probe_error;

	mutex_unlock(&mstm->mgr.lock);

	ret = drm_dp_mst_topology_mgr_set_mst(&mstm->mgr, new_state);
	if (ret)
		return nv50_mstm_enable(mstm, dpcd[0], 0);

	return new_state;

probe_error:
	mutex_unlock(&mstm->mgr.lock);
	return ret;
}

static void
nv50_mstm_fini(struct nv50_mstm *mstm)
{
	if (mstm && mstm->mgr.mst_state)
		drm_dp_mst_topology_mgr_suspend(&mstm->mgr);
}

static void
nv50_mstm_init(struct nv50_mstm *mstm, bool runtime)
{
	int ret;

	if (!mstm || !mstm->mgr.mst_state)
		return;

	ret = drm_dp_mst_topology_mgr_resume(&mstm->mgr, !runtime);
	if (ret == -1) {
		drm_dp_mst_topology_mgr_set_mst(&mstm->mgr, false);
		drm_kms_helper_hotplug_event(mstm->mgr.dev);
	}
}

static void
nv50_mstm_del(struct nv50_mstm **pmstm)
{
	struct nv50_mstm *mstm = *pmstm;
	if (mstm) {
		drm_dp_mst_topology_mgr_destroy(&mstm->mgr);
		kfree(*pmstm);
		*pmstm = NULL;
	}
}

static int
nv50_mstm_new(struct nouveau_encoder *outp, struct drm_dp_aux *aux, int aux_max,
	      int conn_base_id, struct nv50_mstm **pmstm)
{
	const int max_payloads = hweight8(outp->dcb->heads);
	struct drm_device *dev = outp->base.base.dev;
	struct nv50_mstm *mstm;
	int ret, i;
	u8 dpcd;

	/* This is a workaround for some monitors not functioning
	 * correctly in MST mode on initial module load.  I think
	 * some bad interaction with the VBIOS may be responsible.
	 *
	 * A good ol' off and on again seems to work here ;)
	 */
	ret = drm_dp_dpcd_readb(aux, DP_DPCD_REV, &dpcd);
	if (ret >= 0 && dpcd >= 0x12)
		drm_dp_dpcd_writeb(aux, DP_MSTM_CTRL, 0);

	if (!(mstm = *pmstm = kzalloc(sizeof(*mstm), GFP_KERNEL)))
		return -ENOMEM;
	mstm->outp = outp;
	mstm->mgr.cbs = &nv50_mstm;

	ret = drm_dp_mst_topology_mgr_init(&mstm->mgr, dev, aux, aux_max,
					   max_payloads, conn_base_id);
	if (ret)
		return ret;

	for (i = 0; i < max_payloads; i++) {
		ret = nv50_msto_new(dev, outp->dcb->heads, outp->base.base.name,
				    i, &mstm->msto[i]);
		if (ret)
			return ret;
	}

	return 0;
}

/******************************************************************************
 * SOR
 *****************************************************************************/
static void
nv50_sor_update(struct nouveau_encoder *nv_encoder, u8 head,
		struct nv50_head_atom *asyh, u8 proto, u8 depth)
{
	struct nv50_disp *disp = nv50_disp(nv_encoder->base.base.dev);
	struct nv50_core *core = disp->core;

	if (!asyh) {
		nv_encoder->ctrl &= ~BIT(head);
		if (!(nv_encoder->ctrl & 0x0000000f))
			nv_encoder->ctrl = 0;
	} else {
		nv_encoder->ctrl |= proto << 8;
		nv_encoder->ctrl |= BIT(head);
		asyh->or.depth = depth;
	}

	core->func->sor->ctrl(core, nv_encoder->or, nv_encoder->ctrl, asyh);
}

static void
nv50_sor_disable(struct drm_encoder *encoder)
{
	struct nouveau_encoder *nv_encoder = nouveau_encoder(encoder);
	struct nouveau_crtc *nv_crtc = nouveau_crtc(nv_encoder->crtc);

	nv_encoder->crtc = NULL;

	if (nv_crtc) {
		struct nvkm_i2c_aux *aux = nv_encoder->aux;
		u8 pwr;

		if (aux) {
			int ret = nvkm_rdaux(aux, DP_SET_POWER, &pwr, 1);
			if (ret == 0) {
				pwr &= ~DP_SET_POWER_MASK;
				pwr |=  DP_SET_POWER_D3;
				nvkm_wraux(aux, DP_SET_POWER, &pwr, 1);
			}
		}

		nv_encoder->update(nv_encoder, nv_crtc->index, NULL, 0, 0);
		nv50_audio_disable(encoder, nv_crtc);
		nv50_hdmi_disable(&nv_encoder->base.base, nv_crtc);
		nv50_outp_release(nv_encoder);
	}
}

static void
nv50_sor_enable(struct drm_encoder *encoder)
{
	struct nouveau_encoder *nv_encoder = nouveau_encoder(encoder);
	struct nouveau_crtc *nv_crtc = nouveau_crtc(encoder->crtc);
	struct nv50_head_atom *asyh = nv50_head_atom(nv_crtc->base.state);
	struct drm_display_mode *mode = &asyh->state.adjusted_mode;
	struct {
		struct nv50_disp_mthd_v1 base;
		struct nv50_disp_sor_lvds_script_v0 lvds;
	} lvds = {
		.base.version = 1,
		.base.method  = NV50_DISP_MTHD_V1_SOR_LVDS_SCRIPT,
		.base.hasht   = nv_encoder->dcb->hasht,
		.base.hashm   = nv_encoder->dcb->hashm,
	};
	struct nv50_disp *disp = nv50_disp(encoder->dev);
	struct drm_device *dev = encoder->dev;
	struct nouveau_drm *drm = nouveau_drm(dev);
	struct nouveau_connector *nv_connector;
	struct nvbios *bios = &drm->vbios;
	u8 proto = 0xf;
	u8 depth = 0x0;

	nv_connector = nouveau_encoder_connector_get(nv_encoder);
	nv_encoder->crtc = encoder->crtc;
	nv50_outp_acquire(nv_encoder);

	switch (nv_encoder->dcb->type) {
	case DCB_OUTPUT_TMDS:
		if (nv_encoder->link & 1) {
			proto = 0x1;
			/* Only enable dual-link if:
			 *  - Need to (i.e. rate > 165MHz)
			 *  - DCB says we can
			 *  - Not an HDMI monitor, since there's no dual-link
			 *    on HDMI.
			 */
			if (mode->clock >= 165000 &&
			    nv_encoder->dcb->duallink_possible &&
			    !drm_detect_hdmi_monitor(nv_connector->edid))
				proto |= 0x4;
		} else {
			proto = 0x2;
		}

		nv50_hdmi_enable(&nv_encoder->base.base, mode);
		break;
	case DCB_OUTPUT_LVDS:
		proto = 0x0;

		if (bios->fp_no_ddc) {
			if (bios->fp.dual_link)
				lvds.lvds.script |= 0x0100;
			if (bios->fp.if_is_24bit)
				lvds.lvds.script |= 0x0200;
		} else {
			if (nv_connector->type == DCB_CONNECTOR_LVDS_SPWG) {
				if (((u8 *)nv_connector->edid)[121] == 2)
					lvds.lvds.script |= 0x0100;
			} else
			if (mode->clock >= bios->fp.duallink_transition_clk) {
				lvds.lvds.script |= 0x0100;
			}

			if (lvds.lvds.script & 0x0100) {
				if (bios->fp.strapless_is_24bit & 2)
					lvds.lvds.script |= 0x0200;
			} else {
				if (bios->fp.strapless_is_24bit & 1)
					lvds.lvds.script |= 0x0200;
			}

			if (asyh->or.bpc == 8)
				lvds.lvds.script |= 0x0200;
		}

		nvif_mthd(&disp->disp->object, 0, &lvds, sizeof(lvds));
		break;
	case DCB_OUTPUT_DP:
		depth = nv50_dp_bpc_to_depth(asyh->or.bpc);

		if (nv_encoder->link & 1)
			proto = 0x8;
		else
			proto = 0x9;

		nv50_audio_enable(encoder, mode);
		break;
	default:
		BUG();
		break;
	}

	nv_encoder->update(nv_encoder, nv_crtc->index, asyh, proto, depth);
}

static const struct drm_encoder_helper_funcs
nv50_sor_help = {
	.atomic_check = nv50_outp_atomic_check,
	.enable = nv50_sor_enable,
	.disable = nv50_sor_disable,
};

static void
nv50_sor_destroy(struct drm_encoder *encoder)
{
	struct nouveau_encoder *nv_encoder = nouveau_encoder(encoder);
	nv50_mstm_del(&nv_encoder->dp.mstm);
	drm_encoder_cleanup(encoder);
	kfree(encoder);
}

static const struct drm_encoder_funcs
nv50_sor_func = {
	.destroy = nv50_sor_destroy,
};

static int
nv50_sor_create(struct drm_connector *connector, struct dcb_output *dcbe)
{
	struct nouveau_connector *nv_connector = nouveau_connector(connector);
	struct nouveau_drm *drm = nouveau_drm(connector->dev);
	struct nvkm_bios *bios = nvxx_bios(&drm->client.device);
	struct nvkm_i2c *i2c = nvxx_i2c(&drm->client.device);
	struct nouveau_encoder *nv_encoder;
	struct drm_encoder *encoder;
	u8 ver, hdr, cnt, len;
	u32 data;
	int type, ret;

	switch (dcbe->type) {
	case DCB_OUTPUT_LVDS: type = DRM_MODE_ENCODER_LVDS; break;
	case DCB_OUTPUT_TMDS:
	case DCB_OUTPUT_DP:
	default:
		type = DRM_MODE_ENCODER_TMDS;
		break;
	}

	nv_encoder = kzalloc(sizeof(*nv_encoder), GFP_KERNEL);
	if (!nv_encoder)
		return -ENOMEM;
	nv_encoder->dcb = dcbe;
	nv_encoder->update = nv50_sor_update;

	encoder = to_drm_encoder(nv_encoder);
	encoder->possible_crtcs = dcbe->heads;
	encoder->possible_clones = 0;
	drm_encoder_init(connector->dev, encoder, &nv50_sor_func, type,
			 "sor-%04x-%04x", dcbe->hasht, dcbe->hashm);
	drm_encoder_helper_add(encoder, &nv50_sor_help);

	drm_connector_attach_encoder(connector, encoder);

	if (dcbe->type == DCB_OUTPUT_DP) {
		struct nv50_disp *disp = nv50_disp(encoder->dev);
		struct nvkm_i2c_aux *aux =
			nvkm_i2c_aux_find(i2c, dcbe->i2c_index);
		if (aux) {
			if (disp->disp->object.oclass < GF110_DISP) {
				/* HW has no support for address-only
				 * transactions, so we're required to
				 * use custom I2C-over-AUX code.
				 */
				nv_encoder->i2c = &aux->i2c;
			} else {
				nv_encoder->i2c = &nv_connector->aux.ddc;
			}
			nv_encoder->aux = aux;
		}

		if (nv_connector->type != DCB_CONNECTOR_eDP &&
		    (data = nvbios_dp_table(bios, &ver, &hdr, &cnt, &len)) &&
		    ver >= 0x40 && (nvbios_rd08(bios, data + 0x08) & 0x04)) {
			ret = nv50_mstm_new(nv_encoder, &nv_connector->aux, 16,
					    nv_connector->base.base.id,
					    &nv_encoder->dp.mstm);
			if (ret)
				return ret;
		}
	} else {
		struct nvkm_i2c_bus *bus =
			nvkm_i2c_bus_find(i2c, dcbe->i2c_index);
		if (bus)
			nv_encoder->i2c = &bus->i2c;
	}

	return 0;
}

/******************************************************************************
 * PIOR
 *****************************************************************************/
static int
nv50_pior_atomic_check(struct drm_encoder *encoder,
		       struct drm_crtc_state *crtc_state,
		       struct drm_connector_state *conn_state)
{
	int ret = nv50_outp_atomic_check(encoder, crtc_state, conn_state);
	if (ret)
		return ret;
	crtc_state->adjusted_mode.clock *= 2;
	return 0;
}

static void
nv50_pior_disable(struct drm_encoder *encoder)
{
	struct nouveau_encoder *nv_encoder = nouveau_encoder(encoder);
	struct nv50_core *core = nv50_disp(encoder->dev)->core;
	if (nv_encoder->crtc)
		core->func->pior->ctrl(core, nv_encoder->or, 0x00000000, NULL);
	nv_encoder->crtc = NULL;
	nv50_outp_release(nv_encoder);
}

static void
nv50_pior_enable(struct drm_encoder *encoder)
{
	struct nouveau_encoder *nv_encoder = nouveau_encoder(encoder);
	struct nouveau_crtc *nv_crtc = nouveau_crtc(encoder->crtc);
	struct nouveau_connector *nv_connector;
	struct nv50_head_atom *asyh = nv50_head_atom(nv_crtc->base.state);
	struct nv50_core *core = nv50_disp(encoder->dev)->core;
	u8 owner = 1 << nv_crtc->index;
	u8 proto;

	nv50_outp_acquire(nv_encoder);

	nv_connector = nouveau_encoder_connector_get(nv_encoder);
	switch (asyh->or.bpc) {
	case 10: asyh->or.depth = 0x6; break;
	case  8: asyh->or.depth = 0x5; break;
	case  6: asyh->or.depth = 0x2; break;
	default: asyh->or.depth = 0x0; break;
	}

	switch (nv_encoder->dcb->type) {
	case DCB_OUTPUT_TMDS:
	case DCB_OUTPUT_DP:
		proto = 0x0;
		break;
	default:
		BUG();
		break;
	}

	core->func->pior->ctrl(core, nv_encoder->or, (proto << 8) | owner, asyh);
	nv_encoder->crtc = encoder->crtc;
}

static const struct drm_encoder_helper_funcs
nv50_pior_help = {
	.atomic_check = nv50_pior_atomic_check,
	.enable = nv50_pior_enable,
	.disable = nv50_pior_disable,
};

static void
nv50_pior_destroy(struct drm_encoder *encoder)
{
	drm_encoder_cleanup(encoder);
	kfree(encoder);
}

static const struct drm_encoder_funcs
nv50_pior_func = {
	.destroy = nv50_pior_destroy,
};

static int
nv50_pior_create(struct drm_connector *connector, struct dcb_output *dcbe)
{
	struct nouveau_drm *drm = nouveau_drm(connector->dev);
	struct nvkm_i2c *i2c = nvxx_i2c(&drm->client.device);
	struct nvkm_i2c_bus *bus = NULL;
	struct nvkm_i2c_aux *aux = NULL;
	struct i2c_adapter *ddc;
	struct nouveau_encoder *nv_encoder;
	struct drm_encoder *encoder;
	int type;

	switch (dcbe->type) {
	case DCB_OUTPUT_TMDS:
		bus  = nvkm_i2c_bus_find(i2c, NVKM_I2C_BUS_EXT(dcbe->extdev));
		ddc  = bus ? &bus->i2c : NULL;
		type = DRM_MODE_ENCODER_TMDS;
		break;
	case DCB_OUTPUT_DP:
		aux  = nvkm_i2c_aux_find(i2c, NVKM_I2C_AUX_EXT(dcbe->extdev));
		ddc  = aux ? &aux->i2c : NULL;
		type = DRM_MODE_ENCODER_TMDS;
		break;
	default:
		return -ENODEV;
	}

	nv_encoder = kzalloc(sizeof(*nv_encoder), GFP_KERNEL);
	if (!nv_encoder)
		return -ENOMEM;
	nv_encoder->dcb = dcbe;
	nv_encoder->i2c = ddc;
	nv_encoder->aux = aux;

	encoder = to_drm_encoder(nv_encoder);
	encoder->possible_crtcs = dcbe->heads;
	encoder->possible_clones = 0;
	drm_encoder_init(connector->dev, encoder, &nv50_pior_func, type,
			 "pior-%04x-%04x", dcbe->hasht, dcbe->hashm);
	drm_encoder_helper_add(encoder, &nv50_pior_help);

	drm_connector_attach_encoder(connector, encoder);
	return 0;
}

/******************************************************************************
 * Atomic
 *****************************************************************************/

static void
nv50_disp_atomic_commit_core(struct drm_atomic_state *state, u32 *interlock)
{
	struct nouveau_drm *drm = nouveau_drm(state->dev);
	struct nv50_disp *disp = nv50_disp(drm->dev);
	struct nv50_core *core = disp->core;
	struct nv50_mstm *mstm;
	struct drm_encoder *encoder;

	NV_ATOMIC(drm, "commit core %08x\n", interlock[NV50_DISP_INTERLOCK_BASE]);

	drm_for_each_encoder(encoder, drm->dev) {
		if (encoder->encoder_type != DRM_MODE_ENCODER_DPMST) {
			mstm = nouveau_encoder(encoder)->dp.mstm;
			if (mstm && mstm->modified)
				nv50_mstm_prepare(mstm);
		}
	}

	core->func->ntfy_init(disp->sync, NV50_DISP_CORE_NTFY);
	core->func->update(core, interlock, true);
	if (core->func->ntfy_wait_done(disp->sync, NV50_DISP_CORE_NTFY,
				       disp->core->chan.base.device))
		NV_ERROR(drm, "core notifier timeout\n");

	drm_for_each_encoder(encoder, drm->dev) {
		if (encoder->encoder_type != DRM_MODE_ENCODER_DPMST) {
			mstm = nouveau_encoder(encoder)->dp.mstm;
			if (mstm && mstm->modified)
				nv50_mstm_cleanup(mstm);
		}
	}
}

static void
nv50_disp_atomic_commit_wndw(struct drm_atomic_state *state, u32 *interlock)
{
	struct drm_plane_state *new_plane_state;
	struct drm_plane *plane;
	int i;

	for_each_new_plane_in_state(state, plane, new_plane_state, i) {
		struct nv50_wndw *wndw = nv50_wndw(plane);
		if (interlock[wndw->interlock.type] & wndw->interlock.data) {
			if (wndw->func->update)
				wndw->func->update(wndw, interlock);
		}
	}
}

static void
nv50_disp_atomic_commit_tail(struct drm_atomic_state *state)
{
	struct drm_device *dev = state->dev;
	struct drm_crtc_state *new_crtc_state, *old_crtc_state;
	struct drm_crtc *crtc;
	struct drm_plane_state *new_plane_state;
	struct drm_plane *plane;
	struct nouveau_drm *drm = nouveau_drm(dev);
	struct nv50_disp *disp = nv50_disp(dev);
	struct nv50_atom *atom = nv50_atom(state);
	struct nv50_outp_atom *outp, *outt;
	u32 interlock[NV50_DISP_INTERLOCK__SIZE] = {};
	int i;

	NV_ATOMIC(drm, "commit %d %d\n", atom->lock_core, atom->flush_disable);
	drm_atomic_helper_wait_for_fences(dev, state, false);
	drm_atomic_helper_wait_for_dependencies(state);
	drm_atomic_helper_update_legacy_modeset_state(dev, state);

	if (atom->lock_core)
		mutex_lock(&disp->mutex);

	/* Disable head(s). */
	for_each_oldnew_crtc_in_state(state, crtc, old_crtc_state, new_crtc_state, i) {
		struct nv50_head_atom *asyh = nv50_head_atom(new_crtc_state);
		struct nv50_head *head = nv50_head(crtc);

		NV_ATOMIC(drm, "%s: clr %04x (set %04x)\n", crtc->name,
			  asyh->clr.mask, asyh->set.mask);

		if (old_crtc_state->active && !new_crtc_state->active) {
			pm_runtime_put_noidle(dev->dev);
			drm_crtc_vblank_off(crtc);
		}

		if (asyh->clr.mask) {
			nv50_head_flush_clr(head, asyh, atom->flush_disable);
			interlock[NV50_DISP_INTERLOCK_CORE] |= 1;
		}
	}

	/* Disable plane(s). */
	for_each_new_plane_in_state(state, plane, new_plane_state, i) {
		struct nv50_wndw_atom *asyw = nv50_wndw_atom(new_plane_state);
		struct nv50_wndw *wndw = nv50_wndw(plane);

		NV_ATOMIC(drm, "%s: clr %02x (set %02x)\n", plane->name,
			  asyw->clr.mask, asyw->set.mask);
		if (!asyw->clr.mask)
			continue;

		nv50_wndw_flush_clr(wndw, interlock, atom->flush_disable, asyw);
	}

	/* Disable output path(s). */
	list_for_each_entry(outp, &atom->outp, head) {
		const struct drm_encoder_helper_funcs *help;
		struct drm_encoder *encoder;

		encoder = outp->encoder;
		help = encoder->helper_private;

		NV_ATOMIC(drm, "%s: clr %02x (set %02x)\n", encoder->name,
			  outp->clr.mask, outp->set.mask);

		if (outp->clr.mask) {
			help->disable(encoder);
			interlock[NV50_DISP_INTERLOCK_CORE] |= 1;
			if (outp->flush_disable) {
				nv50_disp_atomic_commit_wndw(state, interlock);
				nv50_disp_atomic_commit_core(state, interlock);
				memset(interlock, 0x00, sizeof(interlock));
			}
		}
	}

	/* Flush disable. */
	if (interlock[NV50_DISP_INTERLOCK_CORE]) {
		if (atom->flush_disable) {
			nv50_disp_atomic_commit_wndw(state, interlock);
			nv50_disp_atomic_commit_core(state, interlock);
			memset(interlock, 0x00, sizeof(interlock));
		}
	}

	/* Update output path(s). */
	list_for_each_entry_safe(outp, outt, &atom->outp, head) {
		const struct drm_encoder_helper_funcs *help;
		struct drm_encoder *encoder;

		encoder = outp->encoder;
		help = encoder->helper_private;

		NV_ATOMIC(drm, "%s: set %02x (clr %02x)\n", encoder->name,
			  outp->set.mask, outp->clr.mask);

		if (outp->set.mask) {
			help->enable(encoder);
			interlock[NV50_DISP_INTERLOCK_CORE] = 1;
		}

		list_del(&outp->head);
		kfree(outp);
	}

	/* Update head(s). */
	for_each_oldnew_crtc_in_state(state, crtc, old_crtc_state, new_crtc_state, i) {
		struct nv50_head_atom *asyh = nv50_head_atom(new_crtc_state);
		struct nv50_head *head = nv50_head(crtc);

		NV_ATOMIC(drm, "%s: set %04x (clr %04x)\n", crtc->name,
			  asyh->set.mask, asyh->clr.mask);

		if (asyh->set.mask) {
			nv50_head_flush_set(head, asyh);
			interlock[NV50_DISP_INTERLOCK_CORE] = 1;
		}

		if (new_crtc_state->active) {
			if (!old_crtc_state->active) {
				drm_crtc_vblank_on(crtc);
				pm_runtime_get_noresume(dev->dev);
			}
			if (new_crtc_state->event)
				drm_crtc_vblank_get(crtc);
		}
	}

	/* Update plane(s). */
	for_each_new_plane_in_state(state, plane, new_plane_state, i) {
		struct nv50_wndw_atom *asyw = nv50_wndw_atom(new_plane_state);
		struct nv50_wndw *wndw = nv50_wndw(plane);

		NV_ATOMIC(drm, "%s: set %02x (clr %02x)\n", plane->name,
			  asyw->set.mask, asyw->clr.mask);
		if ( !asyw->set.mask &&
		    (!asyw->clr.mask || atom->flush_disable))
			continue;

		nv50_wndw_flush_set(wndw, interlock, asyw);
	}

	/* Flush update. */
	nv50_disp_atomic_commit_wndw(state, interlock);

	if (interlock[NV50_DISP_INTERLOCK_CORE]) {
		if (interlock[NV50_DISP_INTERLOCK_BASE] ||
		    interlock[NV50_DISP_INTERLOCK_OVLY] ||
		    interlock[NV50_DISP_INTERLOCK_WNDW] ||
		    !atom->state.legacy_cursor_update)
			nv50_disp_atomic_commit_core(state, interlock);
		else
			disp->core->func->update(disp->core, interlock, false);
	}

	if (atom->lock_core)
		mutex_unlock(&disp->mutex);

	/* Wait for HW to signal completion. */
	for_each_new_plane_in_state(state, plane, new_plane_state, i) {
		struct nv50_wndw_atom *asyw = nv50_wndw_atom(new_plane_state);
		struct nv50_wndw *wndw = nv50_wndw(plane);
		int ret = nv50_wndw_wait_armed(wndw, asyw);
		if (ret)
			NV_ERROR(drm, "%s: timeout\n", plane->name);
	}

	for_each_new_crtc_in_state(state, crtc, new_crtc_state, i) {
		if (new_crtc_state->event) {
			unsigned long flags;
			/* Get correct count/ts if racing with vblank irq */
			if (new_crtc_state->active)
				drm_crtc_accurate_vblank_count(crtc);
			spin_lock_irqsave(&crtc->dev->event_lock, flags);
			drm_crtc_send_vblank_event(crtc, new_crtc_state->event);
			spin_unlock_irqrestore(&crtc->dev->event_lock, flags);

			new_crtc_state->event = NULL;
			if (new_crtc_state->active)
				drm_crtc_vblank_put(crtc);
		}
	}

	drm_atomic_helper_commit_hw_done(state);
	drm_atomic_helper_cleanup_planes(dev, state);
	drm_atomic_helper_commit_cleanup_done(state);
	drm_atomic_state_put(state);

	/* Drop the RPM ref we got from nv50_disp_atomic_commit() */
	pm_runtime_mark_last_busy(dev->dev);
	pm_runtime_put_autosuspend(dev->dev);
}

static void
nv50_disp_atomic_commit_work(struct work_struct *work)
{
	struct drm_atomic_state *state =
		container_of(work, typeof(*state), commit_work);
	nv50_disp_atomic_commit_tail(state);
}

static int
nv50_disp_atomic_commit(struct drm_device *dev,
			struct drm_atomic_state *state, bool nonblock)
{
	struct drm_plane_state *new_plane_state;
	struct drm_plane *plane;
	int ret, i;

	ret = pm_runtime_get_sync(dev->dev);
	if (ret < 0 && ret != -EACCES)
		return ret;

	ret = drm_atomic_helper_setup_commit(state, nonblock);
	if (ret)
		goto done;

	INIT_WORK(&state->commit_work, nv50_disp_atomic_commit_work);

	ret = drm_atomic_helper_prepare_planes(dev, state);
	if (ret)
		goto done;

	if (!nonblock) {
		ret = drm_atomic_helper_wait_for_fences(dev, state, true);
		if (ret)
			goto err_cleanup;
	}

	ret = drm_atomic_helper_swap_state(state, true);
	if (ret)
		goto err_cleanup;

	for_each_new_plane_in_state(state, plane, new_plane_state, i) {
		struct nv50_wndw_atom *asyw = nv50_wndw_atom(new_plane_state);
		struct nv50_wndw *wndw = nv50_wndw(plane);

		if (asyw->set.image)
			nv50_wndw_ntfy_enable(wndw, asyw);
	}

	drm_atomic_state_get(state);

	/*
	 * Grab another RPM ref for the commit tail, which will release the
	 * ref when it's finished
	 */
	pm_runtime_get_noresume(dev->dev);

	if (nonblock)
		queue_work(system_unbound_wq, &state->commit_work);
	else
		nv50_disp_atomic_commit_tail(state);

err_cleanup:
	if (ret)
		drm_atomic_helper_cleanup_planes(dev, state);
done:
	pm_runtime_put_autosuspend(dev->dev);
	return ret;
}

static struct nv50_outp_atom *
nv50_disp_outp_atomic_add(struct nv50_atom *atom, struct drm_encoder *encoder)
{
	struct nv50_outp_atom *outp;

	list_for_each_entry(outp, &atom->outp, head) {
		if (outp->encoder == encoder)
			return outp;
	}

	outp = kzalloc(sizeof(*outp), GFP_KERNEL);
	if (!outp)
		return ERR_PTR(-ENOMEM);

	list_add(&outp->head, &atom->outp);
	outp->encoder = encoder;
	return outp;
}

static int
nv50_disp_outp_atomic_check_clr(struct nv50_atom *atom,
				struct drm_connector_state *old_connector_state)
{
	struct drm_encoder *encoder = old_connector_state->best_encoder;
	struct drm_crtc_state *old_crtc_state, *new_crtc_state;
	struct drm_crtc *crtc;
	struct nv50_outp_atom *outp;

	if (!(crtc = old_connector_state->crtc))
		return 0;

	old_crtc_state = drm_atomic_get_old_crtc_state(&atom->state, crtc);
	new_crtc_state = drm_atomic_get_new_crtc_state(&atom->state, crtc);
	if (old_crtc_state->active && drm_atomic_crtc_needs_modeset(new_crtc_state)) {
		outp = nv50_disp_outp_atomic_add(atom, encoder);
		if (IS_ERR(outp))
			return PTR_ERR(outp);

		if (outp->encoder->encoder_type == DRM_MODE_ENCODER_DPMST) {
			outp->flush_disable = true;
			atom->flush_disable = true;
		}
		outp->clr.ctrl = true;
		atom->lock_core = true;
	}

	return 0;
}

static int
nv50_disp_outp_atomic_check_set(struct nv50_atom *atom,
				struct drm_connector_state *connector_state)
{
	struct drm_encoder *encoder = connector_state->best_encoder;
	struct drm_crtc_state *new_crtc_state;
	struct drm_crtc *crtc;
	struct nv50_outp_atom *outp;

	if (!(crtc = connector_state->crtc))
		return 0;

	new_crtc_state = drm_atomic_get_new_crtc_state(&atom->state, crtc);
	if (new_crtc_state->active && drm_atomic_crtc_needs_modeset(new_crtc_state)) {
		outp = nv50_disp_outp_atomic_add(atom, encoder);
		if (IS_ERR(outp))
			return PTR_ERR(outp);

		outp->set.ctrl = true;
		atom->lock_core = true;
	}

	return 0;
}

static int
nv50_disp_atomic_check(struct drm_device *dev, struct drm_atomic_state *state)
{
	struct nv50_atom *atom = nv50_atom(state);
	struct drm_connector_state *old_connector_state, *new_connector_state;
	struct drm_connector *connector;
	struct drm_crtc_state *new_crtc_state;
	struct drm_crtc *crtc;
	int ret, i;

	/* We need to handle colour management on a per-plane basis. */
	for_each_new_crtc_in_state(state, crtc, new_crtc_state, i) {
		if (new_crtc_state->color_mgmt_changed) {
			ret = drm_atomic_add_affected_planes(state, crtc);
			if (ret)
				return ret;
		}
	}

	ret = drm_atomic_helper_check(dev, state);
	if (ret)
		return ret;

	for_each_oldnew_connector_in_state(state, connector, old_connector_state, new_connector_state, i) {
		ret = nv50_disp_outp_atomic_check_clr(atom, old_connector_state);
		if (ret)
			return ret;

		ret = nv50_disp_outp_atomic_check_set(atom, new_connector_state);
		if (ret)
			return ret;
	}

	ret = drm_dp_mst_atomic_check(state);
	if (ret)
		return ret;

	return 0;
}

static void
nv50_disp_atomic_state_clear(struct drm_atomic_state *state)
{
	struct nv50_atom *atom = nv50_atom(state);
	struct nv50_outp_atom *outp, *outt;

	list_for_each_entry_safe(outp, outt, &atom->outp, head) {
		list_del(&outp->head);
		kfree(outp);
	}

	drm_atomic_state_default_clear(state);
}

static void
nv50_disp_atomic_state_free(struct drm_atomic_state *state)
{
	struct nv50_atom *atom = nv50_atom(state);
	drm_atomic_state_default_release(&atom->state);
	kfree(atom);
}

static struct drm_atomic_state *
nv50_disp_atomic_state_alloc(struct drm_device *dev)
{
	struct nv50_atom *atom;
	if (!(atom = kzalloc(sizeof(*atom), GFP_KERNEL)) ||
	    drm_atomic_state_init(dev, &atom->state) < 0) {
		kfree(atom);
		return NULL;
	}
	INIT_LIST_HEAD(&atom->outp);
	return &atom->state;
}

static const struct drm_mode_config_funcs
nv50_disp_func = {
	.fb_create = nouveau_user_framebuffer_create,
	.output_poll_changed = nouveau_fbcon_output_poll_changed,
	.atomic_check = nv50_disp_atomic_check,
	.atomic_commit = nv50_disp_atomic_commit,
	.atomic_state_alloc = nv50_disp_atomic_state_alloc,
	.atomic_state_clear = nv50_disp_atomic_state_clear,
	.atomic_state_free = nv50_disp_atomic_state_free,
};

/******************************************************************************
 * Init
 *****************************************************************************/

static void
nv50_display_fini(struct drm_device *dev, bool suspend)
{
	struct nouveau_encoder *nv_encoder;
	struct drm_encoder *encoder;
	struct drm_plane *plane;

	drm_for_each_plane(plane, dev) {
		struct nv50_wndw *wndw = nv50_wndw(plane);
		if (plane->funcs != &nv50_wndw)
			continue;
		nv50_wndw_fini(wndw);
	}

	list_for_each_entry(encoder, &dev->mode_config.encoder_list, head) {
		if (encoder->encoder_type != DRM_MODE_ENCODER_DPMST) {
			nv_encoder = nouveau_encoder(encoder);
			nv50_mstm_fini(nv_encoder->dp.mstm);
		}
	}
}

static int
nv50_display_init(struct drm_device *dev, bool resume, bool runtime)
{
	struct nv50_core *core = nv50_disp(dev)->core;
	struct drm_encoder *encoder;
	struct drm_plane *plane;

	core->func->init(core);

	list_for_each_entry(encoder, &dev->mode_config.encoder_list, head) {
		if (encoder->encoder_type != DRM_MODE_ENCODER_DPMST) {
			struct nouveau_encoder *nv_encoder =
				nouveau_encoder(encoder);
			nv50_mstm_init(nv_encoder->dp.mstm, runtime);
		}
	}

	drm_for_each_plane(plane, dev) {
		struct nv50_wndw *wndw = nv50_wndw(plane);
		if (plane->funcs != &nv50_wndw)
			continue;
		nv50_wndw_init(wndw);
	}

	return 0;
}

static void
nv50_display_destroy(struct drm_device *dev)
{
	struct nv50_disp *disp = nv50_disp(dev);

	nv50_core_del(&disp->core);

	nouveau_bo_unmap(disp->sync);
	if (disp->sync)
		nouveau_bo_unpin(disp->sync);
	nouveau_bo_ref(NULL, &disp->sync);

	nouveau_display(dev)->priv = NULL;
	kfree(disp);
}

int
nv50_display_create(struct drm_device *dev)
{
	struct nvif_device *device = &nouveau_drm(dev)->client.device;
	struct nouveau_drm *drm = nouveau_drm(dev);
	struct dcb_table *dcb = &drm->vbios.dcb;
	struct drm_connector *connector, *tmp;
	struct nv50_disp *disp;
	struct dcb_output *dcbe;
	int crtcs, ret, i;

	disp = kzalloc(sizeof(*disp), GFP_KERNEL);
	if (!disp)
		return -ENOMEM;

	mutex_init(&disp->mutex);

	nouveau_display(dev)->priv = disp;
	nouveau_display(dev)->dtor = nv50_display_destroy;
	nouveau_display(dev)->init = nv50_display_init;
	nouveau_display(dev)->fini = nv50_display_fini;
	disp->disp = &nouveau_display(dev)->disp;
	dev->mode_config.funcs = &nv50_disp_func;
	dev->mode_config.quirk_addfb_prefer_xbgr_30bpp = true;
	dev->mode_config.normalize_zpos = true;

	/* small shared memory area we use for notifiers and semaphores */
	ret = nouveau_bo_new(&drm->client, 4096, 0x1000, TTM_PL_FLAG_VRAM,
			     0, 0x0000, NULL, NULL, &disp->sync);
	if (!ret) {
		ret = nouveau_bo_pin(disp->sync, TTM_PL_FLAG_VRAM, true);
		if (!ret) {
			ret = nouveau_bo_map(disp->sync);
			if (ret)
				nouveau_bo_unpin(disp->sync);
		}
		if (ret)
			nouveau_bo_ref(NULL, &disp->sync);
	}

	if (ret)
		goto out;

	/* allocate master evo channel */
	ret = nv50_core_new(drm, &disp->core);
	if (ret)
		goto out;

	/* create crtc objects to represent the hw heads */
	if (disp->disp->object.oclass >= GV100_DISP)
		crtcs = nvif_rd32(&device->object, 0x610060) & 0xff;
	else
	if (disp->disp->object.oclass >= GF110_DISP)
		crtcs = nvif_rd32(&device->object, 0x612004) & 0xf;
	else
		crtcs = 0x3;

	for (i = 0; i < fls(crtcs); i++) {
		if (!(crtcs & (1 << i)))
			continue;
		ret = nv50_head_create(dev, i);
		if (ret)
			goto out;
	}

	/* create encoder/connector objects based on VBIOS DCB table */
	for (i = 0, dcbe = &dcb->entry[0]; i < dcb->entries; i++, dcbe++) {
		connector = nouveau_connector_create(dev, dcbe);
		if (IS_ERR(connector))
			continue;

		if (dcbe->location == DCB_LOC_ON_CHIP) {
			switch (dcbe->type) {
			case DCB_OUTPUT_TMDS:
			case DCB_OUTPUT_LVDS:
			case DCB_OUTPUT_DP:
				ret = nv50_sor_create(connector, dcbe);
				break;
			case DCB_OUTPUT_ANALOG:
				ret = nv50_dac_create(connector, dcbe);
				break;
			default:
				ret = -ENODEV;
				break;
			}
		} else {
			ret = nv50_pior_create(connector, dcbe);
		}

		if (ret) {
			NV_WARN(drm, "failed to create encoder %d/%d/%d: %d\n",
				     dcbe->location, dcbe->type,
				     ffs(dcbe->or) - 1, ret);
			ret = 0;
		}
	}

	/* cull any connectors we created that don't have an encoder */
	list_for_each_entry_safe(connector, tmp, &dev->mode_config.connector_list, head) {
		if (connector->possible_encoders)
			continue;

		NV_WARN(drm, "%s has no encoders, removing\n",
			connector->name);
		connector->funcs->destroy(connector);
	}

	/* Disable vblank irqs aggressively for power-saving, safe on nv50+ */
	dev->vblank_disable_immediate = true;

out:
	if (ret)
		nv50_display_destroy(dev);
	return ret;
}<|MERGE_RESOLUTION|>--- conflicted
+++ resolved
@@ -353,20 +353,10 @@
 		       struct drm_crtc_state *crtc_state,
 		       struct drm_connector_state *conn_state)
 {
-	struct drm_connector *connector = conn_state->connector;
-	struct nouveau_connector *nv_connector = nouveau_connector(connector);
-	struct nv50_head_atom *asyh = nv50_head_atom(crtc_state);
-	int ret;
-
-	ret = nv50_outp_atomic_check_view(encoder, crtc_state, conn_state,
-					  nv_connector->native_mode);
-	if (ret)
-		return ret;
-
-	if (crtc_state->mode_changed || crtc_state->connectors_changed)
-		asyh->or.bpc = connector->display_info.bpc;
-
-	return 0;
+	struct nouveau_connector *nv_connector =
+		nouveau_connector(conn_state->connector);
+	return nv50_outp_atomic_check_view(encoder, crtc_state, conn_state,
+					   nv_connector->native_mode);
 }
 
 /******************************************************************************
@@ -780,43 +770,18 @@
 	struct nv50_mstm *mstm = mstc->mstm;
 	struct nv50_head_atom *asyh = nv50_head_atom(crtc_state);
 	int slots;
-	int ret;
-
-	ret = nv50_outp_atomic_check_view(encoder, crtc_state, conn_state,
-					  mstc->native);
-	if (ret)
-		return ret;
-
-	if (!crtc_state->mode_changed && !crtc_state->connectors_changed)
-		return 0;
-
-	/*
-	 * When restoring duplicated states, we need to make sure that the bw
-	 * remains the same and avoid recalculating it, as the connector's bpc
-	 * may have changed after the state was duplicated
-	 */
-	if (!state->duplicated) {
-		const int clock = crtc_state->adjusted_mode.clock;
-
+
+	if (crtc_state->mode_changed || crtc_state->connectors_changed) {
 		/*
-		 * XXX: Since we don't use HDR in userspace quite yet, limit
-		 * the bpc to 8 to save bandwidth on the topology. In the
-		 * future, we'll want to properly fix this by dynamically
-		 * selecting the highest possible bpc that would fit in the
-		 * topology
+		 * When restoring duplicated states, we need to make sure that
+		 * the bw remains the same and avoid recalculating it, as the
+		 * connector's bpc may have changed after the state was
+		 * duplicated
 		 */
-		asyh->or.bpc = min(connector->display_info.bpc, 8U);
-		asyh->dp.pbn = drm_dp_calc_pbn_mode(clock, asyh->or.bpc * 3);
-	}
-
-<<<<<<< HEAD
-	slots = drm_dp_atomic_find_vcpi_slots(state, &mstm->mgr, mstc->port,
-					      asyh->dp.pbn);
-	if (slots < 0)
-		return slots;
-
-	asyh->dp.tu = slots;
-=======
+		if (!state->duplicated) {
+			const int bpp = connector->display_info.bpc * 3;
+			const int clock = crtc_state->adjusted_mode.clock;
+
 			asyh->dp.pbn = drm_dp_calc_pbn_mode(clock, bpp, false);
 		}
 
@@ -826,20 +791,12 @@
 						      0);
 		if (slots < 0)
 			return slots;
->>>>>>> 38419046
-
-	return 0;
-}
-
-static u8
-nv50_dp_bpc_to_depth(unsigned int bpc)
-{
-	switch (bpc) {
-	case  6: return 0x2;
-	case  8: return 0x5;
-	case 10: /* fall-through */
-	default: return 0x6;
-	}
+
+		asyh->dp.tu = slots;
+	}
+
+	return nv50_outp_atomic_check_view(encoder, crtc_state, conn_state,
+					   mstc->native);
 }
 
 static void
@@ -852,7 +809,7 @@
 	struct nv50_mstm *mstm = NULL;
 	struct drm_connector *connector;
 	struct drm_connector_list_iter conn_iter;
-	u8 proto;
+	u8 proto, depth;
 	bool r;
 
 	drm_connector_list_iter_begin(encoder->dev, &conn_iter);
@@ -881,8 +838,14 @@
 	else
 		proto = 0x9;
 
-	mstm->outp->update(mstm->outp, head->base.index, armh, proto,
-			   nv50_dp_bpc_to_depth(armh->or.bpc));
+	switch (mstc->connector.display_info.bpc) {
+	case  6: depth = 0x2; break;
+	case  8: depth = 0x5; break;
+	case 10:
+	default: depth = 0x6; break;
+	}
+
+	mstm->outp->update(mstm->outp, head->base.index, armh, proto, depth);
 
 	msto->head = head;
 	msto->mstc = mstc;
@@ -1536,14 +1499,20 @@
 					lvds.lvds.script |= 0x0200;
 			}
 
-			if (asyh->or.bpc == 8)
+			if (nv_connector->base.display_info.bpc == 8)
 				lvds.lvds.script |= 0x0200;
 		}
 
 		nvif_mthd(&disp->disp->object, 0, &lvds, sizeof(lvds));
 		break;
 	case DCB_OUTPUT_DP:
-		depth = nv50_dp_bpc_to_depth(asyh->or.bpc);
+		if (nv_connector->base.display_info.bpc == 6)
+			depth = 0x2;
+		else
+		if (nv_connector->base.display_info.bpc == 8)
+			depth = 0x5;
+		else
+			depth = 0x6;
 
 		if (nv_encoder->link & 1)
 			proto = 0x8;
@@ -1694,7 +1663,7 @@
 	nv50_outp_acquire(nv_encoder);
 
 	nv_connector = nouveau_encoder_connector_get(nv_encoder);
-	switch (asyh->or.bpc) {
+	switch (nv_connector->base.display_info.bpc) {
 	case 10: asyh->or.depth = 0x6; break;
 	case  8: asyh->or.depth = 0x5; break;
 	case  6: asyh->or.depth = 0x2; break;
