/*
 * i.MX IPUv3 DP Overlay Planes
 *
 * Copyright (C) 2013 Philipp Zabel, Pengutronix
 *
 * This program is free software; you can redistribute it and/or
 * modify it under the terms of the GNU General Public License
 * as published by the Free Software Foundation; either version 2
 * of the License, or (at your option) any later version.
 * This program is distributed in the hope that it will be useful,
 * but WITHOUT ANY WARRANTY; without even the implied warranty of
 * MERCHANTABILITY or FITNESS FOR A PARTICULAR PURPOSE.  See the
 * GNU General Public License for more details.
 */

#include <drm/drmP.h>
#include <drm/drm_atomic.h>
#include <drm/drm_atomic_helper.h>
#include <drm/drm_fb_cma_helper.h>
#include <drm/drm_gem_cma_helper.h>
#include <drm/drm_gem_framebuffer_helper.h>
#include <drm/drm_plane_helper.h>

#include "video/imx-ipu-v3.h"
#include "imx-drm.h"
#include "ipuv3-plane.h"

struct ipu_plane_state {
	struct drm_plane_state base;
	bool use_pre;
};

static inline struct ipu_plane_state *
to_ipu_plane_state(struct drm_plane_state *p)
{
	return container_of(p, struct ipu_plane_state, base);
}

static inline struct ipu_plane *to_ipu_plane(struct drm_plane *p)
{
	return container_of(p, struct ipu_plane, base);
}

static const uint32_t ipu_plane_formats[] = {
	DRM_FORMAT_ARGB1555,
	DRM_FORMAT_XRGB1555,
	DRM_FORMAT_ABGR1555,
	DRM_FORMAT_XBGR1555,
	DRM_FORMAT_RGBA5551,
	DRM_FORMAT_BGRA5551,
	DRM_FORMAT_ARGB4444,
	DRM_FORMAT_ARGB8888,
	DRM_FORMAT_XRGB8888,
	DRM_FORMAT_ABGR8888,
	DRM_FORMAT_XBGR8888,
	DRM_FORMAT_RGBA8888,
	DRM_FORMAT_RGBX8888,
	DRM_FORMAT_BGRA8888,
	DRM_FORMAT_BGRX8888,
	DRM_FORMAT_UYVY,
	DRM_FORMAT_VYUY,
	DRM_FORMAT_YUYV,
	DRM_FORMAT_YVYU,
	DRM_FORMAT_YUV420,
	DRM_FORMAT_YVU420,
	DRM_FORMAT_YUV422,
	DRM_FORMAT_YVU422,
	DRM_FORMAT_YUV444,
	DRM_FORMAT_YVU444,
	DRM_FORMAT_NV12,
	DRM_FORMAT_NV16,
	DRM_FORMAT_RGB565,
	DRM_FORMAT_RGB565_A8,
	DRM_FORMAT_BGR565_A8,
	DRM_FORMAT_RGB888_A8,
	DRM_FORMAT_BGR888_A8,
	DRM_FORMAT_RGBX8888_A8,
	DRM_FORMAT_BGRX8888_A8,
};

static const uint64_t ipu_format_modifiers[] = {
	DRM_FORMAT_MOD_LINEAR,
	DRM_FORMAT_MOD_INVALID
};

static const uint64_t pre_format_modifiers[] = {
	DRM_FORMAT_MOD_LINEAR,
	DRM_FORMAT_MOD_VIVANTE_TILED,
	DRM_FORMAT_MOD_VIVANTE_SUPER_TILED,
	DRM_FORMAT_MOD_INVALID
};

int ipu_plane_irq(struct ipu_plane *ipu_plane)
{
	return ipu_idmac_channel_irq(ipu_plane->ipu, ipu_plane->ipu_ch,
				     IPU_IRQ_EOF);
}

static inline unsigned long
drm_plane_state_to_eba(struct drm_plane_state *state, int plane)
{
	struct drm_framebuffer *fb = state->fb;
	struct drm_gem_cma_object *cma_obj;
	int x = state->src.x1 >> 16;
	int y = state->src.y1 >> 16;

	cma_obj = drm_fb_cma_get_gem_obj(fb, plane);
	BUG_ON(!cma_obj);

	return cma_obj->paddr + fb->offsets[plane] + fb->pitches[plane] * y +
	       fb->format->cpp[plane] * x;
}

static inline unsigned long
drm_plane_state_to_ubo(struct drm_plane_state *state)
{
	struct drm_framebuffer *fb = state->fb;
	struct drm_gem_cma_object *cma_obj;
	unsigned long eba = drm_plane_state_to_eba(state, 0);
	int x = state->src.x1 >> 16;
	int y = state->src.y1 >> 16;

	cma_obj = drm_fb_cma_get_gem_obj(fb, 1);
	BUG_ON(!cma_obj);

	x /= drm_format_horz_chroma_subsampling(fb->format->format);
	y /= drm_format_vert_chroma_subsampling(fb->format->format);

	return cma_obj->paddr + fb->offsets[1] + fb->pitches[1] * y +
	       fb->format->cpp[1] * x - eba;
}

static inline unsigned long
drm_plane_state_to_vbo(struct drm_plane_state *state)
{
	struct drm_framebuffer *fb = state->fb;
	struct drm_gem_cma_object *cma_obj;
	unsigned long eba = drm_plane_state_to_eba(state, 0);
	int x = state->src.x1 >> 16;
	int y = state->src.y1 >> 16;

	cma_obj = drm_fb_cma_get_gem_obj(fb, 2);
	BUG_ON(!cma_obj);

	x /= drm_format_horz_chroma_subsampling(fb->format->format);
	y /= drm_format_vert_chroma_subsampling(fb->format->format);

	return cma_obj->paddr + fb->offsets[2] + fb->pitches[2] * y +
	       fb->format->cpp[2] * x - eba;
}

void ipu_plane_put_resources(struct ipu_plane *ipu_plane)
{
	if (!IS_ERR_OR_NULL(ipu_plane->dp))
		ipu_dp_put(ipu_plane->dp);
	if (!IS_ERR_OR_NULL(ipu_plane->dmfc))
		ipu_dmfc_put(ipu_plane->dmfc);
	if (!IS_ERR_OR_NULL(ipu_plane->ipu_ch))
		ipu_idmac_put(ipu_plane->ipu_ch);
	if (!IS_ERR_OR_NULL(ipu_plane->alpha_ch))
		ipu_idmac_put(ipu_plane->alpha_ch);
}

int ipu_plane_get_resources(struct ipu_plane *ipu_plane)
{
	int ret;
	int alpha_ch;

	ipu_plane->ipu_ch = ipu_idmac_get(ipu_plane->ipu, ipu_plane->dma);
	if (IS_ERR(ipu_plane->ipu_ch)) {
		ret = PTR_ERR(ipu_plane->ipu_ch);
		DRM_ERROR("failed to get idmac channel: %d\n", ret);
		return ret;
	}

	alpha_ch = ipu_channel_alpha_channel(ipu_plane->dma);
	if (alpha_ch >= 0) {
		ipu_plane->alpha_ch = ipu_idmac_get(ipu_plane->ipu, alpha_ch);
		if (IS_ERR(ipu_plane->alpha_ch)) {
			ret = PTR_ERR(ipu_plane->alpha_ch);
			DRM_ERROR("failed to get alpha idmac channel %d: %d\n",
				  alpha_ch, ret);
			return ret;
		}
	}

	ipu_plane->dmfc = ipu_dmfc_get(ipu_plane->ipu, ipu_plane->dma);
	if (IS_ERR(ipu_plane->dmfc)) {
		ret = PTR_ERR(ipu_plane->dmfc);
		DRM_ERROR("failed to get dmfc: ret %d\n", ret);
		goto err_out;
	}

	if (ipu_plane->dp_flow >= 0) {
		ipu_plane->dp = ipu_dp_get(ipu_plane->ipu, ipu_plane->dp_flow);
		if (IS_ERR(ipu_plane->dp)) {
			ret = PTR_ERR(ipu_plane->dp);
			DRM_ERROR("failed to get dp flow: %d\n", ret);
			goto err_out;
		}
	}

	return 0;
err_out:
	ipu_plane_put_resources(ipu_plane);

	return ret;
}

static bool ipu_plane_separate_alpha(struct ipu_plane *ipu_plane)
{
	switch (ipu_plane->base.state->fb->format->format) {
	case DRM_FORMAT_RGB565_A8:
	case DRM_FORMAT_BGR565_A8:
	case DRM_FORMAT_RGB888_A8:
	case DRM_FORMAT_BGR888_A8:
	case DRM_FORMAT_RGBX8888_A8:
	case DRM_FORMAT_BGRX8888_A8:
		return true;
	default:
		return false;
	}
}

static void ipu_plane_enable(struct ipu_plane *ipu_plane)
{
	if (ipu_plane->dp)
		ipu_dp_enable(ipu_plane->ipu);
	ipu_dmfc_enable_channel(ipu_plane->dmfc);
	ipu_idmac_enable_channel(ipu_plane->ipu_ch);
	if (ipu_plane_separate_alpha(ipu_plane))
		ipu_idmac_enable_channel(ipu_plane->alpha_ch);
	if (ipu_plane->dp)
		ipu_dp_enable_channel(ipu_plane->dp);
}

void ipu_plane_disable(struct ipu_plane *ipu_plane, bool disable_dp_channel)
{
	DRM_DEBUG_KMS("[%d] %s\n", __LINE__, __func__);

	ipu_idmac_wait_busy(ipu_plane->ipu_ch, 50);

	if (ipu_plane->dp && disable_dp_channel)
		ipu_dp_disable_channel(ipu_plane->dp, false);
	ipu_idmac_disable_channel(ipu_plane->ipu_ch);
	if (ipu_plane->alpha_ch)
		ipu_idmac_disable_channel(ipu_plane->alpha_ch);
	ipu_dmfc_disable_channel(ipu_plane->dmfc);
	if (ipu_plane->dp)
		ipu_dp_disable(ipu_plane->ipu);
	if (ipu_prg_present(ipu_plane->ipu))
		ipu_prg_channel_disable(ipu_plane->ipu_ch);
}

void ipu_plane_disable_deferred(struct drm_plane *plane)
{
	struct ipu_plane *ipu_plane = to_ipu_plane(plane);

	if (ipu_plane->disabling) {
		ipu_plane->disabling = false;
		ipu_plane_disable(ipu_plane, false);
	}
}
EXPORT_SYMBOL_GPL(ipu_plane_disable_deferred);

static void ipu_plane_destroy(struct drm_plane *plane)
{
	struct ipu_plane *ipu_plane = to_ipu_plane(plane);

	DRM_DEBUG_KMS("[%d] %s\n", __LINE__, __func__);

	drm_plane_cleanup(plane);
	kfree(ipu_plane);
}

static void ipu_plane_state_reset(struct drm_plane *plane)
{
	struct ipu_plane_state *ipu_state;

	if (plane->state) {
		ipu_state = to_ipu_plane_state(plane->state);
		__drm_atomic_helper_plane_destroy_state(plane->state);
		kfree(ipu_state);
	}

	ipu_state = kzalloc(sizeof(*ipu_state), GFP_KERNEL);

	if (ipu_state) {
		ipu_state->base.plane = plane;
		ipu_state->base.rotation = DRM_MODE_ROTATE_0;
	}

	plane->state = &ipu_state->base;
}

static struct drm_plane_state *
ipu_plane_duplicate_state(struct drm_plane *plane)
{
	struct ipu_plane_state *state;

	if (WARN_ON(!plane->state))
		return NULL;

	state = kmalloc(sizeof(*state), GFP_KERNEL);
	if (state)
		__drm_atomic_helper_plane_duplicate_state(plane, &state->base);

	return &state->base;
}

static void ipu_plane_destroy_state(struct drm_plane *plane,
				    struct drm_plane_state *state)
{
	struct ipu_plane_state *ipu_state = to_ipu_plane_state(state);

	__drm_atomic_helper_plane_destroy_state(state);
	kfree(ipu_state);
}

static bool ipu_plane_format_mod_supported(struct drm_plane *plane,
					   uint32_t format, uint64_t modifier)
{
	struct ipu_soc *ipu = to_ipu_plane(plane)->ipu;

	/* linear is supported for all planes and formats */
	if (modifier == DRM_FORMAT_MOD_LINEAR)
		return true;

	/* without a PRG there are no supported modifiers */
	if (!ipu_prg_present(ipu))
		return false;

	return ipu_prg_format_supported(ipu, format, modifier);
}

static const struct drm_plane_funcs ipu_plane_funcs = {
	.update_plane	= drm_atomic_helper_update_plane,
	.disable_plane	= drm_atomic_helper_disable_plane,
	.destroy	= ipu_plane_destroy,
	.reset		= ipu_plane_state_reset,
	.atomic_duplicate_state	= ipu_plane_duplicate_state,
	.atomic_destroy_state	= ipu_plane_destroy_state,
	.format_mod_supported = ipu_plane_format_mod_supported,
};

static int ipu_plane_atomic_check(struct drm_plane *plane,
				  struct drm_plane_state *state)
{
	struct drm_plane_state *old_state = plane->state;
	struct drm_crtc_state *crtc_state;
	struct device *dev = plane->dev->dev;
	struct drm_framebuffer *fb = state->fb;
	struct drm_framebuffer *old_fb = old_state->fb;
	unsigned long eba, ubo, vbo, old_ubo, old_vbo, alpha_eba;
	bool can_position = (plane->type == DRM_PLANE_TYPE_OVERLAY);
<<<<<<< HEAD
	struct drm_rect clip = {};
=======
>>>>>>> 6fb7f18d
	int hsub, vsub;
	int ret;

	/* Ok to disable */
	if (!fb)
		return 0;

	if (!state->crtc)
		return -EINVAL;

	crtc_state =
		drm_atomic_get_existing_crtc_state(state->state, state->crtc);
	if (WARN_ON(!crtc_state))
		return -EINVAL;

<<<<<<< HEAD
	if (crtc_state->enable)
		drm_mode_get_hv_timing(&crtc_state->mode,
				       &clip.x2, &clip.y2);

	ret = drm_atomic_helper_check_plane_state(state, crtc_state, &clip,
=======
	ret = drm_atomic_helper_check_plane_state(state, crtc_state,
>>>>>>> 6fb7f18d
						  DRM_PLANE_HELPER_NO_SCALING,
						  DRM_PLANE_HELPER_NO_SCALING,
						  can_position, true);
	if (ret)
		return ret;

	/* CRTC should be enabled */
	if (!crtc_state->enable)
		return -EINVAL;

	switch (plane->type) {
	case DRM_PLANE_TYPE_PRIMARY:
		/* full plane minimum width is 13 pixels */
		if (drm_rect_width(&state->dst) < 13)
			return -EINVAL;
		break;
	case DRM_PLANE_TYPE_OVERLAY:
		break;
	default:
		dev_warn(dev, "Unsupported plane type %d\n", plane->type);
		return -EINVAL;
	}

	if (drm_rect_height(&state->dst) < 2)
		return -EINVAL;

	/*
	 * We support resizing active plane or changing its format by
	 * forcing CRTC mode change in plane's ->atomic_check callback
	 * and disabling all affected active planes in CRTC's ->atomic_disable
	 * callback.  The planes will be reenabled in plane's ->atomic_update
	 * callback.
	 */
	if (old_fb &&
	    (drm_rect_width(&state->dst) != drm_rect_width(&old_state->dst) ||
	     drm_rect_height(&state->dst) != drm_rect_height(&old_state->dst) ||
	     fb->format != old_fb->format))
		crtc_state->mode_changed = true;

	eba = drm_plane_state_to_eba(state, 0);

	if (eba & 0x7)
		return -EINVAL;

	if (fb->pitches[0] < 1 || fb->pitches[0] > 16384)
		return -EINVAL;

	if (old_fb && fb->pitches[0] != old_fb->pitches[0])
		crtc_state->mode_changed = true;

	switch (fb->format->format) {
	case DRM_FORMAT_YUV420:
	case DRM_FORMAT_YVU420:
	case DRM_FORMAT_YUV422:
	case DRM_FORMAT_YVU422:
	case DRM_FORMAT_YUV444:
	case DRM_FORMAT_YVU444:
		/*
		 * Multiplanar formats have to meet the following restrictions:
		 * - The (up to) three plane addresses are EBA, EBA+UBO, EBA+VBO
		 * - EBA, UBO and VBO are a multiple of 8
		 * - UBO and VBO are unsigned and not larger than 0xfffff8
		 * - Only EBA may be changed while scanout is active
		 * - The strides of U and V planes must be identical.
		 */
		vbo = drm_plane_state_to_vbo(state);

		if (vbo & 0x7 || vbo > 0xfffff8)
			return -EINVAL;

		if (old_fb && (fb->format == old_fb->format)) {
			old_vbo = drm_plane_state_to_vbo(old_state);
			if (vbo != old_vbo)
				crtc_state->mode_changed = true;
		}

		if (fb->pitches[1] != fb->pitches[2])
			return -EINVAL;

		/* fall-through */
	case DRM_FORMAT_NV12:
	case DRM_FORMAT_NV16:
		ubo = drm_plane_state_to_ubo(state);

		if (ubo & 0x7 || ubo > 0xfffff8)
			return -EINVAL;

		if (old_fb && (fb->format == old_fb->format)) {
			old_ubo = drm_plane_state_to_ubo(old_state);
			if (ubo != old_ubo)
				crtc_state->mode_changed = true;
		}

		if (fb->pitches[1] < 1 || fb->pitches[1] > 16384)
			return -EINVAL;

		if (old_fb && old_fb->pitches[1] != fb->pitches[1])
			crtc_state->mode_changed = true;

		/*
		 * The x/y offsets must be even in case of horizontal/vertical
		 * chroma subsampling.
		 */
		hsub = drm_format_horz_chroma_subsampling(fb->format->format);
		vsub = drm_format_vert_chroma_subsampling(fb->format->format);
		if (((state->src.x1 >> 16) & (hsub - 1)) ||
		    ((state->src.y1 >> 16) & (vsub - 1)))
			return -EINVAL;
		break;
	case DRM_FORMAT_RGB565_A8:
	case DRM_FORMAT_BGR565_A8:
	case DRM_FORMAT_RGB888_A8:
	case DRM_FORMAT_BGR888_A8:
	case DRM_FORMAT_RGBX8888_A8:
	case DRM_FORMAT_BGRX8888_A8:
		alpha_eba = drm_plane_state_to_eba(state, 1);
		if (alpha_eba & 0x7)
			return -EINVAL;

		if (fb->pitches[1] < 1 || fb->pitches[1] > 16384)
			return -EINVAL;

		if (old_fb && old_fb->pitches[1] != fb->pitches[1])
			crtc_state->mode_changed = true;
		break;
	}

	return 0;
}

static void ipu_plane_atomic_disable(struct drm_plane *plane,
				     struct drm_plane_state *old_state)
{
	struct ipu_plane *ipu_plane = to_ipu_plane(plane);

	if (ipu_plane->dp)
		ipu_dp_disable_channel(ipu_plane->dp, true);
	ipu_plane->disabling = true;
}

static int ipu_chan_assign_axi_id(int ipu_chan)
{
	switch (ipu_chan) {
	case IPUV3_CHANNEL_MEM_BG_SYNC:
		return 1;
	case IPUV3_CHANNEL_MEM_FG_SYNC:
		return 2;
	case IPUV3_CHANNEL_MEM_DC_SYNC:
		return 3;
	default:
		return 0;
	}
}

static void ipu_calculate_bursts(u32 width, u32 cpp, u32 stride,
				 u8 *burstsize, u8 *num_bursts)
{
	const unsigned int width_bytes = width * cpp;
	unsigned int npb, bursts;

	/* Maximum number of pixels per burst without overshooting stride */
	for (npb = 64 / cpp; npb > 0; --npb) {
		if (round_up(width_bytes, npb * cpp) <= stride)
			break;
	}
	*burstsize = npb;

	/* Maximum number of consecutive bursts without overshooting stride */
	for (bursts = 8; bursts > 1; bursts /= 2) {
		if (round_up(width_bytes, npb * cpp * bursts) <= stride)
			break;
	}
	*num_bursts = bursts;
}

static void ipu_plane_atomic_update(struct drm_plane *plane,
				    struct drm_plane_state *old_state)
{
	struct ipu_plane *ipu_plane = to_ipu_plane(plane);
	struct drm_plane_state *state = plane->state;
	struct ipu_plane_state *ipu_state = to_ipu_plane_state(state);
	struct drm_crtc_state *crtc_state = state->crtc->state;
	struct drm_framebuffer *fb = state->fb;
	struct drm_rect *dst = &state->dst;
	unsigned long eba, ubo, vbo;
	unsigned long alpha_eba = 0;
	enum ipu_color_space ics;
	unsigned int axi_id = 0;
	const struct drm_format_info *info;
	u8 burstsize, num_bursts;
	u32 width, height;
	int active;

	if (ipu_plane->dp_flow == IPU_DP_FLOW_SYNC_FG)
		ipu_dp_set_window_pos(ipu_plane->dp, dst->x1, dst->y1);

	eba = drm_plane_state_to_eba(state, 0);

	/*
	 * Configure PRG channel and attached PRE, this changes the EBA to an
	 * internal SRAM location.
	 */
	if (ipu_state->use_pre) {
		axi_id = ipu_chan_assign_axi_id(ipu_plane->dma);
		ipu_prg_channel_configure(ipu_plane->ipu_ch, axi_id,
					  drm_rect_width(&state->src) >> 16,
					  drm_rect_height(&state->src) >> 16,
					  fb->pitches[0], fb->format->format,
					  fb->modifier, &eba);
	}

	if (old_state->fb && !drm_atomic_crtc_needs_modeset(crtc_state)) {
		/* nothing to do if PRE is used */
		if (ipu_state->use_pre)
			return;
		active = ipu_idmac_get_current_buffer(ipu_plane->ipu_ch);
		ipu_cpmem_set_buffer(ipu_plane->ipu_ch, !active, eba);
		ipu_idmac_select_buffer(ipu_plane->ipu_ch, !active);
		if (ipu_plane_separate_alpha(ipu_plane)) {
			active = ipu_idmac_get_current_buffer(ipu_plane->alpha_ch);
			ipu_cpmem_set_buffer(ipu_plane->alpha_ch, !active,
					     alpha_eba);
			ipu_idmac_select_buffer(ipu_plane->alpha_ch, !active);
		}
		return;
	}

	ics = ipu_drm_fourcc_to_colorspace(fb->format->format);
	switch (ipu_plane->dp_flow) {
	case IPU_DP_FLOW_SYNC_BG:
		ipu_dp_setup_channel(ipu_plane->dp, ics, IPUV3_COLORSPACE_RGB);
		ipu_dp_set_global_alpha(ipu_plane->dp, true, 0, true);
		break;
	case IPU_DP_FLOW_SYNC_FG:
		ipu_dp_setup_channel(ipu_plane->dp, ics,
					IPUV3_COLORSPACE_UNKNOWN);
		/* Enable local alpha on partial plane */
		switch (fb->format->format) {
		case DRM_FORMAT_ARGB1555:
		case DRM_FORMAT_ABGR1555:
		case DRM_FORMAT_RGBA5551:
		case DRM_FORMAT_BGRA5551:
		case DRM_FORMAT_ARGB4444:
		case DRM_FORMAT_ARGB8888:
		case DRM_FORMAT_ABGR8888:
		case DRM_FORMAT_RGBA8888:
		case DRM_FORMAT_BGRA8888:
		case DRM_FORMAT_RGB565_A8:
		case DRM_FORMAT_BGR565_A8:
		case DRM_FORMAT_RGB888_A8:
		case DRM_FORMAT_BGR888_A8:
		case DRM_FORMAT_RGBX8888_A8:
		case DRM_FORMAT_BGRX8888_A8:
			ipu_dp_set_global_alpha(ipu_plane->dp, false, 0, false);
			break;
		default:
			ipu_dp_set_global_alpha(ipu_plane->dp, true, 0, true);
			break;
		}
	}

	ipu_dmfc_config_wait4eot(ipu_plane->dmfc, drm_rect_width(dst));

	width = drm_rect_width(&state->src) >> 16;
	height = drm_rect_height(&state->src) >> 16;
	info = drm_format_info(fb->format->format);
	ipu_calculate_bursts(width, info->cpp[0], fb->pitches[0],
			     &burstsize, &num_bursts);

	ipu_cpmem_zero(ipu_plane->ipu_ch);
	ipu_cpmem_set_resolution(ipu_plane->ipu_ch, width, height);
	ipu_cpmem_set_fmt(ipu_plane->ipu_ch, fb->format->format);
	ipu_cpmem_set_burstsize(ipu_plane->ipu_ch, burstsize);
	ipu_cpmem_set_high_priority(ipu_plane->ipu_ch);
	ipu_idmac_set_double_buffer(ipu_plane->ipu_ch, 1);
	ipu_cpmem_set_stride(ipu_plane->ipu_ch, fb->pitches[0]);
	ipu_cpmem_set_axi_id(ipu_plane->ipu_ch, axi_id);

	switch (fb->format->format) {
	case DRM_FORMAT_YUV420:
	case DRM_FORMAT_YVU420:
	case DRM_FORMAT_YUV422:
	case DRM_FORMAT_YVU422:
	case DRM_FORMAT_YUV444:
	case DRM_FORMAT_YVU444:
		ubo = drm_plane_state_to_ubo(state);
		vbo = drm_plane_state_to_vbo(state);
		if (fb->format->format == DRM_FORMAT_YVU420 ||
		    fb->format->format == DRM_FORMAT_YVU422 ||
		    fb->format->format == DRM_FORMAT_YVU444)
			swap(ubo, vbo);

		ipu_cpmem_set_yuv_planar_full(ipu_plane->ipu_ch,
					      fb->pitches[1], ubo, vbo);

		dev_dbg(ipu_plane->base.dev->dev,
			"phy = %lu %lu %lu, x = %d, y = %d", eba, ubo, vbo,
			state->src.x1 >> 16, state->src.y1 >> 16);
		break;
	case DRM_FORMAT_NV12:
	case DRM_FORMAT_NV16:
		ubo = drm_plane_state_to_ubo(state);

		ipu_cpmem_set_yuv_planar_full(ipu_plane->ipu_ch,
					      fb->pitches[1], ubo, ubo);

		dev_dbg(ipu_plane->base.dev->dev,
			"phy = %lu %lu, x = %d, y = %d", eba, ubo,
			state->src.x1 >> 16, state->src.y1 >> 16);
		break;
	case DRM_FORMAT_RGB565_A8:
	case DRM_FORMAT_BGR565_A8:
	case DRM_FORMAT_RGB888_A8:
	case DRM_FORMAT_BGR888_A8:
	case DRM_FORMAT_RGBX8888_A8:
	case DRM_FORMAT_BGRX8888_A8:
		alpha_eba = drm_plane_state_to_eba(state, 1);
		num_bursts = 0;

		dev_dbg(ipu_plane->base.dev->dev, "phys = %lu %lu, x = %d, y = %d",
			eba, alpha_eba, state->src.x1 >> 16, state->src.y1 >> 16);

		ipu_cpmem_set_burstsize(ipu_plane->ipu_ch, 16);

		ipu_cpmem_zero(ipu_plane->alpha_ch);
		ipu_cpmem_set_resolution(ipu_plane->alpha_ch,
					 drm_rect_width(&state->src) >> 16,
					 drm_rect_height(&state->src) >> 16);
		ipu_cpmem_set_format_passthrough(ipu_plane->alpha_ch, 8);
		ipu_cpmem_set_high_priority(ipu_plane->alpha_ch);
		ipu_idmac_set_double_buffer(ipu_plane->alpha_ch, 1);
		ipu_cpmem_set_stride(ipu_plane->alpha_ch, fb->pitches[1]);
		ipu_cpmem_set_burstsize(ipu_plane->alpha_ch, 16);
		ipu_cpmem_set_buffer(ipu_plane->alpha_ch, 0, alpha_eba);
		ipu_cpmem_set_buffer(ipu_plane->alpha_ch, 1, alpha_eba);
		break;
	default:
		dev_dbg(ipu_plane->base.dev->dev, "phys = %lu, x = %d, y = %d",
			eba, state->src.x1 >> 16, state->src.y1 >> 16);
		break;
	}
	ipu_cpmem_set_buffer(ipu_plane->ipu_ch, 0, eba);
	ipu_cpmem_set_buffer(ipu_plane->ipu_ch, 1, eba);
	ipu_idmac_lock_enable(ipu_plane->ipu_ch, num_bursts);
	ipu_plane_enable(ipu_plane);
}

static const struct drm_plane_helper_funcs ipu_plane_helper_funcs = {
	.prepare_fb = drm_gem_fb_prepare_fb,
	.atomic_check = ipu_plane_atomic_check,
	.atomic_disable = ipu_plane_atomic_disable,
	.atomic_update = ipu_plane_atomic_update,
};

int ipu_planes_assign_pre(struct drm_device *dev,
			  struct drm_atomic_state *state)
{
	struct drm_crtc_state *old_crtc_state, *crtc_state;
	struct drm_plane_state *plane_state;
	struct ipu_plane_state *ipu_state;
	struct ipu_plane *ipu_plane;
	struct drm_plane *plane;
	struct drm_crtc *crtc;
	int available_pres = ipu_prg_max_active_channels();
	int ret, i;

	for_each_oldnew_crtc_in_state(state, crtc, old_crtc_state, crtc_state, i) {
		ret = drm_atomic_add_affected_planes(state, crtc);
		if (ret)
			return ret;
	}

	/*
	 * We are going over the planes in 2 passes: first we assign PREs to
	 * planes with a tiling modifier, which need the PREs to resolve into
	 * linear. Any failure to assign a PRE there is fatal. In the second
	 * pass we try to assign PREs to linear FBs, to improve memory access
	 * patterns for them. Failure at this point is non-fatal, as we can
	 * scan out linear FBs without a PRE.
	 */
	for_each_new_plane_in_state(state, plane, plane_state, i) {
		ipu_state = to_ipu_plane_state(plane_state);
		ipu_plane = to_ipu_plane(plane);

		if (!plane_state->fb) {
			ipu_state->use_pre = false;
			continue;
		}

		if (!(plane_state->fb->flags & DRM_MODE_FB_MODIFIERS) ||
		    plane_state->fb->modifier == DRM_FORMAT_MOD_LINEAR)
			continue;

		if (!ipu_prg_present(ipu_plane->ipu) || !available_pres)
			return -EINVAL;

		if (!ipu_prg_format_supported(ipu_plane->ipu,
					      plane_state->fb->format->format,
					      plane_state->fb->modifier))
			return -EINVAL;

		ipu_state->use_pre = true;
		available_pres--;
	}

	for_each_new_plane_in_state(state, plane, plane_state, i) {
		ipu_state = to_ipu_plane_state(plane_state);
		ipu_plane = to_ipu_plane(plane);

		if (!plane_state->fb) {
			ipu_state->use_pre = false;
			continue;
		}

		if ((plane_state->fb->flags & DRM_MODE_FB_MODIFIERS) &&
		    plane_state->fb->modifier != DRM_FORMAT_MOD_LINEAR)
			continue;

		/* make sure that modifier is initialized */
		plane_state->fb->modifier = DRM_FORMAT_MOD_LINEAR;

		if (ipu_prg_present(ipu_plane->ipu) && available_pres &&
		    ipu_prg_format_supported(ipu_plane->ipu,
					     plane_state->fb->format->format,
					     plane_state->fb->modifier)) {
			ipu_state->use_pre = true;
			available_pres--;
		} else {
			ipu_state->use_pre = false;
		}
	}

	return 0;
}
EXPORT_SYMBOL_GPL(ipu_planes_assign_pre);

struct ipu_plane *ipu_plane_init(struct drm_device *dev, struct ipu_soc *ipu,
				 int dma, int dp, unsigned int possible_crtcs,
				 enum drm_plane_type type)
{
	struct ipu_plane *ipu_plane;
	const uint64_t *modifiers = ipu_format_modifiers;
	int ret;

	DRM_DEBUG_KMS("channel %d, dp flow %d, possible_crtcs=0x%x\n",
		      dma, dp, possible_crtcs);

	ipu_plane = kzalloc(sizeof(*ipu_plane), GFP_KERNEL);
	if (!ipu_plane) {
		DRM_ERROR("failed to allocate plane\n");
		return ERR_PTR(-ENOMEM);
	}

	ipu_plane->ipu = ipu;
	ipu_plane->dma = dma;
	ipu_plane->dp_flow = dp;

	if (ipu_prg_present(ipu))
		modifiers = pre_format_modifiers;

	ret = drm_universal_plane_init(dev, &ipu_plane->base, possible_crtcs,
				       &ipu_plane_funcs, ipu_plane_formats,
				       ARRAY_SIZE(ipu_plane_formats),
				       modifiers, type, NULL);
	if (ret) {
		DRM_ERROR("failed to initialize plane\n");
		kfree(ipu_plane);
		return ERR_PTR(ret);
	}

	drm_plane_helper_add(&ipu_plane->base, &ipu_plane_helper_funcs);

	return ipu_plane;
}<|MERGE_RESOLUTION|>--- conflicted
+++ resolved
@@ -353,10 +353,6 @@
 	struct drm_framebuffer *old_fb = old_state->fb;
 	unsigned long eba, ubo, vbo, old_ubo, old_vbo, alpha_eba;
 	bool can_position = (plane->type == DRM_PLANE_TYPE_OVERLAY);
-<<<<<<< HEAD
-	struct drm_rect clip = {};
-=======
->>>>>>> 6fb7f18d
 	int hsub, vsub;
 	int ret;
 
@@ -372,15 +368,7 @@
 	if (WARN_ON(!crtc_state))
 		return -EINVAL;
 
-<<<<<<< HEAD
-	if (crtc_state->enable)
-		drm_mode_get_hv_timing(&crtc_state->mode,
-				       &clip.x2, &clip.y2);
-
-	ret = drm_atomic_helper_check_plane_state(state, crtc_state, &clip,
-=======
 	ret = drm_atomic_helper_check_plane_state(state, crtc_state,
->>>>>>> 6fb7f18d
 						  DRM_PLANE_HELPER_NO_SCALING,
 						  DRM_PLANE_HELPER_NO_SCALING,
 						  can_position, true);
