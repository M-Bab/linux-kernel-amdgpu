--- conflicted
+++ resolved
@@ -179,46 +179,14 @@
 
 static inline bool need_preempt(int prio, int active)
 {
-	/*
-	 * Allow preemption of low -> normal -> high, but we do
-	 * not allow low priority tasks to preempt other low priority
-	 * tasks under the impression that latency for low priority
-	 * tasks does not matter (as much as background throughput),
-	 * so kiss.
-	 */
-	return prio >= max(I915_PRIORITY_NORMAL, active);
-}
-
-static void kick_submission(struct intel_engine_cs *engine,
-			    const struct i915_request *rq,
-			    int prio)
-{
-	const struct i915_request *inflight;
-<<<<<<< HEAD
-=======
+(??)	const struct i915_request *inflight = *engine->execlists.active;
 
 	/*
 	 * We only need to kick the tasklet once for the high priority
 	 * new context we add into the queue.
 	 */
-	if (prio <= engine->execlists.queue_priority_hint)
-		return;
-
-	rcu_read_lock();
-
-	/* Nothing currently active? We're overdue for a submission! */
-	inflight = execlists_active(&engine->execlists);
-	if (!inflight)
-		goto unlock;
->>>>>>> 219d5433
-
-	/*
-	 * We only need to kick the tasklet once for the high priority
-	 * new context we add into the queue.
-	 */
-<<<<<<< HEAD
-	if (prio <= engine->execlists.queue_priority_hint)
-		return;
+(??)	if (!inflight || !i915_scheduler_need_preempt(prio, rq_prio(inflight)))
+(??)		return;
 
 	rcu_read_lock();
 
@@ -234,11 +202,6 @@
 	if (inflight->hw_context == rq->hw_context)
 		goto unlock;
 
-=======
-	if (inflight->hw_context == rq->hw_context)
-		goto unlock;
-
->>>>>>> 219d5433
 	engine->execlists.queue_priority_hint = prio;
 	if (need_preempt(prio, rq_prio(inflight)))
 		tasklet_hi_schedule(&engine->execlists.tasklet);
