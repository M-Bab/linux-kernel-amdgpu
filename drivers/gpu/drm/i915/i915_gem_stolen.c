--- conflicted
+++ resolved
@@ -193,18 +193,6 @@
 	 */
 	WARN(IS_GEN5(dev_priv), "ILK stolen reserved found? 0x%08x\n", reg_val);
 
-	if ((reg_val & G4X_STOLEN_RESERVED_ENABLE) == 0) {
-		*base = 0;
-		*size = 0;
-		return;
-	}
-
-	/*
-	 * Whether ILK really reuses the ELK register for this is unclear.
-	 * Let's see if we catch anyone with this supposedly enabled on ILK.
-	 */
-	WARN(IS_GEN5(dev_priv), "ILK stolen reserved found? 0x%08x\n", reg_val);
-
 	*base = (reg_val & G4X_STOLEN_RESERVED_ADDR2_MASK) << 16;
 
 	WARN_ON((reg_val & G4X_STOLEN_RESERVED_ADDR1_MASK) < *base);
@@ -321,11 +309,7 @@
 		return;
 	}
 
-<<<<<<< HEAD
-	stolen_top = dev_priv->mm.stolen_base + ggtt->stolen_size;
-=======
 	stolen_top = dev_priv->dsm.end + 1;
->>>>>>> 9e6d49d9
 
 	*base = reg_val & GEN6_STOLEN_RESERVED_ADDR_MASK;
 
@@ -409,21 +393,12 @@
 		reserved_base = stolen_top;
 	}
 
-<<<<<<< HEAD
-	if (reserved_base < dev_priv->mm.stolen_base ||
-	    reserved_base + reserved_size > stolen_top) {
-		dma_addr_t reserved_top = reserved_base + reserved_size;
-		DRM_ERROR("Stolen reserved area [%pad - %pad] outside stolen memory [%pad - %pad]\n",
-			  &reserved_base, &reserved_top,
-			  &dev_priv->mm.stolen_base, &stolen_top);
-=======
 	dev_priv->dsm_reserved =
 		(struct resource) DEFINE_RES_MEM(reserved_base, reserved_size);
 
 	if (!resource_contains(&dev_priv->dsm, &dev_priv->dsm_reserved)) {
 		DRM_ERROR("Stolen reserved area %pR outside stolen memory %pR\n",
 			  &dev_priv->dsm_reserved, &dev_priv->dsm);
->>>>>>> 9e6d49d9
 		return 0;
 	}
 
