--- conflicted
+++ resolved
@@ -248,11 +248,7 @@
 	spin_lock_irq(&b->rb_lock);
 
 	spin_lock(&b->irq_lock);
-<<<<<<< HEAD
-	first = fetch_and_zero(&b->irq_wait);
-=======
 	b->irq_wait = NULL;
->>>>>>> 9e6d49d9
 	if (b->irq_armed)
 		__intel_engine_disarm_breadcrumbs(engine);
 	spin_unlock(&b->irq_lock);
