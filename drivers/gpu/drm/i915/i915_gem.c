/*
 * Copyright © 2008-2015 Intel Corporation
 *
 * Permission is hereby granted, free of charge, to any person obtaining a
 * copy of this software and associated documentation files (the "Software"),
 * to deal in the Software without restriction, including without limitation
 * the rights to use, copy, modify, merge, publish, distribute, sublicense,
 * and/or sell copies of the Software, and to permit persons to whom the
 * Software is furnished to do so, subject to the following conditions:
 *
 * The above copyright notice and this permission notice (including the next
 * paragraph) shall be included in all copies or substantial portions of the
 * Software.
 *
 * THE SOFTWARE IS PROVIDED "AS IS", WITHOUT WARRANTY OF ANY KIND, EXPRESS OR
 * IMPLIED, INCLUDING BUT NOT LIMITED TO THE WARRANTIES OF MERCHANTABILITY,
 * FITNESS FOR A PARTICULAR PURPOSE AND NONINFRINGEMENT.  IN NO EVENT SHALL
 * THE AUTHORS OR COPYRIGHT HOLDERS BE LIABLE FOR ANY CLAIM, DAMAGES OR OTHER
 * LIABILITY, WHETHER IN AN ACTION OF CONTRACT, TORT OR OTHERWISE, ARISING
 * FROM, OUT OF OR IN CONNECTION WITH THE SOFTWARE OR THE USE OR OTHER DEALINGS
 * IN THE SOFTWARE.
 *
 * Authors:
 *    Eric Anholt <eric@anholt.net>
 *
 */

#include <drm/drmP.h>
#include <drm/drm_vma_manager.h>
#include <drm/i915_drm.h>
#include "i915_drv.h"
#include "i915_gem_clflush.h"
#include "i915_vgpu.h"
#include "i915_trace.h"
#include "intel_drv.h"
#include "intel_frontbuffer.h"
#include "intel_mocs.h"
#include "i915_gemfs.h"
#include <linux/dma-fence-array.h>
#include <linux/kthread.h>
#include <linux/reservation.h>
#include <linux/shmem_fs.h>
#include <linux/slab.h>
#include <linux/stop_machine.h>
#include <linux/swap.h>
#include <linux/pci.h>
#include <linux/dma-buf.h>

static void i915_gem_flush_free_objects(struct drm_i915_private *i915);

static bool cpu_write_needs_clflush(struct drm_i915_gem_object *obj)
{
	if (obj->cache_dirty)
		return false;

	if (!(obj->cache_coherent & I915_BO_CACHE_COHERENT_FOR_WRITE))
		return true;

	return obj->pin_global; /* currently in use by HW, keep flushed */
}

static int
insert_mappable_node(struct i915_ggtt *ggtt,
                     struct drm_mm_node *node, u32 size)
{
	memset(node, 0, sizeof(*node));
	return drm_mm_insert_node_in_range(&ggtt->base.mm, node,
					   size, 0, I915_COLOR_UNEVICTABLE,
					   0, ggtt->mappable_end,
					   DRM_MM_INSERT_LOW);
}

static void
remove_mappable_node(struct drm_mm_node *node)
{
	drm_mm_remove_node(node);
}

/* some bookkeeping */
static void i915_gem_info_add_obj(struct drm_i915_private *dev_priv,
				  u64 size)
{
	spin_lock(&dev_priv->mm.object_stat_lock);
	dev_priv->mm.object_count++;
	dev_priv->mm.object_memory += size;
	spin_unlock(&dev_priv->mm.object_stat_lock);
}

static void i915_gem_info_remove_obj(struct drm_i915_private *dev_priv,
				     u64 size)
{
	spin_lock(&dev_priv->mm.object_stat_lock);
	dev_priv->mm.object_count--;
	dev_priv->mm.object_memory -= size;
	spin_unlock(&dev_priv->mm.object_stat_lock);
}

static int
i915_gem_wait_for_error(struct i915_gpu_error *error)
{
	int ret;

	might_sleep();

	/*
	 * Only wait 10 seconds for the gpu reset to complete to avoid hanging
	 * userspace. If it takes that long something really bad is going on and
	 * we should simply try to bail out and fail as gracefully as possible.
	 */
	ret = wait_event_interruptible_timeout(error->reset_queue,
					       !i915_reset_backoff(error),
					       I915_RESET_TIMEOUT);
	if (ret == 0) {
		DRM_ERROR("Timed out waiting for the gpu reset to complete\n");
		return -EIO;
	} else if (ret < 0) {
		return ret;
	} else {
		return 0;
	}
}

int i915_mutex_lock_interruptible(struct drm_device *dev)
{
	struct drm_i915_private *dev_priv = to_i915(dev);
	int ret;

	ret = i915_gem_wait_for_error(&dev_priv->gpu_error);
	if (ret)
		return ret;

	ret = mutex_lock_interruptible(&dev->struct_mutex);
	if (ret)
		return ret;

	return 0;
}

int
i915_gem_get_aperture_ioctl(struct drm_device *dev, void *data,
			    struct drm_file *file)
{
	struct drm_i915_private *dev_priv = to_i915(dev);
	struct i915_ggtt *ggtt = &dev_priv->ggtt;
	struct drm_i915_gem_get_aperture *args = data;
	struct i915_vma *vma;
	u64 pinned;

	pinned = ggtt->base.reserved;
	mutex_lock(&dev->struct_mutex);
	list_for_each_entry(vma, &ggtt->base.active_list, vm_link)
		if (i915_vma_is_pinned(vma))
			pinned += vma->node.size;
	list_for_each_entry(vma, &ggtt->base.inactive_list, vm_link)
		if (i915_vma_is_pinned(vma))
			pinned += vma->node.size;
	mutex_unlock(&dev->struct_mutex);

	args->aper_size = ggtt->base.total;
	args->aper_available_size = args->aper_size - pinned;

	return 0;
}

static int i915_gem_object_get_pages_phys(struct drm_i915_gem_object *obj)
{
	struct address_space *mapping = obj->base.filp->f_mapping;
	drm_dma_handle_t *phys;
	struct sg_table *st;
	struct scatterlist *sg;
	char *vaddr;
	int i;
	int err;

	if (WARN_ON(i915_gem_object_needs_bit17_swizzle(obj)))
		return -EINVAL;

	/* Always aligning to the object size, allows a single allocation
	 * to handle all possible callers, and given typical object sizes,
	 * the alignment of the buddy allocation will naturally match.
	 */
	phys = drm_pci_alloc(obj->base.dev,
			     roundup_pow_of_two(obj->base.size),
			     roundup_pow_of_two(obj->base.size));
	if (!phys)
		return -ENOMEM;

	vaddr = phys->vaddr;
	for (i = 0; i < obj->base.size / PAGE_SIZE; i++) {
		struct page *page;
		char *src;

		page = shmem_read_mapping_page(mapping, i);
		if (IS_ERR(page)) {
			err = PTR_ERR(page);
			goto err_phys;
		}

		src = kmap_atomic(page);
		memcpy(vaddr, src, PAGE_SIZE);
		drm_clflush_virt_range(vaddr, PAGE_SIZE);
		kunmap_atomic(src);

		put_page(page);
		vaddr += PAGE_SIZE;
	}

	i915_gem_chipset_flush(to_i915(obj->base.dev));

	st = kmalloc(sizeof(*st), GFP_KERNEL);
	if (!st) {
		err = -ENOMEM;
		goto err_phys;
	}

	if (sg_alloc_table(st, 1, GFP_KERNEL)) {
		kfree(st);
		err = -ENOMEM;
		goto err_phys;
	}

	sg = st->sgl;
	sg->offset = 0;
	sg->length = obj->base.size;

	sg_dma_address(sg) = phys->busaddr;
	sg_dma_len(sg) = obj->base.size;

	obj->phys_handle = phys;

	__i915_gem_object_set_pages(obj, st, sg->length);

	return 0;

err_phys:
	drm_pci_free(obj->base.dev, phys);

	return err;
}

static void __start_cpu_write(struct drm_i915_gem_object *obj)
{
	obj->base.read_domains = I915_GEM_DOMAIN_CPU;
	obj->base.write_domain = I915_GEM_DOMAIN_CPU;
	if (cpu_write_needs_clflush(obj))
		obj->cache_dirty = true;
}

static void
__i915_gem_object_release_shmem(struct drm_i915_gem_object *obj,
				struct sg_table *pages,
				bool needs_clflush)
{
	GEM_BUG_ON(obj->mm.madv == __I915_MADV_PURGED);

	if (obj->mm.madv == I915_MADV_DONTNEED)
		obj->mm.dirty = false;

	if (needs_clflush &&
	    (obj->base.read_domains & I915_GEM_DOMAIN_CPU) == 0 &&
	    !(obj->cache_coherent & I915_BO_CACHE_COHERENT_FOR_READ))
		drm_clflush_sg(pages);

	__start_cpu_write(obj);
}

static void
i915_gem_object_put_pages_phys(struct drm_i915_gem_object *obj,
			       struct sg_table *pages)
{
	__i915_gem_object_release_shmem(obj, pages, false);

	if (obj->mm.dirty) {
		struct address_space *mapping = obj->base.filp->f_mapping;
		char *vaddr = obj->phys_handle->vaddr;
		int i;

		for (i = 0; i < obj->base.size / PAGE_SIZE; i++) {
			struct page *page;
			char *dst;

			page = shmem_read_mapping_page(mapping, i);
			if (IS_ERR(page))
				continue;

			dst = kmap_atomic(page);
			drm_clflush_virt_range(vaddr, PAGE_SIZE);
			memcpy(dst, vaddr, PAGE_SIZE);
			kunmap_atomic(dst);

			set_page_dirty(page);
			if (obj->mm.madv == I915_MADV_WILLNEED)
				mark_page_accessed(page);
			put_page(page);
			vaddr += PAGE_SIZE;
		}
		obj->mm.dirty = false;
	}

	sg_free_table(pages);
	kfree(pages);

	drm_pci_free(obj->base.dev, obj->phys_handle);
}

static void
i915_gem_object_release_phys(struct drm_i915_gem_object *obj)
{
	i915_gem_object_unpin_pages(obj);
}

static const struct drm_i915_gem_object_ops i915_gem_phys_ops = {
	.get_pages = i915_gem_object_get_pages_phys,
	.put_pages = i915_gem_object_put_pages_phys,
	.release = i915_gem_object_release_phys,
};

static const struct drm_i915_gem_object_ops i915_gem_object_ops;

int i915_gem_object_unbind(struct drm_i915_gem_object *obj)
{
	struct i915_vma *vma;
	LIST_HEAD(still_in_list);
	int ret;

	lockdep_assert_held(&obj->base.dev->struct_mutex);

	/* Closed vma are removed from the obj->vma_list - but they may
	 * still have an active binding on the object. To remove those we
	 * must wait for all rendering to complete to the object (as unbinding
	 * must anyway), and retire the requests.
	 */
	ret = i915_gem_object_set_to_cpu_domain(obj, false);
	if (ret)
		return ret;

	while ((vma = list_first_entry_or_null(&obj->vma_list,
					       struct i915_vma,
					       obj_link))) {
		list_move_tail(&vma->obj_link, &still_in_list);
		ret = i915_vma_unbind(vma);
		if (ret)
			break;
	}
	list_splice(&still_in_list, &obj->vma_list);

	return ret;
}

static long
i915_gem_object_wait_fence(struct dma_fence *fence,
			   unsigned int flags,
			   long timeout,
			   struct intel_rps_client *rps_client)
{
	struct drm_i915_gem_request *rq;

	BUILD_BUG_ON(I915_WAIT_INTERRUPTIBLE != 0x1);

	if (test_bit(DMA_FENCE_FLAG_SIGNALED_BIT, &fence->flags))
		return timeout;

	if (!dma_fence_is_i915(fence))
		return dma_fence_wait_timeout(fence,
					      flags & I915_WAIT_INTERRUPTIBLE,
					      timeout);

	rq = to_request(fence);
	if (i915_gem_request_completed(rq))
		goto out;

	/* This client is about to stall waiting for the GPU. In many cases
	 * this is undesirable and limits the throughput of the system, as
	 * many clients cannot continue processing user input/output whilst
	 * blocked. RPS autotuning may take tens of milliseconds to respond
	 * to the GPU load and thus incurs additional latency for the client.
	 * We can circumvent that by promoting the GPU frequency to maximum
	 * before we wait. This makes the GPU throttle up much more quickly
	 * (good for benchmarks and user experience, e.g. window animations),
	 * but at a cost of spending more power processing the workload
	 * (bad for battery). Not all clients even want their results
	 * immediately and for them we should just let the GPU select its own
	 * frequency to maximise efficiency. To prevent a single client from
	 * forcing the clocks too high for the whole system, we only allow
	 * each client to waitboost once in a busy period.
	 */
	if (rps_client) {
		if (INTEL_GEN(rq->i915) >= 6)
			gen6_rps_boost(rq, rps_client);
		else
			rps_client = NULL;
	}

	timeout = i915_wait_request(rq, flags, timeout);

out:
	if (flags & I915_WAIT_LOCKED && i915_gem_request_completed(rq))
		i915_gem_request_retire_upto(rq);

	return timeout;
}

static long
i915_gem_object_wait_reservation(struct reservation_object *resv,
				 unsigned int flags,
				 long timeout,
				 struct intel_rps_client *rps_client)
{
	unsigned int seq = __read_seqcount_begin(&resv->seq);
	struct dma_fence *excl;
	bool prune_fences = false;

	if (flags & I915_WAIT_ALL) {
		struct dma_fence **shared;
		unsigned int count, i;
		int ret;

		ret = reservation_object_get_fences_rcu(resv,
							&excl, &count, &shared);
		if (ret)
			return ret;

		for (i = 0; i < count; i++) {
			timeout = i915_gem_object_wait_fence(shared[i],
							     flags, timeout,
							     rps_client);
			if (timeout < 0)
				break;

			dma_fence_put(shared[i]);
		}

		for (; i < count; i++)
			dma_fence_put(shared[i]);
		kfree(shared);

		prune_fences = count && timeout >= 0;
	} else {
		excl = reservation_object_get_excl_rcu(resv);
	}

	if (excl && timeout >= 0) {
		timeout = i915_gem_object_wait_fence(excl, flags, timeout,
						     rps_client);
		prune_fences = timeout >= 0;
	}

	dma_fence_put(excl);

	/* Oportunistically prune the fences iff we know they have *all* been
	 * signaled and that the reservation object has not been changed (i.e.
	 * no new fences have been added).
	 */
	if (prune_fences && !__read_seqcount_retry(&resv->seq, seq)) {
		if (reservation_object_trylock(resv)) {
			if (!__read_seqcount_retry(&resv->seq, seq))
				reservation_object_add_excl_fence(resv, NULL);
			reservation_object_unlock(resv);
		}
	}

	return timeout;
}

static void __fence_set_priority(struct dma_fence *fence, int prio)
{
	struct drm_i915_gem_request *rq;
	struct intel_engine_cs *engine;

	if (dma_fence_is_signaled(fence) || !dma_fence_is_i915(fence))
		return;

	rq = to_request(fence);
	engine = rq->engine;
	if (!engine->schedule)
		return;

	engine->schedule(rq, prio);
}

static void fence_set_priority(struct dma_fence *fence, int prio)
{
	/* Recurse once into a fence-array */
	if (dma_fence_is_array(fence)) {
		struct dma_fence_array *array = to_dma_fence_array(fence);
		int i;

		for (i = 0; i < array->num_fences; i++)
			__fence_set_priority(array->fences[i], prio);
	} else {
		__fence_set_priority(fence, prio);
	}
}

int
i915_gem_object_wait_priority(struct drm_i915_gem_object *obj,
			      unsigned int flags,
			      int prio)
{
	struct dma_fence *excl;

	if (flags & I915_WAIT_ALL) {
		struct dma_fence **shared;
		unsigned int count, i;
		int ret;

		ret = reservation_object_get_fences_rcu(obj->resv,
							&excl, &count, &shared);
		if (ret)
			return ret;

		for (i = 0; i < count; i++) {
			fence_set_priority(shared[i], prio);
			dma_fence_put(shared[i]);
		}

		kfree(shared);
	} else {
		excl = reservation_object_get_excl_rcu(obj->resv);
	}

	if (excl) {
		fence_set_priority(excl, prio);
		dma_fence_put(excl);
	}
	return 0;
}

/**
 * Waits for rendering to the object to be completed
 * @obj: i915 gem object
 * @flags: how to wait (under a lock, for all rendering or just for writes etc)
 * @timeout: how long to wait
 * @rps_client: client (user process) to charge for any waitboosting
 */
int
i915_gem_object_wait(struct drm_i915_gem_object *obj,
		     unsigned int flags,
		     long timeout,
		     struct intel_rps_client *rps_client)
{
	might_sleep();
#if IS_ENABLED(CONFIG_LOCKDEP)
	GEM_BUG_ON(debug_locks &&
		   !!lockdep_is_held(&obj->base.dev->struct_mutex) !=
		   !!(flags & I915_WAIT_LOCKED));
#endif
	GEM_BUG_ON(timeout < 0);

	timeout = i915_gem_object_wait_reservation(obj->resv,
						   flags, timeout,
						   rps_client);
	return timeout < 0 ? timeout : 0;
}

static struct intel_rps_client *to_rps_client(struct drm_file *file)
{
	struct drm_i915_file_private *fpriv = file->driver_priv;

	return &fpriv->rps_client;
}

static int
i915_gem_phys_pwrite(struct drm_i915_gem_object *obj,
		     struct drm_i915_gem_pwrite *args,
		     struct drm_file *file)
{
	void *vaddr = obj->phys_handle->vaddr + args->offset;
	char __user *user_data = u64_to_user_ptr(args->data_ptr);

	/* We manually control the domain here and pretend that it
	 * remains coherent i.e. in the GTT domain, like shmem_pwrite.
	 */
	intel_fb_obj_invalidate(obj, ORIGIN_CPU);
	if (copy_from_user(vaddr, user_data, args->size))
		return -EFAULT;

	drm_clflush_virt_range(vaddr, args->size);
	i915_gem_chipset_flush(to_i915(obj->base.dev));

	intel_fb_obj_flush(obj, ORIGIN_CPU);
	return 0;
}

void *i915_gem_object_alloc(struct drm_i915_private *dev_priv)
{
	return kmem_cache_zalloc(dev_priv->objects, GFP_KERNEL);
}

void i915_gem_object_free(struct drm_i915_gem_object *obj)
{
	struct drm_i915_private *dev_priv = to_i915(obj->base.dev);
	kmem_cache_free(dev_priv->objects, obj);
}

static int
i915_gem_create(struct drm_file *file,
		struct drm_i915_private *dev_priv,
		uint64_t size,
		uint32_t *handle_p)
{
	struct drm_i915_gem_object *obj;
	int ret;
	u32 handle;

	size = roundup(size, PAGE_SIZE);
	if (size == 0)
		return -EINVAL;

	/* Allocate the new object */
	obj = i915_gem_object_create(dev_priv, size);
	if (IS_ERR(obj))
		return PTR_ERR(obj);

	ret = drm_gem_handle_create(file, &obj->base, &handle);
	/* drop reference from allocate - handle holds it now */
	i915_gem_object_put(obj);
	if (ret)
		return ret;

	*handle_p = handle;
	return 0;
}

int
i915_gem_dumb_create(struct drm_file *file,
		     struct drm_device *dev,
		     struct drm_mode_create_dumb *args)
{
	/* have to work out size/pitch and return them */
	args->pitch = ALIGN(args->width * DIV_ROUND_UP(args->bpp, 8), 64);
	args->size = args->pitch * args->height;
	return i915_gem_create(file, to_i915(dev),
			       args->size, &args->handle);
}

static bool gpu_write_needs_clflush(struct drm_i915_gem_object *obj)
{
	return !(obj->cache_level == I915_CACHE_NONE ||
		 obj->cache_level == I915_CACHE_WT);
}

/**
 * Creates a new mm object and returns a handle to it.
 * @dev: drm device pointer
 * @data: ioctl data blob
 * @file: drm file pointer
 */
int
i915_gem_create_ioctl(struct drm_device *dev, void *data,
		      struct drm_file *file)
{
	struct drm_i915_private *dev_priv = to_i915(dev);
	struct drm_i915_gem_create *args = data;

	i915_gem_flush_free_objects(dev_priv);

	return i915_gem_create(file, dev_priv,
			       args->size, &args->handle);
}

static inline enum fb_op_origin
fb_write_origin(struct drm_i915_gem_object *obj, unsigned int domain)
{
	return (domain == I915_GEM_DOMAIN_GTT ?
		obj->frontbuffer_ggtt_origin : ORIGIN_CPU);
}

void i915_gem_flush_ggtt_writes(struct drm_i915_private *dev_priv)
{
	/*
	 * No actual flushing is required for the GTT write domain for reads
	 * from the GTT domain. Writes to it "immediately" go to main memory
	 * as far as we know, so there's no chipset flush. It also doesn't
	 * land in the GPU render cache.
	 *
	 * However, we do have to enforce the order so that all writes through
	 * the GTT land before any writes to the device, such as updates to
	 * the GATT itself.
	 *
	 * We also have to wait a bit for the writes to land from the GTT.
	 * An uncached read (i.e. mmio) seems to be ideal for the round-trip
	 * timing. This issue has only been observed when switching quickly
	 * between GTT writes and CPU reads from inside the kernel on recent hw,
	 * and it appears to only affect discrete GTT blocks (i.e. on LLC
	 * system agents we cannot reproduce this behaviour, until Cannonlake
	 * that was!).
	 */

	wmb();

	intel_runtime_pm_get(dev_priv);
	spin_lock_irq(&dev_priv->uncore.lock);

	POSTING_READ_FW(RING_HEAD(RENDER_RING_BASE));

	spin_unlock_irq(&dev_priv->uncore.lock);
	intel_runtime_pm_put(dev_priv);
}

static void
flush_write_domain(struct drm_i915_gem_object *obj, unsigned int flush_domains)
{
	struct drm_i915_private *dev_priv = to_i915(obj->base.dev);
	struct i915_vma *vma;

	if (!(obj->base.write_domain & flush_domains))
		return;

	switch (obj->base.write_domain) {
	case I915_GEM_DOMAIN_GTT:
		i915_gem_flush_ggtt_writes(dev_priv);

		intel_fb_obj_flush(obj,
				   fb_write_origin(obj, I915_GEM_DOMAIN_GTT));

		for_each_ggtt_vma(vma, obj) {
			if (vma->iomap)
				continue;

			i915_vma_unset_ggtt_write(vma);
		}
		break;

	case I915_GEM_DOMAIN_CPU:
		i915_gem_clflush_object(obj, I915_CLFLUSH_SYNC);
		break;

	case I915_GEM_DOMAIN_RENDER:
		if (gpu_write_needs_clflush(obj))
			obj->cache_dirty = true;
		break;
	}

	obj->base.write_domain = 0;
}

static inline int
__copy_to_user_swizzled(char __user *cpu_vaddr,
			const char *gpu_vaddr, int gpu_offset,
			int length)
{
	int ret, cpu_offset = 0;

	while (length > 0) {
		int cacheline_end = ALIGN(gpu_offset + 1, 64);
		int this_length = min(cacheline_end - gpu_offset, length);
		int swizzled_gpu_offset = gpu_offset ^ 64;

		ret = __copy_to_user(cpu_vaddr + cpu_offset,
				     gpu_vaddr + swizzled_gpu_offset,
				     this_length);
		if (ret)
			return ret + length;

		cpu_offset += this_length;
		gpu_offset += this_length;
		length -= this_length;
	}

	return 0;
}

static inline int
__copy_from_user_swizzled(char *gpu_vaddr, int gpu_offset,
			  const char __user *cpu_vaddr,
			  int length)
{
	int ret, cpu_offset = 0;

	while (length > 0) {
		int cacheline_end = ALIGN(gpu_offset + 1, 64);
		int this_length = min(cacheline_end - gpu_offset, length);
		int swizzled_gpu_offset = gpu_offset ^ 64;

		ret = __copy_from_user(gpu_vaddr + swizzled_gpu_offset,
				       cpu_vaddr + cpu_offset,
				       this_length);
		if (ret)
			return ret + length;

		cpu_offset += this_length;
		gpu_offset += this_length;
		length -= this_length;
	}

	return 0;
}

/*
 * Pins the specified object's pages and synchronizes the object with
 * GPU accesses. Sets needs_clflush to non-zero if the caller should
 * flush the object from the CPU cache.
 */
int i915_gem_obj_prepare_shmem_read(struct drm_i915_gem_object *obj,
				    unsigned int *needs_clflush)
{
	int ret;

	lockdep_assert_held(&obj->base.dev->struct_mutex);

	*needs_clflush = 0;
	if (!i915_gem_object_has_struct_page(obj))
		return -ENODEV;

	ret = i915_gem_object_wait(obj,
				   I915_WAIT_INTERRUPTIBLE |
				   I915_WAIT_LOCKED,
				   MAX_SCHEDULE_TIMEOUT,
				   NULL);
	if (ret)
		return ret;

	ret = i915_gem_object_pin_pages(obj);
	if (ret)
		return ret;

	if (obj->cache_coherent & I915_BO_CACHE_COHERENT_FOR_READ ||
	    !static_cpu_has(X86_FEATURE_CLFLUSH)) {
		ret = i915_gem_object_set_to_cpu_domain(obj, false);
		if (ret)
			goto err_unpin;
		else
			goto out;
	}

	flush_write_domain(obj, ~I915_GEM_DOMAIN_CPU);

	/* If we're not in the cpu read domain, set ourself into the gtt
	 * read domain and manually flush cachelines (if required). This
	 * optimizes for the case when the gpu will dirty the data
	 * anyway again before the next pread happens.
	 */
	if (!obj->cache_dirty &&
	    !(obj->base.read_domains & I915_GEM_DOMAIN_CPU))
		*needs_clflush = CLFLUSH_BEFORE;

out:
	/* return with the pages pinned */
	return 0;

err_unpin:
	i915_gem_object_unpin_pages(obj);
	return ret;
}

int i915_gem_obj_prepare_shmem_write(struct drm_i915_gem_object *obj,
				     unsigned int *needs_clflush)
{
	int ret;

	lockdep_assert_held(&obj->base.dev->struct_mutex);

	*needs_clflush = 0;
	if (!i915_gem_object_has_struct_page(obj))
		return -ENODEV;

	ret = i915_gem_object_wait(obj,
				   I915_WAIT_INTERRUPTIBLE |
				   I915_WAIT_LOCKED |
				   I915_WAIT_ALL,
				   MAX_SCHEDULE_TIMEOUT,
				   NULL);
	if (ret)
		return ret;

	ret = i915_gem_object_pin_pages(obj);
	if (ret)
		return ret;

	if (obj->cache_coherent & I915_BO_CACHE_COHERENT_FOR_WRITE ||
	    !static_cpu_has(X86_FEATURE_CLFLUSH)) {
		ret = i915_gem_object_set_to_cpu_domain(obj, true);
		if (ret)
			goto err_unpin;
		else
			goto out;
	}

	flush_write_domain(obj, ~I915_GEM_DOMAIN_CPU);

	/* If we're not in the cpu write domain, set ourself into the
	 * gtt write domain and manually flush cachelines (as required).
	 * This optimizes for the case when the gpu will use the data
	 * right away and we therefore have to clflush anyway.
	 */
	if (!obj->cache_dirty) {
		*needs_clflush |= CLFLUSH_AFTER;

		/*
		 * Same trick applies to invalidate partially written
		 * cachelines read before writing.
		 */
		if (!(obj->base.read_domains & I915_GEM_DOMAIN_CPU))
			*needs_clflush |= CLFLUSH_BEFORE;
	}

out:
	intel_fb_obj_invalidate(obj, ORIGIN_CPU);
	obj->mm.dirty = true;
	/* return with the pages pinned */
	return 0;

err_unpin:
	i915_gem_object_unpin_pages(obj);
	return ret;
}

static void
shmem_clflush_swizzled_range(char *addr, unsigned long length,
			     bool swizzled)
{
	if (unlikely(swizzled)) {
		unsigned long start = (unsigned long) addr;
		unsigned long end = (unsigned long) addr + length;

		/* For swizzling simply ensure that we always flush both
		 * channels. Lame, but simple and it works. Swizzled
		 * pwrite/pread is far from a hotpath - current userspace
		 * doesn't use it at all. */
		start = round_down(start, 128);
		end = round_up(end, 128);

		drm_clflush_virt_range((void *)start, end - start);
	} else {
		drm_clflush_virt_range(addr, length);
	}

}

/* Only difference to the fast-path function is that this can handle bit17
 * and uses non-atomic copy and kmap functions. */
static int
shmem_pread_slow(struct page *page, int offset, int length,
		 char __user *user_data,
		 bool page_do_bit17_swizzling, bool needs_clflush)
{
	char *vaddr;
	int ret;

	vaddr = kmap(page);
	if (needs_clflush)
		shmem_clflush_swizzled_range(vaddr + offset, length,
					     page_do_bit17_swizzling);

	if (page_do_bit17_swizzling)
		ret = __copy_to_user_swizzled(user_data, vaddr, offset, length);
	else
		ret = __copy_to_user(user_data, vaddr + offset, length);
	kunmap(page);

	return ret ? - EFAULT : 0;
}

static int
shmem_pread(struct page *page, int offset, int length, char __user *user_data,
	    bool page_do_bit17_swizzling, bool needs_clflush)
{
	int ret;

	ret = -ENODEV;
	if (!page_do_bit17_swizzling) {
		char *vaddr = kmap_atomic(page);

		if (needs_clflush)
			drm_clflush_virt_range(vaddr + offset, length);
		ret = __copy_to_user_inatomic(user_data, vaddr + offset, length);
		kunmap_atomic(vaddr);
	}
	if (ret == 0)
		return 0;

	return shmem_pread_slow(page, offset, length, user_data,
				page_do_bit17_swizzling, needs_clflush);
}

static int
i915_gem_shmem_pread(struct drm_i915_gem_object *obj,
		     struct drm_i915_gem_pread *args)
{
	char __user *user_data;
	u64 remain;
	unsigned int obj_do_bit17_swizzling;
	unsigned int needs_clflush;
	unsigned int idx, offset;
	int ret;

	obj_do_bit17_swizzling = 0;
	if (i915_gem_object_needs_bit17_swizzle(obj))
		obj_do_bit17_swizzling = BIT(17);

	ret = mutex_lock_interruptible(&obj->base.dev->struct_mutex);
	if (ret)
		return ret;

	ret = i915_gem_obj_prepare_shmem_read(obj, &needs_clflush);
	mutex_unlock(&obj->base.dev->struct_mutex);
	if (ret)
		return ret;

	remain = args->size;
	user_data = u64_to_user_ptr(args->data_ptr);
	offset = offset_in_page(args->offset);
	for (idx = args->offset >> PAGE_SHIFT; remain; idx++) {
		struct page *page = i915_gem_object_get_page(obj, idx);
		int length;

		length = remain;
		if (offset + length > PAGE_SIZE)
			length = PAGE_SIZE - offset;

		ret = shmem_pread(page, offset, length, user_data,
				  page_to_phys(page) & obj_do_bit17_swizzling,
				  needs_clflush);
		if (ret)
			break;

		remain -= length;
		user_data += length;
		offset = 0;
	}

	i915_gem_obj_finish_shmem_access(obj);
	return ret;
}

static inline bool
gtt_user_read(struct io_mapping *mapping,
	      loff_t base, int offset,
	      char __user *user_data, int length)
{
	void __iomem *vaddr;
	unsigned long unwritten;

	/* We can use the cpu mem copy function because this is X86. */
	vaddr = io_mapping_map_atomic_wc(mapping, base);
	unwritten = __copy_to_user_inatomic(user_data,
					    (void __force *)vaddr + offset,
					    length);
	io_mapping_unmap_atomic(vaddr);
	if (unwritten) {
		vaddr = io_mapping_map_wc(mapping, base, PAGE_SIZE);
		unwritten = copy_to_user(user_data,
					 (void __force *)vaddr + offset,
					 length);
		io_mapping_unmap(vaddr);
	}
	return unwritten;
}

static int
i915_gem_gtt_pread(struct drm_i915_gem_object *obj,
		   const struct drm_i915_gem_pread *args)
{
	struct drm_i915_private *i915 = to_i915(obj->base.dev);
	struct i915_ggtt *ggtt = &i915->ggtt;
	struct drm_mm_node node;
	struct i915_vma *vma;
	void __user *user_data;
	u64 remain, offset;
	int ret;

	ret = mutex_lock_interruptible(&i915->drm.struct_mutex);
	if (ret)
		return ret;

	intel_runtime_pm_get(i915);
	vma = i915_gem_object_ggtt_pin(obj, NULL, 0, 0,
				       PIN_MAPPABLE |
				       PIN_NONFAULT |
				       PIN_NONBLOCK);
	if (!IS_ERR(vma)) {
		node.start = i915_ggtt_offset(vma);
		node.allocated = false;
		ret = i915_vma_put_fence(vma);
		if (ret) {
			i915_vma_unpin(vma);
			vma = ERR_PTR(ret);
		}
	}
	if (IS_ERR(vma)) {
		ret = insert_mappable_node(ggtt, &node, PAGE_SIZE);
		if (ret)
			goto out_unlock;
		GEM_BUG_ON(!node.allocated);
	}

	ret = i915_gem_object_set_to_gtt_domain(obj, false);
	if (ret)
		goto out_unpin;

	mutex_unlock(&i915->drm.struct_mutex);

	user_data = u64_to_user_ptr(args->data_ptr);
	remain = args->size;
	offset = args->offset;

	while (remain > 0) {
		/* Operation in this page
		 *
		 * page_base = page offset within aperture
		 * page_offset = offset within page
		 * page_length = bytes to copy for this page
		 */
		u32 page_base = node.start;
		unsigned page_offset = offset_in_page(offset);
		unsigned page_length = PAGE_SIZE - page_offset;
		page_length = remain < page_length ? remain : page_length;
		if (node.allocated) {
			wmb();
			ggtt->base.insert_page(&ggtt->base,
					       i915_gem_object_get_dma_address(obj, offset >> PAGE_SHIFT),
					       node.start, I915_CACHE_NONE, 0);
			wmb();
		} else {
			page_base += offset & PAGE_MASK;
		}

		if (gtt_user_read(&ggtt->iomap, page_base, page_offset,
				  user_data, page_length)) {
			ret = -EFAULT;
			break;
		}

		remain -= page_length;
		user_data += page_length;
		offset += page_length;
	}

	mutex_lock(&i915->drm.struct_mutex);
out_unpin:
	if (node.allocated) {
		wmb();
		ggtt->base.clear_range(&ggtt->base,
				       node.start, node.size);
		remove_mappable_node(&node);
	} else {
		i915_vma_unpin(vma);
	}
out_unlock:
	intel_runtime_pm_put(i915);
	mutex_unlock(&i915->drm.struct_mutex);

	return ret;
}

/**
 * Reads data from the object referenced by handle.
 * @dev: drm device pointer
 * @data: ioctl data blob
 * @file: drm file pointer
 *
 * On error, the contents of *data are undefined.
 */
int
i915_gem_pread_ioctl(struct drm_device *dev, void *data,
		     struct drm_file *file)
{
	struct drm_i915_gem_pread *args = data;
	struct drm_i915_gem_object *obj;
	int ret;

	if (args->size == 0)
		return 0;

	if (!access_ok(VERIFY_WRITE,
		       u64_to_user_ptr(args->data_ptr),
		       args->size))
		return -EFAULT;

	obj = i915_gem_object_lookup(file, args->handle);
	if (!obj)
		return -ENOENT;

	/* Bounds check source.  */
	if (range_overflows_t(u64, args->offset, args->size, obj->base.size)) {
		ret = -EINVAL;
		goto out;
	}

	trace_i915_gem_object_pread(obj, args->offset, args->size);

	ret = i915_gem_object_wait(obj,
				   I915_WAIT_INTERRUPTIBLE,
				   MAX_SCHEDULE_TIMEOUT,
				   to_rps_client(file));
	if (ret)
		goto out;

	ret = i915_gem_object_pin_pages(obj);
	if (ret)
		goto out;

	ret = i915_gem_shmem_pread(obj, args);
	if (ret == -EFAULT || ret == -ENODEV)
		ret = i915_gem_gtt_pread(obj, args);

	i915_gem_object_unpin_pages(obj);
out:
	i915_gem_object_put(obj);
	return ret;
}

/* This is the fast write path which cannot handle
 * page faults in the source data
 */

static inline bool
ggtt_write(struct io_mapping *mapping,
	   loff_t base, int offset,
	   char __user *user_data, int length)
{
	void __iomem *vaddr;
	unsigned long unwritten;

	/* We can use the cpu mem copy function because this is X86. */
	vaddr = io_mapping_map_atomic_wc(mapping, base);
	unwritten = __copy_from_user_inatomic_nocache((void __force *)vaddr + offset,
						      user_data, length);
	io_mapping_unmap_atomic(vaddr);
	if (unwritten) {
		vaddr = io_mapping_map_wc(mapping, base, PAGE_SIZE);
		unwritten = copy_from_user((void __force *)vaddr + offset,
					   user_data, length);
		io_mapping_unmap(vaddr);
	}

	return unwritten;
}

/**
 * This is the fast pwrite path, where we copy the data directly from the
 * user into the GTT, uncached.
 * @obj: i915 GEM object
 * @args: pwrite arguments structure
 */
static int
i915_gem_gtt_pwrite_fast(struct drm_i915_gem_object *obj,
			 const struct drm_i915_gem_pwrite *args)
{
	struct drm_i915_private *i915 = to_i915(obj->base.dev);
	struct i915_ggtt *ggtt = &i915->ggtt;
	struct drm_mm_node node;
	struct i915_vma *vma;
	u64 remain, offset;
	void __user *user_data;
	int ret;

	ret = mutex_lock_interruptible(&i915->drm.struct_mutex);
	if (ret)
		return ret;

	if (i915_gem_object_has_struct_page(obj)) {
		/*
		 * Avoid waking the device up if we can fallback, as
		 * waking/resuming is very slow (worst-case 10-100 ms
		 * depending on PCI sleeps and our own resume time).
		 * This easily dwarfs any performance advantage from
		 * using the cache bypass of indirect GGTT access.
		 */
		if (!intel_runtime_pm_get_if_in_use(i915)) {
			ret = -EFAULT;
			goto out_unlock;
		}
	} else {
		/* No backing pages, no fallback, we must force GGTT access */
		intel_runtime_pm_get(i915);
	}

	vma = i915_gem_object_ggtt_pin(obj, NULL, 0, 0,
				       PIN_MAPPABLE |
				       PIN_NONFAULT |
				       PIN_NONBLOCK);
	if (!IS_ERR(vma)) {
		node.start = i915_ggtt_offset(vma);
		node.allocated = false;
		ret = i915_vma_put_fence(vma);
		if (ret) {
			i915_vma_unpin(vma);
			vma = ERR_PTR(ret);
		}
	}
	if (IS_ERR(vma)) {
		ret = insert_mappable_node(ggtt, &node, PAGE_SIZE);
		if (ret)
			goto out_rpm;
		GEM_BUG_ON(!node.allocated);
	}

	ret = i915_gem_object_set_to_gtt_domain(obj, true);
	if (ret)
		goto out_unpin;

	mutex_unlock(&i915->drm.struct_mutex);

	intel_fb_obj_invalidate(obj, ORIGIN_CPU);

	user_data = u64_to_user_ptr(args->data_ptr);
	offset = args->offset;
	remain = args->size;
	while (remain) {
		/* Operation in this page
		 *
		 * page_base = page offset within aperture
		 * page_offset = offset within page
		 * page_length = bytes to copy for this page
		 */
		u32 page_base = node.start;
		unsigned int page_offset = offset_in_page(offset);
		unsigned int page_length = PAGE_SIZE - page_offset;
		page_length = remain < page_length ? remain : page_length;
		if (node.allocated) {
			wmb(); /* flush the write before we modify the GGTT */
			ggtt->base.insert_page(&ggtt->base,
					       i915_gem_object_get_dma_address(obj, offset >> PAGE_SHIFT),
					       node.start, I915_CACHE_NONE, 0);
			wmb(); /* flush modifications to the GGTT (insert_page) */
		} else {
			page_base += offset & PAGE_MASK;
		}
		/* If we get a fault while copying data, then (presumably) our
		 * source page isn't available.  Return the error and we'll
		 * retry in the slow path.
		 * If the object is non-shmem backed, we retry again with the
		 * path that handles page fault.
		 */
		if (ggtt_write(&ggtt->iomap, page_base, page_offset,
			       user_data, page_length)) {
			ret = -EFAULT;
			break;
		}

		remain -= page_length;
		user_data += page_length;
		offset += page_length;
	}
	intel_fb_obj_flush(obj, ORIGIN_CPU);

	mutex_lock(&i915->drm.struct_mutex);
out_unpin:
	if (node.allocated) {
		wmb();
		ggtt->base.clear_range(&ggtt->base,
				       node.start, node.size);
		remove_mappable_node(&node);
	} else {
		i915_vma_unpin(vma);
	}
out_rpm:
	intel_runtime_pm_put(i915);
out_unlock:
	mutex_unlock(&i915->drm.struct_mutex);
	return ret;
}

static int
shmem_pwrite_slow(struct page *page, int offset, int length,
		  char __user *user_data,
		  bool page_do_bit17_swizzling,
		  bool needs_clflush_before,
		  bool needs_clflush_after)
{
	char *vaddr;
	int ret;

	vaddr = kmap(page);
	if (unlikely(needs_clflush_before || page_do_bit17_swizzling))
		shmem_clflush_swizzled_range(vaddr + offset, length,
					     page_do_bit17_swizzling);
	if (page_do_bit17_swizzling)
		ret = __copy_from_user_swizzled(vaddr, offset, user_data,
						length);
	else
		ret = __copy_from_user(vaddr + offset, user_data, length);
	if (needs_clflush_after)
		shmem_clflush_swizzled_range(vaddr + offset, length,
					     page_do_bit17_swizzling);
	kunmap(page);

	return ret ? -EFAULT : 0;
}

/* Per-page copy function for the shmem pwrite fastpath.
 * Flushes invalid cachelines before writing to the target if
 * needs_clflush_before is set and flushes out any written cachelines after
 * writing if needs_clflush is set.
 */
static int
shmem_pwrite(struct page *page, int offset, int len, char __user *user_data,
	     bool page_do_bit17_swizzling,
	     bool needs_clflush_before,
	     bool needs_clflush_after)
{
	int ret;

	ret = -ENODEV;
	if (!page_do_bit17_swizzling) {
		char *vaddr = kmap_atomic(page);

		if (needs_clflush_before)
			drm_clflush_virt_range(vaddr + offset, len);
		ret = __copy_from_user_inatomic(vaddr + offset, user_data, len);
		if (needs_clflush_after)
			drm_clflush_virt_range(vaddr + offset, len);

		kunmap_atomic(vaddr);
	}
	if (ret == 0)
		return ret;

	return shmem_pwrite_slow(page, offset, len, user_data,
				 page_do_bit17_swizzling,
				 needs_clflush_before,
				 needs_clflush_after);
}

static int
i915_gem_shmem_pwrite(struct drm_i915_gem_object *obj,
		      const struct drm_i915_gem_pwrite *args)
{
	struct drm_i915_private *i915 = to_i915(obj->base.dev);
	void __user *user_data;
	u64 remain;
	unsigned int obj_do_bit17_swizzling;
	unsigned int partial_cacheline_write;
	unsigned int needs_clflush;
	unsigned int offset, idx;
	int ret;

	ret = mutex_lock_interruptible(&i915->drm.struct_mutex);
	if (ret)
		return ret;

	ret = i915_gem_obj_prepare_shmem_write(obj, &needs_clflush);
	mutex_unlock(&i915->drm.struct_mutex);
	if (ret)
		return ret;

	obj_do_bit17_swizzling = 0;
	if (i915_gem_object_needs_bit17_swizzle(obj))
		obj_do_bit17_swizzling = BIT(17);

	/* If we don't overwrite a cacheline completely we need to be
	 * careful to have up-to-date data by first clflushing. Don't
	 * overcomplicate things and flush the entire patch.
	 */
	partial_cacheline_write = 0;
	if (needs_clflush & CLFLUSH_BEFORE)
		partial_cacheline_write = boot_cpu_data.x86_clflush_size - 1;

	user_data = u64_to_user_ptr(args->data_ptr);
	remain = args->size;
	offset = offset_in_page(args->offset);
	for (idx = args->offset >> PAGE_SHIFT; remain; idx++) {
		struct page *page = i915_gem_object_get_page(obj, idx);
		int length;

		length = remain;
		if (offset + length > PAGE_SIZE)
			length = PAGE_SIZE - offset;

		ret = shmem_pwrite(page, offset, length, user_data,
				   page_to_phys(page) & obj_do_bit17_swizzling,
				   (offset | length) & partial_cacheline_write,
				   needs_clflush & CLFLUSH_AFTER);
		if (ret)
			break;

		remain -= length;
		user_data += length;
		offset = 0;
	}

	intel_fb_obj_flush(obj, ORIGIN_CPU);
	i915_gem_obj_finish_shmem_access(obj);
	return ret;
}

/**
 * Writes data to the object referenced by handle.
 * @dev: drm device
 * @data: ioctl data blob
 * @file: drm file
 *
 * On error, the contents of the buffer that were to be modified are undefined.
 */
int
i915_gem_pwrite_ioctl(struct drm_device *dev, void *data,
		      struct drm_file *file)
{
	struct drm_i915_gem_pwrite *args = data;
	struct drm_i915_gem_object *obj;
	int ret;

	if (args->size == 0)
		return 0;

	if (!access_ok(VERIFY_READ,
		       u64_to_user_ptr(args->data_ptr),
		       args->size))
		return -EFAULT;

	obj = i915_gem_object_lookup(file, args->handle);
	if (!obj)
		return -ENOENT;

	/* Bounds check destination. */
	if (range_overflows_t(u64, args->offset, args->size, obj->base.size)) {
		ret = -EINVAL;
		goto err;
	}

	trace_i915_gem_object_pwrite(obj, args->offset, args->size);

	ret = -ENODEV;
	if (obj->ops->pwrite)
		ret = obj->ops->pwrite(obj, args);
	if (ret != -ENODEV)
		goto err;

	ret = i915_gem_object_wait(obj,
				   I915_WAIT_INTERRUPTIBLE |
				   I915_WAIT_ALL,
				   MAX_SCHEDULE_TIMEOUT,
				   to_rps_client(file));
	if (ret)
		goto err;

	ret = i915_gem_object_pin_pages(obj);
	if (ret)
		goto err;

	ret = -EFAULT;
	/* We can only do the GTT pwrite on untiled buffers, as otherwise
	 * it would end up going through the fenced access, and we'll get
	 * different detiling behavior between reading and writing.
	 * pread/pwrite currently are reading and writing from the CPU
	 * perspective, requiring manual detiling by the client.
	 */
	if (!i915_gem_object_has_struct_page(obj) ||
	    cpu_write_needs_clflush(obj))
		/* Note that the gtt paths might fail with non-page-backed user
		 * pointers (e.g. gtt mappings when moving data between
		 * textures). Fallback to the shmem path in that case.
		 */
		ret = i915_gem_gtt_pwrite_fast(obj, args);

	if (ret == -EFAULT || ret == -ENOSPC) {
		if (obj->phys_handle)
			ret = i915_gem_phys_pwrite(obj, args, file);
		else
			ret = i915_gem_shmem_pwrite(obj, args);
	}

	i915_gem_object_unpin_pages(obj);
err:
	i915_gem_object_put(obj);
	return ret;
}

static void i915_gem_object_bump_inactive_ggtt(struct drm_i915_gem_object *obj)
{
	struct drm_i915_private *i915;
	struct list_head *list;
	struct i915_vma *vma;

	GEM_BUG_ON(!i915_gem_object_has_pinned_pages(obj));

	for_each_ggtt_vma(vma, obj) {
		if (i915_vma_is_active(vma))
			continue;

		if (!drm_mm_node_allocated(&vma->node))
			continue;

		list_move_tail(&vma->vm_link, &vma->vm->inactive_list);
	}

	i915 = to_i915(obj->base.dev);
	spin_lock(&i915->mm.obj_lock);
	list = obj->bind_count ? &i915->mm.bound_list : &i915->mm.unbound_list;
	list_move_tail(&obj->mm.link, list);
	spin_unlock(&i915->mm.obj_lock);
}

/**
 * Called when user space prepares to use an object with the CPU, either
 * through the mmap ioctl's mapping or a GTT mapping.
 * @dev: drm device
 * @data: ioctl data blob
 * @file: drm file
 */
int
i915_gem_set_domain_ioctl(struct drm_device *dev, void *data,
			  struct drm_file *file)
{
	struct drm_i915_gem_set_domain *args = data;
	struct drm_i915_gem_object *obj;
	uint32_t read_domains = args->read_domains;
	uint32_t write_domain = args->write_domain;
	int err;

	/* Only handle setting domains to types used by the CPU. */
	if ((write_domain | read_domains) & I915_GEM_GPU_DOMAINS)
		return -EINVAL;

	/* Having something in the write domain implies it's in the read
	 * domain, and only that read domain.  Enforce that in the request.
	 */
	if (write_domain != 0 && read_domains != write_domain)
		return -EINVAL;

	obj = i915_gem_object_lookup(file, args->handle);
	if (!obj)
		return -ENOENT;

	/* Try to flush the object off the GPU without holding the lock.
	 * We will repeat the flush holding the lock in the normal manner
	 * to catch cases where we are gazumped.
	 */
	err = i915_gem_object_wait(obj,
				   I915_WAIT_INTERRUPTIBLE |
				   (write_domain ? I915_WAIT_ALL : 0),
				   MAX_SCHEDULE_TIMEOUT,
				   to_rps_client(file));
	if (err)
		goto out;

	/*
	 * Proxy objects do not control access to the backing storage, ergo
	 * they cannot be used as a means to manipulate the cache domain
	 * tracking for that backing storage. The proxy object is always
	 * considered to be outside of any cache domain.
	 */
	if (i915_gem_object_is_proxy(obj)) {
		err = -ENXIO;
		goto out;
	}

	/*
	 * Flush and acquire obj->pages so that we are coherent through
	 * direct access in memory with previous cached writes through
	 * shmemfs and that our cache domain tracking remains valid.
	 * For example, if the obj->filp was moved to swap without us
	 * being notified and releasing the pages, we would mistakenly
	 * continue to assume that the obj remained out of the CPU cached
	 * domain.
	 */
	err = i915_gem_object_pin_pages(obj);
	if (err)
		goto out;

	err = i915_mutex_lock_interruptible(dev);
	if (err)
		goto out_unpin;

	if (read_domains & I915_GEM_DOMAIN_WC)
		err = i915_gem_object_set_to_wc_domain(obj, write_domain);
	else if (read_domains & I915_GEM_DOMAIN_GTT)
		err = i915_gem_object_set_to_gtt_domain(obj, write_domain);
	else
		err = i915_gem_object_set_to_cpu_domain(obj, write_domain);

	/* And bump the LRU for this access */
	i915_gem_object_bump_inactive_ggtt(obj);

	mutex_unlock(&dev->struct_mutex);

	if (write_domain != 0)
		intel_fb_obj_invalidate(obj,
					fb_write_origin(obj, write_domain));

out_unpin:
	i915_gem_object_unpin_pages(obj);
out:
	i915_gem_object_put(obj);
	return err;
}

/**
 * Called when user space has done writes to this buffer
 * @dev: drm device
 * @data: ioctl data blob
 * @file: drm file
 */
int
i915_gem_sw_finish_ioctl(struct drm_device *dev, void *data,
			 struct drm_file *file)
{
	struct drm_i915_gem_sw_finish *args = data;
	struct drm_i915_gem_object *obj;

	obj = i915_gem_object_lookup(file, args->handle);
	if (!obj)
		return -ENOENT;

	/*
	 * Proxy objects are barred from CPU access, so there is no
	 * need to ban sw_finish as it is a nop.
	 */

	/* Pinned buffers may be scanout, so flush the cache */
	i915_gem_object_flush_if_display(obj);
	i915_gem_object_put(obj);

	return 0;
}

/**
 * i915_gem_mmap_ioctl - Maps the contents of an object, returning the address
 *			 it is mapped to.
 * @dev: drm device
 * @data: ioctl data blob
 * @file: drm file
 *
 * While the mapping holds a reference on the contents of the object, it doesn't
 * imply a ref on the object itself.
 *
 * IMPORTANT:
 *
 * DRM driver writers who look a this function as an example for how to do GEM
 * mmap support, please don't implement mmap support like here. The modern way
 * to implement DRM mmap support is with an mmap offset ioctl (like
 * i915_gem_mmap_gtt) and then using the mmap syscall on the DRM fd directly.
 * That way debug tooling like valgrind will understand what's going on, hiding
 * the mmap call in a driver private ioctl will break that. The i915 driver only
 * does cpu mmaps this way because we didn't know better.
 */
int
i915_gem_mmap_ioctl(struct drm_device *dev, void *data,
		    struct drm_file *file)
{
	struct drm_i915_gem_mmap *args = data;
	struct drm_i915_gem_object *obj;
	unsigned long addr;

	if (args->flags & ~(I915_MMAP_WC))
		return -EINVAL;

	if (args->flags & I915_MMAP_WC && !boot_cpu_has(X86_FEATURE_PAT))
		return -ENODEV;

	obj = i915_gem_object_lookup(file, args->handle);
	if (!obj)
		return -ENOENT;

	/* prime objects have no backing filp to GEM mmap
	 * pages from.
	 */
	if (!obj->base.filp) {
		i915_gem_object_put(obj);
		return -ENXIO;
	}

	addr = vm_mmap(obj->base.filp, 0, args->size,
		       PROT_READ | PROT_WRITE, MAP_SHARED,
		       args->offset);
	if (args->flags & I915_MMAP_WC) {
		struct mm_struct *mm = current->mm;
		struct vm_area_struct *vma;

		if (down_write_killable(&mm->mmap_sem)) {
			i915_gem_object_put(obj);
			return -EINTR;
		}
		vma = find_vma(mm, addr);
		if (vma)
			vma->vm_page_prot =
				pgprot_writecombine(vm_get_page_prot(vma->vm_flags));
		else
			addr = -ENOMEM;
		up_write(&mm->mmap_sem);

		/* This may race, but that's ok, it only gets set */
		WRITE_ONCE(obj->frontbuffer_ggtt_origin, ORIGIN_CPU);
	}
	i915_gem_object_put(obj);
	if (IS_ERR((void *)addr))
		return addr;

	args->addr_ptr = (uint64_t) addr;

	return 0;
}

static unsigned int tile_row_pages(struct drm_i915_gem_object *obj)
{
	return i915_gem_object_get_tile_row_size(obj) >> PAGE_SHIFT;
}

/**
 * i915_gem_mmap_gtt_version - report the current feature set for GTT mmaps
 *
 * A history of the GTT mmap interface:
 *
 * 0 - Everything had to fit into the GTT. Both parties of a memcpy had to
 *     aligned and suitable for fencing, and still fit into the available
 *     mappable space left by the pinned display objects. A classic problem
 *     we called the page-fault-of-doom where we would ping-pong between
 *     two objects that could not fit inside the GTT and so the memcpy
 *     would page one object in at the expense of the other between every
 *     single byte.
 *
 * 1 - Objects can be any size, and have any compatible fencing (X Y, or none
 *     as set via i915_gem_set_tiling() [DRM_I915_GEM_SET_TILING]). If the
 *     object is too large for the available space (or simply too large
 *     for the mappable aperture!), a view is created instead and faulted
 *     into userspace. (This view is aligned and sized appropriately for
 *     fenced access.)
 *
 * 2 - Recognise WC as a separate cache domain so that we can flush the
 *     delayed writes via GTT before performing direct access via WC.
 *
 * Restrictions:
 *
 *  * snoopable objects cannot be accessed via the GTT. It can cause machine
 *    hangs on some architectures, corruption on others. An attempt to service
 *    a GTT page fault from a snoopable object will generate a SIGBUS.
 *
 *  * the object must be able to fit into RAM (physical memory, though no
 *    limited to the mappable aperture).
 *
 *
 * Caveats:
 *
 *  * a new GTT page fault will synchronize rendering from the GPU and flush
 *    all data to system memory. Subsequent access will not be synchronized.
 *
 *  * all mappings are revoked on runtime device suspend.
 *
 *  * there are only 8, 16 or 32 fence registers to share between all users
 *    (older machines require fence register for display and blitter access
 *    as well). Contention of the fence registers will cause the previous users
 *    to be unmapped and any new access will generate new page faults.
 *
 *  * running out of memory while servicing a fault may generate a SIGBUS,
 *    rather than the expected SIGSEGV.
 */
int i915_gem_mmap_gtt_version(void)
{
	return 2;
}

static inline struct i915_ggtt_view
compute_partial_view(struct drm_i915_gem_object *obj,
		     pgoff_t page_offset,
		     unsigned int chunk)
{
	struct i915_ggtt_view view;

	if (i915_gem_object_is_tiled(obj))
		chunk = roundup(chunk, tile_row_pages(obj));

	view.type = I915_GGTT_VIEW_PARTIAL;
	view.partial.offset = rounddown(page_offset, chunk);
	view.partial.size =
		min_t(unsigned int, chunk,
		      (obj->base.size >> PAGE_SHIFT) - view.partial.offset);

	/* If the partial covers the entire object, just create a normal VMA. */
	if (chunk >= obj->base.size >> PAGE_SHIFT)
		view.type = I915_GGTT_VIEW_NORMAL;

	return view;
}

/**
 * i915_gem_fault - fault a page into the GTT
 * @vmf: fault info
 *
 * The fault handler is set up by drm_gem_mmap() when a object is GTT mapped
 * from userspace.  The fault handler takes care of binding the object to
 * the GTT (if needed), allocating and programming a fence register (again,
 * only if needed based on whether the old reg is still valid or the object
 * is tiled) and inserting a new PTE into the faulting process.
 *
 * Note that the faulting process may involve evicting existing objects
 * from the GTT and/or fence registers to make room.  So performance may
 * suffer if the GTT working set is large or there are few fence registers
 * left.
 *
 * The current feature set supported by i915_gem_fault() and thus GTT mmaps
 * is exposed via I915_PARAM_MMAP_GTT_VERSION (see i915_gem_mmap_gtt_version).
 */
int i915_gem_fault(struct vm_fault *vmf)
{
#define MIN_CHUNK_PAGES ((1 << 20) >> PAGE_SHIFT) /* 1 MiB */
	struct vm_area_struct *area = vmf->vma;
	struct drm_i915_gem_object *obj = to_intel_bo(area->vm_private_data);
	struct drm_device *dev = obj->base.dev;
	struct drm_i915_private *dev_priv = to_i915(dev);
	struct i915_ggtt *ggtt = &dev_priv->ggtt;
	bool write = !!(vmf->flags & FAULT_FLAG_WRITE);
	struct i915_vma *vma;
	pgoff_t page_offset;
	unsigned int flags;
	int ret;

	/* We don't use vmf->pgoff since that has the fake offset */
	page_offset = (vmf->address - area->vm_start) >> PAGE_SHIFT;

	trace_i915_gem_object_fault(obj, page_offset, true, write);

	/* Try to flush the object off the GPU first without holding the lock.
	 * Upon acquiring the lock, we will perform our sanity checks and then
	 * repeat the flush holding the lock in the normal manner to catch cases
	 * where we are gazumped.
	 */
	ret = i915_gem_object_wait(obj,
				   I915_WAIT_INTERRUPTIBLE,
				   MAX_SCHEDULE_TIMEOUT,
				   NULL);
	if (ret)
		goto err;

	ret = i915_gem_object_pin_pages(obj);
	if (ret)
		goto err;

	intel_runtime_pm_get(dev_priv);

	ret = i915_mutex_lock_interruptible(dev);
	if (ret)
		goto err_rpm;

	/* Access to snoopable pages through the GTT is incoherent. */
	if (obj->cache_level != I915_CACHE_NONE && !HAS_LLC(dev_priv)) {
		ret = -EFAULT;
		goto err_unlock;
	}

	/* If the object is smaller than a couple of partial vma, it is
	 * not worth only creating a single partial vma - we may as well
	 * clear enough space for the full object.
	 */
	flags = PIN_MAPPABLE;
	if (obj->base.size > 2 * MIN_CHUNK_PAGES << PAGE_SHIFT)
		flags |= PIN_NONBLOCK | PIN_NONFAULT;

	/* Now pin it into the GTT as needed */
	vma = i915_gem_object_ggtt_pin(obj, NULL, 0, 0, flags);
	if (IS_ERR(vma)) {
		/* Use a partial view if it is bigger than available space */
		struct i915_ggtt_view view =
			compute_partial_view(obj, page_offset, MIN_CHUNK_PAGES);

		/* Userspace is now writing through an untracked VMA, abandon
		 * all hope that the hardware is able to track future writes.
		 */
		obj->frontbuffer_ggtt_origin = ORIGIN_CPU;

		vma = i915_gem_object_ggtt_pin(obj, &view, 0, 0, PIN_MAPPABLE);
	}
	if (IS_ERR(vma)) {
		ret = PTR_ERR(vma);
		goto err_unlock;
	}

	ret = i915_gem_object_set_to_gtt_domain(obj, write);
	if (ret)
		goto err_unpin;

	ret = i915_vma_pin_fence(vma);
	if (ret)
		goto err_unpin;

	/* Finally, remap it using the new GTT offset */
	ret = remap_io_mapping(area,
			       area->vm_start + (vma->ggtt_view.partial.offset << PAGE_SHIFT),
			       (ggtt->gmadr.start + vma->node.start) >> PAGE_SHIFT,
			       min_t(u64, vma->size, area->vm_end - area->vm_start),
			       &ggtt->iomap);
	if (ret)
		goto err_fence;

	/* Mark as being mmapped into userspace for later revocation */
	assert_rpm_wakelock_held(dev_priv);
	if (!i915_vma_set_userfault(vma) && !obj->userfault_count++)
		list_add(&obj->userfault_link, &dev_priv->mm.userfault_list);
	GEM_BUG_ON(!obj->userfault_count);

	i915_vma_set_ggtt_write(vma);

err_fence:
	i915_vma_unpin_fence(vma);
err_unpin:
	__i915_vma_unpin(vma);
err_unlock:
	mutex_unlock(&dev->struct_mutex);
err_rpm:
	intel_runtime_pm_put(dev_priv);
	i915_gem_object_unpin_pages(obj);
err:
	switch (ret) {
	case -EIO:
		/*
		 * We eat errors when the gpu is terminally wedged to avoid
		 * userspace unduly crashing (gl has no provisions for mmaps to
		 * fail). But any other -EIO isn't ours (e.g. swap in failure)
		 * and so needs to be reported.
		 */
		if (!i915_terminally_wedged(&dev_priv->gpu_error)) {
			ret = VM_FAULT_SIGBUS;
			break;
		}
	case -EAGAIN:
		/*
		 * EAGAIN means the gpu is hung and we'll wait for the error
		 * handler to reset everything when re-faulting in
		 * i915_mutex_lock_interruptible.
		 */
	case 0:
	case -ERESTARTSYS:
	case -EINTR:
	case -EBUSY:
		/*
		 * EBUSY is ok: this just means that another thread
		 * already did the job.
		 */
		ret = VM_FAULT_NOPAGE;
		break;
	case -ENOMEM:
		ret = VM_FAULT_OOM;
		break;
	case -ENOSPC:
	case -EFAULT:
		ret = VM_FAULT_SIGBUS;
		break;
	default:
		WARN_ONCE(ret, "unhandled error in i915_gem_fault: %i\n", ret);
		ret = VM_FAULT_SIGBUS;
		break;
	}
	return ret;
}

static void __i915_gem_object_release_mmap(struct drm_i915_gem_object *obj)
{
	struct i915_vma *vma;

	GEM_BUG_ON(!obj->userfault_count);

	obj->userfault_count = 0;
	list_del(&obj->userfault_link);
	drm_vma_node_unmap(&obj->base.vma_node,
			   obj->base.dev->anon_inode->i_mapping);

	for_each_ggtt_vma(vma, obj)
		i915_vma_unset_userfault(vma);
}

/**
 * i915_gem_release_mmap - remove physical page mappings
 * @obj: obj in question
 *
 * Preserve the reservation of the mmapping with the DRM core code, but
 * relinquish ownership of the pages back to the system.
 *
 * It is vital that we remove the page mapping if we have mapped a tiled
 * object through the GTT and then lose the fence register due to
 * resource pressure. Similarly if the object has been moved out of the
 * aperture, than pages mapped into userspace must be revoked. Removing the
 * mapping will then trigger a page fault on the next user access, allowing
 * fixup by i915_gem_fault().
 */
void
i915_gem_release_mmap(struct drm_i915_gem_object *obj)
{
	struct drm_i915_private *i915 = to_i915(obj->base.dev);

	/* Serialisation between user GTT access and our code depends upon
	 * revoking the CPU's PTE whilst the mutex is held. The next user
	 * pagefault then has to wait until we release the mutex.
	 *
	 * Note that RPM complicates somewhat by adding an additional
	 * requirement that operations to the GGTT be made holding the RPM
	 * wakeref.
	 */
	lockdep_assert_held(&i915->drm.struct_mutex);
	intel_runtime_pm_get(i915);

	if (!obj->userfault_count)
		goto out;

	__i915_gem_object_release_mmap(obj);

	/* Ensure that the CPU's PTE are revoked and there are not outstanding
	 * memory transactions from userspace before we return. The TLB
	 * flushing implied above by changing the PTE above *should* be
	 * sufficient, an extra barrier here just provides us with a bit
	 * of paranoid documentation about our requirement to serialise
	 * memory writes before touching registers / GSM.
	 */
	wmb();

out:
	intel_runtime_pm_put(i915);
}

void i915_gem_runtime_suspend(struct drm_i915_private *dev_priv)
{
	struct drm_i915_gem_object *obj, *on;
	int i;

	/*
	 * Only called during RPM suspend. All users of the userfault_list
	 * must be holding an RPM wakeref to ensure that this can not
	 * run concurrently with themselves (and use the struct_mutex for
	 * protection between themselves).
	 */

	list_for_each_entry_safe(obj, on,
				 &dev_priv->mm.userfault_list, userfault_link)
		__i915_gem_object_release_mmap(obj);

	/* The fence will be lost when the device powers down. If any were
	 * in use by hardware (i.e. they are pinned), we should not be powering
	 * down! All other fences will be reacquired by the user upon waking.
	 */
	for (i = 0; i < dev_priv->num_fence_regs; i++) {
		struct drm_i915_fence_reg *reg = &dev_priv->fence_regs[i];

		/* Ideally we want to assert that the fence register is not
		 * live at this point (i.e. that no piece of code will be
		 * trying to write through fence + GTT, as that both violates
		 * our tracking of activity and associated locking/barriers,
		 * but also is illegal given that the hw is powered down).
		 *
		 * Previously we used reg->pin_count as a "liveness" indicator.
		 * That is not sufficient, and we need a more fine-grained
		 * tool if we want to have a sanity check here.
		 */

		if (!reg->vma)
			continue;

		GEM_BUG_ON(i915_vma_has_userfault(reg->vma));
		reg->dirty = true;
	}
}

static int i915_gem_object_create_mmap_offset(struct drm_i915_gem_object *obj)
{
	struct drm_i915_private *dev_priv = to_i915(obj->base.dev);
	int err;

	err = drm_gem_create_mmap_offset(&obj->base);
	if (likely(!err))
		return 0;

	/* Attempt to reap some mmap space from dead objects */
	do {
		err = i915_gem_wait_for_idle(dev_priv, I915_WAIT_INTERRUPTIBLE);
		if (err)
			break;

		i915_gem_drain_freed_objects(dev_priv);
		err = drm_gem_create_mmap_offset(&obj->base);
		if (!err)
			break;

	} while (flush_delayed_work(&dev_priv->gt.retire_work));

	return err;
}

static void i915_gem_object_free_mmap_offset(struct drm_i915_gem_object *obj)
{
	drm_gem_free_mmap_offset(&obj->base);
}

int
i915_gem_mmap_gtt(struct drm_file *file,
		  struct drm_device *dev,
		  uint32_t handle,
		  uint64_t *offset)
{
	struct drm_i915_gem_object *obj;
	int ret;

	obj = i915_gem_object_lookup(file, handle);
	if (!obj)
		return -ENOENT;

	ret = i915_gem_object_create_mmap_offset(obj);
	if (ret == 0)
		*offset = drm_vma_node_offset_addr(&obj->base.vma_node);

	i915_gem_object_put(obj);
	return ret;
}

/**
 * i915_gem_mmap_gtt_ioctl - prepare an object for GTT mmap'ing
 * @dev: DRM device
 * @data: GTT mapping ioctl data
 * @file: GEM object info
 *
 * Simply returns the fake offset to userspace so it can mmap it.
 * The mmap call will end up in drm_gem_mmap(), which will set things
 * up so we can get faults in the handler above.
 *
 * The fault handler will take care of binding the object into the GTT
 * (since it may have been evicted to make room for something), allocating
 * a fence register, and mapping the appropriate aperture address into
 * userspace.
 */
int
i915_gem_mmap_gtt_ioctl(struct drm_device *dev, void *data,
			struct drm_file *file)
{
	struct drm_i915_gem_mmap_gtt *args = data;

	return i915_gem_mmap_gtt(file, dev, args->handle, &args->offset);
}

/* Immediately discard the backing storage */
static void
i915_gem_object_truncate(struct drm_i915_gem_object *obj)
{
	i915_gem_object_free_mmap_offset(obj);

	if (obj->base.filp == NULL)
		return;

	/* Our goal here is to return as much of the memory as
	 * is possible back to the system as we are called from OOM.
	 * To do this we must instruct the shmfs to drop all of its
	 * backing pages, *now*.
	 */
	shmem_truncate_range(file_inode(obj->base.filp), 0, (loff_t)-1);
	obj->mm.madv = __I915_MADV_PURGED;
	obj->mm.pages = ERR_PTR(-EFAULT);
}

/* Try to discard unwanted pages */
void __i915_gem_object_invalidate(struct drm_i915_gem_object *obj)
{
	struct address_space *mapping;

	lockdep_assert_held(&obj->mm.lock);
	GEM_BUG_ON(i915_gem_object_has_pages(obj));

	switch (obj->mm.madv) {
	case I915_MADV_DONTNEED:
		i915_gem_object_truncate(obj);
	case __I915_MADV_PURGED:
		return;
	}

	if (obj->base.filp == NULL)
		return;

	mapping = obj->base.filp->f_mapping,
	invalidate_mapping_pages(mapping, 0, (loff_t)-1);
}

static void
i915_gem_object_put_pages_gtt(struct drm_i915_gem_object *obj,
			      struct sg_table *pages)
{
	struct sgt_iter sgt_iter;
	struct page *page;

	__i915_gem_object_release_shmem(obj, pages, true);

	i915_gem_gtt_finish_pages(obj, pages);

	if (i915_gem_object_needs_bit17_swizzle(obj))
		i915_gem_object_save_bit_17_swizzle(obj, pages);

	for_each_sgt_page(page, sgt_iter, pages) {
		if (obj->mm.dirty)
			set_page_dirty(page);

		if (obj->mm.madv == I915_MADV_WILLNEED)
			mark_page_accessed(page);

		put_page(page);
	}
	obj->mm.dirty = false;

	sg_free_table(pages);
	kfree(pages);
}

static void __i915_gem_object_reset_page_iter(struct drm_i915_gem_object *obj)
{
	struct radix_tree_iter iter;
	void __rcu **slot;

	rcu_read_lock();
	radix_tree_for_each_slot(slot, &obj->mm.get_page.radix, &iter, 0)
		radix_tree_delete(&obj->mm.get_page.radix, iter.index);
	rcu_read_unlock();
}

void __i915_gem_object_put_pages(struct drm_i915_gem_object *obj,
				 enum i915_mm_subclass subclass)
{
	struct drm_i915_private *i915 = to_i915(obj->base.dev);
	struct sg_table *pages;

	if (i915_gem_object_has_pinned_pages(obj))
		return;

	GEM_BUG_ON(obj->bind_count);
	if (!i915_gem_object_has_pages(obj))
		return;

	/* May be called by shrinker from within get_pages() (on another bo) */
	mutex_lock_nested(&obj->mm.lock, subclass);
	if (unlikely(atomic_read(&obj->mm.pages_pin_count)))
		goto unlock;

	/* ->put_pages might need to allocate memory for the bit17 swizzle
	 * array, hence protect them from being reaped by removing them from gtt
	 * lists early. */
	pages = fetch_and_zero(&obj->mm.pages);
	GEM_BUG_ON(!pages);

	spin_lock(&i915->mm.obj_lock);
	list_del(&obj->mm.link);
	spin_unlock(&i915->mm.obj_lock);

	if (obj->mm.mapping) {
		void *ptr;

		ptr = page_mask_bits(obj->mm.mapping);
		if (is_vmalloc_addr(ptr))
			vunmap(ptr);
		else
			kunmap(kmap_to_page(ptr));

		obj->mm.mapping = NULL;
	}

	__i915_gem_object_reset_page_iter(obj);

	if (!IS_ERR(pages))
		obj->ops->put_pages(obj, pages);

	obj->mm.page_sizes.phys = obj->mm.page_sizes.sg = 0;

unlock:
	mutex_unlock(&obj->mm.lock);
}

static bool i915_sg_trim(struct sg_table *orig_st)
{
	struct sg_table new_st;
	struct scatterlist *sg, *new_sg;
	unsigned int i;

	if (orig_st->nents == orig_st->orig_nents)
		return false;

	if (sg_alloc_table(&new_st, orig_st->nents, GFP_KERNEL | __GFP_NOWARN))
		return false;

	new_sg = new_st.sgl;
	for_each_sg(orig_st->sgl, sg, orig_st->nents, i) {
		sg_set_page(new_sg, sg_page(sg), sg->length, 0);
		/* called before being DMA mapped, no need to copy sg->dma_* */
		new_sg = sg_next(new_sg);
	}
	GEM_BUG_ON(new_sg); /* Should walk exactly nents and hit the end */

	sg_free_table(orig_st);

	*orig_st = new_st;
	return true;
}

static int i915_gem_object_get_pages_gtt(struct drm_i915_gem_object *obj)
{
	struct drm_i915_private *dev_priv = to_i915(obj->base.dev);
	const unsigned long page_count = obj->base.size / PAGE_SIZE;
	unsigned long i;
	struct address_space *mapping;
	struct sg_table *st;
	struct scatterlist *sg;
	struct sgt_iter sgt_iter;
	struct page *page;
	unsigned long last_pfn = 0;	/* suppress gcc warning */
	unsigned int max_segment = i915_sg_segment_size();
	unsigned int sg_page_sizes;
	gfp_t noreclaim;
	int ret;

	/* Assert that the object is not currently in any GPU domain. As it
	 * wasn't in the GTT, there shouldn't be any way it could have been in
	 * a GPU cache
	 */
	GEM_BUG_ON(obj->base.read_domains & I915_GEM_GPU_DOMAINS);
	GEM_BUG_ON(obj->base.write_domain & I915_GEM_GPU_DOMAINS);

	st = kmalloc(sizeof(*st), GFP_KERNEL);
	if (st == NULL)
		return -ENOMEM;

rebuild_st:
	if (sg_alloc_table(st, page_count, GFP_KERNEL)) {
		kfree(st);
		return -ENOMEM;
	}

	/* Get the list of pages out of our struct file.  They'll be pinned
	 * at this point until we release them.
	 *
	 * Fail silently without starting the shrinker
	 */
	mapping = obj->base.filp->f_mapping;
	noreclaim = mapping_gfp_constraint(mapping, ~__GFP_RECLAIM);
	noreclaim |= __GFP_NORETRY | __GFP_NOWARN;

	sg = st->sgl;
	st->nents = 0;
	sg_page_sizes = 0;
	for (i = 0; i < page_count; i++) {
		const unsigned int shrink[] = {
			I915_SHRINK_BOUND | I915_SHRINK_UNBOUND | I915_SHRINK_PURGEABLE,
			0,
		}, *s = shrink;
		gfp_t gfp = noreclaim;

		do {
			page = shmem_read_mapping_page_gfp(mapping, i, gfp);
			if (likely(!IS_ERR(page)))
				break;

			if (!*s) {
				ret = PTR_ERR(page);
				goto err_sg;
			}

			i915_gem_shrink(dev_priv, 2 * page_count, NULL, *s++);
			cond_resched();

			/* We've tried hard to allocate the memory by reaping
			 * our own buffer, now let the real VM do its job and
			 * go down in flames if truly OOM.
			 *
			 * However, since graphics tend to be disposable,
			 * defer the oom here by reporting the ENOMEM back
			 * to userspace.
			 */
			if (!*s) {
				/* reclaim and warn, but no oom */
				gfp = mapping_gfp_mask(mapping);

				/* Our bo are always dirty and so we require
				 * kswapd to reclaim our pages (direct reclaim
				 * does not effectively begin pageout of our
				 * buffers on its own). However, direct reclaim
				 * only waits for kswapd when under allocation
				 * congestion. So as a result __GFP_RECLAIM is
				 * unreliable and fails to actually reclaim our
				 * dirty pages -- unless you try over and over
				 * again with !__GFP_NORETRY. However, we still
				 * want to fail this allocation rather than
				 * trigger the out-of-memory killer and for
				 * this we want __GFP_RETRY_MAYFAIL.
				 */
				gfp |= __GFP_RETRY_MAYFAIL;
			}
		} while (1);

		if (!i ||
		    sg->length >= max_segment ||
		    page_to_pfn(page) != last_pfn + 1) {
			if (i) {
				sg_page_sizes |= sg->length;
				sg = sg_next(sg);
			}
			st->nents++;
			sg_set_page(sg, page, PAGE_SIZE, 0);
		} else {
			sg->length += PAGE_SIZE;
		}
		last_pfn = page_to_pfn(page);

		/* Check that the i965g/gm workaround works. */
		WARN_ON((gfp & __GFP_DMA32) && (last_pfn >= 0x00100000UL));
	}
	if (sg) { /* loop terminated early; short sg table */
		sg_page_sizes |= sg->length;
		sg_mark_end(sg);
	}

	/* Trim unused sg entries to avoid wasting memory. */
	i915_sg_trim(st);

	ret = i915_gem_gtt_prepare_pages(obj, st);
	if (ret) {
		/* DMA remapping failed? One possible cause is that
		 * it could not reserve enough large entries, asking
		 * for PAGE_SIZE chunks instead may be helpful.
		 */
		if (max_segment > PAGE_SIZE) {
			for_each_sgt_page(page, sgt_iter, st)
				put_page(page);
			sg_free_table(st);

			max_segment = PAGE_SIZE;
			goto rebuild_st;
		} else {
			dev_warn(&dev_priv->drm.pdev->dev,
				 "Failed to DMA remap %lu pages\n",
				 page_count);
			goto err_pages;
		}
	}

	if (i915_gem_object_needs_bit17_swizzle(obj))
		i915_gem_object_do_bit_17_swizzle(obj, st);

	__i915_gem_object_set_pages(obj, st, sg_page_sizes);

	return 0;

err_sg:
	sg_mark_end(sg);
err_pages:
	for_each_sgt_page(page, sgt_iter, st)
		put_page(page);
	sg_free_table(st);
	kfree(st);

	/* shmemfs first checks if there is enough memory to allocate the page
	 * and reports ENOSPC should there be insufficient, along with the usual
	 * ENOMEM for a genuine allocation failure.
	 *
	 * We use ENOSPC in our driver to mean that we have run out of aperture
	 * space and so want to translate the error from shmemfs back to our
	 * usual understanding of ENOMEM.
	 */
	if (ret == -ENOSPC)
		ret = -ENOMEM;

	return ret;
}

void __i915_gem_object_set_pages(struct drm_i915_gem_object *obj,
				 struct sg_table *pages,
				 unsigned int sg_page_sizes)
{
	struct drm_i915_private *i915 = to_i915(obj->base.dev);
	unsigned long supported = INTEL_INFO(i915)->page_sizes;
	int i;

	lockdep_assert_held(&obj->mm.lock);

	obj->mm.get_page.sg_pos = pages->sgl;
	obj->mm.get_page.sg_idx = 0;

	obj->mm.pages = pages;

	if (i915_gem_object_is_tiled(obj) &&
	    i915->quirks & QUIRK_PIN_SWIZZLED_PAGES) {
		GEM_BUG_ON(obj->mm.quirked);
		__i915_gem_object_pin_pages(obj);
		obj->mm.quirked = true;
	}

	GEM_BUG_ON(!sg_page_sizes);
	obj->mm.page_sizes.phys = sg_page_sizes;

	/*
	 * Calculate the supported page-sizes which fit into the given
	 * sg_page_sizes. This will give us the page-sizes which we may be able
	 * to use opportunistically when later inserting into the GTT. For
	 * example if phys=2G, then in theory we should be able to use 1G, 2M,
	 * 64K or 4K pages, although in practice this will depend on a number of
	 * other factors.
	 */
	obj->mm.page_sizes.sg = 0;
	for_each_set_bit(i, &supported, ilog2(I915_GTT_MAX_PAGE_SIZE) + 1) {
		if (obj->mm.page_sizes.phys & ~0u << i)
			obj->mm.page_sizes.sg |= BIT(i);
	}
	GEM_BUG_ON(!HAS_PAGE_SIZES(i915, obj->mm.page_sizes.sg));

	spin_lock(&i915->mm.obj_lock);
	list_add(&obj->mm.link, &i915->mm.unbound_list);
	spin_unlock(&i915->mm.obj_lock);
}

static int ____i915_gem_object_get_pages(struct drm_i915_gem_object *obj)
{
	int err;

	if (unlikely(obj->mm.madv != I915_MADV_WILLNEED)) {
		DRM_DEBUG("Attempting to obtain a purgeable object\n");
		return -EFAULT;
	}

	err = obj->ops->get_pages(obj);
	GEM_BUG_ON(!err && !i915_gem_object_has_pages(obj));

	return err;
}

/* Ensure that the associated pages are gathered from the backing storage
 * and pinned into our object. i915_gem_object_pin_pages() may be called
 * multiple times before they are released by a single call to
 * i915_gem_object_unpin_pages() - once the pages are no longer referenced
 * either as a result of memory pressure (reaping pages under the shrinker)
 * or as the object is itself released.
 */
int __i915_gem_object_get_pages(struct drm_i915_gem_object *obj)
{
	int err;

	err = mutex_lock_interruptible(&obj->mm.lock);
	if (err)
		return err;

	if (unlikely(!i915_gem_object_has_pages(obj))) {
		GEM_BUG_ON(i915_gem_object_has_pinned_pages(obj));

		err = ____i915_gem_object_get_pages(obj);
		if (err)
			goto unlock;

		smp_mb__before_atomic();
	}
	atomic_inc(&obj->mm.pages_pin_count);

unlock:
	mutex_unlock(&obj->mm.lock);
	return err;
}

/* The 'mapping' part of i915_gem_object_pin_map() below */
static void *i915_gem_object_map(const struct drm_i915_gem_object *obj,
				 enum i915_map_type type)
{
	unsigned long n_pages = obj->base.size >> PAGE_SHIFT;
	struct sg_table *sgt = obj->mm.pages;
	struct sgt_iter sgt_iter;
	struct page *page;
	struct page *stack_pages[32];
	struct page **pages = stack_pages;
	unsigned long i = 0;
	pgprot_t pgprot;
	void *addr;

	/* A single page can always be kmapped */
	if (n_pages == 1 && type == I915_MAP_WB)
		return kmap(sg_page(sgt->sgl));

	if (n_pages > ARRAY_SIZE(stack_pages)) {
		/* Too big for stack -- allocate temporary array instead */
		pages = kvmalloc_array(n_pages, sizeof(*pages), GFP_KERNEL);
		if (!pages)
			return NULL;
	}

	for_each_sgt_page(page, sgt_iter, sgt)
		pages[i++] = page;

	/* Check that we have the expected number of pages */
	GEM_BUG_ON(i != n_pages);

	switch (type) {
	default:
		MISSING_CASE(type);
		/* fallthrough to use PAGE_KERNEL anyway */
	case I915_MAP_WB:
		pgprot = PAGE_KERNEL;
		break;
	case I915_MAP_WC:
		pgprot = pgprot_writecombine(PAGE_KERNEL_IO);
		break;
	}
	addr = vmap(pages, n_pages, 0, pgprot);

	if (pages != stack_pages)
		kvfree(pages);

	return addr;
}

/* get, pin, and map the pages of the object into kernel space */
void *i915_gem_object_pin_map(struct drm_i915_gem_object *obj,
			      enum i915_map_type type)
{
	enum i915_map_type has_type;
	bool pinned;
	void *ptr;
	int ret;

	if (unlikely(!i915_gem_object_has_struct_page(obj)))
		return ERR_PTR(-ENXIO);

	ret = mutex_lock_interruptible(&obj->mm.lock);
	if (ret)
		return ERR_PTR(ret);

	pinned = !(type & I915_MAP_OVERRIDE);
	type &= ~I915_MAP_OVERRIDE;

	if (!atomic_inc_not_zero(&obj->mm.pages_pin_count)) {
		if (unlikely(!i915_gem_object_has_pages(obj))) {
			GEM_BUG_ON(i915_gem_object_has_pinned_pages(obj));

			ret = ____i915_gem_object_get_pages(obj);
			if (ret)
				goto err_unlock;

			smp_mb__before_atomic();
		}
		atomic_inc(&obj->mm.pages_pin_count);
		pinned = false;
	}
	GEM_BUG_ON(!i915_gem_object_has_pages(obj));

	ptr = page_unpack_bits(obj->mm.mapping, &has_type);
	if (ptr && has_type != type) {
		if (pinned) {
			ret = -EBUSY;
			goto err_unpin;
		}

		if (is_vmalloc_addr(ptr))
			vunmap(ptr);
		else
			kunmap(kmap_to_page(ptr));

		ptr = obj->mm.mapping = NULL;
	}

	if (!ptr) {
		ptr = i915_gem_object_map(obj, type);
		if (!ptr) {
			ret = -ENOMEM;
			goto err_unpin;
		}

		obj->mm.mapping = page_pack_bits(ptr, type);
	}

out_unlock:
	mutex_unlock(&obj->mm.lock);
	return ptr;

err_unpin:
	atomic_dec(&obj->mm.pages_pin_count);
err_unlock:
	ptr = ERR_PTR(ret);
	goto out_unlock;
}

static int
i915_gem_object_pwrite_gtt(struct drm_i915_gem_object *obj,
			   const struct drm_i915_gem_pwrite *arg)
{
	struct address_space *mapping = obj->base.filp->f_mapping;
	char __user *user_data = u64_to_user_ptr(arg->data_ptr);
	u64 remain, offset;
	unsigned int pg;

	/* Before we instantiate/pin the backing store for our use, we
	 * can prepopulate the shmemfs filp efficiently using a write into
	 * the pagecache. We avoid the penalty of instantiating all the
	 * pages, important if the user is just writing to a few and never
	 * uses the object on the GPU, and using a direct write into shmemfs
	 * allows it to avoid the cost of retrieving a page (either swapin
	 * or clearing-before-use) before it is overwritten.
	 */
	if (i915_gem_object_has_pages(obj))
		return -ENODEV;

	if (obj->mm.madv != I915_MADV_WILLNEED)
		return -EFAULT;

	/* Before the pages are instantiated the object is treated as being
	 * in the CPU domain. The pages will be clflushed as required before
	 * use, and we can freely write into the pages directly. If userspace
	 * races pwrite with any other operation; corruption will ensue -
	 * that is userspace's prerogative!
	 */

	remain = arg->size;
	offset = arg->offset;
	pg = offset_in_page(offset);

	do {
		unsigned int len, unwritten;
		struct page *page;
		void *data, *vaddr;
		int err;

		len = PAGE_SIZE - pg;
		if (len > remain)
			len = remain;

		err = pagecache_write_begin(obj->base.filp, mapping,
					    offset, len, 0,
					    &page, &data);
		if (err < 0)
			return err;

		vaddr = kmap(page);
		unwritten = copy_from_user(vaddr + pg, user_data, len);
		kunmap(page);

		err = pagecache_write_end(obj->base.filp, mapping,
					  offset, len, len - unwritten,
					  page, data);
		if (err < 0)
			return err;

		if (unwritten)
			return -EFAULT;

		remain -= len;
		user_data += len;
		offset += len;
		pg = 0;
	} while (remain);

	return 0;
}

static bool ban_context(const struct i915_gem_context *ctx,
			unsigned int score)
{
	return (i915_gem_context_is_bannable(ctx) &&
		score >= CONTEXT_SCORE_BAN_THRESHOLD);
}

static void i915_gem_context_mark_guilty(struct i915_gem_context *ctx)
{
	unsigned int score;
	bool banned;

	atomic_inc(&ctx->guilty_count);

	score = atomic_add_return(CONTEXT_SCORE_GUILTY, &ctx->ban_score);
	banned = ban_context(ctx, score);
	DRM_DEBUG_DRIVER("context %s marked guilty (score %d) banned? %s\n",
			 ctx->name, score, yesno(banned));
	if (!banned)
		return;

	i915_gem_context_set_banned(ctx);
	if (!IS_ERR_OR_NULL(ctx->file_priv)) {
		atomic_inc(&ctx->file_priv->context_bans);
		DRM_DEBUG_DRIVER("client %s has had %d context banned\n",
				 ctx->name, atomic_read(&ctx->file_priv->context_bans));
	}
}

static void i915_gem_context_mark_innocent(struct i915_gem_context *ctx)
{
	atomic_inc(&ctx->active_count);
}

struct drm_i915_gem_request *
i915_gem_find_active_request(struct intel_engine_cs *engine)
{
	struct drm_i915_gem_request *request, *active = NULL;
	unsigned long flags;

	/* We are called by the error capture and reset at a random
	 * point in time. In particular, note that neither is crucially
	 * ordered with an interrupt. After a hang, the GPU is dead and we
	 * assume that no more writes can happen (we waited long enough for
	 * all writes that were in transaction to be flushed) - adding an
	 * extra delay for a recent interrupt is pointless. Hence, we do
	 * not need an engine->irq_seqno_barrier() before the seqno reads.
	 */
	spin_lock_irqsave(&engine->timeline->lock, flags);
	list_for_each_entry(request, &engine->timeline->requests, link) {
		if (__i915_gem_request_completed(request,
						 request->global_seqno))
			continue;

		GEM_BUG_ON(request->engine != engine);
		GEM_BUG_ON(test_bit(DMA_FENCE_FLAG_SIGNALED_BIT,
				    &request->fence.flags));

		active = request;
		break;
	}
	spin_unlock_irqrestore(&engine->timeline->lock, flags);

	return active;
}

static bool engine_stalled(struct intel_engine_cs *engine)
{
	if (!engine->hangcheck.stalled)
		return false;

	/* Check for possible seqno movement after hang declaration */
	if (engine->hangcheck.seqno != intel_engine_get_seqno(engine)) {
		DRM_DEBUG_DRIVER("%s pardoned\n", engine->name);
		return false;
	}

	return true;
}

/*
 * Ensure irq handler finishes, and not run again.
 * Also return the active request so that we only search for it once.
 */
struct drm_i915_gem_request *
i915_gem_reset_prepare_engine(struct intel_engine_cs *engine)
{
	struct drm_i915_gem_request *request = NULL;

	/*
	 * During the reset sequence, we must prevent the engine from
	 * entering RC6. As the context state is undefined until we restart
	 * the engine, if it does enter RC6 during the reset, the state
	 * written to the powercontext is undefined and so we may lose
	 * GPU state upon resume, i.e. fail to restart after a reset.
	 */
	intel_uncore_forcewake_get(engine->i915, FORCEWAKE_ALL);

	/*
	 * Prevent the signaler thread from updating the request
	 * state (by calling dma_fence_signal) as we are processing
	 * the reset. The write from the GPU of the seqno is
	 * asynchronous and the signaler thread may see a different
	 * value to us and declare the request complete, even though
	 * the reset routine have picked that request as the active
	 * (incomplete) request. This conflict is not handled
	 * gracefully!
	 */
	kthread_park(engine->breadcrumbs.signaler);

	/*
	 * Prevent request submission to the hardware until we have
	 * completed the reset in i915_gem_reset_finish(). If a request
	 * is completed by one engine, it may then queue a request
	 * to a second via its execlists->tasklet *just* as we are
	 * calling engine->init_hw() and also writing the ELSP.
	 * Turning off the execlists->tasklet until the reset is over
	 * prevents the race.
	 */
	tasklet_kill(&engine->execlists.tasklet);
	tasklet_disable(&engine->execlists.tasklet);

	/*
	 * We're using worker to queue preemption requests from the tasklet in
	 * GuC submission mode.
	 * Even though tasklet was disabled, we may still have a worker queued.
	 * Let's make sure that all workers scheduled before disabling the
	 * tasklet are completed before continuing with the reset.
	 */
	if (engine->i915->guc.preempt_wq)
		flush_workqueue(engine->i915->guc.preempt_wq);

	if (engine->irq_seqno_barrier)
		engine->irq_seqno_barrier(engine);

	request = i915_gem_find_active_request(engine);
	if (request && request->fence.error == -EIO)
		request = ERR_PTR(-EIO); /* Previous reset failed! */

	return request;
}

int i915_gem_reset_prepare(struct drm_i915_private *dev_priv)
{
	struct intel_engine_cs *engine;
	struct drm_i915_gem_request *request;
	enum intel_engine_id id;
	int err = 0;

	for_each_engine(engine, dev_priv, id) {
		request = i915_gem_reset_prepare_engine(engine);
		if (IS_ERR(request)) {
			err = PTR_ERR(request);
			continue;
		}

		engine->hangcheck.active_request = request;
	}

	i915_gem_revoke_fences(dev_priv);

	return err;
}

static void skip_request(struct drm_i915_gem_request *request)
{
	void *vaddr = request->ring->vaddr;
	u32 head;

	/* As this request likely depends on state from the lost
	 * context, clear out all the user operations leaving the
	 * breadcrumb at the end (so we get the fence notifications).
	 */
	head = request->head;
	if (request->postfix < head) {
		memset(vaddr + head, 0, request->ring->size - head);
		head = 0;
	}
	memset(vaddr + head, 0, request->postfix - head);

	dma_fence_set_error(&request->fence, -EIO);
}

static void engine_skip_context(struct drm_i915_gem_request *request)
{
	struct intel_engine_cs *engine = request->engine;
	struct i915_gem_context *hung_ctx = request->ctx;
	struct intel_timeline *timeline;
	unsigned long flags;

	timeline = i915_gem_context_lookup_timeline(hung_ctx, engine);

	spin_lock_irqsave(&engine->timeline->lock, flags);
	spin_lock(&timeline->lock);

	list_for_each_entry_continue(request, &engine->timeline->requests, link)
		if (request->ctx == hung_ctx)
			skip_request(request);

	list_for_each_entry(request, &timeline->requests, link)
		skip_request(request);

	spin_unlock(&timeline->lock);
	spin_unlock_irqrestore(&engine->timeline->lock, flags);
}

/* Returns the request if it was guilty of the hang */
static struct drm_i915_gem_request *
i915_gem_reset_request(struct intel_engine_cs *engine,
		       struct drm_i915_gem_request *request)
{
	/* The guilty request will get skipped on a hung engine.
	 *
	 * Users of client default contexts do not rely on logical
	 * state preserved between batches so it is safe to execute
	 * queued requests following the hang. Non default contexts
	 * rely on preserved state, so skipping a batch loses the
	 * evolution of the state and it needs to be considered corrupted.
	 * Executing more queued batches on top of corrupted state is
	 * risky. But we take the risk by trying to advance through
	 * the queued requests in order to make the client behaviour
	 * more predictable around resets, by not throwing away random
	 * amount of batches it has prepared for execution. Sophisticated
	 * clients can use gem_reset_stats_ioctl and dma fence status
	 * (exported via sync_file info ioctl on explicit fences) to observe
	 * when it loses the context state and should rebuild accordingly.
	 *
	 * The context ban, and ultimately the client ban, mechanism are safety
	 * valves if client submission ends up resulting in nothing more than
	 * subsequent hangs.
	 */

	if (engine_stalled(engine)) {
		i915_gem_context_mark_guilty(request->ctx);
		skip_request(request);

		/* If this context is now banned, skip all pending requests. */
		if (i915_gem_context_is_banned(request->ctx))
			engine_skip_context(request);
	} else {
		/*
		 * Since this is not the hung engine, it may have advanced
		 * since the hang declaration. Double check by refinding
		 * the active request at the time of the reset.
		 */
		request = i915_gem_find_active_request(engine);
		if (request) {
			i915_gem_context_mark_innocent(request->ctx);
			dma_fence_set_error(&request->fence, -EAGAIN);

			/* Rewind the engine to replay the incomplete rq */
			spin_lock_irq(&engine->timeline->lock);
			request = list_prev_entry(request, link);
			if (&request->link == &engine->timeline->requests)
				request = NULL;
			spin_unlock_irq(&engine->timeline->lock);
		}
	}

	return request;
}

void i915_gem_reset_engine(struct intel_engine_cs *engine,
			   struct drm_i915_gem_request *request)
{
	/*
	 * Make sure this write is visible before we re-enable the interrupt
	 * handlers on another CPU, as tasklet_enable() resolves to just
	 * a compiler barrier which is insufficient for our purpose here.
	 */
	smp_store_mb(engine->irq_posted, 0);

	if (request)
		request = i915_gem_reset_request(engine, request);

	if (request) {
		DRM_DEBUG_DRIVER("resetting %s to restart from tail of request 0x%x\n",
				 engine->name, request->global_seqno);
	}

	/* Setup the CS to resume from the breadcrumb of the hung request */
	engine->reset_hw(engine, request);
}

void i915_gem_reset(struct drm_i915_private *dev_priv)
{
	struct intel_engine_cs *engine;
	enum intel_engine_id id;

	lockdep_assert_held(&dev_priv->drm.struct_mutex);

	i915_gem_retire_requests(dev_priv);

	for_each_engine(engine, dev_priv, id) {
		struct i915_gem_context *ctx;

		i915_gem_reset_engine(engine, engine->hangcheck.active_request);
		ctx = fetch_and_zero(&engine->last_retired_context);
		if (ctx)
			engine->context_unpin(engine, ctx);

		/*
		 * Ostensibily, we always want a context loaded for powersaving,
		 * so if the engine is idle after the reset, send a request
		 * to load our scratch kernel_context.
		 *
		 * More mysteriously, if we leave the engine idle after a reset,
		 * the next userspace batch may hang, with what appears to be
		 * an incoherent read by the CS (presumably stale TLB). An
		 * empty request appears sufficient to paper over the glitch.
		 */
		if (list_empty(&engine->timeline->requests)) {
			struct drm_i915_gem_request *rq;

			rq = i915_gem_request_alloc(engine,
						    dev_priv->kernel_context);
			if (!IS_ERR(rq))
				__i915_add_request(rq, false);
		}
	}

	i915_gem_restore_fences(dev_priv);

	if (dev_priv->gt.awake) {
		intel_sanitize_gt_powersave(dev_priv);
		intel_enable_gt_powersave(dev_priv);
		if (INTEL_GEN(dev_priv) >= 6)
			gen6_rps_busy(dev_priv);
	}
}

void i915_gem_reset_finish_engine(struct intel_engine_cs *engine)
{
	tasklet_enable(&engine->execlists.tasklet);
	kthread_unpark(engine->breadcrumbs.signaler);

	intel_uncore_forcewake_put(engine->i915, FORCEWAKE_ALL);
}

void i915_gem_reset_finish(struct drm_i915_private *dev_priv)
{
	struct intel_engine_cs *engine;
	enum intel_engine_id id;

	lockdep_assert_held(&dev_priv->drm.struct_mutex);

	for_each_engine(engine, dev_priv, id) {
		engine->hangcheck.active_request = NULL;
		i915_gem_reset_finish_engine(engine);
	}
}

static void nop_submit_request(struct drm_i915_gem_request *request)
{
	dma_fence_set_error(&request->fence, -EIO);

	i915_gem_request_submit(request);
}

static void nop_complete_submit_request(struct drm_i915_gem_request *request)
{
	unsigned long flags;

	dma_fence_set_error(&request->fence, -EIO);

	spin_lock_irqsave(&request->engine->timeline->lock, flags);
	__i915_gem_request_submit(request);
	intel_engine_init_global_seqno(request->engine, request->global_seqno);
	spin_unlock_irqrestore(&request->engine->timeline->lock, flags);
}

void i915_gem_set_wedged(struct drm_i915_private *i915)
{
	struct intel_engine_cs *engine;
	enum intel_engine_id id;

	/*
	 * First, stop submission to hw, but do not yet complete requests by
	 * rolling the global seqno forward (since this would complete requests
	 * for which we haven't set the fence error to EIO yet).
	 */
	for_each_engine(engine, i915, id)
		engine->submit_request = nop_submit_request;

	/*
	 * Make sure no one is running the old callback before we proceed with
	 * cancelling requests and resetting the completion tracking. Otherwise
	 * we might submit a request to the hardware which never completes.
	 */
	synchronize_rcu();

	for_each_engine(engine, i915, id) {
		/* Mark all executing requests as skipped */
		engine->cancel_requests(engine);

		/*
		 * Only once we've force-cancelled all in-flight requests can we
		 * start to complete all requests.
		 */
		engine->submit_request = nop_complete_submit_request;
	}

	/*
	 * Make sure no request can slip through without getting completed by
	 * either this call here to intel_engine_init_global_seqno, or the one
	 * in nop_complete_submit_request.
	 */
	synchronize_rcu();

	for_each_engine(engine, i915, id) {
		unsigned long flags;

		/* Mark all pending requests as complete so that any concurrent
		 * (lockless) lookup doesn't try and wait upon the request as we
		 * reset it.
		 */
		spin_lock_irqsave(&engine->timeline->lock, flags);
		intel_engine_init_global_seqno(engine,
					       intel_engine_last_submit(engine));
		spin_unlock_irqrestore(&engine->timeline->lock, flags);
	}

	set_bit(I915_WEDGED, &i915->gpu_error.flags);
	wake_up_all(&i915->gpu_error.reset_queue);
}

bool i915_gem_unset_wedged(struct drm_i915_private *i915)
{
	struct i915_gem_timeline *tl;
	int i;

	lockdep_assert_held(&i915->drm.struct_mutex);
	if (!test_bit(I915_WEDGED, &i915->gpu_error.flags))
		return true;

	/* Before unwedging, make sure that all pending operations
	 * are flushed and errored out - we may have requests waiting upon
	 * third party fences. We marked all inflight requests as EIO, and
	 * every execbuf since returned EIO, for consistency we want all
	 * the currently pending requests to also be marked as EIO, which
	 * is done inside our nop_submit_request - and so we must wait.
	 *
	 * No more can be submitted until we reset the wedged bit.
	 */
	list_for_each_entry(tl, &i915->gt.timelines, link) {
		for (i = 0; i < ARRAY_SIZE(tl->engine); i++) {
			struct drm_i915_gem_request *rq;

			rq = i915_gem_active_peek(&tl->engine[i].last_request,
						  &i915->drm.struct_mutex);
			if (!rq)
				continue;

			/* We can't use our normal waiter as we want to
			 * avoid recursively trying to handle the current
			 * reset. The basic dma_fence_default_wait() installs
			 * a callback for dma_fence_signal(), which is
			 * triggered by our nop handler (indirectly, the
			 * callback enables the signaler thread which is
			 * woken by the nop_submit_request() advancing the seqno
			 * and when the seqno passes the fence, the signaler
			 * then signals the fence waking us up).
			 */
			if (dma_fence_default_wait(&rq->fence, true,
						   MAX_SCHEDULE_TIMEOUT) < 0)
				return false;
		}
	}

	/* Undo nop_submit_request. We prevent all new i915 requests from
	 * being queued (by disallowing execbuf whilst wedged) so having
	 * waited for all active requests above, we know the system is idle
	 * and do not have to worry about a thread being inside
	 * engine->submit_request() as we swap over. So unlike installing
	 * the nop_submit_request on reset, we can do this from normal
	 * context and do not require stop_machine().
	 */
	intel_engines_reset_default_submission(i915);
	i915_gem_contexts_lost(i915);

	smp_mb__before_atomic(); /* complete takeover before enabling execbuf */
	clear_bit(I915_WEDGED, &i915->gpu_error.flags);

	return true;
}

static void
i915_gem_retire_work_handler(struct work_struct *work)
{
	struct drm_i915_private *dev_priv =
		container_of(work, typeof(*dev_priv), gt.retire_work.work);
	struct drm_device *dev = &dev_priv->drm;

	/* Come back later if the device is busy... */
	if (mutex_trylock(&dev->struct_mutex)) {
		i915_gem_retire_requests(dev_priv);
		mutex_unlock(&dev->struct_mutex);
	}

	/* Keep the retire handler running until we are finally idle.
	 * We do not need to do this test under locking as in the worst-case
	 * we queue the retire worker once too often.
	 */
	if (READ_ONCE(dev_priv->gt.awake)) {
		i915_queue_hangcheck(dev_priv);
		queue_delayed_work(dev_priv->wq,
				   &dev_priv->gt.retire_work,
				   round_jiffies_up_relative(HZ));
	}
}

static inline bool
new_requests_since_last_retire(const struct drm_i915_private *i915)
{
	return (READ_ONCE(i915->gt.active_requests) ||
		work_pending(&i915->gt.idle_work.work));
}

static void
i915_gem_idle_work_handler(struct work_struct *work)
{
	struct drm_i915_private *dev_priv =
		container_of(work, typeof(*dev_priv), gt.idle_work.work);
	bool rearm_hangcheck;
	ktime_t end;

	if (!READ_ONCE(dev_priv->gt.awake))
		return;

	/*
	 * Wait for last execlists context complete, but bail out in case a
	 * new request is submitted.
	 */
<<<<<<< HEAD
	end = ktime_add_ms(ktime_get(), 200);
=======
	end = ktime_add_ms(ktime_get(), I915_IDLE_ENGINES_TIMEOUT);
>>>>>>> 9e6d49d9
	do {
		if (new_requests_since_last_retire(dev_priv))
			return;

		if (intel_engines_are_idle(dev_priv))
			break;

		usleep_range(100, 500);
	} while (ktime_before(ktime_get(), end));

	rearm_hangcheck =
		cancel_delayed_work_sync(&dev_priv->gpu_error.hangcheck_work);

	if (!mutex_trylock(&dev_priv->drm.struct_mutex)) {
		/* Currently busy, come back later */
		mod_delayed_work(dev_priv->wq,
				 &dev_priv->gt.idle_work,
				 msecs_to_jiffies(50));
		goto out_rearm;
	}

	/*
	 * New request retired after this work handler started, extend active
	 * period until next instance of the work.
	 */
	if (new_requests_since_last_retire(dev_priv))
		goto out_unlock;
<<<<<<< HEAD

	/*
	 * Be paranoid and flush a concurrent interrupt to make sure
	 * we don't reactivate any irq tasklets after parking.
	 *
	 * FIXME: Note that even though we have waited for execlists to be idle,
	 * there may still be an in-flight interrupt even though the CSB
	 * is now empty. synchronize_irq() makes sure that a residual interrupt
	 * is completed before we continue, but it doesn't prevent the HW from
	 * raising a spurious interrupt later. To complete the shield we should
	 * coordinate disabling the CS irq with flushing the interrupts.
	 */
	synchronize_irq(dev_priv->drm.irq);

	intel_engines_park(dev_priv);
	i915_gem_timelines_mark_idle(dev_priv);
=======

	/*
	 * Be paranoid and flush a concurrent interrupt to make sure
	 * we don't reactivate any irq tasklets after parking.
	 *
	 * FIXME: Note that even though we have waited for execlists to be idle,
	 * there may still be an in-flight interrupt even though the CSB
	 * is now empty. synchronize_irq() makes sure that a residual interrupt
	 * is completed before we continue, but it doesn't prevent the HW from
	 * raising a spurious interrupt later. To complete the shield we should
	 * coordinate disabling the CS irq with flushing the interrupts.
	 */
	synchronize_irq(dev_priv->drm.irq);

	intel_engines_park(dev_priv);
	i915_gem_timelines_park(dev_priv);

	i915_pmu_gt_parked(dev_priv);
>>>>>>> 9e6d49d9

	GEM_BUG_ON(!dev_priv->gt.awake);
	dev_priv->gt.awake = false;
	rearm_hangcheck = false;

	if (INTEL_GEN(dev_priv) >= 6)
		gen6_rps_idle(dev_priv);

	intel_display_power_put(dev_priv, POWER_DOMAIN_GT_IRQ);

	intel_runtime_pm_put(dev_priv);
out_unlock:
	mutex_unlock(&dev_priv->drm.struct_mutex);

out_rearm:
	if (rearm_hangcheck) {
		GEM_BUG_ON(!dev_priv->gt.awake);
		i915_queue_hangcheck(dev_priv);
	}
}

void i915_gem_close_object(struct drm_gem_object *gem, struct drm_file *file)
{
	struct drm_i915_private *i915 = to_i915(gem->dev);
	struct drm_i915_gem_object *obj = to_intel_bo(gem);
	struct drm_i915_file_private *fpriv = file->driver_priv;
	struct i915_lut_handle *lut, *ln;

	mutex_lock(&i915->drm.struct_mutex);

	list_for_each_entry_safe(lut, ln, &obj->lut_list, obj_link) {
		struct i915_gem_context *ctx = lut->ctx;
		struct i915_vma *vma;

		GEM_BUG_ON(ctx->file_priv == ERR_PTR(-EBADF));
		if (ctx->file_priv != fpriv)
			continue;

		vma = radix_tree_delete(&ctx->handles_vma, lut->handle);
		GEM_BUG_ON(vma->obj != obj);

		/* We allow the process to have multiple handles to the same
		 * vma, in the same fd namespace, by virtue of flink/open.
		 */
		GEM_BUG_ON(!vma->open_count);
		if (!--vma->open_count && !i915_vma_is_ggtt(vma))
			i915_vma_close(vma);

		list_del(&lut->obj_link);
		list_del(&lut->ctx_link);

		kmem_cache_free(i915->luts, lut);
		__i915_gem_object_release_unless_active(obj);
	}

	mutex_unlock(&i915->drm.struct_mutex);
}

static unsigned long to_wait_timeout(s64 timeout_ns)
{
	if (timeout_ns < 0)
		return MAX_SCHEDULE_TIMEOUT;

	if (timeout_ns == 0)
		return 0;

	return nsecs_to_jiffies_timeout(timeout_ns);
}

/**
 * i915_gem_wait_ioctl - implements DRM_IOCTL_I915_GEM_WAIT
 * @dev: drm device pointer
 * @data: ioctl data blob
 * @file: drm file pointer
 *
 * Returns 0 if successful, else an error is returned with the remaining time in
 * the timeout parameter.
 *  -ETIME: object is still busy after timeout
 *  -ERESTARTSYS: signal interrupted the wait
 *  -ENONENT: object doesn't exist
 * Also possible, but rare:
 *  -EAGAIN: incomplete, restart syscall
 *  -ENOMEM: damn
 *  -ENODEV: Internal IRQ fail
 *  -E?: The add request failed
 *
 * The wait ioctl with a timeout of 0 reimplements the busy ioctl. With any
 * non-zero timeout parameter the wait ioctl will wait for the given number of
 * nanoseconds on an object becoming unbusy. Since the wait itself does so
 * without holding struct_mutex the object may become re-busied before this
 * function completes. A similar but shorter * race condition exists in the busy
 * ioctl
 */
int
i915_gem_wait_ioctl(struct drm_device *dev, void *data, struct drm_file *file)
{
	struct drm_i915_gem_wait *args = data;
	struct drm_i915_gem_object *obj;
	ktime_t start;
	long ret;

	if (args->flags != 0)
		return -EINVAL;

	obj = i915_gem_object_lookup(file, args->bo_handle);
	if (!obj)
		return -ENOENT;

	start = ktime_get();

	ret = i915_gem_object_wait(obj,
				   I915_WAIT_INTERRUPTIBLE | I915_WAIT_ALL,
				   to_wait_timeout(args->timeout_ns),
				   to_rps_client(file));

	if (args->timeout_ns > 0) {
		args->timeout_ns -= ktime_to_ns(ktime_sub(ktime_get(), start));
		if (args->timeout_ns < 0)
			args->timeout_ns = 0;

		/*
		 * Apparently ktime isn't accurate enough and occasionally has a
		 * bit of mismatch in the jiffies<->nsecs<->ktime loop. So patch
		 * things up to make the test happy. We allow up to 1 jiffy.
		 *
		 * This is a regression from the timespec->ktime conversion.
		 */
		if (ret == -ETIME && !nsecs_to_jiffies(args->timeout_ns))
			args->timeout_ns = 0;

		/* Asked to wait beyond the jiffie/scheduler precision? */
		if (ret == -ETIME && args->timeout_ns)
			ret = -EAGAIN;
	}

	i915_gem_object_put(obj);
	return ret;
}

static int wait_for_timeline(struct i915_gem_timeline *tl, unsigned int flags)
{
	int ret, i;

	for (i = 0; i < ARRAY_SIZE(tl->engine); i++) {
		ret = i915_gem_active_wait(&tl->engine[i].last_request, flags);
		if (ret)
			return ret;
	}

	return 0;
}

static int wait_for_engines(struct drm_i915_private *i915)
{
	if (wait_for(intel_engines_are_idle(i915), I915_IDLE_ENGINES_TIMEOUT)) {
		dev_err(i915->drm.dev,
			"Failed to idle engines, declaring wedged!\n");
		if (drm_debug & DRM_UT_DRIVER) {
			struct drm_printer p = drm_debug_printer(__func__);
			struct intel_engine_cs *engine;
			enum intel_engine_id id;

			for_each_engine(engine, i915, id)
				intel_engine_dump(engine, &p,
						  "%s", engine->name);
		}

		i915_gem_set_wedged(i915);
		return -EIO;
	}

	return 0;
}

int i915_gem_wait_for_idle(struct drm_i915_private *i915, unsigned int flags)
{
	int ret;

	/* If the device is asleep, we have no requests outstanding */
	if (!READ_ONCE(i915->gt.awake))
		return 0;

	if (flags & I915_WAIT_LOCKED) {
		struct i915_gem_timeline *tl;

		lockdep_assert_held(&i915->drm.struct_mutex);

		list_for_each_entry(tl, &i915->gt.timelines, link) {
			ret = wait_for_timeline(tl, flags);
			if (ret)
				return ret;
		}
		i915_gem_retire_requests(i915);

		ret = wait_for_engines(i915);
	} else {
		ret = wait_for_timeline(&i915->gt.global_timeline, flags);
	}

	return ret;
}

static void __i915_gem_object_flush_for_display(struct drm_i915_gem_object *obj)
{
	/*
	 * We manually flush the CPU domain so that we can override and
	 * force the flush for the display, and perform it asyncrhonously.
	 */
	flush_write_domain(obj, ~I915_GEM_DOMAIN_CPU);
	if (obj->cache_dirty)
		i915_gem_clflush_object(obj, I915_CLFLUSH_FORCE);
	obj->base.write_domain = 0;
}

void i915_gem_object_flush_if_display(struct drm_i915_gem_object *obj)
{
	if (!READ_ONCE(obj->pin_global))
		return;

	mutex_lock(&obj->base.dev->struct_mutex);
	__i915_gem_object_flush_for_display(obj);
	mutex_unlock(&obj->base.dev->struct_mutex);
}

/**
 * Moves a single object to the WC read, and possibly write domain.
 * @obj: object to act on
 * @write: ask for write access or read only
 *
 * This function returns when the move is complete, including waiting on
 * flushes to occur.
 */
int
i915_gem_object_set_to_wc_domain(struct drm_i915_gem_object *obj, bool write)
{
	int ret;

	lockdep_assert_held(&obj->base.dev->struct_mutex);

	ret = i915_gem_object_wait(obj,
				   I915_WAIT_INTERRUPTIBLE |
				   I915_WAIT_LOCKED |
				   (write ? I915_WAIT_ALL : 0),
				   MAX_SCHEDULE_TIMEOUT,
				   NULL);
	if (ret)
		return ret;

	if (obj->base.write_domain == I915_GEM_DOMAIN_WC)
		return 0;

	/* Flush and acquire obj->pages so that we are coherent through
	 * direct access in memory with previous cached writes through
	 * shmemfs and that our cache domain tracking remains valid.
	 * For example, if the obj->filp was moved to swap without us
	 * being notified and releasing the pages, we would mistakenly
	 * continue to assume that the obj remained out of the CPU cached
	 * domain.
	 */
	ret = i915_gem_object_pin_pages(obj);
	if (ret)
		return ret;

	flush_write_domain(obj, ~I915_GEM_DOMAIN_WC);

	/* Serialise direct access to this object with the barriers for
	 * coherent writes from the GPU, by effectively invalidating the
	 * WC domain upon first access.
	 */
	if ((obj->base.read_domains & I915_GEM_DOMAIN_WC) == 0)
		mb();

	/* It should now be out of any other write domains, and we can update
	 * the domain values for our changes.
	 */
	GEM_BUG_ON((obj->base.write_domain & ~I915_GEM_DOMAIN_WC) != 0);
	obj->base.read_domains |= I915_GEM_DOMAIN_WC;
	if (write) {
		obj->base.read_domains = I915_GEM_DOMAIN_WC;
		obj->base.write_domain = I915_GEM_DOMAIN_WC;
		obj->mm.dirty = true;
	}

	i915_gem_object_unpin_pages(obj);
	return 0;
}

/**
 * Moves a single object to the GTT read, and possibly write domain.
 * @obj: object to act on
 * @write: ask for write access or read only
 *
 * This function returns when the move is complete, including waiting on
 * flushes to occur.
 */
int
i915_gem_object_set_to_gtt_domain(struct drm_i915_gem_object *obj, bool write)
{
	int ret;

	lockdep_assert_held(&obj->base.dev->struct_mutex);

	ret = i915_gem_object_wait(obj,
				   I915_WAIT_INTERRUPTIBLE |
				   I915_WAIT_LOCKED |
				   (write ? I915_WAIT_ALL : 0),
				   MAX_SCHEDULE_TIMEOUT,
				   NULL);
	if (ret)
		return ret;

	if (obj->base.write_domain == I915_GEM_DOMAIN_GTT)
		return 0;

	/* Flush and acquire obj->pages so that we are coherent through
	 * direct access in memory with previous cached writes through
	 * shmemfs and that our cache domain tracking remains valid.
	 * For example, if the obj->filp was moved to swap without us
	 * being notified and releasing the pages, we would mistakenly
	 * continue to assume that the obj remained out of the CPU cached
	 * domain.
	 */
	ret = i915_gem_object_pin_pages(obj);
	if (ret)
		return ret;

	flush_write_domain(obj, ~I915_GEM_DOMAIN_GTT);

	/* Serialise direct access to this object with the barriers for
	 * coherent writes from the GPU, by effectively invalidating the
	 * GTT domain upon first access.
	 */
	if ((obj->base.read_domains & I915_GEM_DOMAIN_GTT) == 0)
		mb();

	/* It should now be out of any other write domains, and we can update
	 * the domain values for our changes.
	 */
	GEM_BUG_ON((obj->base.write_domain & ~I915_GEM_DOMAIN_GTT) != 0);
	obj->base.read_domains |= I915_GEM_DOMAIN_GTT;
	if (write) {
		obj->base.read_domains = I915_GEM_DOMAIN_GTT;
		obj->base.write_domain = I915_GEM_DOMAIN_GTT;
		obj->mm.dirty = true;
	}

	i915_gem_object_unpin_pages(obj);
	return 0;
}

/**
 * Changes the cache-level of an object across all VMA.
 * @obj: object to act on
 * @cache_level: new cache level to set for the object
 *
 * After this function returns, the object will be in the new cache-level
 * across all GTT and the contents of the backing storage will be coherent,
 * with respect to the new cache-level. In order to keep the backing storage
 * coherent for all users, we only allow a single cache level to be set
 * globally on the object and prevent it from being changed whilst the
 * hardware is reading from the object. That is if the object is currently
 * on the scanout it will be set to uncached (or equivalent display
 * cache coherency) and all non-MOCS GPU access will also be uncached so
 * that all direct access to the scanout remains coherent.
 */
int i915_gem_object_set_cache_level(struct drm_i915_gem_object *obj,
				    enum i915_cache_level cache_level)
{
	struct i915_vma *vma;
	int ret;

	lockdep_assert_held(&obj->base.dev->struct_mutex);

	if (obj->cache_level == cache_level)
		return 0;

	/* Inspect the list of currently bound VMA and unbind any that would
	 * be invalid given the new cache-level. This is principally to
	 * catch the issue of the CS prefetch crossing page boundaries and
	 * reading an invalid PTE on older architectures.
	 */
restart:
	list_for_each_entry(vma, &obj->vma_list, obj_link) {
		if (!drm_mm_node_allocated(&vma->node))
			continue;

		if (i915_vma_is_pinned(vma)) {
			DRM_DEBUG("can not change the cache level of pinned objects\n");
			return -EBUSY;
		}

		if (!i915_vma_is_closed(vma) &&
		    i915_gem_valid_gtt_space(vma, cache_level))
			continue;

		ret = i915_vma_unbind(vma);
		if (ret)
			return ret;

		/* As unbinding may affect other elements in the
		 * obj->vma_list (due to side-effects from retiring
		 * an active vma), play safe and restart the iterator.
		 */
		goto restart;
	}

	/* We can reuse the existing drm_mm nodes but need to change the
	 * cache-level on the PTE. We could simply unbind them all and
	 * rebind with the correct cache-level on next use. However since
	 * we already have a valid slot, dma mapping, pages etc, we may as
	 * rewrite the PTE in the belief that doing so tramples upon less
	 * state and so involves less work.
	 */
	if (obj->bind_count) {
		/* Before we change the PTE, the GPU must not be accessing it.
		 * If we wait upon the object, we know that all the bound
		 * VMA are no longer active.
		 */
		ret = i915_gem_object_wait(obj,
					   I915_WAIT_INTERRUPTIBLE |
					   I915_WAIT_LOCKED |
					   I915_WAIT_ALL,
					   MAX_SCHEDULE_TIMEOUT,
					   NULL);
		if (ret)
			return ret;

		if (!HAS_LLC(to_i915(obj->base.dev)) &&
		    cache_level != I915_CACHE_NONE) {
			/* Access to snoopable pages through the GTT is
			 * incoherent and on some machines causes a hard
			 * lockup. Relinquish the CPU mmaping to force
			 * userspace to refault in the pages and we can
			 * then double check if the GTT mapping is still
			 * valid for that pointer access.
			 */
			i915_gem_release_mmap(obj);

			/* As we no longer need a fence for GTT access,
			 * we can relinquish it now (and so prevent having
			 * to steal a fence from someone else on the next
			 * fence request). Note GPU activity would have
			 * dropped the fence as all snoopable access is
			 * supposed to be linear.
			 */
			for_each_ggtt_vma(vma, obj) {
				ret = i915_vma_put_fence(vma);
				if (ret)
					return ret;
			}
		} else {
			/* We either have incoherent backing store and
			 * so no GTT access or the architecture is fully
			 * coherent. In such cases, existing GTT mmaps
			 * ignore the cache bit in the PTE and we can
			 * rewrite it without confusing the GPU or having
			 * to force userspace to fault back in its mmaps.
			 */
		}

		list_for_each_entry(vma, &obj->vma_list, obj_link) {
			if (!drm_mm_node_allocated(&vma->node))
				continue;

			ret = i915_vma_bind(vma, cache_level, PIN_UPDATE);
			if (ret)
				return ret;
		}
	}

	list_for_each_entry(vma, &obj->vma_list, obj_link)
		vma->node.color = cache_level;
	i915_gem_object_set_cache_coherency(obj, cache_level);
	obj->cache_dirty = true; /* Always invalidate stale cachelines */

	return 0;
}

int i915_gem_get_caching_ioctl(struct drm_device *dev, void *data,
			       struct drm_file *file)
{
	struct drm_i915_gem_caching *args = data;
	struct drm_i915_gem_object *obj;
	int err = 0;

	rcu_read_lock();
	obj = i915_gem_object_lookup_rcu(file, args->handle);
	if (!obj) {
		err = -ENOENT;
		goto out;
	}

	switch (obj->cache_level) {
	case I915_CACHE_LLC:
	case I915_CACHE_L3_LLC:
		args->caching = I915_CACHING_CACHED;
		break;

	case I915_CACHE_WT:
		args->caching = I915_CACHING_DISPLAY;
		break;

	default:
		args->caching = I915_CACHING_NONE;
		break;
	}
out:
	rcu_read_unlock();
	return err;
}

int i915_gem_set_caching_ioctl(struct drm_device *dev, void *data,
			       struct drm_file *file)
{
	struct drm_i915_private *i915 = to_i915(dev);
	struct drm_i915_gem_caching *args = data;
	struct drm_i915_gem_object *obj;
	enum i915_cache_level level;
	int ret = 0;

	switch (args->caching) {
	case I915_CACHING_NONE:
		level = I915_CACHE_NONE;
		break;
	case I915_CACHING_CACHED:
		/*
		 * Due to a HW issue on BXT A stepping, GPU stores via a
		 * snooped mapping may leave stale data in a corresponding CPU
		 * cacheline, whereas normally such cachelines would get
		 * invalidated.
		 */
		if (!HAS_LLC(i915) && !HAS_SNOOP(i915))
			return -ENODEV;

		level = I915_CACHE_LLC;
		break;
	case I915_CACHING_DISPLAY:
		level = HAS_WT(i915) ? I915_CACHE_WT : I915_CACHE_NONE;
		break;
	default:
		return -EINVAL;
	}

	obj = i915_gem_object_lookup(file, args->handle);
	if (!obj)
		return -ENOENT;

	/*
	 * The caching mode of proxy object is handled by its generator, and
	 * not allowed to be changed by userspace.
	 */
	if (i915_gem_object_is_proxy(obj)) {
		ret = -ENXIO;
		goto out;
	}

	if (obj->cache_level == level)
		goto out;

	ret = i915_gem_object_wait(obj,
				   I915_WAIT_INTERRUPTIBLE,
				   MAX_SCHEDULE_TIMEOUT,
				   to_rps_client(file));
	if (ret)
		goto out;

	ret = i915_mutex_lock_interruptible(dev);
	if (ret)
		goto out;

	ret = i915_gem_object_set_cache_level(obj, level);
	mutex_unlock(&dev->struct_mutex);

out:
	i915_gem_object_put(obj);
	return ret;
}

/*
 * Prepare buffer for display plane (scanout, cursors, etc).
 * Can be called from an uninterruptible phase (modesetting) and allows
 * any flushes to be pipelined (for pageflips).
 */
struct i915_vma *
i915_gem_object_pin_to_display_plane(struct drm_i915_gem_object *obj,
				     u32 alignment,
				     const struct i915_ggtt_view *view)
{
	struct i915_vma *vma;
	int ret;

	lockdep_assert_held(&obj->base.dev->struct_mutex);

	/* Mark the global pin early so that we account for the
	 * display coherency whilst setting up the cache domains.
	 */
	obj->pin_global++;

	/* The display engine is not coherent with the LLC cache on gen6.  As
	 * a result, we make sure that the pinning that is about to occur is
	 * done with uncached PTEs. This is lowest common denominator for all
	 * chipsets.
	 *
	 * However for gen6+, we could do better by using the GFDT bit instead
	 * of uncaching, which would allow us to flush all the LLC-cached data
	 * with that bit in the PTE to main memory with just one PIPE_CONTROL.
	 */
	ret = i915_gem_object_set_cache_level(obj,
					      HAS_WT(to_i915(obj->base.dev)) ?
					      I915_CACHE_WT : I915_CACHE_NONE);
	if (ret) {
		vma = ERR_PTR(ret);
		goto err_unpin_global;
	}

	/* As the user may map the buffer once pinned in the display plane
	 * (e.g. libkms for the bootup splash), we have to ensure that we
	 * always use map_and_fenceable for all scanout buffers. However,
	 * it may simply be too big to fit into mappable, in which case
	 * put it anyway and hope that userspace can cope (but always first
	 * try to preserve the existing ABI).
	 */
	vma = ERR_PTR(-ENOSPC);
	if (!view || view->type == I915_GGTT_VIEW_NORMAL)
		vma = i915_gem_object_ggtt_pin(obj, view, 0, alignment,
					       PIN_MAPPABLE | PIN_NONBLOCK);
	if (IS_ERR(vma)) {
		struct drm_i915_private *i915 = to_i915(obj->base.dev);
		unsigned int flags;

		/* Valleyview is definitely limited to scanning out the first
		 * 512MiB. Lets presume this behaviour was inherited from the
		 * g4x display engine and that all earlier gen are similarly
		 * limited. Testing suggests that it is a little more
		 * complicated than this. For example, Cherryview appears quite
		 * happy to scanout from anywhere within its global aperture.
		 */
		flags = 0;
		if (HAS_GMCH_DISPLAY(i915))
			flags = PIN_MAPPABLE;
		vma = i915_gem_object_ggtt_pin(obj, view, 0, alignment, flags);
	}
	if (IS_ERR(vma))
		goto err_unpin_global;

	vma->display_alignment = max_t(u64, vma->display_alignment, alignment);

	/* Treat this as an end-of-frame, like intel_user_framebuffer_dirty() */
	__i915_gem_object_flush_for_display(obj);
	intel_fb_obj_flush(obj, ORIGIN_DIRTYFB);

	/* It should now be out of any other write domains, and we can update
	 * the domain values for our changes.
	 */
	obj->base.read_domains |= I915_GEM_DOMAIN_GTT;

	return vma;

err_unpin_global:
	obj->pin_global--;
	return vma;
}

void
i915_gem_object_unpin_from_display_plane(struct i915_vma *vma)
{
	lockdep_assert_held(&vma->vm->i915->drm.struct_mutex);

	if (WARN_ON(vma->obj->pin_global == 0))
		return;

	if (--vma->obj->pin_global == 0)
		vma->display_alignment = I915_GTT_MIN_ALIGNMENT;

	/* Bump the LRU to try and avoid premature eviction whilst flipping  */
	i915_gem_object_bump_inactive_ggtt(vma->obj);

	i915_vma_unpin(vma);
}

/**
 * Moves a single object to the CPU read, and possibly write domain.
 * @obj: object to act on
 * @write: requesting write or read-only access
 *
 * This function returns when the move is complete, including waiting on
 * flushes to occur.
 */
int
i915_gem_object_set_to_cpu_domain(struct drm_i915_gem_object *obj, bool write)
{
	int ret;

	lockdep_assert_held(&obj->base.dev->struct_mutex);

	ret = i915_gem_object_wait(obj,
				   I915_WAIT_INTERRUPTIBLE |
				   I915_WAIT_LOCKED |
				   (write ? I915_WAIT_ALL : 0),
				   MAX_SCHEDULE_TIMEOUT,
				   NULL);
	if (ret)
		return ret;

	flush_write_domain(obj, ~I915_GEM_DOMAIN_CPU);

	/* Flush the CPU cache if it's still invalid. */
	if ((obj->base.read_domains & I915_GEM_DOMAIN_CPU) == 0) {
		i915_gem_clflush_object(obj, I915_CLFLUSH_SYNC);
		obj->base.read_domains |= I915_GEM_DOMAIN_CPU;
	}

	/* It should now be out of any other write domains, and we can update
	 * the domain values for our changes.
	 */
	GEM_BUG_ON(obj->base.write_domain & ~I915_GEM_DOMAIN_CPU);

	/* If we're writing through the CPU, then the GPU read domains will
	 * need to be invalidated at next use.
	 */
	if (write)
		__start_cpu_write(obj);

	return 0;
}

/* Throttle our rendering by waiting until the ring has completed our requests
 * emitted over 20 msec ago.
 *
 * Note that if we were to use the current jiffies each time around the loop,
 * we wouldn't escape the function with any frames outstanding if the time to
 * render a frame was over 20ms.
 *
 * This should get us reasonable parallelism between CPU and GPU but also
 * relatively low latency when blocking on a particular request to finish.
 */
static int
i915_gem_ring_throttle(struct drm_device *dev, struct drm_file *file)
{
	struct drm_i915_private *dev_priv = to_i915(dev);
	struct drm_i915_file_private *file_priv = file->driver_priv;
	unsigned long recent_enough = jiffies - DRM_I915_THROTTLE_JIFFIES;
	struct drm_i915_gem_request *request, *target = NULL;
	long ret;

	/* ABI: return -EIO if already wedged */
	if (i915_terminally_wedged(&dev_priv->gpu_error))
		return -EIO;

	spin_lock(&file_priv->mm.lock);
	list_for_each_entry(request, &file_priv->mm.request_list, client_link) {
		if (time_after_eq(request->emitted_jiffies, recent_enough))
			break;

		if (target) {
			list_del(&target->client_link);
			target->file_priv = NULL;
		}

		target = request;
	}
	if (target)
		i915_gem_request_get(target);
	spin_unlock(&file_priv->mm.lock);

	if (target == NULL)
		return 0;

	ret = i915_wait_request(target,
				I915_WAIT_INTERRUPTIBLE,
				MAX_SCHEDULE_TIMEOUT);
	i915_gem_request_put(target);

	return ret < 0 ? ret : 0;
}

struct i915_vma *
i915_gem_object_ggtt_pin(struct drm_i915_gem_object *obj,
			 const struct i915_ggtt_view *view,
			 u64 size,
			 u64 alignment,
			 u64 flags)
{
	struct drm_i915_private *dev_priv = to_i915(obj->base.dev);
	struct i915_address_space *vm = &dev_priv->ggtt.base;
	struct i915_vma *vma;
	int ret;

	lockdep_assert_held(&obj->base.dev->struct_mutex);

	if (!view && flags & PIN_MAPPABLE) {
		/* If the required space is larger than the available
		 * aperture, we will not able to find a slot for the
		 * object and unbinding the object now will be in
		 * vain. Worse, doing so may cause us to ping-pong
		 * the object in and out of the Global GTT and
		 * waste a lot of cycles under the mutex.
		 */
		if (obj->base.size > dev_priv->ggtt.mappable_end)
			return ERR_PTR(-E2BIG);

		/* If NONBLOCK is set the caller is optimistically
		 * trying to cache the full object within the mappable
		 * aperture, and *must* have a fallback in place for
		 * situations where we cannot bind the object. We
		 * can be a little more lax here and use the fallback
		 * more often to avoid costly migrations of ourselves
		 * and other objects within the aperture.
		 *
		 * Half-the-aperture is used as a simple heuristic.
		 * More interesting would to do search for a free
		 * block prior to making the commitment to unbind.
		 * That caters for the self-harm case, and with a
		 * little more heuristics (e.g. NOFAULT, NOEVICT)
		 * we could try to minimise harm to others.
		 */
		if (flags & PIN_NONBLOCK &&
		    obj->base.size > dev_priv->ggtt.mappable_end / 2)
			return ERR_PTR(-ENOSPC);
	}

	vma = i915_vma_instance(obj, vm, view);
	if (unlikely(IS_ERR(vma)))
		return vma;

	if (i915_vma_misplaced(vma, size, alignment, flags)) {
		if (flags & PIN_NONBLOCK) {
			if (i915_vma_is_pinned(vma) || i915_vma_is_active(vma))
				return ERR_PTR(-ENOSPC);

			if (flags & PIN_MAPPABLE &&
			    vma->fence_size > dev_priv->ggtt.mappable_end / 2)
				return ERR_PTR(-ENOSPC);
		}

		WARN(i915_vma_is_pinned(vma),
		     "bo is already pinned in ggtt with incorrect alignment:"
		     " offset=%08x, req.alignment=%llx,"
		     " req.map_and_fenceable=%d, vma->map_and_fenceable=%d\n",
		     i915_ggtt_offset(vma), alignment,
		     !!(flags & PIN_MAPPABLE),
		     i915_vma_is_map_and_fenceable(vma));
		ret = i915_vma_unbind(vma);
		if (ret)
			return ERR_PTR(ret);
	}

	ret = i915_vma_pin(vma, size, alignment, flags | PIN_GLOBAL);
	if (ret)
		return ERR_PTR(ret);

	return vma;
}

static __always_inline unsigned int __busy_read_flag(unsigned int id)
{
	/* Note that we could alias engines in the execbuf API, but
	 * that would be very unwise as it prevents userspace from
	 * fine control over engine selection. Ahem.
	 *
	 * This should be something like EXEC_MAX_ENGINE instead of
	 * I915_NUM_ENGINES.
	 */
	BUILD_BUG_ON(I915_NUM_ENGINES > 16);
	return 0x10000 << id;
}

static __always_inline unsigned int __busy_write_id(unsigned int id)
{
	/* The uABI guarantees an active writer is also amongst the read
	 * engines. This would be true if we accessed the activity tracking
	 * under the lock, but as we perform the lookup of the object and
	 * its activity locklessly we can not guarantee that the last_write
	 * being active implies that we have set the same engine flag from
	 * last_read - hence we always set both read and write busy for
	 * last_write.
	 */
	return id | __busy_read_flag(id);
}

static __always_inline unsigned int
__busy_set_if_active(const struct dma_fence *fence,
		     unsigned int (*flag)(unsigned int id))
{
	struct drm_i915_gem_request *rq;

	/* We have to check the current hw status of the fence as the uABI
	 * guarantees forward progress. We could rely on the idle worker
	 * to eventually flush us, but to minimise latency just ask the
	 * hardware.
	 *
	 * Note we only report on the status of native fences.
	 */
	if (!dma_fence_is_i915(fence))
		return 0;

	/* opencode to_request() in order to avoid const warnings */
	rq = container_of(fence, struct drm_i915_gem_request, fence);
	if (i915_gem_request_completed(rq))
		return 0;

	return flag(rq->engine->uabi_id);
}

static __always_inline unsigned int
busy_check_reader(const struct dma_fence *fence)
{
	return __busy_set_if_active(fence, __busy_read_flag);
}

static __always_inline unsigned int
busy_check_writer(const struct dma_fence *fence)
{
	if (!fence)
		return 0;

	return __busy_set_if_active(fence, __busy_write_id);
}

int
i915_gem_busy_ioctl(struct drm_device *dev, void *data,
		    struct drm_file *file)
{
	struct drm_i915_gem_busy *args = data;
	struct drm_i915_gem_object *obj;
	struct reservation_object_list *list;
	unsigned int seq;
	int err;

	err = -ENOENT;
	rcu_read_lock();
	obj = i915_gem_object_lookup_rcu(file, args->handle);
	if (!obj)
		goto out;

	/* A discrepancy here is that we do not report the status of
	 * non-i915 fences, i.e. even though we may report the object as idle,
	 * a call to set-domain may still stall waiting for foreign rendering.
	 * This also means that wait-ioctl may report an object as busy,
	 * where busy-ioctl considers it idle.
	 *
	 * We trade the ability to warn of foreign fences to report on which
	 * i915 engines are active for the object.
	 *
	 * Alternatively, we can trade that extra information on read/write
	 * activity with
	 *	args->busy =
	 *		!reservation_object_test_signaled_rcu(obj->resv, true);
	 * to report the overall busyness. This is what the wait-ioctl does.
	 *
	 */
retry:
	seq = raw_read_seqcount(&obj->resv->seq);

	/* Translate the exclusive fence to the READ *and* WRITE engine */
	args->busy = busy_check_writer(rcu_dereference(obj->resv->fence_excl));

	/* Translate shared fences to READ set of engines */
	list = rcu_dereference(obj->resv->fence);
	if (list) {
		unsigned int shared_count = list->shared_count, i;

		for (i = 0; i < shared_count; ++i) {
			struct dma_fence *fence =
				rcu_dereference(list->shared[i]);

			args->busy |= busy_check_reader(fence);
		}
	}

	if (args->busy && read_seqcount_retry(&obj->resv->seq, seq))
		goto retry;

	err = 0;
out:
	rcu_read_unlock();
	return err;
}

int
i915_gem_throttle_ioctl(struct drm_device *dev, void *data,
			struct drm_file *file_priv)
{
	return i915_gem_ring_throttle(dev, file_priv);
}

int
i915_gem_madvise_ioctl(struct drm_device *dev, void *data,
		       struct drm_file *file_priv)
{
	struct drm_i915_private *dev_priv = to_i915(dev);
	struct drm_i915_gem_madvise *args = data;
	struct drm_i915_gem_object *obj;
	int err;

	switch (args->madv) {
	case I915_MADV_DONTNEED:
	case I915_MADV_WILLNEED:
	    break;
	default:
	    return -EINVAL;
	}

	obj = i915_gem_object_lookup(file_priv, args->handle);
	if (!obj)
		return -ENOENT;

	err = mutex_lock_interruptible(&obj->mm.lock);
	if (err)
		goto out;

	if (i915_gem_object_has_pages(obj) &&
	    i915_gem_object_is_tiled(obj) &&
	    dev_priv->quirks & QUIRK_PIN_SWIZZLED_PAGES) {
		if (obj->mm.madv == I915_MADV_WILLNEED) {
			GEM_BUG_ON(!obj->mm.quirked);
			__i915_gem_object_unpin_pages(obj);
			obj->mm.quirked = false;
		}
		if (args->madv == I915_MADV_WILLNEED) {
			GEM_BUG_ON(obj->mm.quirked);
			__i915_gem_object_pin_pages(obj);
			obj->mm.quirked = true;
		}
	}

	if (obj->mm.madv != __I915_MADV_PURGED)
		obj->mm.madv = args->madv;

	/* if the object is no longer attached, discard its backing storage */
	if (obj->mm.madv == I915_MADV_DONTNEED &&
	    !i915_gem_object_has_pages(obj))
		i915_gem_object_truncate(obj);

	args->retained = obj->mm.madv != __I915_MADV_PURGED;
	mutex_unlock(&obj->mm.lock);

out:
	i915_gem_object_put(obj);
	return err;
}

static void
frontbuffer_retire(struct i915_gem_active *active,
		   struct drm_i915_gem_request *request)
{
	struct drm_i915_gem_object *obj =
		container_of(active, typeof(*obj), frontbuffer_write);

	intel_fb_obj_flush(obj, ORIGIN_CS);
}

void i915_gem_object_init(struct drm_i915_gem_object *obj,
			  const struct drm_i915_gem_object_ops *ops)
{
	mutex_init(&obj->mm.lock);

	INIT_LIST_HEAD(&obj->vma_list);
	INIT_LIST_HEAD(&obj->lut_list);
	INIT_LIST_HEAD(&obj->batch_pool_link);

	obj->ops = ops;

	reservation_object_init(&obj->__builtin_resv);
	obj->resv = &obj->__builtin_resv;

	obj->frontbuffer_ggtt_origin = ORIGIN_GTT;
	init_request_active(&obj->frontbuffer_write, frontbuffer_retire);

	obj->mm.madv = I915_MADV_WILLNEED;
	INIT_RADIX_TREE(&obj->mm.get_page.radix, GFP_KERNEL | __GFP_NOWARN);
	mutex_init(&obj->mm.get_page.lock);

	i915_gem_info_add_obj(to_i915(obj->base.dev), obj->base.size);
}

static const struct drm_i915_gem_object_ops i915_gem_object_ops = {
	.flags = I915_GEM_OBJECT_HAS_STRUCT_PAGE |
		 I915_GEM_OBJECT_IS_SHRINKABLE,

	.get_pages = i915_gem_object_get_pages_gtt,
	.put_pages = i915_gem_object_put_pages_gtt,

	.pwrite = i915_gem_object_pwrite_gtt,
};

static int i915_gem_object_create_shmem(struct drm_device *dev,
					struct drm_gem_object *obj,
					size_t size)
{
	struct drm_i915_private *i915 = to_i915(dev);
	unsigned long flags = VM_NORESERVE;
	struct file *filp;

	drm_gem_private_object_init(dev, obj, size);

	if (i915->mm.gemfs)
		filp = shmem_file_setup_with_mnt(i915->mm.gemfs, "i915", size,
						 flags);
	else
		filp = shmem_file_setup("i915", size, flags);

	if (IS_ERR(filp))
		return PTR_ERR(filp);

	obj->filp = filp;

	return 0;
}

struct drm_i915_gem_object *
i915_gem_object_create(struct drm_i915_private *dev_priv, u64 size)
{
	struct drm_i915_gem_object *obj;
	struct address_space *mapping;
	unsigned int cache_level;
	gfp_t mask;
	int ret;

	/* There is a prevalence of the assumption that we fit the object's
	 * page count inside a 32bit _signed_ variable. Let's document this and
	 * catch if we ever need to fix it. In the meantime, if you do spot
	 * such a local variable, please consider fixing!
	 */
	if (size >> PAGE_SHIFT > INT_MAX)
		return ERR_PTR(-E2BIG);

	if (overflows_type(size, obj->base.size))
		return ERR_PTR(-E2BIG);

	obj = i915_gem_object_alloc(dev_priv);
	if (obj == NULL)
		return ERR_PTR(-ENOMEM);

	ret = i915_gem_object_create_shmem(&dev_priv->drm, &obj->base, size);
	if (ret)
		goto fail;

	mask = GFP_HIGHUSER | __GFP_RECLAIMABLE;
	if (IS_I965GM(dev_priv) || IS_I965G(dev_priv)) {
		/* 965gm cannot relocate objects above 4GiB. */
		mask &= ~__GFP_HIGHMEM;
		mask |= __GFP_DMA32;
	}

	mapping = obj->base.filp->f_mapping;
	mapping_set_gfp_mask(mapping, mask);
	GEM_BUG_ON(!(mapping_gfp_mask(mapping) & __GFP_RECLAIM));

	i915_gem_object_init(obj, &i915_gem_object_ops);

	obj->base.write_domain = I915_GEM_DOMAIN_CPU;
	obj->base.read_domains = I915_GEM_DOMAIN_CPU;

	if (HAS_LLC(dev_priv))
		/* On some devices, we can have the GPU use the LLC (the CPU
		 * cache) for about a 10% performance improvement
		 * compared to uncached.  Graphics requests other than
		 * display scanout are coherent with the CPU in
		 * accessing this cache.  This means in this mode we
		 * don't need to clflush on the CPU side, and on the
		 * GPU side we only need to flush internal caches to
		 * get data visible to the CPU.
		 *
		 * However, we maintain the display planes as UC, and so
		 * need to rebind when first used as such.
		 */
		cache_level = I915_CACHE_LLC;
	else
		cache_level = I915_CACHE_NONE;

	i915_gem_object_set_cache_coherency(obj, cache_level);

	trace_i915_gem_object_create(obj);

	return obj;

fail:
	i915_gem_object_free(obj);
	return ERR_PTR(ret);
}

static bool discard_backing_storage(struct drm_i915_gem_object *obj)
{
	/* If we are the last user of the backing storage (be it shmemfs
	 * pages or stolen etc), we know that the pages are going to be
	 * immediately released. In this case, we can then skip copying
	 * back the contents from the GPU.
	 */

	if (obj->mm.madv != I915_MADV_WILLNEED)
		return false;

	if (obj->base.filp == NULL)
		return true;

	/* At first glance, this looks racy, but then again so would be
	 * userspace racing mmap against close. However, the first external
	 * reference to the filp can only be obtained through the
	 * i915_gem_mmap_ioctl() which safeguards us against the user
	 * acquiring such a reference whilst we are in the middle of
	 * freeing the object.
	 */
	return atomic_long_read(&obj->base.filp->f_count) == 1;
}

static void __i915_gem_free_objects(struct drm_i915_private *i915,
				    struct llist_node *freed)
{
	struct drm_i915_gem_object *obj, *on;

	intel_runtime_pm_get(i915);
	llist_for_each_entry_safe(obj, on, freed, freed) {
		struct i915_vma *vma, *vn;

		trace_i915_gem_object_destroy(obj);

		mutex_lock(&i915->drm.struct_mutex);

		GEM_BUG_ON(i915_gem_object_is_active(obj));
		list_for_each_entry_safe(vma, vn,
					 &obj->vma_list, obj_link) {
			GEM_BUG_ON(i915_vma_is_active(vma));
			vma->flags &= ~I915_VMA_PIN_MASK;
			i915_vma_close(vma);
		}
		GEM_BUG_ON(!list_empty(&obj->vma_list));
		GEM_BUG_ON(!RB_EMPTY_ROOT(&obj->vma_tree));

		/* This serializes freeing with the shrinker. Since the free
		 * is delayed, first by RCU then by the workqueue, we want the
		 * shrinker to be able to free pages of unreferenced objects,
		 * or else we may oom whilst there are plenty of deferred
		 * freed objects.
		 */
		if (i915_gem_object_has_pages(obj)) {
			spin_lock(&i915->mm.obj_lock);
			list_del_init(&obj->mm.link);
			spin_unlock(&i915->mm.obj_lock);
		}

		mutex_unlock(&i915->drm.struct_mutex);

		GEM_BUG_ON(obj->bind_count);
		GEM_BUG_ON(obj->userfault_count);
		GEM_BUG_ON(atomic_read(&obj->frontbuffer_bits));
		GEM_BUG_ON(!list_empty(&obj->lut_list));

		if (obj->ops->release)
			obj->ops->release(obj);

		if (WARN_ON(i915_gem_object_has_pinned_pages(obj)))
			atomic_set(&obj->mm.pages_pin_count, 0);
		__i915_gem_object_put_pages(obj, I915_MM_NORMAL);
		GEM_BUG_ON(i915_gem_object_has_pages(obj));

		if (obj->base.import_attach)
			drm_prime_gem_destroy(&obj->base, NULL);

		reservation_object_fini(&obj->__builtin_resv);
		drm_gem_object_release(&obj->base);
		i915_gem_info_remove_obj(i915, obj->base.size);

		kfree(obj->bit_17);
		i915_gem_object_free(obj);

		if (on)
			cond_resched();
	}
	intel_runtime_pm_put(i915);
}

static void i915_gem_flush_free_objects(struct drm_i915_private *i915)
{
	struct llist_node *freed;

	/* Free the oldest, most stale object to keep the free_list short */
	freed = NULL;
	if (!llist_empty(&i915->mm.free_list)) { /* quick test for hotpath */
		/* Only one consumer of llist_del_first() allowed */
		spin_lock(&i915->mm.free_lock);
		freed = llist_del_first(&i915->mm.free_list);
		spin_unlock(&i915->mm.free_lock);
	}
	if (unlikely(freed)) {
		freed->next = NULL;
		__i915_gem_free_objects(i915, freed);
	}
}

static void __i915_gem_free_work(struct work_struct *work)
{
	struct drm_i915_private *i915 =
		container_of(work, struct drm_i915_private, mm.free_work);
	struct llist_node *freed;

	/* All file-owned VMA should have been released by this point through
	 * i915_gem_close_object(), or earlier by i915_gem_context_close().
	 * However, the object may also be bound into the global GTT (e.g.
	 * older GPUs without per-process support, or for direct access through
	 * the GTT either for the user or for scanout). Those VMA still need to
	 * unbound now.
	 */

	spin_lock(&i915->mm.free_lock);
	while ((freed = llist_del_all(&i915->mm.free_list))) {
		spin_unlock(&i915->mm.free_lock);

		__i915_gem_free_objects(i915, freed);
		if (need_resched())
			return;

		spin_lock(&i915->mm.free_lock);
	}
	spin_unlock(&i915->mm.free_lock);
}

static void __i915_gem_free_object_rcu(struct rcu_head *head)
{
	struct drm_i915_gem_object *obj =
		container_of(head, typeof(*obj), rcu);
	struct drm_i915_private *i915 = to_i915(obj->base.dev);

	/* We can't simply use call_rcu() from i915_gem_free_object()
	 * as we need to block whilst unbinding, and the call_rcu
	 * task may be called from softirq context. So we take a
	 * detour through a worker.
	 */
	if (llist_add(&obj->freed, &i915->mm.free_list))
		schedule_work(&i915->mm.free_work);
}

void i915_gem_free_object(struct drm_gem_object *gem_obj)
{
	struct drm_i915_gem_object *obj = to_intel_bo(gem_obj);

	if (obj->mm.quirked)
		__i915_gem_object_unpin_pages(obj);

	if (discard_backing_storage(obj))
		obj->mm.madv = I915_MADV_DONTNEED;

	/* Before we free the object, make sure any pure RCU-only
	 * read-side critical sections are complete, e.g.
	 * i915_gem_busy_ioctl(). For the corresponding synchronized
	 * lookup see i915_gem_object_lookup_rcu().
	 */
	call_rcu(&obj->rcu, __i915_gem_free_object_rcu);
}

void __i915_gem_object_release_unless_active(struct drm_i915_gem_object *obj)
{
	lockdep_assert_held(&obj->base.dev->struct_mutex);

	if (!i915_gem_object_has_active_reference(obj) &&
	    i915_gem_object_is_active(obj))
		i915_gem_object_set_active_reference(obj);
	else
		i915_gem_object_put(obj);
}

static void assert_kernel_context_is_current(struct drm_i915_private *i915)
{
	struct i915_gem_context *kernel_context = i915->kernel_context;
	struct intel_engine_cs *engine;
	enum intel_engine_id id;

	for_each_engine(engine, i915, id) {
		GEM_BUG_ON(__i915_gem_active_peek(&engine->timeline->last_request));
		GEM_BUG_ON(engine->last_retired_context != kernel_context);
	}
}

void i915_gem_sanitize(struct drm_i915_private *i915)
{
	if (i915_terminally_wedged(&i915->gpu_error)) {
		mutex_lock(&i915->drm.struct_mutex);
		i915_gem_unset_wedged(i915);
		mutex_unlock(&i915->drm.struct_mutex);
	}

	/*
	 * If we inherit context state from the BIOS or earlier occupants
	 * of the GPU, the GPU may be in an inconsistent state when we
	 * try to take over. The only way to remove the earlier state
	 * is by resetting. However, resetting on earlier gen is tricky as
	 * it may impact the display and we are uncertain about the stability
	 * of the reset, so this could be applied to even earlier gen.
	 */
	if (INTEL_GEN(i915) >= 5) {
		int reset = intel_gpu_reset(i915, ALL_ENGINES);
		WARN_ON(reset && reset != -ENODEV);
	}
}

int i915_gem_suspend(struct drm_i915_private *dev_priv)
{
	struct drm_device *dev = &dev_priv->drm;
	int ret;

	intel_runtime_pm_get(dev_priv);
	intel_suspend_gt_powersave(dev_priv);

	mutex_lock(&dev->struct_mutex);

	/* We have to flush all the executing contexts to main memory so
	 * that they can saved in the hibernation image. To ensure the last
	 * context image is coherent, we have to switch away from it. That
	 * leaves the dev_priv->kernel_context still active when
	 * we actually suspend, and its image in memory may not match the GPU
	 * state. Fortunately, the kernel_context is disposable and we do
	 * not rely on its state.
	 */
	if (!i915_terminally_wedged(&dev_priv->gpu_error)) {
		ret = i915_gem_switch_to_kernel_context(dev_priv);
		if (ret)
			goto err_unlock;

		ret = i915_gem_wait_for_idle(dev_priv,
					     I915_WAIT_INTERRUPTIBLE |
					     I915_WAIT_LOCKED);
		if (ret && ret != -EIO)
			goto err_unlock;

		assert_kernel_context_is_current(dev_priv);
	}
	i915_gem_contexts_lost(dev_priv);
	mutex_unlock(&dev->struct_mutex);

	intel_guc_suspend(dev_priv);

	cancel_delayed_work_sync(&dev_priv->gpu_error.hangcheck_work);
	cancel_delayed_work_sync(&dev_priv->gt.retire_work);

	/* As the idle_work is rearming if it detects a race, play safe and
	 * repeat the flush until it is definitely idle.
	 */
	drain_delayed_work(&dev_priv->gt.idle_work);

	/* Assert that we sucessfully flushed all the work and
	 * reset the GPU back to its idle, low power state.
	 */
	WARN_ON(dev_priv->gt.awake);
	if (WARN_ON(!intel_engines_are_idle(dev_priv)))
		i915_gem_set_wedged(dev_priv); /* no hope, discard everything */

	/*
	 * Neither the BIOS, ourselves or any other kernel
	 * expects the system to be in execlists mode on startup,
	 * so we need to reset the GPU back to legacy mode. And the only
	 * known way to disable logical contexts is through a GPU reset.
	 *
	 * So in order to leave the system in a known default configuration,
	 * always reset the GPU upon unload and suspend. Afterwards we then
	 * clean up the GEM state tracking, flushing off the requests and
	 * leaving the system in a known idle state.
	 *
	 * Note that is of the upmost importance that the GPU is idle and
	 * all stray writes are flushed *before* we dismantle the backing
	 * storage for the pinned objects.
	 *
	 * However, since we are uncertain that resetting the GPU on older
	 * machines is a good idea, we don't - just in case it leaves the
	 * machine in an unusable condition.
	 */
	i915_gem_sanitize(dev_priv);

	intel_runtime_pm_put(dev_priv);
	return 0;

err_unlock:
	mutex_unlock(&dev->struct_mutex);
	intel_runtime_pm_put(dev_priv);
	return ret;
}

void i915_gem_resume(struct drm_i915_private *i915)
{
	WARN_ON(i915->gt.awake);

	mutex_lock(&i915->drm.struct_mutex);
	intel_uncore_forcewake_get(i915, FORCEWAKE_ALL);

	i915_gem_restore_gtt_mappings(i915);
	i915_gem_restore_fences(i915);

	/*
	 * As we didn't flush the kernel context before suspend, we cannot
	 * guarantee that the context image is complete. So let's just reset
	 * it and start again.
	 */
	i915->gt.resume(i915);

	if (i915_gem_init_hw(i915))
		goto err_wedged;

	intel_guc_resume(i915);

	/* Always reload a context for powersaving. */
	if (i915_gem_switch_to_kernel_context(i915))
		goto err_wedged;

out_unlock:
	intel_uncore_forcewake_put(i915, FORCEWAKE_ALL);
	mutex_unlock(&i915->drm.struct_mutex);
	return;

err_wedged:
<<<<<<< HEAD
	DRM_ERROR("failed to re-initialize GPU, declaring wedged!\n");
	i915_gem_set_wedged(i915);
=======
	if (!i915_terminally_wedged(&i915->gpu_error)) {
		DRM_ERROR("failed to re-initialize GPU, declaring wedged!\n");
		i915_gem_set_wedged(i915);
	}
>>>>>>> 9e6d49d9
	goto out_unlock;
}

void i915_gem_init_swizzling(struct drm_i915_private *dev_priv)
{
	if (INTEL_GEN(dev_priv) < 5 ||
	    dev_priv->mm.bit_6_swizzle_x == I915_BIT_6_SWIZZLE_NONE)
		return;

	I915_WRITE(DISP_ARB_CTL, I915_READ(DISP_ARB_CTL) |
				 DISP_TILE_SURFACE_SWIZZLING);

	if (IS_GEN5(dev_priv))
		return;

	I915_WRITE(TILECTL, I915_READ(TILECTL) | TILECTL_SWZCTL);
	if (IS_GEN6(dev_priv))
		I915_WRITE(ARB_MODE, _MASKED_BIT_ENABLE(ARB_MODE_SWIZZLE_SNB));
	else if (IS_GEN7(dev_priv))
		I915_WRITE(ARB_MODE, _MASKED_BIT_ENABLE(ARB_MODE_SWIZZLE_IVB));
	else if (IS_GEN8(dev_priv))
		I915_WRITE(GAMTARBMODE, _MASKED_BIT_ENABLE(ARB_MODE_SWIZZLE_BDW));
	else
		BUG();
}

static void init_unused_ring(struct drm_i915_private *dev_priv, u32 base)
{
	I915_WRITE(RING_CTL(base), 0);
	I915_WRITE(RING_HEAD(base), 0);
	I915_WRITE(RING_TAIL(base), 0);
	I915_WRITE(RING_START(base), 0);
}

static void init_unused_rings(struct drm_i915_private *dev_priv)
{
	if (IS_I830(dev_priv)) {
		init_unused_ring(dev_priv, PRB1_BASE);
		init_unused_ring(dev_priv, SRB0_BASE);
		init_unused_ring(dev_priv, SRB1_BASE);
		init_unused_ring(dev_priv, SRB2_BASE);
		init_unused_ring(dev_priv, SRB3_BASE);
	} else if (IS_GEN2(dev_priv)) {
		init_unused_ring(dev_priv, SRB0_BASE);
		init_unused_ring(dev_priv, SRB1_BASE);
	} else if (IS_GEN3(dev_priv)) {
		init_unused_ring(dev_priv, PRB1_BASE);
		init_unused_ring(dev_priv, PRB2_BASE);
	}
}

static int __i915_gem_restart_engines(void *data)
{
	struct drm_i915_private *i915 = data;
	struct intel_engine_cs *engine;
	enum intel_engine_id id;
	int err;

	for_each_engine(engine, i915, id) {
		err = engine->init_hw(engine);
		if (err)
			return err;
	}

	return 0;
}

int i915_gem_init_hw(struct drm_i915_private *dev_priv)
{
	int ret;

	dev_priv->gt.last_init_time = ktime_get();

	/* Double layer security blanket, see i915_gem_init() */
	intel_uncore_forcewake_get(dev_priv, FORCEWAKE_ALL);

	if (HAS_EDRAM(dev_priv) && INTEL_GEN(dev_priv) < 9)
		I915_WRITE(HSW_IDICR, I915_READ(HSW_IDICR) | IDIHASHMSK(0xf));

	if (IS_HASWELL(dev_priv))
		I915_WRITE(MI_PREDICATE_RESULT_2, IS_HSW_GT3(dev_priv) ?
			   LOWER_SLICE_ENABLED : LOWER_SLICE_DISABLED);

	if (HAS_PCH_NOP(dev_priv)) {
		if (IS_IVYBRIDGE(dev_priv)) {
			u32 temp = I915_READ(GEN7_MSG_CTL);
			temp &= ~(WAIT_FOR_PCH_FLR_ACK | WAIT_FOR_PCH_RESET_ACK);
			I915_WRITE(GEN7_MSG_CTL, temp);
		} else if (INTEL_GEN(dev_priv) >= 7) {
			u32 temp = I915_READ(HSW_NDE_RSTWRN_OPT);
			temp &= ~RESET_PCH_HANDSHAKE_ENABLE;
			I915_WRITE(HSW_NDE_RSTWRN_OPT, temp);
		}
	}

	i915_gem_init_swizzling(dev_priv);

	/*
	 * At least 830 can leave some of the unused rings
	 * "active" (ie. head != tail) after resume which
	 * will prevent c3 entry. Makes sure all unused rings
	 * are totally idle.
	 */
	init_unused_rings(dev_priv);

	BUG_ON(!dev_priv->kernel_context);
	if (i915_terminally_wedged(&dev_priv->gpu_error)) {
		ret = -EIO;
		goto out;
	}

	ret = i915_ppgtt_init_hw(dev_priv);
	if (ret) {
		DRM_ERROR("PPGTT enable HW failed %d\n", ret);
		goto out;
	}

	/* We can't enable contexts until all firmware is loaded */
	ret = intel_uc_init_hw(dev_priv);
	if (ret)
		goto out;

	intel_mocs_init_l3cc_table(dev_priv);

	/* Only when the HW is re-initialised, can we replay the requests */
	ret = __i915_gem_restart_engines(dev_priv);
out:
	intel_uncore_forcewake_put(dev_priv, FORCEWAKE_ALL);
	return ret;
}

static int __intel_engines_record_defaults(struct drm_i915_private *i915)
{
	struct i915_gem_context *ctx;
	struct intel_engine_cs *engine;
	enum intel_engine_id id;
	int err;

	/*
	 * As we reset the gpu during very early sanitisation, the current
	 * register state on the GPU should reflect its defaults values.
	 * We load a context onto the hw (with restore-inhibit), then switch
	 * over to a second context to save that default register state. We
	 * can then prime every new context with that state so they all start
	 * from the same default HW values.
	 */

	ctx = i915_gem_context_create_kernel(i915, 0);
	if (IS_ERR(ctx))
		return PTR_ERR(ctx);

	for_each_engine(engine, i915, id) {
		struct drm_i915_gem_request *rq;

		rq = i915_gem_request_alloc(engine, ctx);
		if (IS_ERR(rq)) {
			err = PTR_ERR(rq);
			goto out_ctx;
		}

		err = 0;
		if (engine->init_context)
			err = engine->init_context(rq);

		__i915_add_request(rq, true);
		if (err)
			goto err_active;
	}

	err = i915_gem_switch_to_kernel_context(i915);
	if (err)
		goto err_active;

	err = i915_gem_wait_for_idle(i915, I915_WAIT_LOCKED);
	if (err)
		goto err_active;

	assert_kernel_context_is_current(i915);

	for_each_engine(engine, i915, id) {
		struct i915_vma *state;

		state = ctx->engine[id].state;
		if (!state)
			continue;

		/*
		 * As we will hold a reference to the logical state, it will
		 * not be torn down with the context, and importantly the
		 * object will hold onto its vma (making it possible for a
		 * stray GTT write to corrupt our defaults). Unmap the vma
		 * from the GTT to prevent such accidents and reclaim the
		 * space.
		 */
		err = i915_vma_unbind(state);
		if (err)
			goto err_active;

		err = i915_gem_object_set_to_cpu_domain(state->obj, false);
		if (err)
			goto err_active;

		engine->default_state = i915_gem_object_get(state->obj);
	}

	if (IS_ENABLED(CONFIG_DRM_I915_DEBUG_GEM)) {
		unsigned int found = intel_engines_has_context_isolation(i915);

		/*
		 * Make sure that classes with multiple engine instances all
		 * share the same basic configuration.
		 */
		for_each_engine(engine, i915, id) {
			unsigned int bit = BIT(engine->uabi_class);
			unsigned int expected = engine->default_state ? bit : 0;

			if ((found & bit) != expected) {
				DRM_ERROR("mismatching default context state for class %d on engine %s\n",
					  engine->uabi_class, engine->name);
			}
		}
	}

out_ctx:
	i915_gem_context_set_closed(ctx);
	i915_gem_context_put(ctx);
	return err;

err_active:
	/*
	 * If we have to abandon now, we expect the engines to be idle
	 * and ready to be torn-down. First try to flush any remaining
	 * request, ensure we are pointing at the kernel context and
	 * then remove it.
	 */
	if (WARN_ON(i915_gem_switch_to_kernel_context(i915)))
		goto out_ctx;

	if (WARN_ON(i915_gem_wait_for_idle(i915, I915_WAIT_LOCKED)))
		goto out_ctx;

	i915_gem_contexts_lost(i915);
	goto out_ctx;
}

static int __intel_engines_record_defaults(struct drm_i915_private *i915)
{
	struct i915_gem_context *ctx;
	struct intel_engine_cs *engine;
	enum intel_engine_id id;
	int err;

	/*
	 * As we reset the gpu during very early sanitisation, the current
	 * register state on the GPU should reflect its defaults values.
	 * We load a context onto the hw (with restore-inhibit), then switch
	 * over to a second context to save that default register state. We
	 * can then prime every new context with that state so they all start
	 * from the same default HW values.
	 */

	ctx = i915_gem_context_create_kernel(i915, 0);
	if (IS_ERR(ctx))
		return PTR_ERR(ctx);

	for_each_engine(engine, i915, id) {
		struct drm_i915_gem_request *rq;

		rq = i915_gem_request_alloc(engine, ctx);
		if (IS_ERR(rq)) {
			err = PTR_ERR(rq);
			goto out_ctx;
		}

		err = i915_switch_context(rq);
		if (engine->init_context)
			err = engine->init_context(rq);

		__i915_add_request(rq, true);
		if (err)
			goto err_active;
	}

	err = i915_gem_switch_to_kernel_context(i915);
	if (err)
		goto err_active;

	err = i915_gem_wait_for_idle(i915, I915_WAIT_LOCKED);
	if (err)
		goto err_active;

	assert_kernel_context_is_current(i915);

	for_each_engine(engine, i915, id) {
		struct i915_vma *state;

		state = ctx->engine[id].state;
		if (!state)
			continue;

		/*
		 * As we will hold a reference to the logical state, it will
		 * not be torn down with the context, and importantly the
		 * object will hold onto its vma (making it possible for a
		 * stray GTT write to corrupt our defaults). Unmap the vma
		 * from the GTT to prevent such accidents and reclaim the
		 * space.
		 */
		err = i915_vma_unbind(state);
		if (err)
			goto err_active;

		err = i915_gem_object_set_to_cpu_domain(state->obj, false);
		if (err)
			goto err_active;

		engine->default_state = i915_gem_object_get(state->obj);
	}

	if (IS_ENABLED(CONFIG_DRM_I915_DEBUG_GEM)) {
		unsigned int found = intel_engines_has_context_isolation(i915);

		/*
		 * Make sure that classes with multiple engine instances all
		 * share the same basic configuration.
		 */
		for_each_engine(engine, i915, id) {
			unsigned int bit = BIT(engine->uabi_class);
			unsigned int expected = engine->default_state ? bit : 0;

			if ((found & bit) != expected) {
				DRM_ERROR("mismatching default context state for class %d on engine %s\n",
					  engine->uabi_class, engine->name);
			}
		}
	}

out_ctx:
	i915_gem_context_set_closed(ctx);
	i915_gem_context_put(ctx);
	return err;

err_active:
	/*
	 * If we have to abandon now, we expect the engines to be idle
	 * and ready to be torn-down. First try to flush any remaining
	 * request, ensure we are pointing at the kernel context and
	 * then remove it.
	 */
	if (WARN_ON(i915_gem_switch_to_kernel_context(i915)))
		goto out_ctx;

	if (WARN_ON(i915_gem_wait_for_idle(i915, I915_WAIT_LOCKED)))
		goto out_ctx;

	i915_gem_contexts_lost(i915);
	goto out_ctx;
}

int i915_gem_init(struct drm_i915_private *dev_priv)
{
	int ret;

	/*
	 * We need to fallback to 4K pages since gvt gtt handling doesn't
	 * support huge page entries - we will need to check either hypervisor
	 * mm can support huge guest page or just do emulation in gvt.
	 */
	if (intel_vgpu_active(dev_priv))
		mkwrite_device_info(dev_priv)->page_sizes =
			I915_GTT_PAGE_SIZE_4K;

	dev_priv->mm.unordered_timeline = dma_fence_context_alloc(1);

	if (HAS_LOGICAL_RING_CONTEXTS(dev_priv)) {
		dev_priv->gt.resume = intel_lr_context_resume;
		dev_priv->gt.cleanup_engine = intel_logical_ring_cleanup;
	} else {
		dev_priv->gt.resume = intel_legacy_submission_resume;
		dev_priv->gt.cleanup_engine = intel_engine_cleanup;
	}

	ret = i915_gem_init_userptr(dev_priv);
	if (ret)
		return ret;

	ret = intel_uc_init_wq(dev_priv);
	if (ret)
		return ret;

	/* This is just a security blanket to placate dragons.
	 * On some systems, we very sporadically observe that the first TLBs
	 * used by the CS may be stale, despite us poking the TLB reset. If
	 * we hold the forcewake during initialisation these problems
	 * just magically go away.
	 */
	mutex_lock(&dev_priv->drm.struct_mutex);
	intel_uncore_forcewake_get(dev_priv, FORCEWAKE_ALL);

	ret = i915_gem_init_ggtt(dev_priv);
	if (ret) {
		GEM_BUG_ON(ret == -EIO);
		goto err_unlock;
	}

	ret = i915_gem_contexts_init(dev_priv);
	if (ret) {
		GEM_BUG_ON(ret == -EIO);
		goto err_ggtt;
	}

	ret = intel_engines_init(dev_priv);
	if (ret) {
		GEM_BUG_ON(ret == -EIO);
		goto err_context;
	}

	intel_init_gt_powersave(dev_priv);

	ret = intel_uc_init(dev_priv);
	if (ret)
		goto err_pm;

	intel_init_gt_powersave(dev_priv);

	ret = i915_gem_init_hw(dev_priv);
	if (ret)
<<<<<<< HEAD
		goto out_unlock;
=======
		goto err_uc_init;
>>>>>>> 9e6d49d9

	/*
	 * Despite its name intel_init_clock_gating applies both display
	 * clock gating workarounds; GT mmio workarounds and the occasional
	 * GT power context workaround. Worse, sometimes it includes a context
	 * register workaround which we need to apply before we record the
	 * default HW state for all contexts.
	 *
	 * FIXME: break up the workarounds and apply them at the right time!
	 */
	intel_init_clock_gating(dev_priv);

	ret = __intel_engines_record_defaults(dev_priv);
<<<<<<< HEAD
out_unlock:
=======
	if (ret)
		goto err_init_hw;

	if (i915_inject_load_failure()) {
		ret = -ENODEV;
		goto err_init_hw;
	}

	if (i915_inject_load_failure()) {
		ret = -EIO;
		goto err_init_hw;
	}

	intel_uncore_forcewake_put(dev_priv, FORCEWAKE_ALL);
	mutex_unlock(&dev_priv->drm.struct_mutex);

	return 0;

	/*
	 * Unwinding is complicated by that we want to handle -EIO to mean
	 * disable GPU submission but keep KMS alive. We want to mark the
	 * HW as irrevisibly wedged, but keep enough state around that the
	 * driver doesn't explode during runtime.
	 */
err_init_hw:
	i915_gem_wait_for_idle(dev_priv, I915_WAIT_LOCKED);
	i915_gem_contexts_lost(dev_priv);
	intel_uc_fini_hw(dev_priv);
err_uc_init:
	intel_uc_fini(dev_priv);
err_pm:
	if (ret != -EIO) {
		intel_cleanup_gt_powersave(dev_priv);
		i915_gem_cleanup_engines(dev_priv);
	}
err_context:
	if (ret != -EIO)
		i915_gem_contexts_fini(dev_priv);
err_ggtt:
err_unlock:
	intel_uncore_forcewake_put(dev_priv, FORCEWAKE_ALL);
	mutex_unlock(&dev_priv->drm.struct_mutex);

	if (ret != -EIO)
		i915_gem_cleanup_userptr(dev_priv);

>>>>>>> 9e6d49d9
	if (ret == -EIO) {
		/*
		 * Allow engine initialisation to fail by marking the GPU as
		 * wedged. But we only want to do this where the GPU is angry,
		 * for all other failure, such as an allocation failure, bail.
		 */
		if (!i915_terminally_wedged(&dev_priv->gpu_error)) {
			DRM_ERROR("Failed to initialize GPU, declaring it wedged\n");
			i915_gem_set_wedged(dev_priv);
		}
		ret = 0;
	}
<<<<<<< HEAD
	intel_uncore_forcewake_put(dev_priv, FORCEWAKE_ALL);
	mutex_unlock(&dev_priv->drm.struct_mutex);

=======

	i915_gem_drain_freed_objects(dev_priv);
>>>>>>> 9e6d49d9
	return ret;
}

void i915_gem_init_mmio(struct drm_i915_private *i915)
{
	i915_gem_sanitize(i915);
}

void
i915_gem_cleanup_engines(struct drm_i915_private *dev_priv)
{
	struct intel_engine_cs *engine;
	enum intel_engine_id id;

	for_each_engine(engine, dev_priv, id)
		dev_priv->gt.cleanup_engine(engine);
}

void
i915_gem_load_init_fences(struct drm_i915_private *dev_priv)
{
	int i;

	if (INTEL_INFO(dev_priv)->gen >= 7 && !IS_VALLEYVIEW(dev_priv) &&
	    !IS_CHERRYVIEW(dev_priv))
		dev_priv->num_fence_regs = 32;
	else if (INTEL_INFO(dev_priv)->gen >= 4 ||
		 IS_I945G(dev_priv) || IS_I945GM(dev_priv) ||
		 IS_G33(dev_priv) || IS_PINEVIEW(dev_priv))
		dev_priv->num_fence_regs = 16;
	else
		dev_priv->num_fence_regs = 8;

	if (intel_vgpu_active(dev_priv))
		dev_priv->num_fence_regs =
				I915_READ(vgtif_reg(avail_rs.fence_num));

	/* Initialize fence registers to zero */
	for (i = 0; i < dev_priv->num_fence_regs; i++) {
		struct drm_i915_fence_reg *fence = &dev_priv->fence_regs[i];

		fence->i915 = dev_priv;
		fence->id = i;
		list_add_tail(&fence->link, &dev_priv->mm.fence_list);
	}
	i915_gem_restore_fences(dev_priv);

	i915_gem_detect_bit_6_swizzle(dev_priv);
}

static void i915_gem_init__mm(struct drm_i915_private *i915)
{
	spin_lock_init(&i915->mm.object_stat_lock);
	spin_lock_init(&i915->mm.obj_lock);
	spin_lock_init(&i915->mm.free_lock);

	init_llist_head(&i915->mm.free_list);

	INIT_LIST_HEAD(&i915->mm.unbound_list);
	INIT_LIST_HEAD(&i915->mm.bound_list);
	INIT_LIST_HEAD(&i915->mm.fence_list);
	INIT_LIST_HEAD(&i915->mm.userfault_list);

	INIT_WORK(&i915->mm.free_work, __i915_gem_free_work);
}

int
i915_gem_load_init(struct drm_i915_private *dev_priv)
{
	int err = -ENOMEM;

	dev_priv->objects = KMEM_CACHE(drm_i915_gem_object, SLAB_HWCACHE_ALIGN);
	if (!dev_priv->objects)
		goto err_out;

	dev_priv->vmas = KMEM_CACHE(i915_vma, SLAB_HWCACHE_ALIGN);
	if (!dev_priv->vmas)
		goto err_objects;

	dev_priv->luts = KMEM_CACHE(i915_lut_handle, 0);
	if (!dev_priv->luts)
		goto err_vmas;

	dev_priv->requests = KMEM_CACHE(drm_i915_gem_request,
					SLAB_HWCACHE_ALIGN |
					SLAB_RECLAIM_ACCOUNT |
					SLAB_TYPESAFE_BY_RCU);
	if (!dev_priv->requests)
		goto err_luts;

	dev_priv->dependencies = KMEM_CACHE(i915_dependency,
					    SLAB_HWCACHE_ALIGN |
					    SLAB_RECLAIM_ACCOUNT);
	if (!dev_priv->dependencies)
		goto err_requests;

	dev_priv->priorities = KMEM_CACHE(i915_priolist, SLAB_HWCACHE_ALIGN);
	if (!dev_priv->priorities)
		goto err_dependencies;

	mutex_lock(&dev_priv->drm.struct_mutex);
	INIT_LIST_HEAD(&dev_priv->gt.timelines);
	err = i915_gem_timeline_init__global(dev_priv);
	mutex_unlock(&dev_priv->drm.struct_mutex);
	if (err)
		goto err_priorities;

	i915_gem_init__mm(dev_priv);

	INIT_DELAYED_WORK(&dev_priv->gt.retire_work,
			  i915_gem_retire_work_handler);
	INIT_DELAYED_WORK(&dev_priv->gt.idle_work,
			  i915_gem_idle_work_handler);
	init_waitqueue_head(&dev_priv->gpu_error.wait_queue);
	init_waitqueue_head(&dev_priv->gpu_error.reset_queue);

	atomic_set(&dev_priv->mm.bsd_engine_dispatch_index, 0);

	spin_lock_init(&dev_priv->fb_tracking.lock);

	err = i915_gemfs_init(dev_priv);
	if (err)
		DRM_NOTE("Unable to create a private tmpfs mount, hugepage support will be disabled(%d).\n", err);

	return 0;

err_priorities:
	kmem_cache_destroy(dev_priv->priorities);
err_dependencies:
	kmem_cache_destroy(dev_priv->dependencies);
err_requests:
	kmem_cache_destroy(dev_priv->requests);
err_luts:
	kmem_cache_destroy(dev_priv->luts);
err_vmas:
	kmem_cache_destroy(dev_priv->vmas);
err_objects:
	kmem_cache_destroy(dev_priv->objects);
err_out:
	return err;
}

void i915_gem_load_cleanup(struct drm_i915_private *dev_priv)
{
	i915_gem_drain_freed_objects(dev_priv);
	WARN_ON(!llist_empty(&dev_priv->mm.free_list));
	WARN_ON(dev_priv->mm.object_count);

	mutex_lock(&dev_priv->drm.struct_mutex);
	i915_gem_timeline_fini(&dev_priv->gt.global_timeline);
	WARN_ON(!list_empty(&dev_priv->gt.timelines));
	mutex_unlock(&dev_priv->drm.struct_mutex);

	kmem_cache_destroy(dev_priv->priorities);
	kmem_cache_destroy(dev_priv->dependencies);
	kmem_cache_destroy(dev_priv->requests);
	kmem_cache_destroy(dev_priv->luts);
	kmem_cache_destroy(dev_priv->vmas);
	kmem_cache_destroy(dev_priv->objects);

	/* And ensure that our DESTROY_BY_RCU slabs are truly destroyed */
	rcu_barrier();

	i915_gemfs_fini(dev_priv);
}

int i915_gem_freeze(struct drm_i915_private *dev_priv)
{
	/* Discard all purgeable objects, let userspace recover those as
	 * required after resuming.
	 */
	i915_gem_shrink_all(dev_priv);

	return 0;
}

int i915_gem_freeze_late(struct drm_i915_private *dev_priv)
{
	struct drm_i915_gem_object *obj;
	struct list_head *phases[] = {
		&dev_priv->mm.unbound_list,
		&dev_priv->mm.bound_list,
		NULL
	}, **p;

	/* Called just before we write the hibernation image.
	 *
	 * We need to update the domain tracking to reflect that the CPU
	 * will be accessing all the pages to create and restore from the
	 * hibernation, and so upon restoration those pages will be in the
	 * CPU domain.
	 *
	 * To make sure the hibernation image contains the latest state,
	 * we update that state just before writing out the image.
	 *
	 * To try and reduce the hibernation image, we manually shrink
	 * the objects as well, see i915_gem_freeze()
	 */

	i915_gem_shrink(dev_priv, -1UL, NULL, I915_SHRINK_UNBOUND);
	i915_gem_drain_freed_objects(dev_priv);

	spin_lock(&dev_priv->mm.obj_lock);
	for (p = phases; *p; p++) {
		list_for_each_entry(obj, *p, mm.link)
			__start_cpu_write(obj);
	}
	spin_unlock(&dev_priv->mm.obj_lock);

	return 0;
}

void i915_gem_release(struct drm_device *dev, struct drm_file *file)
{
	struct drm_i915_file_private *file_priv = file->driver_priv;
	struct drm_i915_gem_request *request;

	/* Clean up our request list when the client is going away, so that
	 * later retire_requests won't dereference our soon-to-be-gone
	 * file_priv.
	 */
	spin_lock(&file_priv->mm.lock);
	list_for_each_entry(request, &file_priv->mm.request_list, client_link)
		request->file_priv = NULL;
	spin_unlock(&file_priv->mm.lock);
}

int i915_gem_open(struct drm_i915_private *i915, struct drm_file *file)
{
	struct drm_i915_file_private *file_priv;
	int ret;

	DRM_DEBUG("\n");

	file_priv = kzalloc(sizeof(*file_priv), GFP_KERNEL);
	if (!file_priv)
		return -ENOMEM;

	file->driver_priv = file_priv;
	file_priv->dev_priv = i915;
	file_priv->file = file;

	spin_lock_init(&file_priv->mm.lock);
	INIT_LIST_HEAD(&file_priv->mm.request_list);

	file_priv->bsd_engine = -1;

	ret = i915_gem_context_open(i915, file);
	if (ret)
		kfree(file_priv);

	return ret;
}

/**
 * i915_gem_track_fb - update frontbuffer tracking
 * @old: current GEM buffer for the frontbuffer slots
 * @new: new GEM buffer for the frontbuffer slots
 * @frontbuffer_bits: bitmask of frontbuffer slots
 *
 * This updates the frontbuffer tracking bits @frontbuffer_bits by clearing them
 * from @old and setting them in @new. Both @old and @new can be NULL.
 */
void i915_gem_track_fb(struct drm_i915_gem_object *old,
		       struct drm_i915_gem_object *new,
		       unsigned frontbuffer_bits)
{
	/* Control of individual bits within the mask are guarded by
	 * the owning plane->mutex, i.e. we can never see concurrent
	 * manipulation of individual bits. But since the bitfield as a whole
	 * is updated using RMW, we need to use atomics in order to update
	 * the bits.
	 */
	BUILD_BUG_ON(INTEL_FRONTBUFFER_BITS_PER_PIPE * I915_MAX_PIPES >
		     sizeof(atomic_t) * BITS_PER_BYTE);

	if (old) {
		WARN_ON(!(atomic_read(&old->frontbuffer_bits) & frontbuffer_bits));
		atomic_andnot(frontbuffer_bits, &old->frontbuffer_bits);
	}

	if (new) {
		WARN_ON(atomic_read(&new->frontbuffer_bits) & frontbuffer_bits);
		atomic_or(frontbuffer_bits, &new->frontbuffer_bits);
	}
}

/* Allocate a new GEM object and fill it with the supplied data */
struct drm_i915_gem_object *
i915_gem_object_create_from_data(struct drm_i915_private *dev_priv,
			         const void *data, size_t size)
{
	struct drm_i915_gem_object *obj;
	struct file *file;
	size_t offset;
	int err;

	obj = i915_gem_object_create(dev_priv, round_up(size, PAGE_SIZE));
	if (IS_ERR(obj))
		return obj;

	GEM_BUG_ON(obj->base.write_domain != I915_GEM_DOMAIN_CPU);

	file = obj->base.filp;
	offset = 0;
	do {
		unsigned int len = min_t(typeof(size), size, PAGE_SIZE);
		struct page *page;
		void *pgdata, *vaddr;

		err = pagecache_write_begin(file, file->f_mapping,
					    offset, len, 0,
					    &page, &pgdata);
		if (err < 0)
			goto fail;

		vaddr = kmap(page);
		memcpy(vaddr, data, len);
		kunmap(page);

		err = pagecache_write_end(file, file->f_mapping,
					  offset, len, len,
					  page, pgdata);
		if (err < 0)
			goto fail;

		size -= len;
		data += len;
		offset += len;
	} while (size);

	return obj;

fail:
	i915_gem_object_put(obj);
	return ERR_PTR(err);
}

struct scatterlist *
i915_gem_object_get_sg(struct drm_i915_gem_object *obj,
		       unsigned int n,
		       unsigned int *offset)
{
	struct i915_gem_object_page_iter *iter = &obj->mm.get_page;
	struct scatterlist *sg;
	unsigned int idx, count;

	might_sleep();
	GEM_BUG_ON(n >= obj->base.size >> PAGE_SHIFT);
	GEM_BUG_ON(!i915_gem_object_has_pinned_pages(obj));

	/* As we iterate forward through the sg, we record each entry in a
	 * radixtree for quick repeated (backwards) lookups. If we have seen
	 * this index previously, we will have an entry for it.
	 *
	 * Initial lookup is O(N), but this is amortized to O(1) for
	 * sequential page access (where each new request is consecutive
	 * to the previous one). Repeated lookups are O(lg(obj->base.size)),
	 * i.e. O(1) with a large constant!
	 */
	if (n < READ_ONCE(iter->sg_idx))
		goto lookup;

	mutex_lock(&iter->lock);

	/* We prefer to reuse the last sg so that repeated lookup of this
	 * (or the subsequent) sg are fast - comparing against the last
	 * sg is faster than going through the radixtree.
	 */

	sg = iter->sg_pos;
	idx = iter->sg_idx;
	count = __sg_page_count(sg);

	while (idx + count <= n) {
		unsigned long exception, i;
		int ret;

		/* If we cannot allocate and insert this entry, or the
		 * individual pages from this range, cancel updating the
		 * sg_idx so that on this lookup we are forced to linearly
		 * scan onwards, but on future lookups we will try the
		 * insertion again (in which case we need to be careful of
		 * the error return reporting that we have already inserted
		 * this index).
		 */
		ret = radix_tree_insert(&iter->radix, idx, sg);
		if (ret && ret != -EEXIST)
			goto scan;

		exception =
			RADIX_TREE_EXCEPTIONAL_ENTRY |
			idx << RADIX_TREE_EXCEPTIONAL_SHIFT;
		for (i = 1; i < count; i++) {
			ret = radix_tree_insert(&iter->radix, idx + i,
						(void *)exception);
			if (ret && ret != -EEXIST)
				goto scan;
		}

		idx += count;
		sg = ____sg_next(sg);
		count = __sg_page_count(sg);
	}

scan:
	iter->sg_pos = sg;
	iter->sg_idx = idx;

	mutex_unlock(&iter->lock);

	if (unlikely(n < idx)) /* insertion completed by another thread */
		goto lookup;

	/* In case we failed to insert the entry into the radixtree, we need
	 * to look beyond the current sg.
	 */
	while (idx + count <= n) {
		idx += count;
		sg = ____sg_next(sg);
		count = __sg_page_count(sg);
	}

	*offset = n - idx;
	return sg;

lookup:
	rcu_read_lock();

	sg = radix_tree_lookup(&iter->radix, n);
	GEM_BUG_ON(!sg);

	/* If this index is in the middle of multi-page sg entry,
	 * the radixtree will contain an exceptional entry that points
	 * to the start of that range. We will return the pointer to
	 * the base page and the offset of this page within the
	 * sg entry's range.
	 */
	*offset = 0;
	if (unlikely(radix_tree_exception(sg))) {
		unsigned long base =
			(unsigned long)sg >> RADIX_TREE_EXCEPTIONAL_SHIFT;

		sg = radix_tree_lookup(&iter->radix, base);
		GEM_BUG_ON(!sg);

		*offset = n - base;
	}

	rcu_read_unlock();

	return sg;
}

struct page *
i915_gem_object_get_page(struct drm_i915_gem_object *obj, unsigned int n)
{
	struct scatterlist *sg;
	unsigned int offset;

	GEM_BUG_ON(!i915_gem_object_has_struct_page(obj));

	sg = i915_gem_object_get_sg(obj, n, &offset);
	return nth_page(sg_page(sg), offset);
}

/* Like i915_gem_object_get_page(), but mark the returned page dirty */
struct page *
i915_gem_object_get_dirty_page(struct drm_i915_gem_object *obj,
			       unsigned int n)
{
	struct page *page;

	page = i915_gem_object_get_page(obj, n);
	if (!obj->mm.dirty)
		set_page_dirty(page);

	return page;
}

dma_addr_t
i915_gem_object_get_dma_address(struct drm_i915_gem_object *obj,
				unsigned long n)
{
	struct scatterlist *sg;
	unsigned int offset;

	sg = i915_gem_object_get_sg(obj, n, &offset);
	return sg_dma_address(sg) + (offset << PAGE_SHIFT);
}

int i915_gem_object_attach_phys(struct drm_i915_gem_object *obj, int align)
{
	struct sg_table *pages;
	int err;

	if (align > obj->base.size)
		return -EINVAL;

	if (obj->ops == &i915_gem_phys_ops)
		return 0;

	if (obj->ops != &i915_gem_object_ops)
		return -EINVAL;

	err = i915_gem_object_unbind(obj);
	if (err)
		return err;

	mutex_lock(&obj->mm.lock);

	if (obj->mm.madv != I915_MADV_WILLNEED) {
		err = -EFAULT;
		goto err_unlock;
	}

	if (obj->mm.quirked) {
		err = -EFAULT;
		goto err_unlock;
	}

	if (obj->mm.mapping) {
		err = -EBUSY;
		goto err_unlock;
	}

	pages = fetch_and_zero(&obj->mm.pages);
	if (pages) {
		struct drm_i915_private *i915 = to_i915(obj->base.dev);

		__i915_gem_object_reset_page_iter(obj);

		spin_lock(&i915->mm.obj_lock);
		list_del(&obj->mm.link);
		spin_unlock(&i915->mm.obj_lock);
	}

	obj->ops = &i915_gem_phys_ops;

	err = ____i915_gem_object_get_pages(obj);
	if (err)
		goto err_xfer;

	/* Perma-pin (until release) the physical set of pages */
	__i915_gem_object_pin_pages(obj);

	if (!IS_ERR_OR_NULL(pages))
		i915_gem_object_ops.put_pages(obj, pages);
	mutex_unlock(&obj->mm.lock);
	return 0;

err_xfer:
	obj->ops = &i915_gem_object_ops;
	obj->mm.pages = pages;
err_unlock:
	mutex_unlock(&obj->mm.lock);
	return err;
}

#if IS_ENABLED(CONFIG_DRM_I915_SELFTEST)
#include "selftests/scatterlist.c"
#include "selftests/mock_gem_device.c"
#include "selftests/huge_gem_object.c"
#include "selftests/huge_pages.c"
#include "selftests/i915_gem_object.c"
#include "selftests/i915_gem_coherency.c"
#endif<|MERGE_RESOLUTION|>--- conflicted
+++ resolved
@@ -467,7 +467,7 @@
 	struct drm_i915_gem_request *rq;
 	struct intel_engine_cs *engine;
 
-	if (dma_fence_is_signaled(fence) || !dma_fence_is_i915(fence))
+	if (!dma_fence_is_i915(fence))
 		return;
 
 	rq = to_request(fence);
@@ -3357,11 +3357,7 @@
 	 * Wait for last execlists context complete, but bail out in case a
 	 * new request is submitted.
 	 */
-<<<<<<< HEAD
-	end = ktime_add_ms(ktime_get(), 200);
-=======
 	end = ktime_add_ms(ktime_get(), I915_IDLE_ENGINES_TIMEOUT);
->>>>>>> 9e6d49d9
 	do {
 		if (new_requests_since_last_retire(dev_priv))
 			return;
@@ -3389,7 +3385,6 @@
 	 */
 	if (new_requests_since_last_retire(dev_priv))
 		goto out_unlock;
-<<<<<<< HEAD
 
 	/*
 	 * Be paranoid and flush a concurrent interrupt to make sure
@@ -3405,27 +3400,9 @@
 	synchronize_irq(dev_priv->drm.irq);
 
 	intel_engines_park(dev_priv);
-	i915_gem_timelines_mark_idle(dev_priv);
-=======
-
-	/*
-	 * Be paranoid and flush a concurrent interrupt to make sure
-	 * we don't reactivate any irq tasklets after parking.
-	 *
-	 * FIXME: Note that even though we have waited for execlists to be idle,
-	 * there may still be an in-flight interrupt even though the CSB
-	 * is now empty. synchronize_irq() makes sure that a residual interrupt
-	 * is completed before we continue, but it doesn't prevent the HW from
-	 * raising a spurious interrupt later. To complete the shield we should
-	 * coordinate disabling the CS irq with flushing the interrupts.
-	 */
-	synchronize_irq(dev_priv->drm.irq);
-
-	intel_engines_park(dev_priv);
 	i915_gem_timelines_park(dev_priv);
 
 	i915_pmu_gt_parked(dev_priv);
->>>>>>> 9e6d49d9
 
 	GEM_BUG_ON(!dev_priv->gt.awake);
 	dev_priv->gt.awake = false;
@@ -4934,15 +4911,10 @@
 	return;
 
 err_wedged:
-<<<<<<< HEAD
-	DRM_ERROR("failed to re-initialize GPU, declaring wedged!\n");
-	i915_gem_set_wedged(i915);
-=======
 	if (!i915_terminally_wedged(&i915->gpu_error)) {
 		DRM_ERROR("failed to re-initialize GPU, declaring wedged!\n");
 		i915_gem_set_wedged(i915);
 	}
->>>>>>> 9e6d49d9
 	goto out_unlock;
 }
 
@@ -5188,120 +5160,6 @@
 	goto out_ctx;
 }
 
-static int __intel_engines_record_defaults(struct drm_i915_private *i915)
-{
-	struct i915_gem_context *ctx;
-	struct intel_engine_cs *engine;
-	enum intel_engine_id id;
-	int err;
-
-	/*
-	 * As we reset the gpu during very early sanitisation, the current
-	 * register state on the GPU should reflect its defaults values.
-	 * We load a context onto the hw (with restore-inhibit), then switch
-	 * over to a second context to save that default register state. We
-	 * can then prime every new context with that state so they all start
-	 * from the same default HW values.
-	 */
-
-	ctx = i915_gem_context_create_kernel(i915, 0);
-	if (IS_ERR(ctx))
-		return PTR_ERR(ctx);
-
-	for_each_engine(engine, i915, id) {
-		struct drm_i915_gem_request *rq;
-
-		rq = i915_gem_request_alloc(engine, ctx);
-		if (IS_ERR(rq)) {
-			err = PTR_ERR(rq);
-			goto out_ctx;
-		}
-
-		err = i915_switch_context(rq);
-		if (engine->init_context)
-			err = engine->init_context(rq);
-
-		__i915_add_request(rq, true);
-		if (err)
-			goto err_active;
-	}
-
-	err = i915_gem_switch_to_kernel_context(i915);
-	if (err)
-		goto err_active;
-
-	err = i915_gem_wait_for_idle(i915, I915_WAIT_LOCKED);
-	if (err)
-		goto err_active;
-
-	assert_kernel_context_is_current(i915);
-
-	for_each_engine(engine, i915, id) {
-		struct i915_vma *state;
-
-		state = ctx->engine[id].state;
-		if (!state)
-			continue;
-
-		/*
-		 * As we will hold a reference to the logical state, it will
-		 * not be torn down with the context, and importantly the
-		 * object will hold onto its vma (making it possible for a
-		 * stray GTT write to corrupt our defaults). Unmap the vma
-		 * from the GTT to prevent such accidents and reclaim the
-		 * space.
-		 */
-		err = i915_vma_unbind(state);
-		if (err)
-			goto err_active;
-
-		err = i915_gem_object_set_to_cpu_domain(state->obj, false);
-		if (err)
-			goto err_active;
-
-		engine->default_state = i915_gem_object_get(state->obj);
-	}
-
-	if (IS_ENABLED(CONFIG_DRM_I915_DEBUG_GEM)) {
-		unsigned int found = intel_engines_has_context_isolation(i915);
-
-		/*
-		 * Make sure that classes with multiple engine instances all
-		 * share the same basic configuration.
-		 */
-		for_each_engine(engine, i915, id) {
-			unsigned int bit = BIT(engine->uabi_class);
-			unsigned int expected = engine->default_state ? bit : 0;
-
-			if ((found & bit) != expected) {
-				DRM_ERROR("mismatching default context state for class %d on engine %s\n",
-					  engine->uabi_class, engine->name);
-			}
-		}
-	}
-
-out_ctx:
-	i915_gem_context_set_closed(ctx);
-	i915_gem_context_put(ctx);
-	return err;
-
-err_active:
-	/*
-	 * If we have to abandon now, we expect the engines to be idle
-	 * and ready to be torn-down. First try to flush any remaining
-	 * request, ensure we are pointing at the kernel context and
-	 * then remove it.
-	 */
-	if (WARN_ON(i915_gem_switch_to_kernel_context(i915)))
-		goto out_ctx;
-
-	if (WARN_ON(i915_gem_wait_for_idle(i915, I915_WAIT_LOCKED)))
-		goto out_ctx;
-
-	i915_gem_contexts_lost(i915);
-	goto out_ctx;
-}
-
 int i915_gem_init(struct drm_i915_private *dev_priv)
 {
 	int ret;
@@ -5366,15 +5224,9 @@
 	if (ret)
 		goto err_pm;
 
-	intel_init_gt_powersave(dev_priv);
-
 	ret = i915_gem_init_hw(dev_priv);
 	if (ret)
-<<<<<<< HEAD
-		goto out_unlock;
-=======
 		goto err_uc_init;
->>>>>>> 9e6d49d9
 
 	/*
 	 * Despite its name intel_init_clock_gating applies both display
@@ -5388,9 +5240,6 @@
 	intel_init_clock_gating(dev_priv);
 
 	ret = __intel_engines_record_defaults(dev_priv);
-<<<<<<< HEAD
-out_unlock:
-=======
 	if (ret)
 		goto err_init_hw;
 
@@ -5437,7 +5286,6 @@
 	if (ret != -EIO)
 		i915_gem_cleanup_userptr(dev_priv);
 
->>>>>>> 9e6d49d9
 	if (ret == -EIO) {
 		/*
 		 * Allow engine initialisation to fail by marking the GPU as
@@ -5450,14 +5298,8 @@
 		}
 		ret = 0;
 	}
-<<<<<<< HEAD
-	intel_uncore_forcewake_put(dev_priv, FORCEWAKE_ALL);
-	mutex_unlock(&dev_priv->drm.struct_mutex);
-
-=======
 
 	i915_gem_drain_freed_objects(dev_priv);
->>>>>>> 9e6d49d9
 	return ret;
 }
 
