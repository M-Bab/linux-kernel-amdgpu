--- conflicted
+++ resolved
@@ -49,8 +49,10 @@
 MODULE_FIRMWARE(I915_SKL_GUC_UCODE);
 
 #define I915_BXT_GUC_UCODE GUC_FW_PATH(bxt, BXT_FW_MAJOR, BXT_FW_MINOR)
+MODULE_FIRMWARE(I915_BXT_GUC_UCODE);
 
 #define I915_KBL_GUC_UCODE GUC_FW_PATH(kbl, KBL_FW_MAJOR, KBL_FW_MINOR)
+MODULE_FIRMWARE(I915_KBL_GUC_UCODE);
 
 #define I915_GLK_GUC_UCODE GUC_FW_PATH(glk, GLK_FW_MAJOR, GLK_FW_MINOR)
 
@@ -90,10 +92,6 @@
 	}
 }
 
-<<<<<<< HEAD
-static void guc_prepare_xfer(struct intel_guc *guc)
-{
-=======
 /**
  * intel_guc_fw_init_early() - initializes GuC firmware struct
  * @guc: intel_guc struct
@@ -110,7 +108,6 @@
 
 static void guc_prepare_xfer(struct intel_guc *guc)
 {
->>>>>>> 9e6d49d9
 	struct drm_i915_private *dev_priv = guc_to_i915(guc);
 
 	/* Must program this register before loading the ucode with DMA */
@@ -142,22 +139,14 @@
 	struct drm_i915_private *dev_priv = guc_to_i915(guc);
 	struct intel_uc_fw *guc_fw = &guc->fw;
 	struct sg_table *sg = vma->pages;
-<<<<<<< HEAD
-	u32 rsa[UOS_RSA_SCRATCH_MAX_COUNT];
-=======
 	u32 rsa[UOS_RSA_SCRATCH_COUNT];
->>>>>>> 9e6d49d9
 	int i;
 
 	if (sg_pcopy_to_buffer(sg->sgl, sg->nents, rsa, sizeof(rsa),
 			       guc_fw->rsa_offset) != sizeof(rsa))
 		return -EINVAL;
 
-<<<<<<< HEAD
-	for (i = 0; i < UOS_RSA_SCRATCH_MAX_COUNT; i++)
-=======
 	for (i = 0; i < UOS_RSA_SCRATCH_COUNT; i++)
->>>>>>> 9e6d49d9
 		I915_WRITE(UOS_RSA_SCRATCH(i), rsa[i]);
 
 	return 0;
