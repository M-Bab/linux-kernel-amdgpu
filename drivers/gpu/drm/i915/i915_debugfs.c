--- conflicted
+++ resolved
@@ -2642,19 +2642,11 @@
 		 */
 		if (crtc_state->base.commit) {
 			ret = wait_for_completion_interruptible(&crtc_state->base.commit->hw_done);
-<<<<<<< HEAD
 
 			if (ret)
 				goto err;
 		}
 
-=======
-
-			if (ret)
-				goto err;
-		}
-
->>>>>>> 9e6d49d9
 		intel_dp = enc_to_intel_dp(state->best_encoder);
 
 		ret = intel_dp_sink_crc(intel_dp, crtc_state, crc);
