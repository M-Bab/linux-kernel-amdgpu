--- conflicted
+++ resolved
@@ -3048,24 +3048,13 @@
 		 addr <= i915_mmio_reg_offset(OA_PERFCNT4_HI));
 }
 
-static bool gen10_is_valid_mux_addr(struct drm_i915_private *dev_priv, u32 addr)
-{
-	return gen8_is_valid_mux_addr(dev_priv, addr) ||
-		(addr >= OA_PERFCNT3_LO.reg && addr <= OA_PERFCNT4_HI.reg);
-}
-
 static bool hsw_is_valid_mux_addr(struct drm_i915_private *dev_priv, u32 addr)
 {
 	return gen7_is_valid_mux_addr(dev_priv, addr) ||
 		(addr >= 0x25100 && addr <= 0x2FF90) ||
-<<<<<<< HEAD
-		(addr >= HSW_MBVID2_NOA0.reg && addr <= HSW_MBVID2_NOA9.reg) ||
-		addr == HSW_MBVID2_MISR0.reg;
-=======
 		(addr >= i915_mmio_reg_offset(HSW_MBVID2_NOA0) &&
 		 addr <= i915_mmio_reg_offset(HSW_MBVID2_NOA9)) ||
 		addr == i915_mmio_reg_offset(HSW_MBVID2_MISR0);
->>>>>>> 9e6d49d9
 }
 
 static bool chv_is_valid_mux_addr(struct drm_i915_private *dev_priv, u32 addr)
@@ -3477,60 +3466,6 @@
 				dev_priv->perf.oa.ops.is_valid_mux_reg =
 					chv_is_valid_mux_addr;
 			}
-<<<<<<< HEAD
-
-			dev_priv->perf.oa.ops.enable_metric_set = gen8_enable_metric_set;
-			dev_priv->perf.oa.ops.disable_metric_set = gen8_disable_metric_set;
-
-			if (IS_GEN8(dev_priv)) {
-				dev_priv->perf.oa.ctx_oactxctrl_offset = 0x120;
-				dev_priv->perf.oa.ctx_flexeu0_offset = 0x2ce;
-
-				dev_priv->perf.oa.gen8_valid_ctx_bit = (1<<25);
-			} else {
-				dev_priv->perf.oa.ctx_oactxctrl_offset = 0x128;
-				dev_priv->perf.oa.ctx_flexeu0_offset = 0x3de;
-
-				dev_priv->perf.oa.gen8_valid_ctx_bit = (1<<16);
-			}
-
-			switch (dev_priv->info.platform) {
-			case INTEL_BROADWELL:
-				dev_priv->perf.oa.timestamp_frequency = 12500000;
-				break;
-			case INTEL_BROXTON:
-			case INTEL_GEMINILAKE:
-				dev_priv->perf.oa.timestamp_frequency = 19200000;
-				break;
-			case INTEL_SKYLAKE:
-			case INTEL_KABYLAKE:
-			case INTEL_COFFEELAKE:
-				dev_priv->perf.oa.timestamp_frequency = 12000000;
-				break;
-			default:
-				break;
-			}
-		} else if (IS_GEN10(dev_priv)) {
-			dev_priv->perf.oa.ops.is_valid_b_counter_reg =
-				gen7_is_valid_b_counter_addr;
-			dev_priv->perf.oa.ops.is_valid_mux_reg =
-				gen10_is_valid_mux_addr;
-			dev_priv->perf.oa.ops.is_valid_flex_reg =
-				gen8_is_valid_flex_addr;
-
-			dev_priv->perf.oa.ops.enable_metric_set = gen8_enable_metric_set;
-			dev_priv->perf.oa.ops.disable_metric_set = gen10_disable_metric_set;
-
-			dev_priv->perf.oa.ctx_oactxctrl_offset = 0x128;
-			dev_priv->perf.oa.ctx_flexeu0_offset = 0x3de;
-
-			dev_priv->perf.oa.gen8_valid_ctx_bit = (1<<16);
-
-			/* Default frequency, although we need to read it from
-			 * the register as it might vary between parts.
-			 */
-			dev_priv->perf.oa.timestamp_frequency = 12000000;
-=======
 
 			dev_priv->perf.oa.ops.enable_metric_set = gen8_enable_metric_set;
 			dev_priv->perf.oa.ops.disable_metric_set = gen8_disable_metric_set;
@@ -3561,7 +3496,6 @@
 			dev_priv->perf.oa.ctx_flexeu0_offset = 0x3de;
 
 			dev_priv->perf.oa.gen8_valid_ctx_bit = (1<<16);
->>>>>>> 9e6d49d9
 		}
 	}
 
