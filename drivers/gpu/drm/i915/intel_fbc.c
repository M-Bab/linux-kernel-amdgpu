/*
 * Copyright © 2014 Intel Corporation
 *
 * Permission is hereby granted, free of charge, to any person obtaining a
 * copy of this software and associated documentation files (the "Software"),
 * to deal in the Software without restriction, including without limitation
 * the rights to use, copy, modify, merge, publish, distribute, sublicense,
 * and/or sell copies of the Software, and to permit persons to whom the
 * Software is furnished to do so, subject to the following conditions:
 *
 * The above copyright notice and this permission notice (including the next
 * paragraph) shall be included in all copies or substantial portions of the
 * Software.
 *
 * THE SOFTWARE IS PROVIDED "AS IS", WITHOUT WARRANTY OF ANY KIND, EXPRESS OR
 * IMPLIED, INCLUDING BUT NOT LIMITED TO THE WARRANTIES OF MERCHANTABILITY,
 * FITNESS FOR A PARTICULAR PURPOSE AND NONINFRINGEMENT.  IN NO EVENT SHALL
 * THE AUTHORS OR COPYRIGHT HOLDERS BE LIABLE FOR ANY CLAIM, DAMAGES OR OTHER
 * LIABILITY, WHETHER IN AN ACTION OF CONTRACT, TORT OR OTHERWISE, ARISING
 * FROM, OUT OF OR IN CONNECTION WITH THE SOFTWARE OR THE USE OR OTHER
 * DEALINGS IN THE SOFTWARE.
 */

/**
 * DOC: Frame Buffer Compression (FBC)
 *
 * FBC tries to save memory bandwidth (and so power consumption) by
 * compressing the amount of memory used by the display. It is total
 * transparent to user space and completely handled in the kernel.
 *
 * The benefits of FBC are mostly visible with solid backgrounds and
 * variation-less patterns. It comes from keeping the memory footprint small
 * and having fewer memory pages opened and accessed for refreshing the display.
 *
 * i915 is responsible to reserve stolen memory for FBC and configure its
 * offset on proper registers. The hardware takes care of all
 * compress/decompress. However there are many known cases where we have to
 * forcibly disable it to allow proper screen updates.
 */

#include "intel_drv.h"
#include "i915_drv.h"

static inline bool fbc_supported(struct drm_i915_private *dev_priv)
{
	return HAS_FBC(dev_priv);
}

static inline bool no_fbc_on_multiple_pipes(struct drm_i915_private *dev_priv)
{
	return INTEL_GEN(dev_priv) <= 3;
}

/*
 * In some platforms where the CRTC's x:0/y:0 coordinates doesn't match the
 * frontbuffer's x:0/y:0 coordinates we lie to the hardware about the plane's
 * origin so the x and y offsets can actually fit the registers. As a
 * consequence, the fence doesn't really start exactly at the display plane
 * address we program because it starts at the real start of the buffer, so we
 * have to take this into consideration here.
 */
static unsigned int get_crtc_fence_y_offset(struct intel_fbc *fbc)
{
	return fbc->state_cache.plane.y - fbc->state_cache.plane.adjusted_y;
}

/*
 * For SKL+, the plane source size used by the hardware is based on the value we
 * write to the PLANE_SIZE register. For BDW-, the hardware looks at the value
 * we wrote to PIPESRC.
 */
static void intel_fbc_get_plane_source_size(struct intel_fbc_state_cache *cache,
					    int *width, int *height)
{
	if (width)
		*width = cache->plane.src_w;
	if (height)
		*height = cache->plane.src_h;
}

static int intel_fbc_calculate_cfb_size(struct drm_i915_private *dev_priv,
					struct intel_fbc_state_cache *cache)
{
	int lines;

	intel_fbc_get_plane_source_size(cache, NULL, &lines);
	if (INTEL_GEN(dev_priv) == 7)
		lines = min(lines, 2048);
	else if (INTEL_GEN(dev_priv) >= 8)
		lines = min(lines, 2560);

	/* Hardware needs the full buffer stride, not just the active area. */
	return lines * cache->fb.stride;
}

static void i8xx_fbc_deactivate(struct drm_i915_private *dev_priv)
{
	u32 fbc_ctl;

	/* Disable compression */
	fbc_ctl = I915_READ(FBC_CONTROL);
	if ((fbc_ctl & FBC_CTL_EN) == 0)
		return;

	fbc_ctl &= ~FBC_CTL_EN;
	I915_WRITE(FBC_CONTROL, fbc_ctl);

	/* Wait for compressing bit to clear */
	if (intel_wait_for_register(dev_priv,
				    FBC_STATUS, FBC_STAT_COMPRESSING, 0,
				    10)) {
		DRM_DEBUG_KMS("FBC idle timed out\n");
		return;
	}
}

static void i8xx_fbc_activate(struct drm_i915_private *dev_priv)
{
	struct intel_fbc_reg_params *params = &dev_priv->fbc.params;
	int cfb_pitch;
	int i;
	u32 fbc_ctl;

	/* Note: fbc.threshold == 1 for i8xx */
	cfb_pitch = params->cfb_size / FBC_LL_SIZE;
	if (params->fb.stride < cfb_pitch)
		cfb_pitch = params->fb.stride;

	/* FBC_CTL wants 32B or 64B units */
	if (IS_GEN2(dev_priv))
		cfb_pitch = (cfb_pitch / 32) - 1;
	else
		cfb_pitch = (cfb_pitch / 64) - 1;

	/* Clear old tags */
	for (i = 0; i < (FBC_LL_SIZE / 32) + 1; i++)
		I915_WRITE(FBC_TAG(i), 0);

	if (IS_GEN4(dev_priv)) {
		u32 fbc_ctl2;

		/* Set it up... */
		fbc_ctl2 = FBC_CTL_FENCE_DBL | FBC_CTL_IDLE_IMM | FBC_CTL_CPU_FENCE;
		fbc_ctl2 |= FBC_CTL_PLANE(params->crtc.i9xx_plane);
		I915_WRITE(FBC_CONTROL2, fbc_ctl2);
		I915_WRITE(FBC_FENCE_OFF, params->crtc.fence_y_offset);
	}

	/* enable it... */
	fbc_ctl = I915_READ(FBC_CONTROL);
	fbc_ctl &= 0x3fff << FBC_CTL_INTERVAL_SHIFT;
	fbc_ctl |= FBC_CTL_EN | FBC_CTL_PERIODIC;
	if (IS_I945GM(dev_priv))
		fbc_ctl |= FBC_CTL_C3_IDLE; /* 945 needs special SR handling */
	fbc_ctl |= (cfb_pitch & 0xff) << FBC_CTL_STRIDE_SHIFT;
	fbc_ctl |= params->vma->fence->id;
	I915_WRITE(FBC_CONTROL, fbc_ctl);
}

static bool i8xx_fbc_is_active(struct drm_i915_private *dev_priv)
{
	return I915_READ(FBC_CONTROL) & FBC_CTL_EN;
}

static void g4x_fbc_activate(struct drm_i915_private *dev_priv)
{
	struct intel_fbc_reg_params *params = &dev_priv->fbc.params;
	u32 dpfc_ctl;

	dpfc_ctl = DPFC_CTL_PLANE(params->crtc.i9xx_plane) | DPFC_SR_EN;
	if (params->fb.format->cpp[0] == 2)
		dpfc_ctl |= DPFC_CTL_LIMIT_2X;
	else
		dpfc_ctl |= DPFC_CTL_LIMIT_1X;

	if (params->flags & PLANE_HAS_FENCE) {
		dpfc_ctl |= DPFC_CTL_FENCE_EN | params->vma->fence->id;
		I915_WRITE(DPFC_FENCE_YOFF, params->crtc.fence_y_offset);
	} else {
		I915_WRITE(DPFC_FENCE_YOFF, 0);
	}

	/* enable it... */
	I915_WRITE(DPFC_CONTROL, dpfc_ctl | DPFC_CTL_EN);
}

static void g4x_fbc_deactivate(struct drm_i915_private *dev_priv)
{
	u32 dpfc_ctl;

	/* Disable compression */
	dpfc_ctl = I915_READ(DPFC_CONTROL);
	if (dpfc_ctl & DPFC_CTL_EN) {
		dpfc_ctl &= ~DPFC_CTL_EN;
		I915_WRITE(DPFC_CONTROL, dpfc_ctl);
	}
}

static bool g4x_fbc_is_active(struct drm_i915_private *dev_priv)
{
	return I915_READ(DPFC_CONTROL) & DPFC_CTL_EN;
}

/* This function forces a CFB recompression through the nuke operation. */
static void intel_fbc_recompress(struct drm_i915_private *dev_priv)
{
	I915_WRITE(MSG_FBC_REND_STATE, FBC_REND_NUKE);
	POSTING_READ(MSG_FBC_REND_STATE);
}

static void ilk_fbc_activate(struct drm_i915_private *dev_priv)
{
	struct intel_fbc_reg_params *params = &dev_priv->fbc.params;
	u32 dpfc_ctl;
	int threshold = dev_priv->fbc.threshold;

	dpfc_ctl = DPFC_CTL_PLANE(params->crtc.i9xx_plane);
	if (params->fb.format->cpp[0] == 2)
		threshold++;

	switch (threshold) {
	case 4:
	case 3:
		dpfc_ctl |= DPFC_CTL_LIMIT_4X;
		break;
	case 2:
		dpfc_ctl |= DPFC_CTL_LIMIT_2X;
		break;
	case 1:
		dpfc_ctl |= DPFC_CTL_LIMIT_1X;
		break;
	}

	if (params->flags & PLANE_HAS_FENCE) {
		dpfc_ctl |= DPFC_CTL_FENCE_EN;
		if (IS_GEN5(dev_priv))
			dpfc_ctl |= params->vma->fence->id;
		if (IS_GEN6(dev_priv)) {
			I915_WRITE(SNB_DPFC_CTL_SA,
				   SNB_CPU_FENCE_ENABLE |
				   params->vma->fence->id);
			I915_WRITE(DPFC_CPU_FENCE_OFFSET,
				   params->crtc.fence_y_offset);
		}
	} else {
		if (IS_GEN6(dev_priv)) {
			I915_WRITE(SNB_DPFC_CTL_SA, 0);
			I915_WRITE(DPFC_CPU_FENCE_OFFSET, 0);
		}
	}

	I915_WRITE(ILK_DPFC_FENCE_YOFF, params->crtc.fence_y_offset);
	I915_WRITE(ILK_FBC_RT_BASE,
		   i915_ggtt_offset(params->vma) | ILK_FBC_RT_VALID);
	/* enable it... */
	I915_WRITE(ILK_DPFC_CONTROL, dpfc_ctl | DPFC_CTL_EN);

	intel_fbc_recompress(dev_priv);
}

static void ilk_fbc_deactivate(struct drm_i915_private *dev_priv)
{
	u32 dpfc_ctl;

	/* Disable compression */
	dpfc_ctl = I915_READ(ILK_DPFC_CONTROL);
	if (dpfc_ctl & DPFC_CTL_EN) {
		dpfc_ctl &= ~DPFC_CTL_EN;
		I915_WRITE(ILK_DPFC_CONTROL, dpfc_ctl);
	}
}

static bool ilk_fbc_is_active(struct drm_i915_private *dev_priv)
{
	return I915_READ(ILK_DPFC_CONTROL) & DPFC_CTL_EN;
}

static void gen7_fbc_activate(struct drm_i915_private *dev_priv)
{
	struct intel_fbc_reg_params *params = &dev_priv->fbc.params;
	u32 dpfc_ctl;
	int threshold = dev_priv->fbc.threshold;

	/* Display WA #0529: skl, kbl, bxt. */
	if (IS_GEN9(dev_priv) && !IS_GEMINILAKE(dev_priv)) {
		u32 val = I915_READ(CHICKEN_MISC_4);

		val &= ~(FBC_STRIDE_OVERRIDE | FBC_STRIDE_MASK);

		if (i915_gem_object_get_tiling(params->vma->obj) !=
		    I915_TILING_X)
			val |= FBC_STRIDE_OVERRIDE | params->gen9_wa_cfb_stride;

		I915_WRITE(CHICKEN_MISC_4, val);
	}

	dpfc_ctl = 0;
	if (IS_IVYBRIDGE(dev_priv))
		dpfc_ctl |= IVB_DPFC_CTL_PLANE(params->crtc.i9xx_plane);

	if (params->fb.format->cpp[0] == 2)
		threshold++;

	switch (threshold) {
	case 4:
	case 3:
		dpfc_ctl |= DPFC_CTL_LIMIT_4X;
		break;
	case 2:
		dpfc_ctl |= DPFC_CTL_LIMIT_2X;
		break;
	case 1:
		dpfc_ctl |= DPFC_CTL_LIMIT_1X;
		break;
	}

	if (params->flags & PLANE_HAS_FENCE) {
		dpfc_ctl |= IVB_DPFC_CTL_FENCE_EN;
		I915_WRITE(SNB_DPFC_CTL_SA,
			   SNB_CPU_FENCE_ENABLE |
			   params->vma->fence->id);
		I915_WRITE(DPFC_CPU_FENCE_OFFSET, params->crtc.fence_y_offset);
	} else {
		I915_WRITE(SNB_DPFC_CTL_SA,0);
		I915_WRITE(DPFC_CPU_FENCE_OFFSET, 0);
	}

	if (dev_priv->fbc.false_color)
		dpfc_ctl |= FBC_CTL_FALSE_COLOR;

	if (IS_IVYBRIDGE(dev_priv)) {
		/* WaFbcAsynchFlipDisableFbcQueue:ivb */
		I915_WRITE(ILK_DISPLAY_CHICKEN1,
			   I915_READ(ILK_DISPLAY_CHICKEN1) |
			   ILK_FBCQ_DIS);
	} else if (IS_HASWELL(dev_priv) || IS_BROADWELL(dev_priv)) {
		/* WaFbcAsynchFlipDisableFbcQueue:hsw,bdw */
		I915_WRITE(CHICKEN_PIPESL_1(params->crtc.pipe),
			   I915_READ(CHICKEN_PIPESL_1(params->crtc.pipe)) |
			   HSW_FBCQ_DIS);
	}

	I915_WRITE(ILK_DPFC_CONTROL, dpfc_ctl | DPFC_CTL_EN);

	intel_fbc_recompress(dev_priv);
}

static bool intel_fbc_hw_is_active(struct drm_i915_private *dev_priv)
{
	if (INTEL_GEN(dev_priv) >= 5)
		return ilk_fbc_is_active(dev_priv);
	else if (IS_GM45(dev_priv))
		return g4x_fbc_is_active(dev_priv);
	else
		return i8xx_fbc_is_active(dev_priv);
}

static void intel_fbc_hw_activate(struct drm_i915_private *dev_priv)
{
	struct intel_fbc *fbc = &dev_priv->fbc;

	fbc->active = true;

	if (INTEL_GEN(dev_priv) >= 7)
		gen7_fbc_activate(dev_priv);
	else if (INTEL_GEN(dev_priv) >= 5)
		ilk_fbc_activate(dev_priv);
	else if (IS_GM45(dev_priv))
		g4x_fbc_activate(dev_priv);
	else
		i8xx_fbc_activate(dev_priv);
}

static void intel_fbc_hw_deactivate(struct drm_i915_private *dev_priv)
{
	struct intel_fbc *fbc = &dev_priv->fbc;

	fbc->active = false;

	if (INTEL_GEN(dev_priv) >= 5)
		ilk_fbc_deactivate(dev_priv);
	else if (IS_GM45(dev_priv))
		g4x_fbc_deactivate(dev_priv);
	else
		i8xx_fbc_deactivate(dev_priv);
}

/**
 * intel_fbc_is_active - Is FBC active?
 * @dev_priv: i915 device instance
 *
 * This function is used to verify the current state of FBC.
 *
 * FIXME: This should be tracked in the plane config eventually
 * instead of queried at runtime for most callers.
 */
bool intel_fbc_is_active(struct drm_i915_private *dev_priv)
{
	return dev_priv->fbc.active;
}

static void intel_fbc_work_fn(struct work_struct *__work)
{
	struct drm_i915_private *dev_priv =
		container_of(__work, struct drm_i915_private, fbc.work.work);
	struct intel_fbc *fbc = &dev_priv->fbc;
	struct intel_fbc_work *work = &fbc->work;
	struct intel_crtc *crtc = fbc->crtc;
	struct drm_vblank_crtc *vblank = &dev_priv->drm.vblank[crtc->pipe];

	if (drm_crtc_vblank_get(&crtc->base)) {
		/* CRTC is now off, leave FBC deactivated */
		mutex_lock(&fbc->lock);
		work->scheduled = false;
		mutex_unlock(&fbc->lock);
		return;
	}

retry:
	/* Delay the actual enabling to let pageflipping cease and the
	 * display to settle before starting the compression. Note that
	 * this delay also serves a second purpose: it allows for a
	 * vblank to pass after disabling the FBC before we attempt
	 * to modify the control registers.
	 *
	 * WaFbcWaitForVBlankBeforeEnable:ilk,snb
	 *
	 * It is also worth mentioning that since work->scheduled_vblank can be
	 * updated multiple times by the other threads, hitting the timeout is
	 * not an error condition. We'll just end up hitting the "goto retry"
	 * case below.
	 */
	wait_event_timeout(vblank->queue,
		drm_crtc_vblank_count(&crtc->base) != work->scheduled_vblank,
		msecs_to_jiffies(50));

	mutex_lock(&fbc->lock);

	/* Were we cancelled? */
	if (!work->scheduled)
		goto out;

	/* Were we delayed again while this function was sleeping? */
	if (drm_crtc_vblank_count(&crtc->base) == work->scheduled_vblank) {
		mutex_unlock(&fbc->lock);
		goto retry;
	}

	intel_fbc_hw_activate(dev_priv);

	work->scheduled = false;

out:
	mutex_unlock(&fbc->lock);
	drm_crtc_vblank_put(&crtc->base);
}

static void intel_fbc_schedule_activation(struct intel_crtc *crtc)
{
	struct drm_i915_private *dev_priv = to_i915(crtc->base.dev);
	struct intel_fbc *fbc = &dev_priv->fbc;
	struct intel_fbc_work *work = &fbc->work;

	WARN_ON(!mutex_is_locked(&fbc->lock));
	if (WARN_ON(!fbc->enabled))
		return;

	if (drm_crtc_vblank_get(&crtc->base)) {
		DRM_ERROR("vblank not available for FBC on pipe %c\n",
			  pipe_name(crtc->pipe));
		return;
	}

	/* It is useless to call intel_fbc_cancel_work() or cancel_work() in
	 * this function since we're not releasing fbc.lock, so it won't have an
	 * opportunity to grab it to discover that it was cancelled. So we just
	 * update the expected jiffy count. */
	work->scheduled = true;
	work->scheduled_vblank = drm_crtc_vblank_count(&crtc->base);
	drm_crtc_vblank_put(&crtc->base);

	schedule_work(&work->work);
}

static void intel_fbc_deactivate(struct drm_i915_private *dev_priv,
				 const char *reason)
{
	struct intel_fbc *fbc = &dev_priv->fbc;

	WARN_ON(!mutex_is_locked(&fbc->lock));

	/* Calling cancel_work() here won't help due to the fact that the work
	 * function grabs fbc->lock. Just set scheduled to false so the work
	 * function can know it was cancelled. */
	fbc->work.scheduled = false;

	if (fbc->active)
		intel_fbc_hw_deactivate(dev_priv);

	fbc->no_fbc_reason = reason;
}

static bool multiple_pipes_ok(struct intel_crtc *crtc,
			      struct intel_plane_state *plane_state)
{
	struct drm_i915_private *dev_priv = to_i915(crtc->base.dev);
	struct intel_fbc *fbc = &dev_priv->fbc;
	enum pipe pipe = crtc->pipe;

	/* Don't even bother tracking anything we don't need. */
	if (!no_fbc_on_multiple_pipes(dev_priv))
		return true;

	if (plane_state->base.visible)
		fbc->visible_pipes_mask |= (1 << pipe);
	else
		fbc->visible_pipes_mask &= ~(1 << pipe);

	return (fbc->visible_pipes_mask & ~(1 << pipe)) != 0;
}

static int find_compression_threshold(struct drm_i915_private *dev_priv,
				      struct drm_mm_node *node,
				      int size,
				      int fb_cpp)
{
	int compression_threshold = 1;
	int ret;
	u64 end;

	/* The FBC hardware for BDW/SKL doesn't have access to the stolen
	 * reserved range size, so it always assumes the maximum (8mb) is used.
	 * If we enable FBC using a CFB on that memory range we'll get FIFO
	 * underruns, even if that range is not reserved by the BIOS. */
	if (IS_BROADWELL(dev_priv) || IS_GEN9_BC(dev_priv))
		end = resource_size(&dev_priv->dsm) - 8 * 1024 * 1024;
	else
		end = U64_MAX;

	/* HACK: This code depends on what we will do in *_enable_fbc. If that
	 * code changes, this code needs to change as well.
	 *
	 * The enable_fbc code will attempt to use one of our 2 compression
	 * thresholds, therefore, in that case, we only have 1 resort.
	 */

	/* Try to over-allocate to reduce reallocations and fragmentation. */
	ret = i915_gem_stolen_insert_node_in_range(dev_priv, node, size <<= 1,
						   4096, 0, end);
	if (ret == 0)
		return compression_threshold;

again:
	/* HW's ability to limit the CFB is 1:4 */
	if (compression_threshold > 4 ||
	    (fb_cpp == 2 && compression_threshold == 2))
		return 0;

	ret = i915_gem_stolen_insert_node_in_range(dev_priv, node, size >>= 1,
						   4096, 0, end);
	if (ret && INTEL_GEN(dev_priv) <= 4) {
		return 0;
	} else if (ret) {
		compression_threshold <<= 1;
		goto again;
	} else {
		return compression_threshold;
	}
}

static int intel_fbc_alloc_cfb(struct intel_crtc *crtc)
{
	struct drm_i915_private *dev_priv = to_i915(crtc->base.dev);
	struct intel_fbc *fbc = &dev_priv->fbc;
	struct drm_mm_node *uninitialized_var(compressed_llb);
	int size, fb_cpp, ret;

	WARN_ON(drm_mm_node_allocated(&fbc->compressed_fb));

	size = intel_fbc_calculate_cfb_size(dev_priv, &fbc->state_cache);
	fb_cpp = fbc->state_cache.fb.format->cpp[0];

	ret = find_compression_threshold(dev_priv, &fbc->compressed_fb,
					 size, fb_cpp);
	if (!ret)
		goto err_llb;
	else if (ret > 1) {
		DRM_INFO("Reducing the compressed framebuffer size. This may lead to less power savings than a non-reduced-size. Try to increase stolen memory size if available in BIOS.\n");

	}

	fbc->threshold = ret;

	if (INTEL_GEN(dev_priv) >= 5)
		I915_WRITE(ILK_DPFC_CB_BASE, fbc->compressed_fb.start);
	else if (IS_GM45(dev_priv)) {
		I915_WRITE(DPFC_CB_BASE, fbc->compressed_fb.start);
	} else {
		compressed_llb = kzalloc(sizeof(*compressed_llb), GFP_KERNEL);
		if (!compressed_llb)
			goto err_fb;

		ret = i915_gem_stolen_insert_node(dev_priv, compressed_llb,
						  4096, 4096);
		if (ret)
			goto err_fb;

		fbc->compressed_llb = compressed_llb;

		GEM_BUG_ON(range_overflows_t(u64, dev_priv->dsm.start,
					     fbc->compressed_fb.start,
					     U32_MAX));
		GEM_BUG_ON(range_overflows_t(u64, dev_priv->dsm.start,
					     fbc->compressed_llb->start,
					     U32_MAX));
		I915_WRITE(FBC_CFB_BASE,
			   dev_priv->dsm.start + fbc->compressed_fb.start);
		I915_WRITE(FBC_LL_BASE,
			   dev_priv->dsm.start + compressed_llb->start);
	}

	DRM_DEBUG_KMS("reserved %llu bytes of contiguous stolen space for FBC, threshold: %d\n",
		      fbc->compressed_fb.size, fbc->threshold);

	return 0;

err_fb:
	kfree(compressed_llb);
	i915_gem_stolen_remove_node(dev_priv, &fbc->compressed_fb);
err_llb:
	if (drm_mm_initialized(&dev_priv->mm.stolen))
		pr_info_once("drm: not enough stolen space for compressed buffer (need %d more bytes), disabling. Hint: you may be able to increase stolen memory size in the BIOS to avoid this.\n", size);
	return -ENOSPC;
}

static void __intel_fbc_cleanup_cfb(struct drm_i915_private *dev_priv)
{
	struct intel_fbc *fbc = &dev_priv->fbc;

	if (drm_mm_node_allocated(&fbc->compressed_fb))
		i915_gem_stolen_remove_node(dev_priv, &fbc->compressed_fb);

	if (fbc->compressed_llb) {
		i915_gem_stolen_remove_node(dev_priv, fbc->compressed_llb);
		kfree(fbc->compressed_llb);
	}
}

void intel_fbc_cleanup_cfb(struct drm_i915_private *dev_priv)
{
	struct intel_fbc *fbc = &dev_priv->fbc;

	if (!fbc_supported(dev_priv))
		return;

	mutex_lock(&fbc->lock);
	__intel_fbc_cleanup_cfb(dev_priv);
	mutex_unlock(&fbc->lock);
}

static bool stride_is_valid(struct drm_i915_private *dev_priv,
			    unsigned int stride)
{
	/* This should have been caught earlier. */
	if (WARN_ON_ONCE((stride & (64 - 1)) != 0))
		return false;

	/* Below are the additional FBC restrictions. */
	if (stride < 512)
		return false;

	if (IS_GEN2(dev_priv) || IS_GEN3(dev_priv))
		return stride == 4096 || stride == 8192;

	if (IS_GEN4(dev_priv) && !IS_G4X(dev_priv) && stride < 2048)
		return false;

	if (stride > 16384)
		return false;

	return true;
}

static bool pixel_format_is_valid(struct drm_i915_private *dev_priv,
				  uint32_t pixel_format)
{
	switch (pixel_format) {
	case DRM_FORMAT_XRGB8888:
	case DRM_FORMAT_XBGR8888:
		return true;
	case DRM_FORMAT_XRGB1555:
	case DRM_FORMAT_RGB565:
		/* 16bpp not supported on gen2 */
		if (IS_GEN2(dev_priv))
			return false;
		/* WaFbcOnly1to1Ratio:ctg */
		if (IS_G4X(dev_priv))
			return false;
		return true;
	default:
		return false;
	}
}

/*
 * For some reason, the hardware tracking starts looking at whatever we
 * programmed as the display plane base address register. It does not look at
 * the X and Y offset registers. That's why we look at the crtc->adjusted{x,y}
 * variables instead of just looking at the pipe/plane size.
 */
static bool intel_fbc_hw_tracking_covers_screen(struct intel_crtc *crtc)
{
	struct drm_i915_private *dev_priv = to_i915(crtc->base.dev);
	struct intel_fbc *fbc = &dev_priv->fbc;
	unsigned int effective_w, effective_h, max_w, max_h;

	if (INTEL_GEN(dev_priv) >= 8 || IS_HASWELL(dev_priv)) {
		max_w = 4096;
		max_h = 4096;
	} else if (IS_G4X(dev_priv) || INTEL_GEN(dev_priv) >= 5) {
		max_w = 4096;
		max_h = 2048;
	} else {
		max_w = 2048;
		max_h = 1536;
	}

	intel_fbc_get_plane_source_size(&fbc->state_cache, &effective_w,
					&effective_h);
	effective_w += fbc->state_cache.plane.adjusted_x;
	effective_h += fbc->state_cache.plane.adjusted_y;

	return effective_w <= max_w && effective_h <= max_h;
}

static void intel_fbc_update_state_cache(struct intel_crtc *crtc,
					 struct intel_crtc_state *crtc_state,
					 struct intel_plane_state *plane_state)
{
	struct drm_i915_private *dev_priv = to_i915(crtc->base.dev);
	struct intel_fbc *fbc = &dev_priv->fbc;
	struct intel_fbc_state_cache *cache = &fbc->state_cache;
	struct drm_framebuffer *fb = plane_state->base.fb;

	cache->vma = NULL;
	cache->flags = 0;

	cache->crtc.mode_flags = crtc_state->base.adjusted_mode.flags;
	if (IS_HASWELL(dev_priv) || IS_BROADWELL(dev_priv))
		cache->crtc.hsw_bdw_pixel_rate = crtc_state->pixel_rate;

	cache->plane.rotation = plane_state->base.rotation;
	/*
	 * Src coordinates are already rotated by 270 degrees for
	 * the 90/270 degree plane rotation cases (to match the
	 * GTT mapping), hence no need to account for rotation here.
	 */
	cache->plane.src_w = drm_rect_width(&plane_state->base.src) >> 16;
	cache->plane.src_h = drm_rect_height(&plane_state->base.src) >> 16;
	cache->plane.visible = plane_state->base.visible;
	cache->plane.adjusted_x = plane_state->main.x;
	cache->plane.adjusted_y = plane_state->main.y;
	cache->plane.y = plane_state->base.src.y1 >> 16;

	if (!cache->plane.visible)
		return;

	cache->fb.format = fb->format;
	cache->fb.stride = fb->pitches[0];

	cache->vma = plane_state->vma;
	cache->flags = plane_state->flags;
	if (WARN_ON(cache->flags & PLANE_HAS_FENCE && !cache->vma->fence))
		cache->flags &= ~PLANE_HAS_FENCE;
}

static bool intel_fbc_can_activate(struct intel_crtc *crtc)
{
	struct drm_i915_private *dev_priv = to_i915(crtc->base.dev);
	struct intel_fbc *fbc = &dev_priv->fbc;
	struct intel_fbc_state_cache *cache = &fbc->state_cache;

	/* We don't need to use a state cache here since this information is
	 * global for all CRTC.
	 */
	if (fbc->underrun_detected) {
		fbc->no_fbc_reason = "underrun detected";
		return false;
	}

	if (!cache->vma) {
		fbc->no_fbc_reason = "primary plane not visible";
		return false;
	}

	if (cache->crtc.mode_flags & DRM_MODE_FLAG_INTERLACE) {
		fbc->no_fbc_reason = "incompatible mode";
		return false;
	}

	if (!intel_fbc_hw_tracking_covers_screen(crtc)) {
		fbc->no_fbc_reason = "mode too large for compression";
		return false;
	}

	/* The use of a CPU fence is mandatory in order to detect writes
	 * by the CPU to the scanout and trigger updates to the FBC.
	 *
	 * Note that is possible for a tiled surface to be unmappable (and
	 * so have no fence associated with it) due to aperture constaints
	 * at the time of pinning.
	 *
	 * FIXME with 90/270 degree rotation we should use the fence on
	 * the normal GTT view (the rotated view doesn't even have a
	 * fence). Would need changes to the FBC fence Y offset as well.
	 * For now this will effecively disable FBC with 90/270 degree
	 * rotation.
	 */
	if (!(cache->flags & PLANE_HAS_FENCE)) {
		fbc->no_fbc_reason = "framebuffer not tiled or fenced";
		return false;
	}
	if (INTEL_GEN(dev_priv) <= 4 && !IS_G4X(dev_priv) &&
	    cache->plane.rotation != DRM_MODE_ROTATE_0) {
		fbc->no_fbc_reason = "rotation unsupported";
		return false;
	}

	if (!stride_is_valid(dev_priv, cache->fb.stride)) {
		fbc->no_fbc_reason = "framebuffer stride not supported";
		return false;
	}

	if (!pixel_format_is_valid(dev_priv, cache->fb.format->format)) {
		fbc->no_fbc_reason = "pixel format is invalid";
		return false;
	}

	/* WaFbcExceedCdClockThreshold:hsw,bdw */
	if ((IS_HASWELL(dev_priv) || IS_BROADWELL(dev_priv)) &&
	    cache->crtc.hsw_bdw_pixel_rate >= dev_priv->cdclk.hw.cdclk * 95 / 100) {
		fbc->no_fbc_reason = "pixel rate is too big";
		return false;
	}

	/* It is possible for the required CFB size change without a
	 * crtc->disable + crtc->enable since it is possible to change the
	 * stride without triggering a full modeset. Since we try to
	 * over-allocate the CFB, there's a chance we may keep FBC enabled even
	 * if this happens, but if we exceed the current CFB size we'll have to
	 * disable FBC. Notice that it would be possible to disable FBC, wait
	 * for a frame, free the stolen node, then try to reenable FBC in case
	 * we didn't get any invalidate/deactivate calls, but this would require
	 * a lot of tracking just for a specific case. If we conclude it's an
	 * important case, we can implement it later. */
	if (intel_fbc_calculate_cfb_size(dev_priv, &fbc->state_cache) >
	    fbc->compressed_fb.size * fbc->threshold) {
		fbc->no_fbc_reason = "CFB requirements changed";
		return false;
	}

	/*
	 * Work around a problem on GEN9+ HW, where enabling FBC on a plane
	 * having a Y offset that isn't divisible by 4 causes FIFO underrun
	 * and screen flicker.
	 */
	if (IS_GEN(dev_priv, 9, 10) &&
	    (fbc->state_cache.plane.adjusted_y & 3)) {
		fbc->no_fbc_reason = "plane Y offset is misaligned";
		return false;
	}

	return true;
}

static bool intel_fbc_can_enable(struct drm_i915_private *dev_priv)
{
	struct intel_fbc *fbc = &dev_priv->fbc;

	if (intel_vgpu_active(dev_priv)) {
		fbc->no_fbc_reason = "VGPU is active";
		return false;
	}

	if (!i915_modparams.enable_fbc) {
		fbc->no_fbc_reason = "disabled per module param or by default";
		return false;
	}

	if (fbc->underrun_detected) {
		fbc->no_fbc_reason = "underrun detected";
		return false;
	}

	return true;
}

static void intel_fbc_get_reg_params(struct intel_crtc *crtc,
				     struct intel_fbc_reg_params *params)
{
	struct drm_i915_private *dev_priv = to_i915(crtc->base.dev);
	struct intel_fbc *fbc = &dev_priv->fbc;
	struct intel_fbc_state_cache *cache = &fbc->state_cache;

	/* Since all our fields are integer types, use memset here so the
	 * comparison function can rely on memcmp because the padding will be
	 * zero. */
	memset(params, 0, sizeof(*params));

	params->vma = cache->vma;
	params->flags = cache->flags;

	params->crtc.pipe = crtc->pipe;
	params->crtc.i9xx_plane = to_intel_plane(crtc->base.primary)->i9xx_plane;
	params->crtc.fence_y_offset = get_crtc_fence_y_offset(fbc);

	params->fb.format = cache->fb.format;
	params->fb.stride = cache->fb.stride;

	params->cfb_size = intel_fbc_calculate_cfb_size(dev_priv, cache);

	if (IS_GEN9(dev_priv) && !IS_GEMINILAKE(dev_priv))
		params->gen9_wa_cfb_stride = DIV_ROUND_UP(cache->plane.src_w,
						32 * fbc->threshold) * 8;
}

static bool intel_fbc_reg_params_equal(struct intel_fbc_reg_params *params1,
				       struct intel_fbc_reg_params *params2)
{
	/* We can use this since intel_fbc_get_reg_params() does a memset. */
	return memcmp(params1, params2, sizeof(*params1)) == 0;
}

void intel_fbc_pre_update(struct intel_crtc *crtc,
			  struct intel_crtc_state *crtc_state,
			  struct intel_plane_state *plane_state)
{
	struct drm_i915_private *dev_priv = to_i915(crtc->base.dev);
	struct intel_fbc *fbc = &dev_priv->fbc;
	const char *reason = "update pending";

	if (!fbc_supported(dev_priv))
		return;

	mutex_lock(&fbc->lock);

	if (!multiple_pipes_ok(crtc, plane_state)) {
		reason = "more than one pipe active";
		goto deactivate;
	}

	if (!fbc->enabled || fbc->crtc != crtc)
		goto unlock;

	intel_fbc_update_state_cache(crtc, crtc_state, plane_state);

deactivate:
	intel_fbc_deactivate(dev_priv, reason);
unlock:
	mutex_unlock(&fbc->lock);
}

/**
 * __intel_fbc_disable - disable FBC
 * @dev_priv: i915 device instance
 *
 * This is the low level function that actually disables FBC. Callers should
 * grab the FBC lock.
 */
static void __intel_fbc_disable(struct drm_i915_private *dev_priv)
{
	struct intel_fbc *fbc = &dev_priv->fbc;
	struct intel_crtc *crtc = fbc->crtc;

	WARN_ON(!mutex_is_locked(&fbc->lock));
	WARN_ON(!fbc->enabled);
	WARN_ON(fbc->active);

	DRM_DEBUG_KMS("Disabling FBC on pipe %c\n", pipe_name(crtc->pipe));

	__intel_fbc_cleanup_cfb(dev_priv);

	fbc->enabled = false;
	fbc->crtc = NULL;
}

static void __intel_fbc_post_update(struct intel_crtc *crtc)
{
	struct drm_i915_private *dev_priv = to_i915(crtc->base.dev);
	struct intel_fbc *fbc = &dev_priv->fbc;
	struct intel_fbc_reg_params old_params;

	WARN_ON(!mutex_is_locked(&fbc->lock));

	if (!fbc->enabled || fbc->crtc != crtc)
		return;

	if (!i915_modparams.enable_fbc) {
		intel_fbc_deactivate(dev_priv, "disabled at runtime per module param");
		__intel_fbc_disable(dev_priv);

		return;
	}

	if (!intel_fbc_can_activate(crtc)) {
		WARN_ON(fbc->active);
		return;
	}

	old_params = fbc->params;
	intel_fbc_get_reg_params(crtc, &fbc->params);

	/* If the scanout has not changed, don't modify the FBC settings.
	 * Note that we make the fundamental assumption that the fb->obj
	 * cannot be unpinned (and have its GTT offset and fence revoked)
	 * without first being decoupled from the scanout and FBC disabled.
	 */
	if (fbc->active &&
	    intel_fbc_reg_params_equal(&old_params, &fbc->params))
		return;

	intel_fbc_deactivate(dev_priv, "FBC enabled (active or scheduled)");
	intel_fbc_schedule_activation(crtc);
}

void intel_fbc_post_update(struct intel_crtc *crtc)
{
	struct drm_i915_private *dev_priv = to_i915(crtc->base.dev);
	struct intel_fbc *fbc = &dev_priv->fbc;

	if (!fbc_supported(dev_priv))
		return;

	mutex_lock(&fbc->lock);
	__intel_fbc_post_update(crtc);
	mutex_unlock(&fbc->lock);
}

static unsigned int intel_fbc_get_frontbuffer_bit(struct intel_fbc *fbc)
{
	if (fbc->enabled)
		return to_intel_plane(fbc->crtc->base.primary)->frontbuffer_bit;
	else
		return fbc->possible_framebuffer_bits;
}

void intel_fbc_invalidate(struct drm_i915_private *dev_priv,
			  unsigned int frontbuffer_bits,
			  enum fb_op_origin origin)
{
	struct intel_fbc *fbc = &dev_priv->fbc;

	if (!fbc_supported(dev_priv))
		return;

	if (origin == ORIGIN_GTT || origin == ORIGIN_FLIP)
		return;

	mutex_lock(&fbc->lock);

	fbc->busy_bits |= intel_fbc_get_frontbuffer_bit(fbc) & frontbuffer_bits;

	if (fbc->enabled && fbc->busy_bits)
		intel_fbc_deactivate(dev_priv, "frontbuffer write");

	mutex_unlock(&fbc->lock);
}

void intel_fbc_flush(struct drm_i915_private *dev_priv,
		     unsigned int frontbuffer_bits, enum fb_op_origin origin)
{
	struct intel_fbc *fbc = &dev_priv->fbc;

	if (!fbc_supported(dev_priv))
		return;

	mutex_lock(&fbc->lock);

	fbc->busy_bits &= ~frontbuffer_bits;

	if (origin == ORIGIN_GTT || origin == ORIGIN_FLIP)
		goto out;

	if (!fbc->busy_bits && fbc->enabled &&
	    (frontbuffer_bits & intel_fbc_get_frontbuffer_bit(fbc))) {
		if (fbc->active)
			intel_fbc_recompress(dev_priv);
		else
			__intel_fbc_post_update(fbc->crtc);
	}

out:
	mutex_unlock(&fbc->lock);
}

/**
 * intel_fbc_choose_crtc - select a CRTC to enable FBC on
 * @dev_priv: i915 device instance
 * @state: the atomic state structure
 *
 * This function looks at the proposed state for CRTCs and planes, then chooses
 * which pipe is going to have FBC by setting intel_crtc_state->enable_fbc to
 * true.
 *
 * Later, intel_fbc_enable is going to look for state->enable_fbc and then maybe
 * enable FBC for the chosen CRTC. If it does, it will set dev_priv->fbc.crtc.
 */
void intel_fbc_choose_crtc(struct drm_i915_private *dev_priv,
			   struct intel_atomic_state *state)
{
	struct intel_fbc *fbc = &dev_priv->fbc;
	struct intel_plane *plane;
	struct intel_plane_state *plane_state;
	bool crtc_chosen = false;
	int i;

	mutex_lock(&fbc->lock);

	/* Does this atomic commit involve the CRTC currently tied to FBC? */
	if (fbc->crtc &&
	    !intel_atomic_get_new_crtc_state(state, fbc->crtc))
		goto out;

	if (!intel_fbc_can_enable(dev_priv))
		goto out;

	/* Simply choose the first CRTC that is compatible and has a visible
	 * plane. We could go for fancier schemes such as checking the plane
	 * size, but this would just affect the few platforms that don't tie FBC
	 * to pipe or plane A. */
	for_each_new_intel_plane_in_state(state, plane, plane_state, i) {
		struct intel_crtc_state *crtc_state;
		struct intel_crtc *crtc = to_intel_crtc(plane_state->base.crtc);

		if (!plane->has_fbc)
			continue;

		if (!plane_state->base.visible)
			continue;

		crtc_state = intel_atomic_get_new_crtc_state(state, crtc);

		crtc_state->enable_fbc = true;
		crtc_chosen = true;
		break;
	}

	if (!crtc_chosen)
		fbc->no_fbc_reason = "no suitable CRTC for FBC";

out:
	mutex_unlock(&fbc->lock);
}

/**
 * intel_fbc_enable: tries to enable FBC on the CRTC
 * @crtc: the CRTC
 * @crtc_state: corresponding &drm_crtc_state for @crtc
 * @plane_state: corresponding &drm_plane_state for the primary plane of @crtc
 *
 * This function checks if the given CRTC was chosen for FBC, then enables it if
 * possible. Notice that it doesn't activate FBC. It is valid to call
 * intel_fbc_enable multiple times for the same pipe without an
 * intel_fbc_disable in the middle, as long as it is deactivated.
 */
void intel_fbc_enable(struct intel_crtc *crtc,
		      struct intel_crtc_state *crtc_state,
		      struct intel_plane_state *plane_state)
{
	struct drm_i915_private *dev_priv = to_i915(crtc->base.dev);
	struct intel_fbc *fbc = &dev_priv->fbc;

	if (!fbc_supported(dev_priv))
		return;

	mutex_lock(&fbc->lock);

	if (fbc->enabled) {
		WARN_ON(fbc->crtc == NULL);
		if (fbc->crtc == crtc) {
			WARN_ON(!crtc_state->enable_fbc);
			WARN_ON(fbc->active);
		}
		goto out;
	}

	if (!crtc_state->enable_fbc)
		goto out;

	WARN_ON(fbc->active);
	WARN_ON(fbc->crtc != NULL);

	intel_fbc_update_state_cache(crtc, crtc_state, plane_state);
	if (intel_fbc_alloc_cfb(crtc)) {
		fbc->no_fbc_reason = "not enough stolen memory";
		goto out;
	}

	DRM_DEBUG_KMS("Enabling FBC on pipe %c\n", pipe_name(crtc->pipe));
	fbc->no_fbc_reason = "FBC enabled but not active yet\n";

	fbc->enabled = true;
	fbc->crtc = crtc;
out:
	mutex_unlock(&fbc->lock);
}

/**
 * intel_fbc_disable - disable FBC if it's associated with crtc
 * @crtc: the CRTC
 *
 * This function disables FBC if it's associated with the provided CRTC.
 */
void intel_fbc_disable(struct intel_crtc *crtc)
{
	struct drm_i915_private *dev_priv = to_i915(crtc->base.dev);
	struct intel_fbc *fbc = &dev_priv->fbc;

	if (!fbc_supported(dev_priv))
		return;

	WARN_ON(crtc->active);

	mutex_lock(&fbc->lock);
	if (fbc->crtc == crtc)
		__intel_fbc_disable(dev_priv);
	mutex_unlock(&fbc->lock);

	cancel_work_sync(&fbc->work.work);
}

/**
 * intel_fbc_global_disable - globally disable FBC
 * @dev_priv: i915 device instance
 *
 * This function disables FBC regardless of which CRTC is associated with it.
 */
void intel_fbc_global_disable(struct drm_i915_private *dev_priv)
{
	struct intel_fbc *fbc = &dev_priv->fbc;

	if (!fbc_supported(dev_priv))
		return;

	mutex_lock(&fbc->lock);
	if (fbc->enabled) {
		WARN_ON(fbc->crtc->active);
		__intel_fbc_disable(dev_priv);
	}
	mutex_unlock(&fbc->lock);

	cancel_work_sync(&fbc->work.work);
}

static void intel_fbc_underrun_work_fn(struct work_struct *work)
{
	struct drm_i915_private *dev_priv =
		container_of(work, struct drm_i915_private, fbc.underrun_work);
	struct intel_fbc *fbc = &dev_priv->fbc;

	mutex_lock(&fbc->lock);

	/* Maybe we were scheduled twice. */
	if (fbc->underrun_detected || !fbc->enabled)
		goto out;

	DRM_DEBUG_KMS("Disabling FBC due to FIFO underrun.\n");
	fbc->underrun_detected = true;

	intel_fbc_deactivate(dev_priv, "FIFO underrun");
out:
	mutex_unlock(&fbc->lock);
}

/**
 * intel_fbc_handle_fifo_underrun_irq - disable FBC when we get a FIFO underrun
 * @dev_priv: i915 device instance
 *
 * Without FBC, most underruns are harmless and don't really cause too many
 * problems, except for an annoying message on dmesg. With FBC, underruns can
 * become black screens or even worse, especially when paired with bad
 * watermarks. So in order for us to be on the safe side, completely disable FBC
 * in case we ever detect a FIFO underrun on any pipe. An underrun on any pipe
 * already suggests that watermarks may be bad, so try to be as safe as
 * possible.
 *
 * This function is called from the IRQ handler.
 */
void intel_fbc_handle_fifo_underrun_irq(struct drm_i915_private *dev_priv)
{
	struct intel_fbc *fbc = &dev_priv->fbc;

	if (!fbc_supported(dev_priv))
		return;

	/* There's no guarantee that underrun_detected won't be set to true
	 * right after this check and before the work is scheduled, but that's
	 * not a problem since we'll check it again under the work function
	 * while FBC is locked. This check here is just to prevent us from
	 * unnecessarily scheduling the work, and it relies on the fact that we
	 * never switch underrun_detect back to false after it's true. */
	if (READ_ONCE(fbc->underrun_detected))
		return;

	schedule_work(&fbc->underrun_work);
}

/**
 * intel_fbc_init_pipe_state - initialize FBC's CRTC visibility tracking
 * @dev_priv: i915 device instance
 *
 * The FBC code needs to track CRTC visibility since the older platforms can't
 * have FBC enabled while multiple pipes are used. This function does the
 * initial setup at driver load to make sure FBC is matching the real hardware.
 */
void intel_fbc_init_pipe_state(struct drm_i915_private *dev_priv)
{
	struct intel_crtc *crtc;

	/* Don't even bother tracking anything if we don't need. */
	if (!no_fbc_on_multiple_pipes(dev_priv))
		return;

	for_each_intel_crtc(&dev_priv->drm, crtc)
		if (intel_crtc_active(crtc) &&
		    crtc->base.primary->state->visible)
			dev_priv->fbc.visible_pipes_mask |= (1 << crtc->pipe);
}

/*
 * The DDX driver changes its behavior depending on the value it reads from
 * i915.enable_fbc, so sanitize it by translating the default value into either
 * 0 or 1 in order to allow it to know what's going on.
 *
 * Notice that this is done at driver initialization and we still allow user
 * space to change the value during runtime without sanitizing it again. IGT
 * relies on being able to change i915.enable_fbc at runtime.
 */
static int intel_sanitize_fbc_option(struct drm_i915_private *dev_priv)
{
	if (i915_modparams.enable_fbc >= 0)
		return !!i915_modparams.enable_fbc;

	if (!HAS_FBC(dev_priv))
		return 0;

	if (IS_BROADWELL(dev_priv) || INTEL_GEN(dev_priv) >= 9)
		return 1;

	return 0;
}

static bool need_fbc_vtd_wa(struct drm_i915_private *dev_priv)
{
	/* WaFbcTurnOffFbcWhenHyperVisorIsUsed:skl,bxt */
	if (intel_vtd_active() &&
	    (IS_SKYLAKE(dev_priv) || IS_BROXTON(dev_priv))) {
		DRM_INFO("Disabling framebuffer compression (FBC) to prevent screen flicker with VT-d enabled\n");
		return true;
	}

	return false;
}

/**
 * intel_fbc_init - Initialize FBC
 * @dev_priv: the i915 device
 *
 * This function might be called during PM init process.
 */
void intel_fbc_init(struct drm_i915_private *dev_priv)
{
	struct intel_fbc *fbc = &dev_priv->fbc;

	INIT_WORK(&fbc->work.work, intel_fbc_work_fn);
	INIT_WORK(&fbc->underrun_work, intel_fbc_underrun_work_fn);
	mutex_init(&fbc->lock);
	fbc->enabled = false;
	fbc->active = false;
	fbc->work.scheduled = false;

	if (need_fbc_vtd_wa(dev_priv))
		mkwrite_device_info(dev_priv)->has_fbc = false;

	i915_modparams.enable_fbc = intel_sanitize_fbc_option(dev_priv);
	DRM_DEBUG_KMS("Sanitized enable_fbc value: %d\n",
		      i915_modparams.enable_fbc);

	if (!HAS_FBC(dev_priv)) {
		fbc->no_fbc_reason = "unsupported by this chipset";
		return;
	}

<<<<<<< HEAD
	for_each_pipe(dev_priv, pipe) {
		fbc->possible_framebuffer_bits |=
			INTEL_FRONTBUFFER(pipe, PLANE_PRIMARY);

		if (fbc_on_pipe_a_only(dev_priv))
			break;
	}

=======
>>>>>>> 6fb7f18d
	/* This value was pulled out of someone's hat */
	if (INTEL_GEN(dev_priv) <= 4 && !IS_GM45(dev_priv))
		I915_WRITE(FBC_CONTROL, 500 << FBC_CTL_INTERVAL_SHIFT);

	/* We still don't have any sort of hardware state readout for FBC, so
	 * deactivate it in case the BIOS activated it to make sure software
	 * matches the hardware state. */
	if (intel_fbc_hw_is_active(dev_priv))
		intel_fbc_hw_deactivate(dev_priv);
}<|MERGE_RESOLUTION|>--- conflicted
+++ resolved
@@ -1391,17 +1391,6 @@
 		return;
 	}
 
-<<<<<<< HEAD
-	for_each_pipe(dev_priv, pipe) {
-		fbc->possible_framebuffer_bits |=
-			INTEL_FRONTBUFFER(pipe, PLANE_PRIMARY);
-
-		if (fbc_on_pipe_a_only(dev_priv))
-			break;
-	}
-
-=======
->>>>>>> 6fb7f18d
 	/* This value was pulled out of someone's hat */
 	if (INTEL_GEN(dev_priv) <= 4 && !IS_GM45(dev_priv))
 		I915_WRITE(FBC_CONTROL, 500 << FBC_CTL_INTERVAL_SHIFT);
