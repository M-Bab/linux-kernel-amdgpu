/* i915_drv.h -- Private header for the I915 driver -*- linux-c -*-
 */
/*
 *
 * Copyright 2003 Tungsten Graphics, Inc., Cedar Park, Texas.
 * All Rights Reserved.
 *
 * Permission is hereby granted, free of charge, to any person obtaining a
 * copy of this software and associated documentation files (the
 * "Software"), to deal in the Software without restriction, including
 * without limitation the rights to use, copy, modify, merge, publish,
 * distribute, sub license, and/or sell copies of the Software, and to
 * permit persons to whom the Software is furnished to do so, subject to
 * the following conditions:
 *
 * The above copyright notice and this permission notice (including the
 * next paragraph) shall be included in all copies or substantial portions
 * of the Software.
 *
 * THE SOFTWARE IS PROVIDED "AS IS", WITHOUT WARRANTY OF ANY KIND, EXPRESS
 * OR IMPLIED, INCLUDING BUT NOT LIMITED TO THE WARRANTIES OF
 * MERCHANTABILITY, FITNESS FOR A PARTICULAR PURPOSE AND NON-INFRINGEMENT.
 * IN NO EVENT SHALL TUNGSTEN GRAPHICS AND/OR ITS SUPPLIERS BE LIABLE FOR
 * ANY CLAIM, DAMAGES OR OTHER LIABILITY, WHETHER IN AN ACTION OF CONTRACT,
 * TORT OR OTHERWISE, ARISING FROM, OUT OF OR IN CONNECTION WITH THE
 * SOFTWARE OR THE USE OR OTHER DEALINGS IN THE SOFTWARE.
 *
 */

#ifndef _I915_DRV_H_
#define _I915_DRV_H_

#include <uapi/drm/i915_drm.h>
#include <uapi/drm/drm_fourcc.h>

#include <linux/io-mapping.h>
#include <linux/i2c.h>
#include <linux/i2c-algo-bit.h>
#include <linux/backlight.h>
#include <linux/hash.h>
#include <linux/intel-iommu.h>
#include <linux/kref.h>
#include <linux/perf_event.h>
#include <linux/pm_qos.h>
#include <linux/reservation.h>
#include <linux/shmem_fs.h>

#include <drm/drmP.h>
#include <drm/intel-gtt.h>
#include <drm/drm_legacy.h> /* for struct drm_dma_handle */
#include <drm/drm_gem.h>
#include <drm/drm_auth.h>
#include <drm/drm_cache.h>

#include "i915_params.h"
#include "i915_reg.h"
#include "i915_utils.h"

#include "intel_bios.h"
#include "intel_device_info.h"
#include "intel_display.h"
#include "intel_dpll_mgr.h"
#include "intel_lrc.h"
#include "intel_opregion.h"
#include "intel_ringbuffer.h"
#include "intel_uncore.h"
#include "intel_uc.h"

#include "i915_gem.h"
#include "i915_gem_context.h"
#include "i915_gem_fence_reg.h"
#include "i915_gem_object.h"
#include "i915_gem_gtt.h"
#include "i915_gem_request.h"
#include "i915_gem_timeline.h"

#include "i915_vma.h"

#include "intel_gvt.h"

/* General customization:
 */

#define DRIVER_NAME		"i915"
#define DRIVER_DESC		"Intel Graphics"
<<<<<<< HEAD
#define DRIVER_DATE		"20171117"
#define DRIVER_TIMESTAMP	1510958822
=======
#define DRIVER_DATE		"20171222"
#define DRIVER_TIMESTAMP	1513971710
>>>>>>> 9e6d49d9

/* Use I915_STATE_WARN(x) and I915_STATE_WARN_ON() (rather than WARN() and
 * WARN_ON()) for hw state sanity checks to check for unexpected conditions
 * which may not necessarily be a user visible problem.  This will either
 * WARN() or DRM_ERROR() depending on the verbose_checks moduleparam, to
 * enable distros and users to tailor their preferred amount of i915 abrt
 * spam.
 */
#define I915_STATE_WARN(condition, format...) ({			\
	int __ret_warn_on = !!(condition);				\
	if (unlikely(__ret_warn_on))					\
		if (!WARN(i915_modparams.verbose_state_checks, format))	\
			DRM_ERROR(format);				\
	unlikely(__ret_warn_on);					\
})

#define I915_STATE_WARN_ON(x)						\
	I915_STATE_WARN((x), "%s", "WARN_ON(" __stringify(x) ")")

bool __i915_inject_load_failure(const char *func, int line);
#define i915_inject_load_failure() \
	__i915_inject_load_failure(__func__, __LINE__)

typedef struct {
	uint32_t val;
} uint_fixed_16_16_t;

#define FP_16_16_MAX ({ \
	uint_fixed_16_16_t fp; \
	fp.val = UINT_MAX; \
	fp; \
})

static inline bool is_fixed16_zero(uint_fixed_16_16_t val)
{
	if (val.val == 0)
		return true;
	return false;
}

static inline uint_fixed_16_16_t u32_to_fixed16(uint32_t val)
{
	uint_fixed_16_16_t fp;

	WARN_ON(val > U16_MAX);

	fp.val = val << 16;
	return fp;
}

static inline uint32_t fixed16_to_u32_round_up(uint_fixed_16_16_t fp)
{
	return DIV_ROUND_UP(fp.val, 1 << 16);
}

static inline uint32_t fixed16_to_u32(uint_fixed_16_16_t fp)
{
	return fp.val >> 16;
}

static inline uint_fixed_16_16_t min_fixed16(uint_fixed_16_16_t min1,
						 uint_fixed_16_16_t min2)
{
	uint_fixed_16_16_t min;

	min.val = min(min1.val, min2.val);
	return min;
}

static inline uint_fixed_16_16_t max_fixed16(uint_fixed_16_16_t max1,
						 uint_fixed_16_16_t max2)
{
	uint_fixed_16_16_t max;

	max.val = max(max1.val, max2.val);
	return max;
}

static inline uint_fixed_16_16_t clamp_u64_to_fixed16(uint64_t val)
{
	uint_fixed_16_16_t fp;
	WARN_ON(val > U32_MAX);
	fp.val = (uint32_t) val;
	return fp;
}

static inline uint32_t div_round_up_fixed16(uint_fixed_16_16_t val,
					    uint_fixed_16_16_t d)
{
	return DIV_ROUND_UP(val.val, d.val);
}

static inline uint32_t mul_round_up_u32_fixed16(uint32_t val,
						uint_fixed_16_16_t mul)
{
	uint64_t intermediate_val;

	intermediate_val = (uint64_t) val * mul.val;
	intermediate_val = DIV_ROUND_UP_ULL(intermediate_val, 1 << 16);
	WARN_ON(intermediate_val > U32_MAX);
	return (uint32_t) intermediate_val;
}

static inline uint_fixed_16_16_t mul_fixed16(uint_fixed_16_16_t val,
					     uint_fixed_16_16_t mul)
{
	uint64_t intermediate_val;

	intermediate_val = (uint64_t) val.val * mul.val;
	intermediate_val = intermediate_val >> 16;
	return clamp_u64_to_fixed16(intermediate_val);
}

static inline uint_fixed_16_16_t div_fixed16(uint32_t val, uint32_t d)
{
	uint64_t interm_val;

	interm_val = (uint64_t)val << 16;
	interm_val = DIV_ROUND_UP_ULL(interm_val, d);
	return clamp_u64_to_fixed16(interm_val);
}

static inline uint32_t div_round_up_u32_fixed16(uint32_t val,
						uint_fixed_16_16_t d)
{
	uint64_t interm_val;

	interm_val = (uint64_t)val << 16;
	interm_val = DIV_ROUND_UP_ULL(interm_val, d.val);
	WARN_ON(interm_val > U32_MAX);
	return (uint32_t) interm_val;
}

static inline uint_fixed_16_16_t mul_u32_fixed16(uint32_t val,
						     uint_fixed_16_16_t mul)
{
	uint64_t intermediate_val;

	intermediate_val = (uint64_t) val * mul.val;
	return clamp_u64_to_fixed16(intermediate_val);
}

static inline uint_fixed_16_16_t add_fixed16(uint_fixed_16_16_t add1,
					     uint_fixed_16_16_t add2)
{
	uint64_t interm_sum;

	interm_sum = (uint64_t) add1.val + add2.val;
	return clamp_u64_to_fixed16(interm_sum);
}

static inline uint_fixed_16_16_t add_fixed16_u32(uint_fixed_16_16_t add1,
						 uint32_t add2)
{
	uint64_t interm_sum;
	uint_fixed_16_16_t interm_add2 = u32_to_fixed16(add2);

	interm_sum = (uint64_t) add1.val + interm_add2.val;
	return clamp_u64_to_fixed16(interm_sum);
}

enum hpd_pin {
	HPD_NONE = 0,
	HPD_TV = HPD_NONE,     /* TV is known to be unreliable */
	HPD_CRT,
	HPD_SDVO_B,
	HPD_SDVO_C,
	HPD_PORT_A,
	HPD_PORT_B,
	HPD_PORT_C,
	HPD_PORT_D,
	HPD_PORT_E,
	HPD_NUM_PINS
};

#define for_each_hpd_pin(__pin) \
	for ((__pin) = (HPD_NONE + 1); (__pin) < HPD_NUM_PINS; (__pin)++)

#define HPD_STORM_DEFAULT_THRESHOLD 5

struct i915_hotplug {
	struct work_struct hotplug_work;

	struct {
		unsigned long last_jiffies;
		int count;
		enum {
			HPD_ENABLED = 0,
			HPD_DISABLED = 1,
			HPD_MARK_DISABLED = 2
		} state;
	} stats[HPD_NUM_PINS];
	u32 event_bits;
	struct delayed_work reenable_work;

	struct intel_digital_port *irq_port[I915_MAX_PORTS];
	u32 long_port_mask;
	u32 short_port_mask;
	struct work_struct dig_port_work;

	struct work_struct poll_init_work;
	bool poll_enabled;

	unsigned int hpd_storm_threshold;

	/*
	 * if we get a HPD irq from DP and a HPD irq from non-DP
	 * the non-DP HPD could block the workqueue on a mode config
	 * mutex getting, that userspace may have taken. However
	 * userspace is waiting on the DP workqueue to run which is
	 * blocked behind the non-DP one.
	 */
	struct workqueue_struct *dp_wq;
};

#define I915_GEM_GPU_DOMAINS \
	(I915_GEM_DOMAIN_RENDER | \
	 I915_GEM_DOMAIN_SAMPLER | \
	 I915_GEM_DOMAIN_COMMAND | \
	 I915_GEM_DOMAIN_INSTRUCTION | \
	 I915_GEM_DOMAIN_VERTEX)

struct drm_i915_private;
struct i915_mm_struct;
struct i915_mmu_object;

struct drm_i915_file_private {
	struct drm_i915_private *dev_priv;
	struct drm_file *file;

	struct {
		spinlock_t lock;
		struct list_head request_list;
/* 20ms is a fairly arbitrary limit (greater than the average frame time)
 * chosen to prevent the CPU getting more than a frame ahead of the GPU
 * (when using lax throttling for the frontbuffer). We also use it to
 * offer free GPU waitboosts for severely congested workloads.
 */
#define DRM_I915_THROTTLE_JIFFIES msecs_to_jiffies(20)
	} mm;
	struct idr context_idr;

	struct intel_rps_client {
		atomic_t boosts;
	} rps_client;

	unsigned int bsd_engine;

/* Client can have a maximum of 3 contexts banned before
 * it is denied of creating new contexts. As one context
 * ban needs 4 consecutive hangs, and more if there is
 * progress in between, this is a last resort stop gap measure
 * to limit the badly behaving clients access to gpu.
 */
#define I915_MAX_CLIENT_CONTEXT_BANS 3
	atomic_t context_bans;
};

/* Interface history:
 *
 * 1.1: Original.
 * 1.2: Add Power Management
 * 1.3: Add vblank support
 * 1.4: Fix cmdbuffer path, add heap destroy
 * 1.5: Add vblank pipe configuration
 * 1.6: - New ioctl for scheduling buffer swaps on vertical blank
 *      - Support vertical blank on secondary display pipe
 */
#define DRIVER_MAJOR		1
#define DRIVER_MINOR		6
#define DRIVER_PATCHLEVEL	0

struct intel_overlay;
struct intel_overlay_error_state;

struct sdvo_device_mapping {
	u8 initialized;
	u8 dvo_port;
	u8 slave_addr;
	u8 dvo_wiring;
	u8 i2c_pin;
	u8 ddc_pin;
};

struct intel_connector;
struct intel_encoder;
struct intel_atomic_state;
struct intel_crtc_state;
struct intel_initial_plane_config;
struct intel_crtc;
struct intel_limit;
struct dpll;
struct intel_cdclk_state;

struct drm_i915_display_funcs {
	void (*get_cdclk)(struct drm_i915_private *dev_priv,
			  struct intel_cdclk_state *cdclk_state);
	void (*set_cdclk)(struct drm_i915_private *dev_priv,
			  const struct intel_cdclk_state *cdclk_state);
	int (*get_fifo_size)(struct drm_i915_private *dev_priv,
			     enum i9xx_plane_id i9xx_plane);
	int (*compute_pipe_wm)(struct intel_crtc_state *cstate);
	int (*compute_intermediate_wm)(struct drm_device *dev,
				       struct intel_crtc *intel_crtc,
				       struct intel_crtc_state *newstate);
	void (*initial_watermarks)(struct intel_atomic_state *state,
				   struct intel_crtc_state *cstate);
	void (*atomic_update_watermarks)(struct intel_atomic_state *state,
					 struct intel_crtc_state *cstate);
	void (*optimize_watermarks)(struct intel_atomic_state *state,
				    struct intel_crtc_state *cstate);
	int (*compute_global_watermarks)(struct drm_atomic_state *state);
	void (*update_wm)(struct intel_crtc *crtc);
	int (*modeset_calc_cdclk)(struct drm_atomic_state *state);
	/* Returns the active state of the crtc, and if the crtc is active,
	 * fills out the pipe-config with the hw state. */
	bool (*get_pipe_config)(struct intel_crtc *,
				struct intel_crtc_state *);
	void (*get_initial_plane_config)(struct intel_crtc *,
					 struct intel_initial_plane_config *);
	int (*crtc_compute_clock)(struct intel_crtc *crtc,
				  struct intel_crtc_state *crtc_state);
	void (*crtc_enable)(struct intel_crtc_state *pipe_config,
			    struct drm_atomic_state *old_state);
	void (*crtc_disable)(struct intel_crtc_state *old_crtc_state,
			     struct drm_atomic_state *old_state);
	void (*update_crtcs)(struct drm_atomic_state *state);
	void (*audio_codec_enable)(struct intel_encoder *encoder,
				   const struct intel_crtc_state *crtc_state,
				   const struct drm_connector_state *conn_state);
	void (*audio_codec_disable)(struct intel_encoder *encoder,
				    const struct intel_crtc_state *old_crtc_state,
				    const struct drm_connector_state *old_conn_state);
	void (*fdi_link_train)(struct intel_crtc *crtc,
			       const struct intel_crtc_state *crtc_state);
	void (*init_clock_gating)(struct drm_i915_private *dev_priv);
	void (*hpd_irq_setup)(struct drm_i915_private *dev_priv);
	/* clock updates for mode set */
	/* cursor updates */
	/* render clock increase/decrease */
	/* display clock increase/decrease */
	/* pll clock increase/decrease */

	void (*load_csc_matrix)(struct drm_crtc_state *crtc_state);
	void (*load_luts)(struct drm_crtc_state *crtc_state);
};

#define CSR_VERSION(major, minor)	((major) << 16 | (minor))
#define CSR_VERSION_MAJOR(version)	((version) >> 16)
#define CSR_VERSION_MINOR(version)	((version) & 0xffff)

struct intel_csr {
	struct work_struct work;
	const char *fw_path;
	uint32_t *dmc_payload;
	uint32_t dmc_fw_size;
	uint32_t version;
	uint32_t mmio_count;
	i915_reg_t mmioaddr[8];
	uint32_t mmiodata[8];
	uint32_t dc_state;
	uint32_t allowed_dc_mask;
};

<<<<<<< HEAD
#define DEV_INFO_FOR_EACH_FLAG(func) \
	func(is_mobile); \
	func(is_lp); \
	func(is_alpha_support); \
	/* Keep has_* in alphabetical order */ \
	func(has_64bit_reloc); \
	func(has_aliasing_ppgtt); \
	func(has_csr); \
	func(has_ddi); \
	func(has_dp_mst); \
	func(has_reset_engine); \
	func(has_fbc); \
	func(has_fpga_dbg); \
	func(has_full_ppgtt); \
	func(has_full_48bit_ppgtt); \
	func(has_gmch_display); \
	func(has_guc); \
	func(has_guc_ct); \
	func(has_hotplug); \
	func(has_l3_dpf); \
	func(has_llc); \
	func(has_logical_ring_contexts); \
	func(has_logical_ring_preemption); \
	func(has_overlay); \
	func(has_pooled_eu); \
	func(has_psr); \
	func(has_rc6); \
	func(has_rc6p); \
	func(has_resource_streamer); \
	func(has_runtime_pm); \
	func(has_snoop); \
	func(unfenced_needs_alignment); \
	func(cursor_needs_physical); \
	func(hws_needs_physical); \
	func(overlay_needs_physical); \
	func(supports_tv); \
	func(has_ipc);

struct sseu_dev_info {
	u8 slice_mask;
	u8 subslice_mask;
	u8 eu_total;
	u8 eu_per_subslice;
	u8 min_eu_in_pool;
	/* For each slice, which subslice(s) has(have) 7 EUs (bitfield)? */
	u8 subslice_7eu[3];
	u8 has_slice_pg:1;
	u8 has_subslice_pg:1;
	u8 has_eu_pg:1;
};

static inline unsigned int sseu_subslice_total(const struct sseu_dev_info *sseu)
{
	return hweight8(sseu->slice_mask) * hweight8(sseu->subslice_mask);
}

/* Keep in gen based order, and chronological order within a gen */
enum intel_platform {
	INTEL_PLATFORM_UNINITIALIZED = 0,
	INTEL_I830,
	INTEL_I845G,
	INTEL_I85X,
	INTEL_I865G,
	INTEL_I915G,
	INTEL_I915GM,
	INTEL_I945G,
	INTEL_I945GM,
	INTEL_G33,
	INTEL_PINEVIEW,
	INTEL_I965G,
	INTEL_I965GM,
	INTEL_G45,
	INTEL_GM45,
	INTEL_IRONLAKE,
	INTEL_SANDYBRIDGE,
	INTEL_IVYBRIDGE,
	INTEL_VALLEYVIEW,
	INTEL_HASWELL,
	INTEL_BROADWELL,
	INTEL_CHERRYVIEW,
	INTEL_SKYLAKE,
	INTEL_BROXTON,
	INTEL_KABYLAKE,
	INTEL_GEMINILAKE,
	INTEL_COFFEELAKE,
	INTEL_CANNONLAKE,
	INTEL_MAX_PLATFORMS
};

struct intel_device_info {
	u16 device_id;
	u16 gen_mask;

	u8 gen;
	u8 gt; /* GT number, 0 if undefined */
	u8 num_rings;
	u8 ring_mask; /* Rings supported by the HW */

	enum intel_platform platform;
	u32 platform_mask;

	u32 display_mmio_offset;

	u8 num_pipes;
	u8 num_sprites[I915_MAX_PIPES];
	u8 num_scalers[I915_MAX_PIPES];

	unsigned int page_sizes; /* page sizes supported by the HW */

#define DEFINE_FLAG(name) u8 name:1
	DEV_INFO_FOR_EACH_FLAG(DEFINE_FLAG);
#undef DEFINE_FLAG
	u16 ddb_size; /* in blocks */

	/* Register offsets for the various display pipes and transcoders */
	int pipe_offsets[I915_MAX_TRANSCODERS];
	int trans_offsets[I915_MAX_TRANSCODERS];
	int palette_offsets[I915_MAX_PIPES];
	int cursor_offsets[I915_MAX_PIPES];

	/* Slice/subslice/EU info */
	struct sseu_dev_info sseu;

	u32 cs_timestamp_frequency_khz;

	struct color_luts {
		u16 degamma_lut_size;
		u16 gamma_lut_size;
	} color;
};

=======
>>>>>>> 9e6d49d9
struct intel_display_error_state;

struct i915_gpu_state {
	struct kref ref;
	struct timeval time;
	struct timeval boottime;
	struct timeval uptime;

	struct drm_i915_private *i915;

	char error_msg[128];
	bool simulated;
	bool awake;
	bool wakelock;
	bool suspended;
	int iommu;
	u32 reset_count;
	u32 suspend_count;
	struct intel_device_info device_info;
	struct i915_params params;

	struct i915_error_uc {
		struct intel_uc_fw guc_fw;
		struct intel_uc_fw huc_fw;
		struct drm_i915_error_object *guc_log;
	} uc;

	/* Generic register state */
	u32 eir;
	u32 pgtbl_er;
	u32 ier;
	u32 gtier[4], ngtier;
	u32 ccid;
	u32 derrmr;
	u32 forcewake;
	u32 error; /* gen6+ */
	u32 err_int; /* gen7 */
	u32 fault_data0; /* gen8, gen9 */
	u32 fault_data1; /* gen8, gen9 */
	u32 done_reg;
	u32 gac_eco;
	u32 gam_ecochk;
	u32 gab_ctl;
	u32 gfx_mode;

	u32 nfence;
	u64 fence[I915_MAX_NUM_FENCES];
	struct intel_overlay_error_state *overlay;
	struct intel_display_error_state *display;
<<<<<<< HEAD
	struct drm_i915_error_object *semaphore;
=======
>>>>>>> 9e6d49d9

	struct drm_i915_error_engine {
		int engine_id;
		/* Software tracked state */
		bool idle;
		bool waiting;
		int num_waiters;
		unsigned long hangcheck_timestamp;
		bool hangcheck_stalled;
		enum intel_engine_hangcheck_action hangcheck_action;
		struct i915_address_space *vm;
		int num_requests;
		u32 reset_count;

		/* position of active request inside the ring */
		u32 rq_head, rq_post, rq_tail;

		/* our own tracking of ring head and tail */
		u32 cpu_ring_head;
		u32 cpu_ring_tail;

		u32 last_seqno;

		/* Register state */
		u32 start;
		u32 tail;
		u32 head;
		u32 ctl;
		u32 mode;
		u32 hws;
		u32 ipeir;
		u32 ipehr;
		u32 bbstate;
		u32 instpm;
		u32 instps;
		u32 seqno;
		u64 bbaddr;
		u64 acthd;
		u32 fault_reg;
		u64 faddr;
		u32 rc_psmi; /* sleep state */
		u32 semaphore_mboxes[I915_NUM_ENGINES - 1];
		struct intel_instdone instdone;

		struct drm_i915_error_context {
			char comm[TASK_COMM_LEN];
			pid_t pid;
			u32 handle;
			u32 hw_id;
			int priority;
			int ban_score;
			int active;
			int guilty;
		} context;

		struct drm_i915_error_object {
			u64 gtt_offset;
			u64 gtt_size;
			int page_count;
			int unused;
			u32 *pages[0];
		} *ringbuffer, *batchbuffer, *wa_batchbuffer, *ctx, *hws_page;

		struct drm_i915_error_object **user_bo;
		long user_bo_count;

		struct drm_i915_error_object *wa_ctx;
		struct drm_i915_error_object *default_state;

		struct drm_i915_error_request {
			long jiffies;
			pid_t pid;
			u32 context;
			int priority;
			int ban_score;
			u32 seqno;
			u32 head;
			u32 tail;
		} *requests, execlist[EXECLIST_MAX_PORTS];
		unsigned int num_ports;

		struct drm_i915_error_waiter {
			char comm[TASK_COMM_LEN];
			pid_t pid;
			u32 seqno;
		} *waiters;

		struct {
			u32 gfx_mode;
			union {
				u64 pdp[4];
				u32 pp_dir_base;
			};
		} vm_info;
	} engine[I915_NUM_ENGINES];

	struct drm_i915_error_buffer {
		u32 size;
		u32 name;
		u32 rseqno[I915_NUM_ENGINES], wseqno;
		u64 gtt_offset;
		u32 read_domains;
		u32 write_domain;
		s32 fence_reg:I915_MAX_NUM_FENCE_BITS;
		u32 tiling:2;
		u32 dirty:1;
		u32 purgeable:1;
		u32 userptr:1;
		s32 engine:4;
		u32 cache_level:3;
	} *active_bo[I915_NUM_ENGINES], *pinned_bo;
	u32 active_bo_count[I915_NUM_ENGINES], pinned_bo_count;
	struct i915_address_space *active_vm[I915_NUM_ENGINES];
};

enum i915_cache_level {
	I915_CACHE_NONE = 0,
	I915_CACHE_LLC, /* also used for snoopable memory on non-LLC */
	I915_CACHE_L3_LLC, /* gen7+, L3 sits between the domain specifc
			      caches, eg sampler/render caches, and the
			      large Last-Level-Cache. LLC is coherent with
			      the CPU, but L3 is only visible to the GPU. */
	I915_CACHE_WT, /* hsw:gt3e WriteThrough for scanouts */
};

#define I915_COLOR_UNEVICTABLE (-1) /* a non-vma sharing the address space */

enum fb_op_origin {
	ORIGIN_GTT,
	ORIGIN_CPU,
	ORIGIN_CS,
	ORIGIN_FLIP,
	ORIGIN_DIRTYFB,
};

struct intel_fbc {
	/* This is always the inner lock when overlapping with struct_mutex and
	 * it's the outer lock when overlapping with stolen_lock. */
	struct mutex lock;
	unsigned threshold;
	unsigned int possible_framebuffer_bits;
	unsigned int busy_bits;
	unsigned int visible_pipes_mask;
	struct intel_crtc *crtc;

	struct drm_mm_node compressed_fb;
	struct drm_mm_node *compressed_llb;

	bool false_color;

	bool enabled;
	bool active;

	bool underrun_detected;
	struct work_struct underrun_work;

	/*
	 * Due to the atomic rules we can't access some structures without the
	 * appropriate locking, so we cache information here in order to avoid
	 * these problems.
	 */
	struct intel_fbc_state_cache {
		struct i915_vma *vma;

		struct {
			unsigned int mode_flags;
			uint32_t hsw_bdw_pixel_rate;
		} crtc;

		struct {
			unsigned int rotation;
			int src_w;
			int src_h;
			bool visible;
			/*
			 * Display surface base address adjustement for
			 * pageflips. Note that on gen4+ this only adjusts up
			 * to a tile, offsets within a tile are handled in
			 * the hw itself (with the TILEOFF register).
			 */
			int adjusted_x;
			int adjusted_y;

			int y;
		} plane;

		struct {
			const struct drm_format_info *format;
			unsigned int stride;
		} fb;
	} state_cache;

	/*
	 * This structure contains everything that's relevant to program the
	 * hardware registers. When we want to figure out if we need to disable
	 * and re-enable FBC for a new configuration we just check if there's
	 * something different in the struct. The genx_fbc_activate functions
	 * are supposed to read from it in order to program the registers.
	 */
	struct intel_fbc_reg_params {
		struct i915_vma *vma;

		struct {
			enum pipe pipe;
			enum i9xx_plane_id i9xx_plane;
			unsigned int fence_y_offset;
		} crtc;

		struct {
			const struct drm_format_info *format;
			unsigned int stride;
		} fb;

		int cfb_size;
		unsigned int gen9_wa_cfb_stride;
	} params;

	struct intel_fbc_work {
		bool scheduled;
		u32 scheduled_vblank;
		struct work_struct work;
	} work;

	const char *no_fbc_reason;
};

/*
 * HIGH_RR is the highest eDP panel refresh rate read from EDID
 * LOW_RR is the lowest eDP panel refresh rate found from EDID
 * parsing for same resolution.
 */
enum drrs_refresh_rate_type {
	DRRS_HIGH_RR,
	DRRS_LOW_RR,
	DRRS_MAX_RR, /* RR count */
};

enum drrs_support_type {
	DRRS_NOT_SUPPORTED = 0,
	STATIC_DRRS_SUPPORT = 1,
	SEAMLESS_DRRS_SUPPORT = 2
};

struct intel_dp;
struct i915_drrs {
	struct mutex mutex;
	struct delayed_work work;
	struct intel_dp *dp;
	unsigned busy_frontbuffer_bits;
	enum drrs_refresh_rate_type refresh_rate_type;
	enum drrs_support_type type;
};

struct i915_psr {
	struct mutex lock;
	bool sink_support;
	bool source_ok;
	struct intel_dp *enabled;
	bool active;
	struct delayed_work work;
	unsigned busy_frontbuffer_bits;
	bool psr2_support;
	bool aux_frame_sync;
	bool link_standby;
	bool y_cord_support;
	bool colorimetry_support;
	bool alpm;

	void (*enable_source)(struct intel_dp *,
			      const struct intel_crtc_state *);
	void (*disable_source)(struct intel_dp *,
			       const struct intel_crtc_state *);
	void (*enable_sink)(struct intel_dp *);
	void (*activate)(struct intel_dp *);
	void (*setup_vsc)(struct intel_dp *, const struct intel_crtc_state *);
};

enum intel_pch {
	PCH_NONE = 0,	/* No PCH present */
	PCH_IBX,	/* Ibexpeak PCH */
	PCH_CPT,	/* Cougarpoint/Pantherpoint PCH */
	PCH_LPT,	/* Lynxpoint/Wildcatpoint PCH */
	PCH_SPT,        /* Sunrisepoint PCH */
	PCH_KBP,        /* Kaby Lake PCH */
	PCH_CNP,        /* Cannon Lake PCH */
	PCH_NOP,
};

enum intel_sbi_destination {
	SBI_ICLK,
	SBI_MPHY,
};

#define QUIRK_LVDS_SSC_DISABLE (1<<1)
#define QUIRK_INVERT_BRIGHTNESS (1<<2)
#define QUIRK_BACKLIGHT_PRESENT (1<<3)
#define QUIRK_PIN_SWIZZLED_PAGES (1<<5)
#define QUIRK_INCREASE_T12_DELAY (1<<6)

struct intel_fbdev;
struct intel_fbc_work;

struct intel_gmbus {
	struct i2c_adapter adapter;
#define GMBUS_FORCE_BIT_RETRY (1U << 31)
	u32 force_bit;
	u32 reg0;
	i915_reg_t gpio_reg;
	struct i2c_algo_bit_data bit_algo;
	struct drm_i915_private *dev_priv;
};

struct i915_suspend_saved_registers {
	u32 saveDSPARB;
	u32 saveFBC_CONTROL;
	u32 saveCACHE_MODE_0;
	u32 saveMI_ARB_STATE;
	u32 saveSWF0[16];
	u32 saveSWF1[16];
	u32 saveSWF3[3];
	uint64_t saveFENCE[I915_MAX_NUM_FENCES];
	u32 savePCH_PORT_HOTPLUG;
	u16 saveGCDGMBUS;
};

struct vlv_s0ix_state {
	/* GAM */
	u32 wr_watermark;
	u32 gfx_prio_ctrl;
	u32 arb_mode;
	u32 gfx_pend_tlb0;
	u32 gfx_pend_tlb1;
	u32 lra_limits[GEN7_LRA_LIMITS_REG_NUM];
	u32 media_max_req_count;
	u32 gfx_max_req_count;
	u32 render_hwsp;
	u32 ecochk;
	u32 bsd_hwsp;
	u32 blt_hwsp;
	u32 tlb_rd_addr;

	/* MBC */
	u32 g3dctl;
	u32 gsckgctl;
	u32 mbctl;

	/* GCP */
	u32 ucgctl1;
	u32 ucgctl3;
	u32 rcgctl1;
	u32 rcgctl2;
	u32 rstctl;
	u32 misccpctl;

	/* GPM */
	u32 gfxpause;
	u32 rpdeuhwtc;
	u32 rpdeuc;
	u32 ecobus;
	u32 pwrdwnupctl;
	u32 rp_down_timeout;
	u32 rp_deucsw;
	u32 rcubmabdtmr;
	u32 rcedata;
	u32 spare2gh;

	/* Display 1 CZ domain */
	u32 gt_imr;
	u32 gt_ier;
	u32 pm_imr;
	u32 pm_ier;
	u32 gt_scratch[GEN7_GT_SCRATCH_REG_NUM];

	/* GT SA CZ domain */
	u32 tilectl;
	u32 gt_fifoctl;
	u32 gtlc_wake_ctrl;
	u32 gtlc_survive;
	u32 pmwgicz;

	/* Display 2 CZ domain */
	u32 gu_ctl0;
	u32 gu_ctl1;
	u32 pcbr;
	u32 clock_gate_dis2;
};

struct intel_rps_ei {
	ktime_t ktime;
	u32 render_c0;
	u32 media_c0;
};

struct intel_rps {
	/*
	 * work, interrupts_enabled and pm_iir are protected by
	 * dev_priv->irq_lock
	 */
	struct work_struct work;
	bool interrupts_enabled;
	u32 pm_iir;

	/* PM interrupt bits that should never be masked */
	u32 pm_intrmsk_mbz;

	/* Frequencies are stored in potentially platform dependent multiples.
	 * In other words, *_freq needs to be multiplied by X to be interesting.
	 * Soft limits are those which are used for the dynamic reclocking done
	 * by the driver (raise frequencies under heavy loads, and lower for
	 * lighter loads). Hard limits are those imposed by the hardware.
	 *
	 * A distinction is made for overclocking, which is never enabled by
	 * default, and is considered to be above the hard limit if it's
	 * possible at all.
	 */
	u8 cur_freq;		/* Current frequency (cached, may not == HW) */
	u8 min_freq_softlimit;	/* Minimum frequency permitted by the driver */
	u8 max_freq_softlimit;	/* Max frequency permitted by the driver */
	u8 max_freq;		/* Maximum frequency, RP0 if not overclocking */
	u8 min_freq;		/* AKA RPn. Minimum frequency */
	u8 boost_freq;		/* Frequency to request when wait boosting */
	u8 idle_freq;		/* Frequency to request when we are idle */
	u8 efficient_freq;	/* AKA RPe. Pre-determined balanced frequency */
	u8 rp1_freq;		/* "less than" RP0 power/freqency */
	u8 rp0_freq;		/* Non-overclocked max frequency. */
	u16 gpll_ref_freq;	/* vlv/chv GPLL reference frequency */

	u8 up_threshold; /* Current %busy required to uplock */
	u8 down_threshold; /* Current %busy required to downclock */

	int last_adj;
	enum { LOW_POWER, BETWEEN, HIGH_POWER } power;

	bool enabled;
	atomic_t num_waiters;
	atomic_t boosts;

	/* manual wa residency calculations */
	struct intel_rps_ei ei;
};

struct intel_rc6 {
	bool enabled;
};

struct intel_llc_pstate {
	bool enabled;
};

struct intel_gen6_power_mgmt {
	struct intel_rps rps;
	struct intel_rc6 rc6;
	struct intel_llc_pstate llc_pstate;
};

/* defined intel_pm.c */
extern spinlock_t mchdev_lock;

struct intel_ilk_power_mgmt {
	u8 cur_delay;
	u8 min_delay;
	u8 max_delay;
	u8 fmax;
	u8 fstart;

	u64 last_count1;
	unsigned long last_time1;
	unsigned long chipset_power;
	u64 last_count2;
	u64 last_time2;
	unsigned long gfx_power;
	u8 corr;

	int c_m;
	int r_t;
};

struct drm_i915_private;
struct i915_power_well;

struct i915_power_well_ops {
	/*
	 * Synchronize the well's hw state to match the current sw state, for
	 * example enable/disable it based on the current refcount. Called
	 * during driver init and resume time, possibly after first calling
	 * the enable/disable handlers.
	 */
	void (*sync_hw)(struct drm_i915_private *dev_priv,
			struct i915_power_well *power_well);
	/*
	 * Enable the well and resources that depend on it (for example
	 * interrupts located on the well). Called after the 0->1 refcount
	 * transition.
	 */
	void (*enable)(struct drm_i915_private *dev_priv,
		       struct i915_power_well *power_well);
	/*
	 * Disable the well and resources that depend on it. Called after
	 * the 1->0 refcount transition.
	 */
	void (*disable)(struct drm_i915_private *dev_priv,
			struct i915_power_well *power_well);
	/* Returns the hw enabled state. */
	bool (*is_enabled)(struct drm_i915_private *dev_priv,
			   struct i915_power_well *power_well);
};

/* Power well structure for haswell */
struct i915_power_well {
	const char *name;
	bool always_on;
	/* power well enable/disable usage count */
	int count;
	/* cached hw enabled state */
	bool hw_enabled;
	u64 domains;
	/* unique identifier for this power well */
	enum i915_power_well_id id;
	/*
	 * Arbitraty data associated with this power well. Platform and power
	 * well specific.
	 */
	union {
		struct {
			enum dpio_phy phy;
		} bxt;
		struct {
			/* Mask of pipes whose IRQ logic is backed by the pw */
			u8 irq_pipe_mask;
			/* The pw is backing the VGA functionality */
			bool has_vga:1;
			bool has_fuses:1;
		} hsw;
	};
	const struct i915_power_well_ops *ops;
};

struct i915_power_domains {
	/*
	 * Power wells needed for initialization at driver init and suspend
	 * time are on. They are kept on until after the first modeset.
	 */
	bool init_power_on;
	bool initializing;
	int power_well_count;

	struct mutex lock;
	int domain_use_count[POWER_DOMAIN_NUM];
	struct i915_power_well *power_wells;
};

#define MAX_L3_SLICES 2
struct intel_l3_parity {
	u32 *remap_info[MAX_L3_SLICES];
	struct work_struct error_work;
	int which_slice;
};

struct i915_gem_mm {
	/** Memory allocator for GTT stolen memory */
	struct drm_mm stolen;
	/** Protects the usage of the GTT stolen memory allocator. This is
	 * always the inner lock when overlapping with struct_mutex. */
	struct mutex stolen_lock;

	/* Protects bound_list/unbound_list and #drm_i915_gem_object.mm.link */
	spinlock_t obj_lock;

	/** List of all objects in gtt_space. Used to restore gtt
	 * mappings on resume */
	struct list_head bound_list;
	/**
	 * List of objects which are not bound to the GTT (thus
	 * are idle and not used by the GPU). These objects may or may
	 * not actually have any pages attached.
	 */
	struct list_head unbound_list;

	/** List of all objects in gtt_space, currently mmaped by userspace.
	 * All objects within this list must also be on bound_list.
	 */
	struct list_head userfault_list;

	/**
	 * List of objects which are pending destruction.
	 */
	struct llist_head free_list;
	struct work_struct free_work;
	spinlock_t free_lock;

	/**
	 * Small stash of WC pages
	 */
	struct pagevec wc_stash;

	/**
	 * tmpfs instance used for shmem backed objects
	 */
	struct vfsmount *gemfs;

	/** PPGTT used for aliasing the PPGTT with the GTT */
	struct i915_hw_ppgtt *aliasing_ppgtt;

	struct notifier_block oom_notifier;
	struct notifier_block vmap_notifier;
	struct shrinker shrinker;

	/** LRU list of objects with fence regs on them. */
	struct list_head fence_list;

	/**
	 * Workqueue to fault in userptr pages, flushed by the execbuf
	 * when required but otherwise left to userspace to try again
	 * on EAGAIN.
	 */
	struct workqueue_struct *userptr_wq;

	u64 unordered_timeline;

	/* the indicator for dispatch video commands on two BSD rings */
	atomic_t bsd_engine_dispatch_index;

	/** Bit 6 swizzling required for X tiling */
	uint32_t bit_6_swizzle_x;
	/** Bit 6 swizzling required for Y tiling */
	uint32_t bit_6_swizzle_y;

	/* accounting, useful for userland debugging */
	spinlock_t object_stat_lock;
	u64 object_memory;
	u32 object_count;
};

struct drm_i915_error_state_buf {
	struct drm_i915_private *i915;
	unsigned bytes;
	unsigned size;
	int err;
	u8 *buf;
	loff_t start;
	loff_t pos;
};

#define I915_IDLE_ENGINES_TIMEOUT (200) /* in ms */

#define I915_RESET_TIMEOUT (10 * HZ) /* 10s */
#define I915_FENCE_TIMEOUT (10 * HZ) /* 10s */

#define I915_ENGINE_DEAD_TIMEOUT  (4 * HZ)  /* Seqno, head and subunits dead */
#define I915_SEQNO_DEAD_TIMEOUT   (12 * HZ) /* Seqno dead with active head */

struct i915_gpu_error {
	/* For hangcheck timer */
#define DRM_I915_HANGCHECK_PERIOD 1500 /* in ms */
#define DRM_I915_HANGCHECK_JIFFIES msecs_to_jiffies(DRM_I915_HANGCHECK_PERIOD)

	struct delayed_work hangcheck_work;

	/* For reset and error_state handling. */
	spinlock_t lock;
	/* Protected by the above dev->gpu_error.lock. */
	struct i915_gpu_state *first_error;

	atomic_t pending_fb_pin;

	unsigned long missed_irq_rings;

	/**
	 * State variable controlling the reset flow and count
	 *
	 * This is a counter which gets incremented when reset is triggered,
	 *
	 * Before the reset commences, the I915_RESET_BACKOFF bit is set
	 * meaning that any waiters holding onto the struct_mutex should
	 * relinquish the lock immediately in order for the reset to start.
	 *
	 * If reset is not completed succesfully, the I915_WEDGE bit is
	 * set meaning that hardware is terminally sour and there is no
	 * recovery. All waiters on the reset_queue will be woken when
	 * that happens.
	 *
	 * This counter is used by the wait_seqno code to notice that reset
	 * event happened and it needs to restart the entire ioctl (since most
	 * likely the seqno it waited for won't ever signal anytime soon).
	 *
	 * This is important for lock-free wait paths, where no contended lock
	 * naturally enforces the correct ordering between the bail-out of the
	 * waiter and the gpu reset work code.
	 */
	unsigned long reset_count;

	/**
	 * flags: Control various stages of the GPU reset
	 *
	 * #I915_RESET_BACKOFF - When we start a reset, we want to stop any
	 * other users acquiring the struct_mutex. To do this we set the
	 * #I915_RESET_BACKOFF bit in the error flags when we detect a reset
	 * and then check for that bit before acquiring the struct_mutex (in
	 * i915_mutex_lock_interruptible()?). I915_RESET_BACKOFF serves a
	 * secondary role in preventing two concurrent global reset attempts.
	 *
	 * #I915_RESET_HANDOFF - To perform the actual GPU reset, we need the
	 * struct_mutex. We try to acquire the struct_mutex in the reset worker,
	 * but it may be held by some long running waiter (that we cannot
	 * interrupt without causing trouble). Once we are ready to do the GPU
	 * reset, we set the I915_RESET_HANDOFF bit and wakeup any waiters. If
	 * they already hold the struct_mutex and want to participate they can
	 * inspect the bit and do the reset directly, otherwise the worker
	 * waits for the struct_mutex.
	 *
	 * #I915_RESET_ENGINE[num_engines] - Since the driver doesn't need to
	 * acquire the struct_mutex to reset an engine, we need an explicit
	 * flag to prevent two concurrent reset attempts in the same engine.
	 * As the number of engines continues to grow, allocate the flags from
	 * the most significant bits.
	 *
	 * #I915_WEDGED - If reset fails and we can no longer use the GPU,
	 * we set the #I915_WEDGED bit. Prior to command submission, e.g.
	 * i915_gem_request_alloc(), this bit is checked and the sequence
	 * aborted (with -EIO reported to userspace) if set.
	 */
	unsigned long flags;
#define I915_RESET_BACKOFF	0
#define I915_RESET_HANDOFF	1
#define I915_RESET_MODESET	2
#define I915_WEDGED		(BITS_PER_LONG - 1)
#define I915_RESET_ENGINE	(I915_WEDGED - I915_NUM_ENGINES)

	/** Number of times an engine has been reset */
	u32 reset_engine_count[I915_NUM_ENGINES];

	/**
	 * Waitqueue to signal when a hang is detected. Used to for waiters
	 * to release the struct_mutex for the reset to procede.
	 */
	wait_queue_head_t wait_queue;

	/**
	 * Waitqueue to signal when the reset has completed. Used by clients
	 * that wait for dev_priv->mm.wedged to settle.
	 */
	wait_queue_head_t reset_queue;

	/* For missed irq/seqno simulation. */
	unsigned long test_irq_rings;
};

enum modeset_restore {
	MODESET_ON_LID_OPEN,
	MODESET_DONE,
	MODESET_SUSPENDED,
};

#define DP_AUX_A 0x40
#define DP_AUX_B 0x10
#define DP_AUX_C 0x20
#define DP_AUX_D 0x30

#define DDC_PIN_B  0x05
#define DDC_PIN_C  0x04
#define DDC_PIN_D  0x06

struct ddi_vbt_port_info {
	int max_tmds_clock;

	/*
	 * This is an index in the HDMI/DVI DDI buffer translation table.
	 * The special value HDMI_LEVEL_SHIFT_UNKNOWN means the VBT didn't
	 * populate this field.
	 */
#define HDMI_LEVEL_SHIFT_UNKNOWN	0xff
	uint8_t hdmi_level_shift;

	uint8_t supports_dvi:1;
	uint8_t supports_hdmi:1;
	uint8_t supports_dp:1;
	uint8_t supports_edp:1;

	uint8_t alternate_aux_channel;
	uint8_t alternate_ddc_pin;

	uint8_t dp_boost_level;
	uint8_t hdmi_boost_level;
};

enum psr_lines_to_wait {
	PSR_0_LINES_TO_WAIT = 0,
	PSR_1_LINE_TO_WAIT,
	PSR_4_LINES_TO_WAIT,
	PSR_8_LINES_TO_WAIT
};

struct intel_vbt_data {
	struct drm_display_mode *lfp_lvds_vbt_mode; /* if any */
	struct drm_display_mode *sdvo_lvds_vbt_mode; /* if any */

	/* Feature bits */
	unsigned int int_tv_support:1;
	unsigned int lvds_dither:1;
	unsigned int lvds_vbt:1;
	unsigned int int_crt_support:1;
	unsigned int lvds_use_ssc:1;
	unsigned int display_clock_mode:1;
	unsigned int fdi_rx_polarity_inverted:1;
	unsigned int panel_type:4;
	int lvds_ssc_freq;
	unsigned int bios_lvds_val; /* initial [PCH_]LVDS reg val in VBIOS */

	enum drrs_support_type drrs_type;

	struct {
		int rate;
		int lanes;
		int preemphasis;
		int vswing;
		bool low_vswing;
		bool initialized;
		bool support;
		int bpp;
		struct edp_power_seq pps;
	} edp;

	struct {
		bool full_link;
		bool require_aux_wakeup;
		int idle_frames;
		enum psr_lines_to_wait lines_to_wait;
		int tp1_wakeup_time;
		int tp2_tp3_wakeup_time;
	} psr;

	struct {
		u16 pwm_freq_hz;
		bool present;
		bool active_low_pwm;
		u8 min_brightness;	/* min_brightness/255 of max */
		u8 controller;		/* brightness controller number */
		enum intel_backlight_type type;
	} backlight;

	/* MIPI DSI */
	struct {
		u16 panel_id;
		struct mipi_config *config;
		struct mipi_pps_data *pps;
		u16 bl_ports;
		u16 cabc_ports;
		u8 seq_version;
		u32 size;
		u8 *data;
		const u8 *sequence[MIPI_SEQ_MAX];
	} dsi;

	int crt_ddc_pin;

	int child_dev_num;
	struct child_device_config *child_dev;

	struct ddi_vbt_port_info ddi_port_info[I915_MAX_PORTS];
	struct sdvo_device_mapping sdvo_mappings[2];
};

enum intel_ddb_partitioning {
	INTEL_DDB_PART_1_2,
	INTEL_DDB_PART_5_6, /* IVB+ */
};

struct intel_wm_level {
	bool enable;
	uint32_t pri_val;
	uint32_t spr_val;
	uint32_t cur_val;
	uint32_t fbc_val;
};

struct ilk_wm_values {
	uint32_t wm_pipe[3];
	uint32_t wm_lp[3];
	uint32_t wm_lp_spr[3];
	uint32_t wm_linetime[3];
	bool enable_fbc_wm;
	enum intel_ddb_partitioning partitioning;
};

struct g4x_pipe_wm {
	uint16_t plane[I915_MAX_PLANES];
	uint16_t fbc;
};

struct g4x_sr_wm {
	uint16_t plane;
	uint16_t cursor;
	uint16_t fbc;
};

struct vlv_wm_ddl_values {
	uint8_t plane[I915_MAX_PLANES];
};

struct vlv_wm_values {
	struct g4x_pipe_wm pipe[3];
	struct g4x_sr_wm sr;
	struct vlv_wm_ddl_values ddl[3];
	uint8_t level;
	bool cxsr;
};

struct g4x_wm_values {
	struct g4x_pipe_wm pipe[2];
	struct g4x_sr_wm sr;
	struct g4x_sr_wm hpll;
	bool cxsr;
	bool hpll_en;
	bool fbc_en;
};

struct skl_ddb_entry {
	uint16_t start, end;	/* in number of blocks, 'end' is exclusive */
};

static inline uint16_t skl_ddb_entry_size(const struct skl_ddb_entry *entry)
{
	return entry->end - entry->start;
}

static inline bool skl_ddb_entry_equal(const struct skl_ddb_entry *e1,
				       const struct skl_ddb_entry *e2)
{
	if (e1->start == e2->start && e1->end == e2->end)
		return true;

	return false;
}

struct skl_ddb_allocation {
	struct skl_ddb_entry plane[I915_MAX_PIPES][I915_MAX_PLANES]; /* packed/uv */
	struct skl_ddb_entry y_plane[I915_MAX_PIPES][I915_MAX_PLANES];
};

struct skl_wm_values {
	unsigned dirty_pipes;
	struct skl_ddb_allocation ddb;
};

struct skl_wm_level {
	bool plane_en;
	uint16_t plane_res_b;
	uint8_t plane_res_l;
};

/* Stores plane specific WM parameters */
struct skl_wm_params {
	bool x_tiled, y_tiled;
	bool rc_surface;
	uint32_t width;
	uint8_t cpp;
	uint32_t plane_pixel_rate;
	uint32_t y_min_scanlines;
	uint32_t plane_bytes_per_line;
	uint_fixed_16_16_t plane_blocks_per_line;
	uint_fixed_16_16_t y_tile_minimum;
	uint32_t linetime_us;
};

/*
 * This struct helps tracking the state needed for runtime PM, which puts the
 * device in PCI D3 state. Notice that when this happens, nothing on the
 * graphics device works, even register access, so we don't get interrupts nor
 * anything else.
 *
 * Every piece of our code that needs to actually touch the hardware needs to
 * either call intel_runtime_pm_get or call intel_display_power_get with the
 * appropriate power domain.
 *
 * Our driver uses the autosuspend delay feature, which means we'll only really
 * suspend if we stay with zero refcount for a certain amount of time. The
 * default value is currently very conservative (see intel_runtime_pm_enable), but
 * it can be changed with the standard runtime PM files from sysfs.
 *
 * The irqs_disabled variable becomes true exactly after we disable the IRQs and
 * goes back to false exactly before we reenable the IRQs. We use this variable
 * to check if someone is trying to enable/disable IRQs while they're supposed
 * to be disabled. This shouldn't happen and we'll print some error messages in
 * case it happens.
 *
 * For more, read the Documentation/power/runtime_pm.txt.
 */
struct i915_runtime_pm {
	atomic_t wakeref_count;
	bool suspended;
	bool irqs_enabled;
};

enum intel_pipe_crc_source {
	INTEL_PIPE_CRC_SOURCE_NONE,
	INTEL_PIPE_CRC_SOURCE_PLANE1,
	INTEL_PIPE_CRC_SOURCE_PLANE2,
	INTEL_PIPE_CRC_SOURCE_PF,
	INTEL_PIPE_CRC_SOURCE_PIPE,
	/* TV/DP on pre-gen5/vlv can't use the pipe source. */
	INTEL_PIPE_CRC_SOURCE_TV,
	INTEL_PIPE_CRC_SOURCE_DP_B,
	INTEL_PIPE_CRC_SOURCE_DP_C,
	INTEL_PIPE_CRC_SOURCE_DP_D,
	INTEL_PIPE_CRC_SOURCE_AUTO,
	INTEL_PIPE_CRC_SOURCE_MAX,
};

struct intel_pipe_crc_entry {
	uint32_t frame;
	uint32_t crc[5];
};

#define INTEL_PIPE_CRC_ENTRIES_NR	128
struct intel_pipe_crc {
	spinlock_t lock;
	bool opened;		/* exclusive access to the result file */
	struct intel_pipe_crc_entry *entries;
	enum intel_pipe_crc_source source;
	int head, tail;
	wait_queue_head_t wq;
	int skipped;
};

struct i915_frontbuffer_tracking {
	spinlock_t lock;

	/*
	 * Tracking bits for delayed frontbuffer flushing du to gpu activity or
	 * scheduled flips.
	 */
	unsigned busy_bits;
	unsigned flip_bits;
};

struct i915_wa_reg {
	i915_reg_t addr;
	u32 value;
	/* bitmask representing WA bits */
	u32 mask;
};

#define I915_MAX_WA_REGS 16

struct i915_workarounds {
	struct i915_wa_reg reg[I915_MAX_WA_REGS];
	u32 count;
	u32 hw_whitelist_count[I915_NUM_ENGINES];
};

struct i915_virtual_gpu {
	bool active;
	u32 caps;
};

/* used in computing the new watermarks state */
struct intel_wm_config {
	unsigned int num_pipes_active;
	bool sprites_enabled;
	bool sprites_scaled;
};

struct i915_oa_format {
	u32 format;
	int size;
};

struct i915_oa_reg {
	i915_reg_t addr;
	u32 value;
};

struct i915_oa_config {
	char uuid[UUID_STRING_LEN + 1];
	int id;

	const struct i915_oa_reg *mux_regs;
	u32 mux_regs_len;
	const struct i915_oa_reg *b_counter_regs;
	u32 b_counter_regs_len;
	const struct i915_oa_reg *flex_regs;
	u32 flex_regs_len;

	struct attribute_group sysfs_metric;
	struct attribute *attrs[2];
	struct device_attribute sysfs_metric_id;

	atomic_t ref_count;
};

struct i915_perf_stream;

/**
 * struct i915_perf_stream_ops - the OPs to support a specific stream type
 */
struct i915_perf_stream_ops {
	/**
	 * @enable: Enables the collection of HW samples, either in response to
	 * `I915_PERF_IOCTL_ENABLE` or implicitly called when stream is opened
	 * without `I915_PERF_FLAG_DISABLED`.
	 */
	void (*enable)(struct i915_perf_stream *stream);

	/**
	 * @disable: Disables the collection of HW samples, either in response
	 * to `I915_PERF_IOCTL_DISABLE` or implicitly called before destroying
	 * the stream.
	 */
	void (*disable)(struct i915_perf_stream *stream);

	/**
	 * @poll_wait: Call poll_wait, passing a wait queue that will be woken
	 * once there is something ready to read() for the stream
	 */
	void (*poll_wait)(struct i915_perf_stream *stream,
			  struct file *file,
			  poll_table *wait);

	/**
	 * @wait_unlocked: For handling a blocking read, wait until there is
	 * something to ready to read() for the stream. E.g. wait on the same
	 * wait queue that would be passed to poll_wait().
	 */
	int (*wait_unlocked)(struct i915_perf_stream *stream);

	/**
	 * @read: Copy buffered metrics as records to userspace
	 * **buf**: the userspace, destination buffer
	 * **count**: the number of bytes to copy, requested by userspace
	 * **offset**: zero at the start of the read, updated as the read
	 * proceeds, it represents how many bytes have been copied so far and
	 * the buffer offset for copying the next record.
	 *
	 * Copy as many buffered i915 perf samples and records for this stream
	 * to userspace as will fit in the given buffer.
	 *
	 * Only write complete records; returning -%ENOSPC if there isn't room
	 * for a complete record.
	 *
	 * Return any error condition that results in a short read such as
	 * -%ENOSPC or -%EFAULT, even though these may be squashed before
	 * returning to userspace.
	 */
	int (*read)(struct i915_perf_stream *stream,
		    char __user *buf,
		    size_t count,
		    size_t *offset);

	/**
	 * @destroy: Cleanup any stream specific resources.
	 *
	 * The stream will always be disabled before this is called.
	 */
	void (*destroy)(struct i915_perf_stream *stream);
};

/**
 * struct i915_perf_stream - state for a single open stream FD
 */
struct i915_perf_stream {
	/**
	 * @dev_priv: i915 drm device
	 */
	struct drm_i915_private *dev_priv;

	/**
	 * @link: Links the stream into ``&drm_i915_private->streams``
	 */
	struct list_head link;

	/**
	 * @sample_flags: Flags representing the `DRM_I915_PERF_PROP_SAMPLE_*`
	 * properties given when opening a stream, representing the contents
	 * of a single sample as read() by userspace.
	 */
	u32 sample_flags;

	/**
	 * @sample_size: Considering the configured contents of a sample
	 * combined with the required header size, this is the total size
	 * of a single sample record.
	 */
	int sample_size;

	/**
	 * @ctx: %NULL if measuring system-wide across all contexts or a
	 * specific context that is being monitored.
	 */
	struct i915_gem_context *ctx;

	/**
	 * @enabled: Whether the stream is currently enabled, considering
	 * whether the stream was opened in a disabled state and based
	 * on `I915_PERF_IOCTL_ENABLE` and `I915_PERF_IOCTL_DISABLE` calls.
	 */
	bool enabled;

	/**
	 * @ops: The callbacks providing the implementation of this specific
	 * type of configured stream.
	 */
	const struct i915_perf_stream_ops *ops;

	/**
	 * @oa_config: The OA configuration used by the stream.
	 */
	struct i915_oa_config *oa_config;
};

/**
 * struct i915_oa_ops - Gen specific implementation of an OA unit stream
 */
struct i915_oa_ops {
	/**
	 * @is_valid_b_counter_reg: Validates register's address for
	 * programming boolean counters for a particular platform.
	 */
	bool (*is_valid_b_counter_reg)(struct drm_i915_private *dev_priv,
				       u32 addr);

	/**
	 * @is_valid_mux_reg: Validates register's address for programming mux
	 * for a particular platform.
	 */
	bool (*is_valid_mux_reg)(struct drm_i915_private *dev_priv, u32 addr);

	/**
	 * @is_valid_flex_reg: Validates register's address for programming
	 * flex EU filtering for a particular platform.
	 */
	bool (*is_valid_flex_reg)(struct drm_i915_private *dev_priv, u32 addr);

	/**
	 * @init_oa_buffer: Resets the head and tail pointers of the
	 * circular buffer for periodic OA reports.
	 *
	 * Called when first opening a stream for OA metrics, but also may be
	 * called in response to an OA buffer overflow or other error
	 * condition.
	 *
	 * Note it may be necessary to clear the full OA buffer here as part of
	 * maintaining the invariable that new reports must be written to
	 * zeroed memory for us to be able to reliable detect if an expected
	 * report has not yet landed in memory.  (At least on Haswell the OA
	 * buffer tail pointer is not synchronized with reports being visible
	 * to the CPU)
	 */
	void (*init_oa_buffer)(struct drm_i915_private *dev_priv);

	/**
	 * @enable_metric_set: Selects and applies any MUX configuration to set
	 * up the Boolean and Custom (B/C) counters that are part of the
	 * counter reports being sampled. May apply system constraints such as
	 * disabling EU clock gating as required.
	 */
	int (*enable_metric_set)(struct drm_i915_private *dev_priv,
				 const struct i915_oa_config *oa_config);

	/**
	 * @disable_metric_set: Remove system constraints associated with using
	 * the OA unit.
	 */
	void (*disable_metric_set)(struct drm_i915_private *dev_priv);

	/**
	 * @oa_enable: Enable periodic sampling
	 */
	void (*oa_enable)(struct drm_i915_private *dev_priv);

	/**
	 * @oa_disable: Disable periodic sampling
	 */
	void (*oa_disable)(struct drm_i915_private *dev_priv);

	/**
	 * @read: Copy data from the circular OA buffer into a given userspace
	 * buffer.
	 */
	int (*read)(struct i915_perf_stream *stream,
		    char __user *buf,
		    size_t count,
		    size_t *offset);

	/**
	 * @oa_hw_tail_read: read the OA tail pointer register
	 *
	 * In particular this enables us to share all the fiddly code for
	 * handling the OA unit tail pointer race that affects multiple
	 * generations.
	 */
	u32 (*oa_hw_tail_read)(struct drm_i915_private *dev_priv);
};

struct intel_cdclk_state {
	unsigned int cdclk, vco, ref;
	u8 voltage_level;
};

struct drm_i915_private {
	struct drm_device drm;

	struct kmem_cache *objects;
	struct kmem_cache *vmas;
	struct kmem_cache *luts;
	struct kmem_cache *requests;
	struct kmem_cache *dependencies;
	struct kmem_cache *priorities;

	const struct intel_device_info info;

	/**
	 * Data Stolen Memory - aka "i915 stolen memory" gives us the start and
	 * end of stolen which we can optionally use to create GEM objects
	 * backed by stolen memory. Note that stolen_usable_size tells us
	 * exactly how much of this we are actually allowed to use, given that
	 * some portion of it is in fact reserved for use by hardware functions.
	 */
	struct resource dsm;
	/**
	 * Reseved portion of Data Stolen Memory
	 */
	struct resource dsm_reserved;

	/*
	 * Stolen memory is segmented in hardware with different portions
	 * offlimits to certain functions.
	 *
	 * The drm_mm is initialised to the total accessible range, as found
	 * from the PCI config. On Broadwell+, this is further restricted to
	 * avoid the first page! The upper end of stolen memory is reserved for
	 * hardware functions and similarly removed from the accessible range.
	 */
	resource_size_t stolen_usable_size;	/* Total size minus reserved ranges */

	void __iomem *regs;

	struct intel_uncore uncore;

	struct i915_virtual_gpu vgpu;

	struct intel_gvt *gvt;

	struct intel_huc huc;
	struct intel_guc guc;

	struct intel_csr csr;

	struct intel_gmbus gmbus[GMBUS_NUM_PINS];

	/** gmbus_mutex protects against concurrent usage of the single hw gmbus
	 * controller on different i2c buses. */
	struct mutex gmbus_mutex;

	/**
	 * Base address of the gmbus and gpio block.
	 */
	uint32_t gpio_mmio_base;

	/* MMIO base address for MIPI regs */
	uint32_t mipi_mmio_base;

	uint32_t psr_mmio_base;

	uint32_t pps_mmio_base;

	wait_queue_head_t gmbus_wait_queue;

	struct pci_dev *bridge_dev;
	struct intel_engine_cs *engine[I915_NUM_ENGINES];
	/* Context used internally to idle the GPU and setup initial state */
	struct i915_gem_context *kernel_context;
	/* Context only to be used for injecting preemption commands */
	struct i915_gem_context *preempt_context;
	struct intel_engine_cs *engine_class[MAX_ENGINE_CLASS + 1]
					    [MAX_ENGINE_INSTANCE + 1];

	struct drm_dma_handle *status_page_dmah;
	struct resource mch_res;

	/* protects the irq masks */
	spinlock_t irq_lock;

	bool display_irqs_enabled;

	/* To control wakeup latency, e.g. for irq-driven dp aux transfers. */
	struct pm_qos_request pm_qos;

	/* Sideband mailbox protection */
	struct mutex sb_lock;

	/** Cached value of IMR to avoid reads in updating the bitfield */
	union {
		u32 irq_mask;
		u32 de_irq_mask[I915_MAX_PIPES];
	};
	u32 gt_irq_mask;
	u32 pm_imr;
	u32 pm_ier;
	u32 pm_rps_events;
	u32 pm_guc_events;
	u32 pipestat_irq_mask[I915_MAX_PIPES];

	struct i915_hotplug hotplug;
	struct intel_fbc fbc;
	struct i915_drrs drrs;
	struct intel_opregion opregion;
	struct intel_vbt_data vbt;

	bool preserve_bios_swizzle;

	/* overlay */
	struct intel_overlay *overlay;

	/* backlight registers and fields in struct intel_panel */
	struct mutex backlight_lock;

	/* LVDS info */
	bool no_aux_handshake;

	/* protects panel power sequencer state */
	struct mutex pps_mutex;

	struct drm_i915_fence_reg fence_regs[I915_MAX_NUM_FENCES]; /* assume 965 */
	int num_fence_regs; /* 8 on pre-965, 16 otherwise */

	unsigned int fsb_freq, mem_freq, is_ddr3;
	unsigned int skl_preferred_vco_freq;
	unsigned int max_cdclk_freq;

	unsigned int max_dotclk_freq;
	unsigned int rawclk_freq;
	unsigned int hpll_freq;
	unsigned int fdi_pll_freq;
	unsigned int czclk_freq;

	struct {
		/*
		 * The current logical cdclk state.
		 * See intel_atomic_state.cdclk.logical
		 *
		 * For reading holding any crtc lock is sufficient,
		 * for writing must hold all of them.
		 */
		struct intel_cdclk_state logical;
		/*
		 * The current actual cdclk state.
		 * See intel_atomic_state.cdclk.actual
		 */
		struct intel_cdclk_state actual;
		/* The current hardware cdclk state */
		struct intel_cdclk_state hw;
	} cdclk;

	/**
	 * wq - Driver workqueue for GEM.
	 *
	 * NOTE: Work items scheduled here are not allowed to grab any modeset
	 * locks, for otherwise the flushing done in the pageflip code will
	 * result in deadlocks.
	 */
	struct workqueue_struct *wq;

	/* ordered wq for modesets */
	struct workqueue_struct *modeset_wq;

	/* Display functions */
	struct drm_i915_display_funcs display;

	/* PCH chipset type */
	enum intel_pch pch_type;
	unsigned short pch_id;

	unsigned long quirks;

	enum modeset_restore modeset_restore;
	struct mutex modeset_restore_lock;
	struct drm_atomic_state *modeset_restore_state;
	struct drm_modeset_acquire_ctx reset_ctx;

	struct list_head vm_list; /* Global list of all address spaces */
	struct i915_ggtt ggtt; /* VM representing the global address space */

	struct i915_gem_mm mm;
	DECLARE_HASHTABLE(mm_structs, 7);
	struct mutex mm_lock;

	struct intel_ppat ppat;

	/* Kernel Modesetting */

	struct intel_crtc *plane_to_crtc_mapping[I915_MAX_PIPES];
	struct intel_crtc *pipe_to_crtc_mapping[I915_MAX_PIPES];

#ifdef CONFIG_DEBUG_FS
	struct intel_pipe_crc pipe_crc[I915_MAX_PIPES];
#endif

	/* dpll and cdclk state is protected by connection_mutex */
	int num_shared_dpll;
	struct intel_shared_dpll shared_dplls[I915_NUM_PLLS];
	const struct intel_dpll_mgr *dpll_mgr;

	/*
	 * dpll_lock serializes intel_{prepare,enable,disable}_shared_dpll.
	 * Must be global rather than per dpll, because on some platforms
	 * plls share registers.
	 */
	struct mutex dpll_lock;

	unsigned int active_crtcs;
	/* minimum acceptable cdclk for each pipe */
	int min_cdclk[I915_MAX_PIPES];
	/* minimum acceptable voltage level for each pipe */
	u8 min_voltage_level[I915_MAX_PIPES];

	int dpio_phy_iosf_port[I915_NUM_PHYS_VLV];

	struct i915_workarounds workarounds;

	struct i915_frontbuffer_tracking fb_tracking;

	struct intel_atomic_helper {
		struct llist_head free_list;
		struct work_struct free_work;
	} atomic_helper;

	u16 orig_clock;

	bool mchbar_need_disable;

	struct intel_l3_parity l3_parity;

	/* Cannot be determined by PCIID. You must always read a register. */
	u32 edram_cap;

	/*
	 * Protects RPS/RC6 register access and PCU communication.
	 * Must be taken after struct_mutex if nested. Note that
	 * this lock may be held for long periods of time when
	 * talking to hw - so only take it when talking to hw!
	 */
	struct mutex pcu_lock;

	/* gen6+ GT PM state */
	struct intel_gen6_power_mgmt gt_pm;

	/* ilk-only ips/rps state. Everything in here is protected by the global
	 * mchdev_lock in intel_pm.c */
	struct intel_ilk_power_mgmt ips;

	struct i915_power_domains power_domains;

	struct i915_psr psr;

	struct i915_gpu_error gpu_error;

	struct drm_i915_gem_object *vlv_pctx;

	/* list of fbdev register on this device */
	struct intel_fbdev *fbdev;
	struct work_struct fbdev_suspend_work;

	struct drm_property *broadcast_rgb_property;
	struct drm_property *force_audio_property;

	/* hda/i915 audio component */
	struct i915_audio_component *audio_component;
	bool audio_component_registered;
	/**
	 * av_mutex - mutex for audio/video sync
	 *
	 */
	struct mutex av_mutex;

	struct {
		struct list_head list;
		struct llist_head free_list;
		struct work_struct free_work;

		/* The hw wants to have a stable context identifier for the
		 * lifetime of the context (for OA, PASID, faults, etc).
		 * This is limited in execlists to 21 bits.
		 */
		struct ida hw_ida;
#define MAX_CONTEXT_HW_ID (1<<21) /* exclusive */
	} contexts;

	u32 fdi_rx_config;

	/* Shadow for DISPLAY_PHY_CONTROL which can't be safely read */
	u32 chv_phy_control;
	/*
	 * Shadows for CHV DPLL_MD regs to keep the state
	 * checker somewhat working in the presence hardware
	 * crappiness (can't read out DPLL_MD for pipes B & C).
	 */
	u32 chv_dpll_md[I915_MAX_PIPES];
	u32 bxt_phy_grc;

	u32 suspend_count;
	bool suspended_to_idle;
	struct i915_suspend_saved_registers regfile;
	struct vlv_s0ix_state vlv_s0ix_state;

	enum {
		I915_SAGV_UNKNOWN = 0,
		I915_SAGV_DISABLED,
		I915_SAGV_ENABLED,
		I915_SAGV_NOT_CONTROLLED
	} sagv_status;

	struct {
		/*
		 * Raw watermark latency values:
		 * in 0.1us units for WM0,
		 * in 0.5us units for WM1+.
		 */
		/* primary */
		uint16_t pri_latency[5];
		/* sprite */
		uint16_t spr_latency[5];
		/* cursor */
		uint16_t cur_latency[5];
		/*
		 * Raw watermark memory latency values
		 * for SKL for all 8 levels
		 * in 1us units.
		 */
		uint16_t skl_latency[8];

		/* current hardware state */
		union {
			struct ilk_wm_values hw;
			struct skl_wm_values skl_hw;
			struct vlv_wm_values vlv;
			struct g4x_wm_values g4x;
		};

		uint8_t max_level;

		/*
		 * Should be held around atomic WM register writing; also
		 * protects * intel_crtc->wm.active and
		 * cstate->wm.need_postvbl_update.
		 */
		struct mutex wm_mutex;

		/*
		 * Set during HW readout of watermarks/DDB.  Some platforms
		 * need to know when we're still using BIOS-provided values
		 * (which we don't fully trust).
		 */
		bool distrust_bios_wm;
	} wm;

	struct i915_runtime_pm runtime_pm;

	struct {
		bool initialized;

		struct kobject *metrics_kobj;
		struct ctl_table_header *sysctl_header;

		/*
		 * Lock associated with adding/modifying/removing OA configs
		 * in dev_priv->perf.metrics_idr.
		 */
		struct mutex metrics_lock;

		/*
		 * List of dynamic configurations, you need to hold
		 * dev_priv->perf.metrics_lock to access it.
		 */
		struct idr metrics_idr;

		/*
		 * Lock associated with anything below within this structure
		 * except exclusive_stream.
		 */
		struct mutex lock;
		struct list_head streams;

		struct {
			/*
			 * The stream currently using the OA unit. If accessed
			 * outside a syscall associated to its file
			 * descriptor, you need to hold
			 * dev_priv->drm.struct_mutex.
			 */
			struct i915_perf_stream *exclusive_stream;

			u32 specific_ctx_id;

			struct hrtimer poll_check_timer;
			wait_queue_head_t poll_wq;
			bool pollin;

			/**
			 * For rate limiting any notifications of spurious
			 * invalid OA reports
			 */
			struct ratelimit_state spurious_report_rs;

			bool periodic;
			int period_exponent;

			struct i915_oa_config test_config;

			struct {
				struct i915_vma *vma;
				u8 *vaddr;
				u32 last_ctx_id;
				int format;
				int format_size;

				/**
				 * Locks reads and writes to all head/tail state
				 *
				 * Consider: the head and tail pointer state
				 * needs to be read consistently from a hrtimer
				 * callback (atomic context) and read() fop
				 * (user context) with tail pointer updates
				 * happening in atomic context and head updates
				 * in user context and the (unlikely)
				 * possibility of read() errors needing to
				 * reset all head/tail state.
				 *
				 * Note: Contention or performance aren't
				 * currently a significant concern here
				 * considering the relatively low frequency of
				 * hrtimer callbacks (5ms period) and that
				 * reads typically only happen in response to a
				 * hrtimer event and likely complete before the
				 * next callback.
				 *
				 * Note: This lock is not held *while* reading
				 * and copying data to userspace so the value
				 * of head observed in htrimer callbacks won't
				 * represent any partial consumption of data.
				 */
				spinlock_t ptr_lock;

				/**
				 * One 'aging' tail pointer and one 'aged'
				 * tail pointer ready to used for reading.
				 *
				 * Initial values of 0xffffffff are invalid
				 * and imply that an update is required
				 * (and should be ignored by an attempted
				 * read)
				 */
				struct {
					u32 offset;
				} tails[2];

				/**
				 * Index for the aged tail ready to read()
				 * data up to.
				 */
				unsigned int aged_tail_idx;

				/**
				 * A monotonic timestamp for when the current
				 * aging tail pointer was read; used to
				 * determine when it is old enough to trust.
				 */
				u64 aging_timestamp;

				/**
				 * Although we can always read back the head
				 * pointer register, we prefer to avoid
				 * trusting the HW state, just to avoid any
				 * risk that some hardware condition could
				 * somehow bump the head pointer unpredictably
				 * and cause us to forward the wrong OA buffer
				 * data to userspace.
				 */
				u32 head;
			} oa_buffer;

			u32 gen7_latched_oastatus1;
			u32 ctx_oactxctrl_offset;
			u32 ctx_flexeu0_offset;

			/**
			 * The RPT_ID/reason field for Gen8+ includes a bit
			 * to determine if the CTX ID in the report is valid
			 * but the specific bit differs between Gen 8 and 9
			 */
			u32 gen8_valid_ctx_bit;

			struct i915_oa_ops ops;
			const struct i915_oa_format *oa_formats;
		} oa;
	} perf;

	/* Abstract the submission mechanism (legacy ringbuffer or execlists) away */
	struct {
		void (*resume)(struct drm_i915_private *);
		void (*cleanup_engine)(struct intel_engine_cs *engine);

		struct list_head timelines;
		struct i915_gem_timeline global_timeline;
		u32 active_requests;

		/**
		 * Is the GPU currently considered idle, or busy executing
		 * userspace requests? Whilst idle, we allow runtime power
		 * management to power down the hardware and display clocks.
		 * In order to reduce the effect on performance, there
		 * is a slight delay before we do so.
		 */
		bool awake;

		/**
		 * We leave the user IRQ off as much as possible,
		 * but this means that requests will finish and never
		 * be retired once the system goes idle. Set a timer to
		 * fire periodically while the ring is running. When it
		 * fires, go retire requests.
		 */
		struct delayed_work retire_work;

		/**
		 * When we detect an idle GPU, we want to turn on
		 * powersaving features. So once we see that there
		 * are no more requests outstanding and no more
		 * arrive within a small period of time, we fire
		 * off the idle_work.
		 */
		struct delayed_work idle_work;

		ktime_t last_init_time;
	} gt;

	/* perform PHY state sanity checks? */
	bool chv_phy_assert[2];

	bool ipc_enabled;

	/* Used to save the pipe-to-encoder mapping for audio */
	struct intel_encoder *av_enc_map[I915_MAX_PIPES];

	/* necessary resource sharing with HDMI LPE audio driver. */
	struct {
		struct platform_device *platdev;
		int	irq;
	} lpe_audio;

	struct i915_pmu pmu;

	/*
	 * NOTE: This is the dri1/ums dungeon, don't add stuff here. Your patch
	 * will be rejected. Instead look for a better place.
	 */
};

static inline struct drm_i915_private *to_i915(const struct drm_device *dev)
{
	return container_of(dev, struct drm_i915_private, drm);
}

static inline struct drm_i915_private *kdev_to_i915(struct device *kdev)
{
	return to_i915(dev_get_drvdata(kdev));
}

static inline struct drm_i915_private *guc_to_i915(struct intel_guc *guc)
{
	return container_of(guc, struct drm_i915_private, guc);
}

static inline struct drm_i915_private *huc_to_i915(struct intel_huc *huc)
{
	return container_of(huc, struct drm_i915_private, huc);
}

/* Simple iterator over all initialised engines */
#define for_each_engine(engine__, dev_priv__, id__) \
	for ((id__) = 0; \
	     (id__) < I915_NUM_ENGINES; \
	     (id__)++) \
		for_each_if ((engine__) = (dev_priv__)->engine[(id__)])

/* Iterator over subset of engines selected by mask */
#define for_each_engine_masked(engine__, dev_priv__, mask__, tmp__) \
	for (tmp__ = mask__ & INTEL_INFO(dev_priv__)->ring_mask;	\
	     tmp__ ? (engine__ = (dev_priv__)->engine[__mask_next_bit(tmp__)]), 1 : 0; )

enum hdmi_force_audio {
	HDMI_AUDIO_OFF_DVI = -2,	/* no aux data for HDMI-DVI converter */
	HDMI_AUDIO_OFF,			/* force turn off HDMI audio */
	HDMI_AUDIO_AUTO,		/* trust EDID */
	HDMI_AUDIO_ON,			/* force turn on HDMI audio */
};

#define I915_GTT_OFFSET_NONE ((u32)-1)

/*
 * Frontbuffer tracking bits. Set in obj->frontbuffer_bits while a gem bo is
 * considered to be the frontbuffer for the given plane interface-wise. This
 * doesn't mean that the hw necessarily already scans it out, but that any
 * rendering (by the cpu or gpu) will land in the frontbuffer eventually.
 *
 * We have one bit per pipe and per scanout plane type.
 */
#define INTEL_MAX_SPRITE_BITS_PER_PIPE 5
#define INTEL_FRONTBUFFER_BITS_PER_PIPE 8
#define INTEL_FRONTBUFFER_PRIMARY(pipe) \
	(1 << (INTEL_FRONTBUFFER_BITS_PER_PIPE * (pipe)))
#define INTEL_FRONTBUFFER_CURSOR(pipe) \
	(1 << (1 + (INTEL_FRONTBUFFER_BITS_PER_PIPE * (pipe))))
#define INTEL_FRONTBUFFER_SPRITE(pipe, plane) \
	(1 << (2 + plane + (INTEL_FRONTBUFFER_BITS_PER_PIPE * (pipe))))
#define INTEL_FRONTBUFFER_OVERLAY(pipe) \
	(1 << (2 + INTEL_MAX_SPRITE_BITS_PER_PIPE + (INTEL_FRONTBUFFER_BITS_PER_PIPE * (pipe))))
#define INTEL_FRONTBUFFER_ALL_MASK(pipe) \
	(0xff << (INTEL_FRONTBUFFER_BITS_PER_PIPE * (pipe)))

/*
 * Optimised SGL iterator for GEM objects
 */
static __always_inline struct sgt_iter {
	struct scatterlist *sgp;
	union {
		unsigned long pfn;
		dma_addr_t dma;
	};
	unsigned int curr;
	unsigned int max;
} __sgt_iter(struct scatterlist *sgl, bool dma) {
	struct sgt_iter s = { .sgp = sgl };

	if (s.sgp) {
		s.max = s.curr = s.sgp->offset;
		s.max += s.sgp->length;
		if (dma)
			s.dma = sg_dma_address(s.sgp);
		else
			s.pfn = page_to_pfn(sg_page(s.sgp));
	}

	return s;
}

static inline struct scatterlist *____sg_next(struct scatterlist *sg)
{
	++sg;
	if (unlikely(sg_is_chain(sg)))
		sg = sg_chain_ptr(sg);
	return sg;
}

/**
 * __sg_next - return the next scatterlist entry in a list
 * @sg:		The current sg entry
 *
 * Description:
 *   If the entry is the last, return NULL; otherwise, step to the next
 *   element in the array (@sg@+1). If that's a chain pointer, follow it;
 *   otherwise just return the pointer to the current element.
 **/
static inline struct scatterlist *__sg_next(struct scatterlist *sg)
{
#ifdef CONFIG_DEBUG_SG
	BUG_ON(sg->sg_magic != SG_MAGIC);
#endif
	return sg_is_last(sg) ? NULL : ____sg_next(sg);
}

/**
 * for_each_sgt_dma - iterate over the DMA addresses of the given sg_table
 * @__dmap:	DMA address (output)
 * @__iter:	'struct sgt_iter' (iterator state, internal)
 * @__sgt:	sg_table to iterate over (input)
 */
#define for_each_sgt_dma(__dmap, __iter, __sgt)				\
	for ((__iter) = __sgt_iter((__sgt)->sgl, true);			\
	     ((__dmap) = (__iter).dma + (__iter).curr);			\
	     (((__iter).curr += PAGE_SIZE) >= (__iter).max) ?		\
	     (__iter) = __sgt_iter(__sg_next((__iter).sgp), true), 0 : 0)

/**
 * for_each_sgt_page - iterate over the pages of the given sg_table
 * @__pp:	page pointer (output)
 * @__iter:	'struct sgt_iter' (iterator state, internal)
 * @__sgt:	sg_table to iterate over (input)
 */
#define for_each_sgt_page(__pp, __iter, __sgt)				\
	for ((__iter) = __sgt_iter((__sgt)->sgl, false);		\
	     ((__pp) = (__iter).pfn == 0 ? NULL :			\
	      pfn_to_page((__iter).pfn + ((__iter).curr >> PAGE_SHIFT))); \
	     (((__iter).curr += PAGE_SIZE) >= (__iter).max) ?		\
	     (__iter) = __sgt_iter(__sg_next((__iter).sgp), false), 0 : 0)

static inline unsigned int i915_sg_page_sizes(struct scatterlist *sg)
{
	unsigned int page_sizes;

	page_sizes = 0;
	while (sg) {
		GEM_BUG_ON(sg->offset);
		GEM_BUG_ON(!IS_ALIGNED(sg->length, PAGE_SIZE));
		page_sizes |= sg->length;
		sg = __sg_next(sg);
	}

	return page_sizes;
}

static inline unsigned int i915_sg_segment_size(void)
{
	unsigned int size = swiotlb_max_segment();

	if (size == 0)
		return SCATTERLIST_MAX_SEGMENT;

	size = rounddown(size, PAGE_SIZE);
	/* swiotlb_max_segment_size can return 1 byte when it means one page. */
	if (size < PAGE_SIZE)
		size = PAGE_SIZE;

	return size;
}

static inline const struct intel_device_info *
intel_info(const struct drm_i915_private *dev_priv)
{
	return &dev_priv->info;
}

#define INTEL_INFO(dev_priv)	intel_info((dev_priv))

#define INTEL_GEN(dev_priv)	((dev_priv)->info.gen)
#define INTEL_DEVID(dev_priv)	((dev_priv)->info.device_id)

#define REVID_FOREVER		0xff
#define INTEL_REVID(dev_priv)	((dev_priv)->drm.pdev->revision)

#define GEN_FOREVER (0)

#define INTEL_GEN_MASK(s, e) ( \
	BUILD_BUG_ON_ZERO(!__builtin_constant_p(s)) + \
	BUILD_BUG_ON_ZERO(!__builtin_constant_p(e)) + \
	GENMASK((e) != GEN_FOREVER ? (e) - 1 : BITS_PER_LONG - 1, \
		(s) != GEN_FOREVER ? (s) - 1 : 0) \
)

/*
 * Returns true if Gen is in inclusive range [Start, End].
 *
 * Use GEN_FOREVER for unbound start and or end.
 */
#define IS_GEN(dev_priv, s, e) \
	(!!((dev_priv)->info.gen_mask & INTEL_GEN_MASK((s), (e))))

/*
 * Return true if revision is in range [since,until] inclusive.
 *
 * Use 0 for open-ended since, and REVID_FOREVER for open-ended until.
 */
#define IS_REVID(p, since, until) \
	(INTEL_REVID(p) >= (since) && INTEL_REVID(p) <= (until))

#define IS_PLATFORM(dev_priv, p) ((dev_priv)->info.platform_mask & BIT(p))

#define IS_I830(dev_priv)	IS_PLATFORM(dev_priv, INTEL_I830)
#define IS_I845G(dev_priv)	IS_PLATFORM(dev_priv, INTEL_I845G)
#define IS_I85X(dev_priv)	IS_PLATFORM(dev_priv, INTEL_I85X)
#define IS_I865G(dev_priv)	IS_PLATFORM(dev_priv, INTEL_I865G)
#define IS_I915G(dev_priv)	IS_PLATFORM(dev_priv, INTEL_I915G)
#define IS_I915GM(dev_priv)	IS_PLATFORM(dev_priv, INTEL_I915GM)
#define IS_I945G(dev_priv)	IS_PLATFORM(dev_priv, INTEL_I945G)
#define IS_I945GM(dev_priv)	IS_PLATFORM(dev_priv, INTEL_I945GM)
#define IS_I965G(dev_priv)	IS_PLATFORM(dev_priv, INTEL_I965G)
#define IS_I965GM(dev_priv)	IS_PLATFORM(dev_priv, INTEL_I965GM)
#define IS_G45(dev_priv)	IS_PLATFORM(dev_priv, INTEL_G45)
#define IS_GM45(dev_priv)	IS_PLATFORM(dev_priv, INTEL_GM45)
#define IS_G4X(dev_priv)	(IS_G45(dev_priv) || IS_GM45(dev_priv))
#define IS_PINEVIEW_G(dev_priv)	(INTEL_DEVID(dev_priv) == 0xa001)
#define IS_PINEVIEW_M(dev_priv)	(INTEL_DEVID(dev_priv) == 0xa011)
#define IS_PINEVIEW(dev_priv)	IS_PLATFORM(dev_priv, INTEL_PINEVIEW)
#define IS_G33(dev_priv)	IS_PLATFORM(dev_priv, INTEL_G33)
#define IS_IRONLAKE_M(dev_priv)	(INTEL_DEVID(dev_priv) == 0x0046)
#define IS_IVYBRIDGE(dev_priv)	IS_PLATFORM(dev_priv, INTEL_IVYBRIDGE)
#define IS_IVB_GT1(dev_priv)	(IS_IVYBRIDGE(dev_priv) && \
				 (dev_priv)->info.gt == 1)
#define IS_VALLEYVIEW(dev_priv)	IS_PLATFORM(dev_priv, INTEL_VALLEYVIEW)
#define IS_CHERRYVIEW(dev_priv)	IS_PLATFORM(dev_priv, INTEL_CHERRYVIEW)
#define IS_HASWELL(dev_priv)	IS_PLATFORM(dev_priv, INTEL_HASWELL)
#define IS_BROADWELL(dev_priv)	IS_PLATFORM(dev_priv, INTEL_BROADWELL)
#define IS_SKYLAKE(dev_priv)	IS_PLATFORM(dev_priv, INTEL_SKYLAKE)
#define IS_BROXTON(dev_priv)	IS_PLATFORM(dev_priv, INTEL_BROXTON)
#define IS_KABYLAKE(dev_priv)	IS_PLATFORM(dev_priv, INTEL_KABYLAKE)
#define IS_GEMINILAKE(dev_priv)	IS_PLATFORM(dev_priv, INTEL_GEMINILAKE)
#define IS_COFFEELAKE(dev_priv)	IS_PLATFORM(dev_priv, INTEL_COFFEELAKE)
#define IS_CANNONLAKE(dev_priv)	IS_PLATFORM(dev_priv, INTEL_CANNONLAKE)
#define IS_MOBILE(dev_priv)	((dev_priv)->info.is_mobile)
#define IS_HSW_EARLY_SDV(dev_priv) (IS_HASWELL(dev_priv) && \
				    (INTEL_DEVID(dev_priv) & 0xFF00) == 0x0C00)
#define IS_BDW_ULT(dev_priv)	(IS_BROADWELL(dev_priv) && \
				 ((INTEL_DEVID(dev_priv) & 0xf) == 0x6 ||	\
				 (INTEL_DEVID(dev_priv) & 0xf) == 0xb ||	\
				 (INTEL_DEVID(dev_priv) & 0xf) == 0xe))
/* ULX machines are also considered ULT. */
#define IS_BDW_ULX(dev_priv)	(IS_BROADWELL(dev_priv) && \
				 (INTEL_DEVID(dev_priv) & 0xf) == 0xe)
#define IS_BDW_GT3(dev_priv)	(IS_BROADWELL(dev_priv) && \
				 (dev_priv)->info.gt == 3)
#define IS_HSW_ULT(dev_priv)	(IS_HASWELL(dev_priv) && \
				 (INTEL_DEVID(dev_priv) & 0xFF00) == 0x0A00)
#define IS_HSW_GT3(dev_priv)	(IS_HASWELL(dev_priv) && \
				 (dev_priv)->info.gt == 3)
/* ULX machines are also considered ULT. */
#define IS_HSW_ULX(dev_priv)	(INTEL_DEVID(dev_priv) == 0x0A0E || \
				 INTEL_DEVID(dev_priv) == 0x0A1E)
#define IS_SKL_ULT(dev_priv)	(INTEL_DEVID(dev_priv) == 0x1906 || \
				 INTEL_DEVID(dev_priv) == 0x1913 || \
				 INTEL_DEVID(dev_priv) == 0x1916 || \
				 INTEL_DEVID(dev_priv) == 0x1921 || \
				 INTEL_DEVID(dev_priv) == 0x1926)
#define IS_SKL_ULX(dev_priv)	(INTEL_DEVID(dev_priv) == 0x190E || \
				 INTEL_DEVID(dev_priv) == 0x1915 || \
				 INTEL_DEVID(dev_priv) == 0x191E)
#define IS_KBL_ULT(dev_priv)	(INTEL_DEVID(dev_priv) == 0x5906 || \
				 INTEL_DEVID(dev_priv) == 0x5913 || \
				 INTEL_DEVID(dev_priv) == 0x5916 || \
				 INTEL_DEVID(dev_priv) == 0x5921 || \
				 INTEL_DEVID(dev_priv) == 0x5926)
#define IS_KBL_ULX(dev_priv)	(INTEL_DEVID(dev_priv) == 0x590E || \
				 INTEL_DEVID(dev_priv) == 0x5915 || \
				 INTEL_DEVID(dev_priv) == 0x591E)
#define IS_SKL_GT2(dev_priv)	(IS_SKYLAKE(dev_priv) && \
				 (dev_priv)->info.gt == 2)
#define IS_SKL_GT3(dev_priv)	(IS_SKYLAKE(dev_priv) && \
				 (dev_priv)->info.gt == 3)
#define IS_SKL_GT4(dev_priv)	(IS_SKYLAKE(dev_priv) && \
				 (dev_priv)->info.gt == 4)
#define IS_KBL_GT2(dev_priv)	(IS_KABYLAKE(dev_priv) && \
				 (dev_priv)->info.gt == 2)
#define IS_KBL_GT3(dev_priv)	(IS_KABYLAKE(dev_priv) && \
				 (dev_priv)->info.gt == 3)
#define IS_CFL_ULT(dev_priv)	(IS_COFFEELAKE(dev_priv) && \
				 (INTEL_DEVID(dev_priv) & 0x00F0) == 0x00A0)
#define IS_CFL_GT2(dev_priv)	(IS_COFFEELAKE(dev_priv) && \
				 (dev_priv)->info.gt == 2)
#define IS_CFL_GT3(dev_priv)	(IS_COFFEELAKE(dev_priv) && \
				 (dev_priv)->info.gt == 3)

#define IS_ALPHA_SUPPORT(intel_info) ((intel_info)->is_alpha_support)

#define SKL_REVID_A0		0x0
#define SKL_REVID_B0		0x1
#define SKL_REVID_C0		0x2
#define SKL_REVID_D0		0x3
#define SKL_REVID_E0		0x4
#define SKL_REVID_F0		0x5
#define SKL_REVID_G0		0x6
#define SKL_REVID_H0		0x7

#define IS_SKL_REVID(p, since, until) (IS_SKYLAKE(p) && IS_REVID(p, since, until))

#define BXT_REVID_A0		0x0
#define BXT_REVID_A1		0x1
#define BXT_REVID_B0		0x3
#define BXT_REVID_B_LAST	0x8
#define BXT_REVID_C0		0x9

#define IS_BXT_REVID(dev_priv, since, until) \
	(IS_BROXTON(dev_priv) && IS_REVID(dev_priv, since, until))

#define KBL_REVID_A0		0x0
#define KBL_REVID_B0		0x1
#define KBL_REVID_C0		0x2
#define KBL_REVID_D0		0x3
#define KBL_REVID_E0		0x4

#define IS_KBL_REVID(dev_priv, since, until) \
	(IS_KABYLAKE(dev_priv) && IS_REVID(dev_priv, since, until))

#define GLK_REVID_A0		0x0
#define GLK_REVID_A1		0x1

#define IS_GLK_REVID(dev_priv, since, until) \
	(IS_GEMINILAKE(dev_priv) && IS_REVID(dev_priv, since, until))

#define CNL_REVID_A0		0x0
#define CNL_REVID_B0		0x1
#define CNL_REVID_C0		0x2

#define IS_CNL_REVID(p, since, until) \
	(IS_CANNONLAKE(p) && IS_REVID(p, since, until))

/*
 * The genX designation typically refers to the render engine, so render
 * capability related checks should use IS_GEN, while display and other checks
 * have their own (e.g. HAS_PCH_SPLIT for ILK+ display, IS_foo for particular
 * chips, etc.).
 */
#define IS_GEN2(dev_priv)	(!!((dev_priv)->info.gen_mask & BIT(1)))
#define IS_GEN3(dev_priv)	(!!((dev_priv)->info.gen_mask & BIT(2)))
#define IS_GEN4(dev_priv)	(!!((dev_priv)->info.gen_mask & BIT(3)))
#define IS_GEN5(dev_priv)	(!!((dev_priv)->info.gen_mask & BIT(4)))
#define IS_GEN6(dev_priv)	(!!((dev_priv)->info.gen_mask & BIT(5)))
#define IS_GEN7(dev_priv)	(!!((dev_priv)->info.gen_mask & BIT(6)))
#define IS_GEN8(dev_priv)	(!!((dev_priv)->info.gen_mask & BIT(7)))
#define IS_GEN9(dev_priv)	(!!((dev_priv)->info.gen_mask & BIT(8)))
#define IS_GEN10(dev_priv)	(!!((dev_priv)->info.gen_mask & BIT(9)))

#define IS_LP(dev_priv)	(INTEL_INFO(dev_priv)->is_lp)
#define IS_GEN9_LP(dev_priv)	(IS_GEN9(dev_priv) && IS_LP(dev_priv))
#define IS_GEN9_BC(dev_priv)	(IS_GEN9(dev_priv) && !IS_LP(dev_priv))

#define ENGINE_MASK(id)	BIT(id)
#define RENDER_RING	ENGINE_MASK(RCS)
#define BSD_RING	ENGINE_MASK(VCS)
#define BLT_RING	ENGINE_MASK(BCS)
#define VEBOX_RING	ENGINE_MASK(VECS)
#define BSD2_RING	ENGINE_MASK(VCS2)
#define ALL_ENGINES	(~0)

#define HAS_ENGINE(dev_priv, id) \
	(!!((dev_priv)->info.ring_mask & ENGINE_MASK(id)))

#define HAS_BSD(dev_priv)	HAS_ENGINE(dev_priv, VCS)
#define HAS_BSD2(dev_priv)	HAS_ENGINE(dev_priv, VCS2)
#define HAS_BLT(dev_priv)	HAS_ENGINE(dev_priv, BCS)
#define HAS_VEBOX(dev_priv)	HAS_ENGINE(dev_priv, VECS)

#define HAS_LEGACY_SEMAPHORES(dev_priv) IS_GEN7(dev_priv)

#define HAS_LLC(dev_priv)	((dev_priv)->info.has_llc)
#define HAS_SNOOP(dev_priv)	((dev_priv)->info.has_snoop)
#define HAS_EDRAM(dev_priv)	(!!((dev_priv)->edram_cap & EDRAM_ENABLED))
#define HAS_WT(dev_priv)	((IS_HASWELL(dev_priv) || \
				 IS_BROADWELL(dev_priv)) && HAS_EDRAM(dev_priv))

#define HWS_NEEDS_PHYSICAL(dev_priv)	((dev_priv)->info.hws_needs_physical)

#define HAS_LOGICAL_RING_CONTEXTS(dev_priv) \
		((dev_priv)->info.has_logical_ring_contexts)
#define HAS_LOGICAL_RING_PREEMPTION(dev_priv) \
		((dev_priv)->info.has_logical_ring_preemption)
<<<<<<< HEAD
=======

#define HAS_EXECLISTS(dev_priv) HAS_LOGICAL_RING_CONTEXTS(dev_priv)

>>>>>>> 9e6d49d9
#define USES_PPGTT(dev_priv)		(i915_modparams.enable_ppgtt)
#define USES_FULL_PPGTT(dev_priv)	(i915_modparams.enable_ppgtt >= 2)
#define USES_FULL_48BIT_PPGTT(dev_priv)	(i915_modparams.enable_ppgtt == 3)
#define HAS_PAGE_SIZES(dev_priv, sizes) ({ \
	GEM_BUG_ON((sizes) == 0); \
	((sizes) & ~(dev_priv)->info.page_sizes) == 0; \
})

#define HAS_OVERLAY(dev_priv)		 ((dev_priv)->info.has_overlay)
#define OVERLAY_NEEDS_PHYSICAL(dev_priv) \
		((dev_priv)->info.overlay_needs_physical)

/* Early gen2 have a totally busted CS tlb and require pinned batches. */
#define HAS_BROKEN_CS_TLB(dev_priv)	(IS_I830(dev_priv) || IS_I845G(dev_priv))

/* WaRsDisableCoarsePowerGating:skl,bxt */
#define NEEDS_WaRsDisableCoarsePowerGating(dev_priv) \
	(IS_SKL_GT3(dev_priv) || IS_SKL_GT4(dev_priv))

/*
 * dp aux and gmbus irq on gen4 seems to be able to generate legacy interrupts
 * even when in MSI mode. This results in spurious interrupt warnings if the
 * legacy irq no. is shared with another device. The kernel then disables that
 * interrupt source and so prevents the other device from working properly.
 *
 * Since we don't enable MSI anymore on gen4, we can always use GMBUS/AUX
 * interrupts.
 */
#define HAS_AUX_IRQ(dev_priv)   true
#define HAS_GMBUS_IRQ(dev_priv) (INTEL_GEN(dev_priv) >= 4)

/* With the 945 and later, Y tiling got adjusted so that it was 32 128-byte
 * rows, which changed the alignment requirements and fence programming.
 */
#define HAS_128_BYTE_Y_TILING(dev_priv) (!IS_GEN2(dev_priv) && \
					 !(IS_I915G(dev_priv) || \
					 IS_I915GM(dev_priv)))
#define SUPPORTS_TV(dev_priv)		((dev_priv)->info.supports_tv)
#define I915_HAS_HOTPLUG(dev_priv)	((dev_priv)->info.has_hotplug)

#define HAS_FW_BLC(dev_priv) 	(INTEL_GEN(dev_priv) > 2)
#define HAS_FBC(dev_priv)	((dev_priv)->info.has_fbc)
#define HAS_CUR_FBC(dev_priv)	(!HAS_GMCH_DISPLAY(dev_priv) && INTEL_INFO(dev_priv)->gen >= 7)

#define HAS_IPS(dev_priv)	(IS_HSW_ULT(dev_priv) || IS_BROADWELL(dev_priv))

#define HAS_DP_MST(dev_priv)	((dev_priv)->info.has_dp_mst)

#define HAS_DDI(dev_priv)		 ((dev_priv)->info.has_ddi)
#define HAS_FPGA_DBG_UNCLAIMED(dev_priv) ((dev_priv)->info.has_fpga_dbg)
#define HAS_PSR(dev_priv)		 ((dev_priv)->info.has_psr)

#define HAS_RC6(dev_priv)		 ((dev_priv)->info.has_rc6)
#define HAS_RC6p(dev_priv)		 ((dev_priv)->info.has_rc6p)
#define HAS_RC6pp(dev_priv)		 (false) /* HW was never validated */

#define HAS_CSR(dev_priv)	((dev_priv)->info.has_csr)

#define HAS_RUNTIME_PM(dev_priv) ((dev_priv)->info.has_runtime_pm)
#define HAS_64BIT_RELOC(dev_priv) ((dev_priv)->info.has_64bit_reloc)

#define HAS_IPC(dev_priv)		 ((dev_priv)->info.has_ipc)

/*
 * For now, anything with a GuC requires uCode loading, and then supports
 * command submission once loaded. But these are logically independent
 * properties, so we have separate macros to test them.
 */
#define HAS_GUC(dev_priv)	((dev_priv)->info.has_guc)
#define HAS_GUC_CT(dev_priv)	((dev_priv)->info.has_guc_ct)
#define HAS_GUC_UCODE(dev_priv)	(HAS_GUC(dev_priv))
#define HAS_GUC_SCHED(dev_priv)	(HAS_GUC(dev_priv))

/* For now, anything with a GuC has also HuC */
#define HAS_HUC(dev_priv)	(HAS_GUC(dev_priv))
#define HAS_HUC_UCODE(dev_priv)	(HAS_GUC(dev_priv))

/* Having a GuC is not the same as using a GuC */
#define USES_GUC(dev_priv)		intel_uc_is_using_guc()
#define USES_GUC_SUBMISSION(dev_priv)	intel_uc_is_using_guc_submission()
#define USES_HUC(dev_priv)		intel_uc_is_using_huc()

#define HAS_RESOURCE_STREAMER(dev_priv) ((dev_priv)->info.has_resource_streamer)

#define HAS_POOLED_EU(dev_priv)	((dev_priv)->info.has_pooled_eu)

#define INTEL_PCH_DEVICE_ID_MASK		0xff80
#define INTEL_PCH_IBX_DEVICE_ID_TYPE		0x3b00
#define INTEL_PCH_CPT_DEVICE_ID_TYPE		0x1c00
#define INTEL_PCH_PPT_DEVICE_ID_TYPE		0x1e00
#define INTEL_PCH_LPT_DEVICE_ID_TYPE		0x8c00
#define INTEL_PCH_LPT_LP_DEVICE_ID_TYPE		0x9c00
#define INTEL_PCH_WPT_DEVICE_ID_TYPE		0x8c80
#define INTEL_PCH_WPT_LP_DEVICE_ID_TYPE		0x9c80
#define INTEL_PCH_SPT_DEVICE_ID_TYPE		0xA100
#define INTEL_PCH_SPT_LP_DEVICE_ID_TYPE		0x9D00
#define INTEL_PCH_KBP_DEVICE_ID_TYPE		0xA280
#define INTEL_PCH_CNP_DEVICE_ID_TYPE		0xA300
#define INTEL_PCH_CNP_LP_DEVICE_ID_TYPE		0x9D80
#define INTEL_PCH_P2X_DEVICE_ID_TYPE		0x7100
#define INTEL_PCH_P3X_DEVICE_ID_TYPE		0x7000
#define INTEL_PCH_QEMU_DEVICE_ID_TYPE		0x2900 /* qemu q35 has 2918 */

#define INTEL_PCH_TYPE(dev_priv) ((dev_priv)->pch_type)
#define HAS_PCH_CNP(dev_priv) (INTEL_PCH_TYPE(dev_priv) == PCH_CNP)
#define HAS_PCH_CNP_LP(dev_priv) \
	((dev_priv)->pch_id == INTEL_PCH_CNP_LP_DEVICE_ID_TYPE)
#define HAS_PCH_KBP(dev_priv) (INTEL_PCH_TYPE(dev_priv) == PCH_KBP)
#define HAS_PCH_SPT(dev_priv) (INTEL_PCH_TYPE(dev_priv) == PCH_SPT)
#define HAS_PCH_LPT(dev_priv) (INTEL_PCH_TYPE(dev_priv) == PCH_LPT)
#define HAS_PCH_LPT_LP(dev_priv) \
	((dev_priv)->pch_id == INTEL_PCH_LPT_LP_DEVICE_ID_TYPE || \
	 (dev_priv)->pch_id == INTEL_PCH_WPT_LP_DEVICE_ID_TYPE)
#define HAS_PCH_LPT_H(dev_priv) \
	((dev_priv)->pch_id == INTEL_PCH_LPT_DEVICE_ID_TYPE || \
	 (dev_priv)->pch_id == INTEL_PCH_WPT_DEVICE_ID_TYPE)
#define HAS_PCH_CPT(dev_priv) (INTEL_PCH_TYPE(dev_priv) == PCH_CPT)
#define HAS_PCH_IBX(dev_priv) (INTEL_PCH_TYPE(dev_priv) == PCH_IBX)
#define HAS_PCH_NOP(dev_priv) (INTEL_PCH_TYPE(dev_priv) == PCH_NOP)
#define HAS_PCH_SPLIT(dev_priv) (INTEL_PCH_TYPE(dev_priv) != PCH_NONE)

#define HAS_GMCH_DISPLAY(dev_priv) ((dev_priv)->info.has_gmch_display)

#define HAS_LSPCON(dev_priv) (INTEL_GEN(dev_priv) >= 9)

/* DPF == dynamic parity feature */
#define HAS_L3_DPF(dev_priv) ((dev_priv)->info.has_l3_dpf)
#define NUM_L3_SLICES(dev_priv) (IS_HSW_GT3(dev_priv) ? \
				 2 : HAS_L3_DPF(dev_priv))

#define GT_FREQUENCY_MULTIPLIER 50
#define GEN9_FREQ_SCALER 3

#include "i915_trace.h"

static inline bool intel_vtd_active(void)
{
#ifdef CONFIG_INTEL_IOMMU
	if (intel_iommu_gfx_mapped)
		return true;
#endif
	return false;
}

static inline bool intel_scanout_needs_vtd_wa(struct drm_i915_private *dev_priv)
{
	return INTEL_GEN(dev_priv) >= 6 && intel_vtd_active();
}

static inline bool
intel_ggtt_update_needs_vtd_wa(struct drm_i915_private *dev_priv)
{
	return IS_BROXTON(dev_priv) && intel_vtd_active();
}

int intel_sanitize_enable_ppgtt(struct drm_i915_private *dev_priv,
				int enable_ppgtt);

/* i915_drv.c */
void __printf(3, 4)
__i915_printk(struct drm_i915_private *dev_priv, const char *level,
	      const char *fmt, ...);

#define i915_report_error(dev_priv, fmt, ...)				   \
	__i915_printk(dev_priv, KERN_ERR, fmt, ##__VA_ARGS__)

#ifdef CONFIG_COMPAT
extern long i915_compat_ioctl(struct file *filp, unsigned int cmd,
			      unsigned long arg);
#else
#define i915_compat_ioctl NULL
#endif
extern const struct dev_pm_ops i915_pm_ops;

extern int i915_driver_load(struct pci_dev *pdev,
			    const struct pci_device_id *ent);
extern void i915_driver_unload(struct drm_device *dev);
extern int intel_gpu_reset(struct drm_i915_private *dev_priv, u32 engine_mask);
extern bool intel_has_gpu_reset(struct drm_i915_private *dev_priv);

#define I915_RESET_QUIET BIT(0)
extern void i915_reset(struct drm_i915_private *i915, unsigned int flags);
extern int i915_reset_engine(struct intel_engine_cs *engine,
			     unsigned int flags);

extern bool intel_has_reset_engine(struct drm_i915_private *dev_priv);
extern int intel_reset_guc(struct drm_i915_private *dev_priv);
extern int intel_guc_reset_engine(struct intel_guc *guc,
				  struct intel_engine_cs *engine);
extern void intel_engine_init_hangcheck(struct intel_engine_cs *engine);
extern void intel_hangcheck_init(struct drm_i915_private *dev_priv);
extern unsigned long i915_chipset_val(struct drm_i915_private *dev_priv);
extern unsigned long i915_mch_val(struct drm_i915_private *dev_priv);
extern unsigned long i915_gfx_val(struct drm_i915_private *dev_priv);
extern void i915_update_gfx_val(struct drm_i915_private *dev_priv);
int vlv_force_gfx_clock(struct drm_i915_private *dev_priv, bool on);

int intel_engines_init_mmio(struct drm_i915_private *dev_priv);
int intel_engines_init(struct drm_i915_private *dev_priv);

/* intel_hotplug.c */
void intel_hpd_irq_handler(struct drm_i915_private *dev_priv,
			   u32 pin_mask, u32 long_mask);
void intel_hpd_init(struct drm_i915_private *dev_priv);
void intel_hpd_init_work(struct drm_i915_private *dev_priv);
void intel_hpd_cancel_work(struct drm_i915_private *dev_priv);
enum port intel_hpd_pin_to_port(enum hpd_pin pin);
enum hpd_pin intel_hpd_pin(enum port port);
bool intel_hpd_disable(struct drm_i915_private *dev_priv, enum hpd_pin pin);
void intel_hpd_enable(struct drm_i915_private *dev_priv, enum hpd_pin pin);

/* i915_irq.c */
static inline void i915_queue_hangcheck(struct drm_i915_private *dev_priv)
{
	unsigned long delay;

	if (unlikely(!i915_modparams.enable_hangcheck))
		return;

	/* Don't continually defer the hangcheck so that it is always run at
	 * least once after work has been scheduled on any ring. Otherwise,
	 * we will ignore a hung ring if a second ring is kept busy.
	 */

	delay = round_jiffies_up_relative(DRM_I915_HANGCHECK_JIFFIES);
	queue_delayed_work(system_long_wq,
			   &dev_priv->gpu_error.hangcheck_work, delay);
}

__printf(3, 4)
void i915_handle_error(struct drm_i915_private *dev_priv,
		       u32 engine_mask,
		       const char *fmt, ...);

extern void intel_irq_init(struct drm_i915_private *dev_priv);
extern void intel_irq_fini(struct drm_i915_private *dev_priv);
int intel_irq_install(struct drm_i915_private *dev_priv);
void intel_irq_uninstall(struct drm_i915_private *dev_priv);

static inline bool intel_gvt_active(struct drm_i915_private *dev_priv)
{
	return dev_priv->gvt;
}

static inline bool intel_vgpu_active(struct drm_i915_private *dev_priv)
{
	return dev_priv->vgpu.active;
}

u32 i915_pipestat_enable_mask(struct drm_i915_private *dev_priv,
			      enum pipe pipe);
void
i915_enable_pipestat(struct drm_i915_private *dev_priv, enum pipe pipe,
		     u32 status_mask);

void
i915_disable_pipestat(struct drm_i915_private *dev_priv, enum pipe pipe,
		      u32 status_mask);

void valleyview_enable_display_irqs(struct drm_i915_private *dev_priv);
void valleyview_disable_display_irqs(struct drm_i915_private *dev_priv);
void i915_hotplug_interrupt_update(struct drm_i915_private *dev_priv,
				   uint32_t mask,
				   uint32_t bits);
void ilk_update_display_irq(struct drm_i915_private *dev_priv,
			    uint32_t interrupt_mask,
			    uint32_t enabled_irq_mask);
static inline void
ilk_enable_display_irq(struct drm_i915_private *dev_priv, uint32_t bits)
{
	ilk_update_display_irq(dev_priv, bits, bits);
}
static inline void
ilk_disable_display_irq(struct drm_i915_private *dev_priv, uint32_t bits)
{
	ilk_update_display_irq(dev_priv, bits, 0);
}
void bdw_update_pipe_irq(struct drm_i915_private *dev_priv,
			 enum pipe pipe,
			 uint32_t interrupt_mask,
			 uint32_t enabled_irq_mask);
static inline void bdw_enable_pipe_irq(struct drm_i915_private *dev_priv,
				       enum pipe pipe, uint32_t bits)
{
	bdw_update_pipe_irq(dev_priv, pipe, bits, bits);
}
static inline void bdw_disable_pipe_irq(struct drm_i915_private *dev_priv,
					enum pipe pipe, uint32_t bits)
{
	bdw_update_pipe_irq(dev_priv, pipe, bits, 0);
}
void ibx_display_interrupt_update(struct drm_i915_private *dev_priv,
				  uint32_t interrupt_mask,
				  uint32_t enabled_irq_mask);
static inline void
ibx_enable_display_interrupt(struct drm_i915_private *dev_priv, uint32_t bits)
{
	ibx_display_interrupt_update(dev_priv, bits, bits);
}
static inline void
ibx_disable_display_interrupt(struct drm_i915_private *dev_priv, uint32_t bits)
{
	ibx_display_interrupt_update(dev_priv, bits, 0);
}

/* i915_gem.c */
int i915_gem_create_ioctl(struct drm_device *dev, void *data,
			  struct drm_file *file_priv);
int i915_gem_pread_ioctl(struct drm_device *dev, void *data,
			 struct drm_file *file_priv);
int i915_gem_pwrite_ioctl(struct drm_device *dev, void *data,
			  struct drm_file *file_priv);
int i915_gem_mmap_ioctl(struct drm_device *dev, void *data,
			struct drm_file *file_priv);
int i915_gem_mmap_gtt_ioctl(struct drm_device *dev, void *data,
			struct drm_file *file_priv);
int i915_gem_set_domain_ioctl(struct drm_device *dev, void *data,
			      struct drm_file *file_priv);
int i915_gem_sw_finish_ioctl(struct drm_device *dev, void *data,
			     struct drm_file *file_priv);
int i915_gem_execbuffer(struct drm_device *dev, void *data,
			struct drm_file *file_priv);
int i915_gem_execbuffer2(struct drm_device *dev, void *data,
			 struct drm_file *file_priv);
int i915_gem_busy_ioctl(struct drm_device *dev, void *data,
			struct drm_file *file_priv);
int i915_gem_get_caching_ioctl(struct drm_device *dev, void *data,
			       struct drm_file *file);
int i915_gem_set_caching_ioctl(struct drm_device *dev, void *data,
			       struct drm_file *file);
int i915_gem_throttle_ioctl(struct drm_device *dev, void *data,
			    struct drm_file *file_priv);
int i915_gem_madvise_ioctl(struct drm_device *dev, void *data,
			   struct drm_file *file_priv);
int i915_gem_set_tiling_ioctl(struct drm_device *dev, void *data,
			      struct drm_file *file_priv);
int i915_gem_get_tiling_ioctl(struct drm_device *dev, void *data,
			      struct drm_file *file_priv);
int i915_gem_init_userptr(struct drm_i915_private *dev_priv);
void i915_gem_cleanup_userptr(struct drm_i915_private *dev_priv);
int i915_gem_userptr_ioctl(struct drm_device *dev, void *data,
			   struct drm_file *file);
int i915_gem_get_aperture_ioctl(struct drm_device *dev, void *data,
				struct drm_file *file_priv);
int i915_gem_wait_ioctl(struct drm_device *dev, void *data,
			struct drm_file *file_priv);
void i915_gem_sanitize(struct drm_i915_private *i915);
int i915_gem_load_init(struct drm_i915_private *dev_priv);
void i915_gem_load_cleanup(struct drm_i915_private *dev_priv);
void i915_gem_load_init_fences(struct drm_i915_private *dev_priv);
int i915_gem_freeze(struct drm_i915_private *dev_priv);
int i915_gem_freeze_late(struct drm_i915_private *dev_priv);

void *i915_gem_object_alloc(struct drm_i915_private *dev_priv);
void i915_gem_object_free(struct drm_i915_gem_object *obj);
void i915_gem_object_init(struct drm_i915_gem_object *obj,
			 const struct drm_i915_gem_object_ops *ops);
struct drm_i915_gem_object *
i915_gem_object_create(struct drm_i915_private *dev_priv, u64 size);
struct drm_i915_gem_object *
i915_gem_object_create_from_data(struct drm_i915_private *dev_priv,
				 const void *data, size_t size);
void i915_gem_close_object(struct drm_gem_object *gem, struct drm_file *file);
void i915_gem_free_object(struct drm_gem_object *obj);

static inline void i915_gem_drain_freed_objects(struct drm_i915_private *i915)
{
	/* A single pass should suffice to release all the freed objects (along
	 * most call paths) , but be a little more paranoid in that freeing
	 * the objects does take a little amount of time, during which the rcu
	 * callbacks could have added new objects into the freed list, and
	 * armed the work again.
	 */
	do {
		rcu_barrier();
	} while (flush_work(&i915->mm.free_work));
}

static inline void i915_gem_drain_workqueue(struct drm_i915_private *i915)
{
	/*
	 * Similar to objects above (see i915_gem_drain_freed-objects), in
	 * general we have workers that are armed by RCU and then rearm
	 * themselves in their callbacks. To be paranoid, we need to
	 * drain the workqueue a second time after waiting for the RCU
	 * grace period so that we catch work queued via RCU from the first
	 * pass. As neither drain_workqueue() nor flush_workqueue() report
	 * a result, we make an assumption that we only don't require more
	 * than 2 passes to catch all recursive RCU delayed work.
	 *
	 */
	int pass = 2;
	do {
		rcu_barrier();
		drain_workqueue(i915->wq);
	} while (--pass);
}

struct i915_vma * __must_check
i915_gem_object_ggtt_pin(struct drm_i915_gem_object *obj,
			 const struct i915_ggtt_view *view,
			 u64 size,
			 u64 alignment,
			 u64 flags);

int i915_gem_object_unbind(struct drm_i915_gem_object *obj);
void i915_gem_release_mmap(struct drm_i915_gem_object *obj);

void i915_gem_runtime_suspend(struct drm_i915_private *dev_priv);

static inline int __sg_page_count(const struct scatterlist *sg)
{
	return sg->length >> PAGE_SHIFT;
}

struct scatterlist *
i915_gem_object_get_sg(struct drm_i915_gem_object *obj,
		       unsigned int n, unsigned int *offset);

struct page *
i915_gem_object_get_page(struct drm_i915_gem_object *obj,
			 unsigned int n);

struct page *
i915_gem_object_get_dirty_page(struct drm_i915_gem_object *obj,
			       unsigned int n);

dma_addr_t
i915_gem_object_get_dma_address(struct drm_i915_gem_object *obj,
				unsigned long n);

void __i915_gem_object_set_pages(struct drm_i915_gem_object *obj,
				 struct sg_table *pages,
				 unsigned int sg_page_sizes);
int __i915_gem_object_get_pages(struct drm_i915_gem_object *obj);

static inline int __must_check
i915_gem_object_pin_pages(struct drm_i915_gem_object *obj)
{
	might_lock(&obj->mm.lock);

	if (atomic_inc_not_zero(&obj->mm.pages_pin_count))
		return 0;

	return __i915_gem_object_get_pages(obj);
}

static inline bool
i915_gem_object_has_pages(struct drm_i915_gem_object *obj)
{
	return !IS_ERR_OR_NULL(READ_ONCE(obj->mm.pages));
}

static inline void
__i915_gem_object_pin_pages(struct drm_i915_gem_object *obj)
{
	GEM_BUG_ON(!i915_gem_object_has_pages(obj));

	atomic_inc(&obj->mm.pages_pin_count);
}

static inline bool
i915_gem_object_has_pinned_pages(struct drm_i915_gem_object *obj)
{
	return atomic_read(&obj->mm.pages_pin_count);
}

static inline void
__i915_gem_object_unpin_pages(struct drm_i915_gem_object *obj)
{
	GEM_BUG_ON(!i915_gem_object_has_pages(obj));
	GEM_BUG_ON(!i915_gem_object_has_pinned_pages(obj));

	atomic_dec(&obj->mm.pages_pin_count);
}

static inline void
i915_gem_object_unpin_pages(struct drm_i915_gem_object *obj)
{
	__i915_gem_object_unpin_pages(obj);
}

enum i915_mm_subclass { /* lockdep subclass for obj->mm.lock */
	I915_MM_NORMAL = 0,
	I915_MM_SHRINKER
};

void __i915_gem_object_put_pages(struct drm_i915_gem_object *obj,
				 enum i915_mm_subclass subclass);
void __i915_gem_object_invalidate(struct drm_i915_gem_object *obj);

enum i915_map_type {
	I915_MAP_WB = 0,
	I915_MAP_WC,
#define I915_MAP_OVERRIDE BIT(31)
	I915_MAP_FORCE_WB = I915_MAP_WB | I915_MAP_OVERRIDE,
	I915_MAP_FORCE_WC = I915_MAP_WC | I915_MAP_OVERRIDE,
};

/**
 * i915_gem_object_pin_map - return a contiguous mapping of the entire object
 * @obj: the object to map into kernel address space
 * @type: the type of mapping, used to select pgprot_t
 *
 * Calls i915_gem_object_pin_pages() to prevent reaping of the object's
 * pages and then returns a contiguous mapping of the backing storage into
 * the kernel address space. Based on the @type of mapping, the PTE will be
 * set to either WriteBack or WriteCombine (via pgprot_t).
 *
 * The caller is responsible for calling i915_gem_object_unpin_map() when the
 * mapping is no longer required.
 *
 * Returns the pointer through which to access the mapped object, or an
 * ERR_PTR() on error.
 */
void *__must_check i915_gem_object_pin_map(struct drm_i915_gem_object *obj,
					   enum i915_map_type type);

/**
 * i915_gem_object_unpin_map - releases an earlier mapping
 * @obj: the object to unmap
 *
 * After pinning the object and mapping its pages, once you are finished
 * with your access, call i915_gem_object_unpin_map() to release the pin
 * upon the mapping. Once the pin count reaches zero, that mapping may be
 * removed.
 */
static inline void i915_gem_object_unpin_map(struct drm_i915_gem_object *obj)
{
	i915_gem_object_unpin_pages(obj);
}

int i915_gem_obj_prepare_shmem_read(struct drm_i915_gem_object *obj,
				    unsigned int *needs_clflush);
int i915_gem_obj_prepare_shmem_write(struct drm_i915_gem_object *obj,
				     unsigned int *needs_clflush);
#define CLFLUSH_BEFORE	BIT(0)
#define CLFLUSH_AFTER	BIT(1)
#define CLFLUSH_FLAGS	(CLFLUSH_BEFORE | CLFLUSH_AFTER)

static inline void
i915_gem_obj_finish_shmem_access(struct drm_i915_gem_object *obj)
{
	i915_gem_object_unpin_pages(obj);
}

int __must_check i915_mutex_lock_interruptible(struct drm_device *dev);
void i915_vma_move_to_active(struct i915_vma *vma,
			     struct drm_i915_gem_request *req,
			     unsigned int flags);
int i915_gem_dumb_create(struct drm_file *file_priv,
			 struct drm_device *dev,
			 struct drm_mode_create_dumb *args);
int i915_gem_mmap_gtt(struct drm_file *file_priv, struct drm_device *dev,
		      uint32_t handle, uint64_t *offset);
int i915_gem_mmap_gtt_version(void);

void i915_gem_track_fb(struct drm_i915_gem_object *old,
		       struct drm_i915_gem_object *new,
		       unsigned frontbuffer_bits);

int __must_check i915_gem_set_global_seqno(struct drm_device *dev, u32 seqno);

struct drm_i915_gem_request *
i915_gem_find_active_request(struct intel_engine_cs *engine);

void i915_gem_retire_requests(struct drm_i915_private *dev_priv);

static inline bool i915_reset_backoff(struct i915_gpu_error *error)
{
	return unlikely(test_bit(I915_RESET_BACKOFF, &error->flags));
}

static inline bool i915_reset_handoff(struct i915_gpu_error *error)
{
	return unlikely(test_bit(I915_RESET_HANDOFF, &error->flags));
}

static inline bool i915_terminally_wedged(struct i915_gpu_error *error)
{
	return unlikely(test_bit(I915_WEDGED, &error->flags));
}

static inline bool i915_reset_backoff_or_wedged(struct i915_gpu_error *error)
{
	return i915_reset_backoff(error) | i915_terminally_wedged(error);
}

static inline u32 i915_reset_count(struct i915_gpu_error *error)
{
	return READ_ONCE(error->reset_count);
}

static inline u32 i915_reset_engine_count(struct i915_gpu_error *error,
					  struct intel_engine_cs *engine)
{
	return READ_ONCE(error->reset_engine_count[engine->id]);
}

struct drm_i915_gem_request *
i915_gem_reset_prepare_engine(struct intel_engine_cs *engine);
int i915_gem_reset_prepare(struct drm_i915_private *dev_priv);
void i915_gem_reset(struct drm_i915_private *dev_priv);
void i915_gem_reset_finish_engine(struct intel_engine_cs *engine);
void i915_gem_reset_finish(struct drm_i915_private *dev_priv);
void i915_gem_set_wedged(struct drm_i915_private *dev_priv);
bool i915_gem_unset_wedged(struct drm_i915_private *dev_priv);
void i915_gem_reset_engine(struct intel_engine_cs *engine,
			   struct drm_i915_gem_request *request);

void i915_gem_init_mmio(struct drm_i915_private *i915);
int __must_check i915_gem_init(struct drm_i915_private *dev_priv);
int __must_check i915_gem_init_hw(struct drm_i915_private *dev_priv);
void i915_gem_init_swizzling(struct drm_i915_private *dev_priv);
void i915_gem_cleanup_engines(struct drm_i915_private *dev_priv);
int i915_gem_wait_for_idle(struct drm_i915_private *dev_priv,
			   unsigned int flags);
int __must_check i915_gem_suspend(struct drm_i915_private *dev_priv);
void i915_gem_resume(struct drm_i915_private *dev_priv);
int i915_gem_fault(struct vm_fault *vmf);
int i915_gem_object_wait(struct drm_i915_gem_object *obj,
			 unsigned int flags,
			 long timeout,
			 struct intel_rps_client *rps);
int i915_gem_object_wait_priority(struct drm_i915_gem_object *obj,
				  unsigned int flags,
				  int priority);
#define I915_PRIORITY_DISPLAY I915_PRIORITY_MAX

int __must_check
i915_gem_object_set_to_wc_domain(struct drm_i915_gem_object *obj, bool write);
int __must_check
i915_gem_object_set_to_gtt_domain(struct drm_i915_gem_object *obj, bool write);
int __must_check
i915_gem_object_set_to_cpu_domain(struct drm_i915_gem_object *obj, bool write);
struct i915_vma * __must_check
i915_gem_object_pin_to_display_plane(struct drm_i915_gem_object *obj,
				     u32 alignment,
				     const struct i915_ggtt_view *view);
void i915_gem_object_unpin_from_display_plane(struct i915_vma *vma);
int i915_gem_object_attach_phys(struct drm_i915_gem_object *obj,
				int align);
int i915_gem_open(struct drm_i915_private *i915, struct drm_file *file);
void i915_gem_release(struct drm_device *dev, struct drm_file *file);

int i915_gem_object_set_cache_level(struct drm_i915_gem_object *obj,
				    enum i915_cache_level cache_level);

struct drm_gem_object *i915_gem_prime_import(struct drm_device *dev,
				struct dma_buf *dma_buf);

struct dma_buf *i915_gem_prime_export(struct drm_device *dev,
				struct drm_gem_object *gem_obj, int flags);

static inline struct i915_hw_ppgtt *
i915_vm_to_ppgtt(struct i915_address_space *vm)
{
	return container_of(vm, struct i915_hw_ppgtt, base);
}

/* i915_gem_fence_reg.c */
struct drm_i915_fence_reg *
i915_reserve_fence(struct drm_i915_private *dev_priv);
void i915_unreserve_fence(struct drm_i915_fence_reg *fence);

void i915_gem_revoke_fences(struct drm_i915_private *dev_priv);
void i915_gem_restore_fences(struct drm_i915_private *dev_priv);

void i915_gem_detect_bit_6_swizzle(struct drm_i915_private *dev_priv);
void i915_gem_object_do_bit_17_swizzle(struct drm_i915_gem_object *obj,
				       struct sg_table *pages);
void i915_gem_object_save_bit_17_swizzle(struct drm_i915_gem_object *obj,
					 struct sg_table *pages);

static inline struct i915_gem_context *
__i915_gem_context_lookup_rcu(struct drm_i915_file_private *file_priv, u32 id)
{
	return idr_find(&file_priv->context_idr, id);
}

static inline struct i915_gem_context *
i915_gem_context_lookup(struct drm_i915_file_private *file_priv, u32 id)
{
	struct i915_gem_context *ctx;

	rcu_read_lock();
	ctx = __i915_gem_context_lookup_rcu(file_priv, id);
	if (ctx && !kref_get_unless_zero(&ctx->ref))
		ctx = NULL;
	rcu_read_unlock();

	return ctx;
}

static inline struct intel_timeline *
i915_gem_context_lookup_timeline(struct i915_gem_context *ctx,
				 struct intel_engine_cs *engine)
{
	struct i915_address_space *vm;

	vm = ctx->ppgtt ? &ctx->ppgtt->base : &ctx->i915->ggtt.base;
	return &vm->timeline.engine[engine->id];
}

int i915_perf_open_ioctl(struct drm_device *dev, void *data,
			 struct drm_file *file);
int i915_perf_add_config_ioctl(struct drm_device *dev, void *data,
			       struct drm_file *file);
int i915_perf_remove_config_ioctl(struct drm_device *dev, void *data,
				  struct drm_file *file);
void i915_oa_init_reg_state(struct intel_engine_cs *engine,
			    struct i915_gem_context *ctx,
			    uint32_t *reg_state);

/* i915_gem_evict.c */
int __must_check i915_gem_evict_something(struct i915_address_space *vm,
					  u64 min_size, u64 alignment,
					  unsigned cache_level,
					  u64 start, u64 end,
					  unsigned flags);
int __must_check i915_gem_evict_for_node(struct i915_address_space *vm,
					 struct drm_mm_node *node,
					 unsigned int flags);
int i915_gem_evict_vm(struct i915_address_space *vm);

void i915_gem_flush_ggtt_writes(struct drm_i915_private *dev_priv);

/* belongs in i915_gem_gtt.h */
static inline void i915_gem_chipset_flush(struct drm_i915_private *dev_priv)
{
	wmb();
	if (INTEL_GEN(dev_priv) < 6)
		intel_gtt_chipset_flush();
}

/* i915_gem_stolen.c */
int i915_gem_stolen_insert_node(struct drm_i915_private *dev_priv,
				struct drm_mm_node *node, u64 size,
				unsigned alignment);
int i915_gem_stolen_insert_node_in_range(struct drm_i915_private *dev_priv,
					 struct drm_mm_node *node, u64 size,
					 unsigned alignment, u64 start,
					 u64 end);
void i915_gem_stolen_remove_node(struct drm_i915_private *dev_priv,
				 struct drm_mm_node *node);
int i915_gem_init_stolen(struct drm_i915_private *dev_priv);
void i915_gem_cleanup_stolen(struct drm_device *dev);
struct drm_i915_gem_object *
i915_gem_object_create_stolen(struct drm_i915_private *dev_priv,
			      resource_size_t size);
struct drm_i915_gem_object *
i915_gem_object_create_stolen_for_preallocated(struct drm_i915_private *dev_priv,
					       resource_size_t stolen_offset,
					       resource_size_t gtt_offset,
					       resource_size_t size);

/* i915_gem_internal.c */
struct drm_i915_gem_object *
i915_gem_object_create_internal(struct drm_i915_private *dev_priv,
				phys_addr_t size);

/* i915_gem_shrinker.c */
unsigned long i915_gem_shrink(struct drm_i915_private *i915,
			      unsigned long target,
			      unsigned long *nr_scanned,
			      unsigned flags);
#define I915_SHRINK_PURGEABLE 0x1
#define I915_SHRINK_UNBOUND 0x2
#define I915_SHRINK_BOUND 0x4
#define I915_SHRINK_ACTIVE 0x8
#define I915_SHRINK_VMAPS 0x10
unsigned long i915_gem_shrink_all(struct drm_i915_private *i915);
void i915_gem_shrinker_register(struct drm_i915_private *i915);
void i915_gem_shrinker_unregister(struct drm_i915_private *i915);


/* i915_gem_tiling.c */
static inline bool i915_gem_object_needs_bit17_swizzle(struct drm_i915_gem_object *obj)
{
	struct drm_i915_private *dev_priv = to_i915(obj->base.dev);

	return dev_priv->mm.bit_6_swizzle_x == I915_BIT_6_SWIZZLE_9_10_17 &&
		i915_gem_object_is_tiled(obj);
}

u32 i915_gem_fence_size(struct drm_i915_private *dev_priv, u32 size,
			unsigned int tiling, unsigned int stride);
u32 i915_gem_fence_alignment(struct drm_i915_private *dev_priv, u32 size,
			     unsigned int tiling, unsigned int stride);

/* i915_debugfs.c */
#ifdef CONFIG_DEBUG_FS
int i915_debugfs_register(struct drm_i915_private *dev_priv);
int i915_debugfs_connector_add(struct drm_connector *connector);
void intel_display_crc_init(struct drm_i915_private *dev_priv);
#else
static inline int i915_debugfs_register(struct drm_i915_private *dev_priv) {return 0;}
static inline int i915_debugfs_connector_add(struct drm_connector *connector)
{ return 0; }
static inline void intel_display_crc_init(struct drm_i915_private *dev_priv) {}
#endif

/* i915_gpu_error.c */
#if IS_ENABLED(CONFIG_DRM_I915_CAPTURE_ERROR)

__printf(2, 3)
void i915_error_printf(struct drm_i915_error_state_buf *e, const char *f, ...);
int i915_error_state_to_str(struct drm_i915_error_state_buf *estr,
			    const struct i915_gpu_state *gpu);
int i915_error_state_buf_init(struct drm_i915_error_state_buf *eb,
			      struct drm_i915_private *i915,
			      size_t count, loff_t pos);
static inline void i915_error_state_buf_release(
	struct drm_i915_error_state_buf *eb)
{
	kfree(eb->buf);
}

struct i915_gpu_state *i915_capture_gpu_state(struct drm_i915_private *i915);
void i915_capture_error_state(struct drm_i915_private *dev_priv,
			      u32 engine_mask,
			      const char *error_msg);

static inline struct i915_gpu_state *
i915_gpu_state_get(struct i915_gpu_state *gpu)
{
	kref_get(&gpu->ref);
	return gpu;
}

void __i915_gpu_state_free(struct kref *kref);
static inline void i915_gpu_state_put(struct i915_gpu_state *gpu)
{
	if (gpu)
		kref_put(&gpu->ref, __i915_gpu_state_free);
}

struct i915_gpu_state *i915_first_error_state(struct drm_i915_private *i915);
void i915_reset_error_state(struct drm_i915_private *i915);

#else

static inline void i915_capture_error_state(struct drm_i915_private *dev_priv,
					    u32 engine_mask,
					    const char *error_msg)
{
}

static inline struct i915_gpu_state *
i915_first_error_state(struct drm_i915_private *i915)
{
	return NULL;
}

static inline void i915_reset_error_state(struct drm_i915_private *i915)
{
}

#endif

const char *i915_cache_level_str(struct drm_i915_private *i915, int type);

/* i915_cmd_parser.c */
int i915_cmd_parser_get_version(struct drm_i915_private *dev_priv);
void intel_engine_init_cmd_parser(struct intel_engine_cs *engine);
void intel_engine_cleanup_cmd_parser(struct intel_engine_cs *engine);
int intel_engine_cmd_parser(struct intel_engine_cs *engine,
			    struct drm_i915_gem_object *batch_obj,
			    struct drm_i915_gem_object *shadow_batch_obj,
			    u32 batch_start_offset,
			    u32 batch_len,
			    bool is_master);

/* i915_perf.c */
extern void i915_perf_init(struct drm_i915_private *dev_priv);
extern void i915_perf_fini(struct drm_i915_private *dev_priv);
extern void i915_perf_register(struct drm_i915_private *dev_priv);
extern void i915_perf_unregister(struct drm_i915_private *dev_priv);

/* i915_suspend.c */
extern int i915_save_state(struct drm_i915_private *dev_priv);
extern int i915_restore_state(struct drm_i915_private *dev_priv);

/* i915_sysfs.c */
void i915_setup_sysfs(struct drm_i915_private *dev_priv);
void i915_teardown_sysfs(struct drm_i915_private *dev_priv);

/* intel_lpe_audio.c */
int  intel_lpe_audio_init(struct drm_i915_private *dev_priv);
void intel_lpe_audio_teardown(struct drm_i915_private *dev_priv);
void intel_lpe_audio_irq_handler(struct drm_i915_private *dev_priv);
void intel_lpe_audio_notify(struct drm_i915_private *dev_priv,
			    enum pipe pipe, enum port port,
			    const void *eld, int ls_clock, bool dp_output);

/* intel_i2c.c */
extern int intel_setup_gmbus(struct drm_i915_private *dev_priv);
extern void intel_teardown_gmbus(struct drm_i915_private *dev_priv);
extern bool intel_gmbus_is_valid_pin(struct drm_i915_private *dev_priv,
				     unsigned int pin);

extern struct i2c_adapter *
intel_gmbus_get_adapter(struct drm_i915_private *dev_priv, unsigned int pin);
extern void intel_gmbus_set_speed(struct i2c_adapter *adapter, int speed);
extern void intel_gmbus_force_bit(struct i2c_adapter *adapter, bool force_bit);
static inline bool intel_gmbus_is_forced_bit(struct i2c_adapter *adapter)
{
	return container_of(adapter, struct intel_gmbus, adapter)->force_bit;
}
extern void intel_i2c_reset(struct drm_i915_private *dev_priv);

/* intel_bios.c */
void intel_bios_init(struct drm_i915_private *dev_priv);
bool intel_bios_is_valid_vbt(const void *buf, size_t size);
bool intel_bios_is_tv_present(struct drm_i915_private *dev_priv);
bool intel_bios_is_lvds_present(struct drm_i915_private *dev_priv, u8 *i2c_pin);
bool intel_bios_is_port_present(struct drm_i915_private *dev_priv, enum port port);
bool intel_bios_is_port_edp(struct drm_i915_private *dev_priv, enum port port);
bool intel_bios_is_port_dp_dual_mode(struct drm_i915_private *dev_priv, enum port port);
bool intel_bios_is_dsi_present(struct drm_i915_private *dev_priv, enum port *port);
bool intel_bios_is_port_hpd_inverted(struct drm_i915_private *dev_priv,
				     enum port port);
bool intel_bios_is_lspcon_present(struct drm_i915_private *dev_priv,
				enum port port);

/* intel_acpi.c */
#ifdef CONFIG_ACPI
extern void intel_register_dsm_handler(void);
extern void intel_unregister_dsm_handler(void);
#else
static inline void intel_register_dsm_handler(void) { return; }
static inline void intel_unregister_dsm_handler(void) { return; }
#endif /* CONFIG_ACPI */

/* intel_device_info.c */
static inline struct intel_device_info *
mkwrite_device_info(struct drm_i915_private *dev_priv)
{
	return (struct intel_device_info *)&dev_priv->info;
}

/* modesetting */
extern void intel_modeset_init_hw(struct drm_device *dev);
extern int intel_modeset_init(struct drm_device *dev);
extern void intel_modeset_cleanup(struct drm_device *dev);
extern int intel_connector_register(struct drm_connector *);
extern void intel_connector_unregister(struct drm_connector *);
extern int intel_modeset_vga_set_state(struct drm_i915_private *dev_priv,
				       bool state);
extern void intel_display_resume(struct drm_device *dev);
extern void i915_redisable_vga(struct drm_i915_private *dev_priv);
extern void i915_redisable_vga_power_on(struct drm_i915_private *dev_priv);
extern bool ironlake_set_drps(struct drm_i915_private *dev_priv, u8 val);
extern void intel_init_pch_refclk(struct drm_i915_private *dev_priv);
extern int intel_set_rps(struct drm_i915_private *dev_priv, u8 val);
extern bool intel_set_memory_cxsr(struct drm_i915_private *dev_priv,
				  bool enable);

int i915_reg_read_ioctl(struct drm_device *dev, void *data,
			struct drm_file *file);

/* overlay */
extern struct intel_overlay_error_state *
intel_overlay_capture_error_state(struct drm_i915_private *dev_priv);
extern void intel_overlay_print_error_state(struct drm_i915_error_state_buf *e,
					    struct intel_overlay_error_state *error);

extern struct intel_display_error_state *
intel_display_capture_error_state(struct drm_i915_private *dev_priv);
extern void intel_display_print_error_state(struct drm_i915_error_state_buf *e,
					    struct intel_display_error_state *error);

int sandybridge_pcode_read(struct drm_i915_private *dev_priv, u32 mbox, u32 *val);
int sandybridge_pcode_write(struct drm_i915_private *dev_priv, u32 mbox, u32 val);
int skl_pcode_request(struct drm_i915_private *dev_priv, u32 mbox, u32 request,
		      u32 reply_mask, u32 reply, int timeout_base_ms);

/* intel_sideband.c */
u32 vlv_punit_read(struct drm_i915_private *dev_priv, u32 addr);
int vlv_punit_write(struct drm_i915_private *dev_priv, u32 addr, u32 val);
u32 vlv_nc_read(struct drm_i915_private *dev_priv, u8 addr);
u32 vlv_iosf_sb_read(struct drm_i915_private *dev_priv, u8 port, u32 reg);
void vlv_iosf_sb_write(struct drm_i915_private *dev_priv, u8 port, u32 reg, u32 val);
u32 vlv_cck_read(struct drm_i915_private *dev_priv, u32 reg);
void vlv_cck_write(struct drm_i915_private *dev_priv, u32 reg, u32 val);
u32 vlv_ccu_read(struct drm_i915_private *dev_priv, u32 reg);
void vlv_ccu_write(struct drm_i915_private *dev_priv, u32 reg, u32 val);
u32 vlv_bunit_read(struct drm_i915_private *dev_priv, u32 reg);
void vlv_bunit_write(struct drm_i915_private *dev_priv, u32 reg, u32 val);
u32 vlv_dpio_read(struct drm_i915_private *dev_priv, enum pipe pipe, int reg);
void vlv_dpio_write(struct drm_i915_private *dev_priv, enum pipe pipe, int reg, u32 val);
u32 intel_sbi_read(struct drm_i915_private *dev_priv, u16 reg,
		   enum intel_sbi_destination destination);
void intel_sbi_write(struct drm_i915_private *dev_priv, u16 reg, u32 value,
		     enum intel_sbi_destination destination);
u32 vlv_flisdsi_read(struct drm_i915_private *dev_priv, u32 reg);
void vlv_flisdsi_write(struct drm_i915_private *dev_priv, u32 reg, u32 val);

/* intel_dpio_phy.c */
void bxt_port_to_phy_channel(struct drm_i915_private *dev_priv, enum port port,
			     enum dpio_phy *phy, enum dpio_channel *ch);
void bxt_ddi_phy_set_signal_level(struct drm_i915_private *dev_priv,
				  enum port port, u32 margin, u32 scale,
				  u32 enable, u32 deemphasis);
void bxt_ddi_phy_init(struct drm_i915_private *dev_priv, enum dpio_phy phy);
void bxt_ddi_phy_uninit(struct drm_i915_private *dev_priv, enum dpio_phy phy);
bool bxt_ddi_phy_is_enabled(struct drm_i915_private *dev_priv,
			    enum dpio_phy phy);
bool bxt_ddi_phy_verify_state(struct drm_i915_private *dev_priv,
			      enum dpio_phy phy);
uint8_t bxt_ddi_phy_calc_lane_lat_optim_mask(uint8_t lane_count);
void bxt_ddi_phy_set_lane_optim_mask(struct intel_encoder *encoder,
				     uint8_t lane_lat_optim_mask);
uint8_t bxt_ddi_phy_get_lane_lat_optim_mask(struct intel_encoder *encoder);

void chv_set_phy_signal_level(struct intel_encoder *encoder,
			      u32 deemph_reg_value, u32 margin_reg_value,
			      bool uniq_trans_scale);
void chv_data_lane_soft_reset(struct intel_encoder *encoder,
			      const struct intel_crtc_state *crtc_state,
			      bool reset);
void chv_phy_pre_pll_enable(struct intel_encoder *encoder,
			    const struct intel_crtc_state *crtc_state);
void chv_phy_pre_encoder_enable(struct intel_encoder *encoder,
				const struct intel_crtc_state *crtc_state);
void chv_phy_release_cl2_override(struct intel_encoder *encoder);
void chv_phy_post_pll_disable(struct intel_encoder *encoder,
			      const struct intel_crtc_state *old_crtc_state);

void vlv_set_phy_signal_level(struct intel_encoder *encoder,
			      u32 demph_reg_value, u32 preemph_reg_value,
			      u32 uniqtranscale_reg_value, u32 tx3_demph);
void vlv_phy_pre_pll_enable(struct intel_encoder *encoder,
			    const struct intel_crtc_state *crtc_state);
void vlv_phy_pre_encoder_enable(struct intel_encoder *encoder,
				const struct intel_crtc_state *crtc_state);
void vlv_phy_reset_lanes(struct intel_encoder *encoder,
			 const struct intel_crtc_state *old_crtc_state);

int intel_gpu_freq(struct drm_i915_private *dev_priv, int val);
int intel_freq_opcode(struct drm_i915_private *dev_priv, int val);
u64 intel_rc6_residency_ns(struct drm_i915_private *dev_priv,
			   const i915_reg_t reg);

u32 intel_get_cagf(struct drm_i915_private *dev_priv, u32 rpstat1);

static inline u64 intel_rc6_residency_us(struct drm_i915_private *dev_priv,
					 const i915_reg_t reg)
{
	return DIV_ROUND_UP_ULL(intel_rc6_residency_ns(dev_priv, reg), 1000);
}

#define I915_READ8(reg)		dev_priv->uncore.funcs.mmio_readb(dev_priv, (reg), true)
#define I915_WRITE8(reg, val)	dev_priv->uncore.funcs.mmio_writeb(dev_priv, (reg), (val), true)

#define I915_READ16(reg)	dev_priv->uncore.funcs.mmio_readw(dev_priv, (reg), true)
#define I915_WRITE16(reg, val)	dev_priv->uncore.funcs.mmio_writew(dev_priv, (reg), (val), true)
#define I915_READ16_NOTRACE(reg)	dev_priv->uncore.funcs.mmio_readw(dev_priv, (reg), false)
#define I915_WRITE16_NOTRACE(reg, val)	dev_priv->uncore.funcs.mmio_writew(dev_priv, (reg), (val), false)

#define I915_READ(reg)		dev_priv->uncore.funcs.mmio_readl(dev_priv, (reg), true)
#define I915_WRITE(reg, val)	dev_priv->uncore.funcs.mmio_writel(dev_priv, (reg), (val), true)
#define I915_READ_NOTRACE(reg)		dev_priv->uncore.funcs.mmio_readl(dev_priv, (reg), false)
#define I915_WRITE_NOTRACE(reg, val)	dev_priv->uncore.funcs.mmio_writel(dev_priv, (reg), (val), false)

/* Be very careful with read/write 64-bit values. On 32-bit machines, they
 * will be implemented using 2 32-bit writes in an arbitrary order with
 * an arbitrary delay between them. This can cause the hardware to
 * act upon the intermediate value, possibly leading to corruption and
 * machine death. For this reason we do not support I915_WRITE64, or
 * dev_priv->uncore.funcs.mmio_writeq.
 *
 * When reading a 64-bit value as two 32-bit values, the delay may cause
 * the two reads to mismatch, e.g. a timestamp overflowing. Also note that
 * occasionally a 64-bit register does not actualy support a full readq
 * and must be read using two 32-bit reads.
 *
 * You have been warned.
 */
#define I915_READ64(reg)	dev_priv->uncore.funcs.mmio_readq(dev_priv, (reg), true)

#define I915_READ64_2x32(lower_reg, upper_reg) ({			\
	u32 upper, lower, old_upper, loop = 0;				\
	upper = I915_READ(upper_reg);					\
	do {								\
		old_upper = upper;					\
		lower = I915_READ(lower_reg);				\
		upper = I915_READ(upper_reg);				\
	} while (upper != old_upper && loop++ < 2);			\
	(u64)upper << 32 | lower; })

#define POSTING_READ(reg)	(void)I915_READ_NOTRACE(reg)
#define POSTING_READ16(reg)	(void)I915_READ16_NOTRACE(reg)

#define __raw_read(x, s) \
static inline uint##x##_t __raw_i915_read##x(const struct drm_i915_private *dev_priv, \
					     i915_reg_t reg) \
{ \
	return read##s(dev_priv->regs + i915_mmio_reg_offset(reg)); \
}

#define __raw_write(x, s) \
static inline void __raw_i915_write##x(const struct drm_i915_private *dev_priv, \
				       i915_reg_t reg, uint##x##_t val) \
{ \
	write##s(val, dev_priv->regs + i915_mmio_reg_offset(reg)); \
}
__raw_read(8, b)
__raw_read(16, w)
__raw_read(32, l)
__raw_read(64, q)

__raw_write(8, b)
__raw_write(16, w)
__raw_write(32, l)
__raw_write(64, q)

#undef __raw_read
#undef __raw_write

/* These are untraced mmio-accessors that are only valid to be used inside
 * critical sections, such as inside IRQ handlers, where forcewake is explicitly
 * controlled.
 *
 * Think twice, and think again, before using these.
 *
 * As an example, these accessors can possibly be used between:
 *
 * spin_lock_irq(&dev_priv->uncore.lock);
 * intel_uncore_forcewake_get__locked();
 *
 * and
 *
 * intel_uncore_forcewake_put__locked();
 * spin_unlock_irq(&dev_priv->uncore.lock);
 *
 *
 * Note: some registers may not need forcewake held, so
 * intel_uncore_forcewake_{get,put} can be omitted, see
 * intel_uncore_forcewake_for_reg().
 *
 * Certain architectures will die if the same cacheline is concurrently accessed
 * by different clients (e.g. on Ivybridge). Access to registers should
 * therefore generally be serialised, by either the dev_priv->uncore.lock or
 * a more localised lock guarding all access to that bank of registers.
 */
#define I915_READ_FW(reg__) __raw_i915_read32(dev_priv, (reg__))
#define I915_WRITE_FW(reg__, val__) __raw_i915_write32(dev_priv, (reg__), (val__))
#define I915_WRITE64_FW(reg__, val__) __raw_i915_write64(dev_priv, (reg__), (val__))
#define POSTING_READ_FW(reg__) (void)I915_READ_FW(reg__)

/* "Broadcast RGB" property */
#define INTEL_BROADCAST_RGB_AUTO 0
#define INTEL_BROADCAST_RGB_FULL 1
#define INTEL_BROADCAST_RGB_LIMITED 2

static inline i915_reg_t i915_vgacntrl_reg(struct drm_i915_private *dev_priv)
{
	if (IS_VALLEYVIEW(dev_priv) || IS_CHERRYVIEW(dev_priv))
		return VLV_VGACNTRL;
	else if (INTEL_GEN(dev_priv) >= 5)
		return CPU_VGACNTRL;
	else
		return VGACNTRL;
}

static inline unsigned long msecs_to_jiffies_timeout(const unsigned int m)
{
	unsigned long j = msecs_to_jiffies(m);

	return min_t(unsigned long, MAX_JIFFY_OFFSET, j + 1);
}

static inline unsigned long nsecs_to_jiffies_timeout(const u64 n)
{
	/* nsecs_to_jiffies64() does not guard against overflow */
	if (NSEC_PER_SEC % HZ &&
	    div_u64(n, NSEC_PER_SEC) >= MAX_JIFFY_OFFSET / HZ)
		return MAX_JIFFY_OFFSET;

        return min_t(u64, MAX_JIFFY_OFFSET, nsecs_to_jiffies64(n) + 1);
}

static inline unsigned long
timespec_to_jiffies_timeout(const struct timespec *value)
{
	unsigned long j = timespec_to_jiffies(value);

	return min_t(unsigned long, MAX_JIFFY_OFFSET, j + 1);
}

/*
 * If you need to wait X milliseconds between events A and B, but event B
 * doesn't happen exactly after event A, you record the timestamp (jiffies) of
 * when event A happened, then just before event B you call this function and
 * pass the timestamp as the first argument, and X as the second argument.
 */
static inline void
wait_remaining_ms_from_jiffies(unsigned long timestamp_jiffies, int to_wait_ms)
{
	unsigned long target_jiffies, tmp_jiffies, remaining_jiffies;

	/*
	 * Don't re-read the value of "jiffies" every time since it may change
	 * behind our back and break the math.
	 */
	tmp_jiffies = jiffies;
	target_jiffies = timestamp_jiffies +
			 msecs_to_jiffies_timeout(to_wait_ms);

	if (time_after(target_jiffies, tmp_jiffies)) {
		remaining_jiffies = target_jiffies - tmp_jiffies;
		while (remaining_jiffies)
			remaining_jiffies =
			    schedule_timeout_uninterruptible(remaining_jiffies);
	}
}

static inline bool
__i915_request_irq_complete(const struct drm_i915_gem_request *req)
{
	struct intel_engine_cs *engine = req->engine;
	u32 seqno;

	/* Note that the engine may have wrapped around the seqno, and
	 * so our request->global_seqno will be ahead of the hardware,
	 * even though it completed the request before wrapping. We catch
	 * this by kicking all the waiters before resetting the seqno
	 * in hardware, and also signal the fence.
	 */
	if (test_bit(DMA_FENCE_FLAG_SIGNALED_BIT, &req->fence.flags))
		return true;

	/* The request was dequeued before we were awoken. We check after
	 * inspecting the hw to confirm that this was the same request
	 * that generated the HWS update. The memory barriers within
	 * the request execution are sufficient to ensure that a check
	 * after reading the value from hw matches this request.
	 */
	seqno = i915_gem_request_global_seqno(req);
	if (!seqno)
		return false;

	/* Before we do the heavier coherent read of the seqno,
	 * check the value (hopefully) in the CPU cacheline.
	 */
	if (__i915_gem_request_completed(req, seqno))
		return true;

	/* Ensure our read of the seqno is coherent so that we
	 * do not "miss an interrupt" (i.e. if this is the last
	 * request and the seqno write from the GPU is not visible
	 * by the time the interrupt fires, we will see that the
	 * request is incomplete and go back to sleep awaiting
	 * another interrupt that will never come.)
	 *
	 * Strictly, we only need to do this once after an interrupt,
	 * but it is easier and safer to do it every time the waiter
	 * is woken.
	 */
	if (engine->irq_seqno_barrier &&
	    test_and_clear_bit(ENGINE_IRQ_BREADCRUMB, &engine->irq_posted)) {
		struct intel_breadcrumbs *b = &engine->breadcrumbs;

		/* The ordering of irq_posted versus applying the barrier
		 * is crucial. The clearing of the current irq_posted must
		 * be visible before we perform the barrier operation,
		 * such that if a subsequent interrupt arrives, irq_posted
		 * is reasserted and our task rewoken (which causes us to
		 * do another __i915_request_irq_complete() immediately
		 * and reapply the barrier). Conversely, if the clear
		 * occurs after the barrier, then an interrupt that arrived
		 * whilst we waited on the barrier would not trigger a
		 * barrier on the next pass, and the read may not see the
		 * seqno update.
		 */
		engine->irq_seqno_barrier(engine);

		/* If we consume the irq, but we are no longer the bottom-half,
		 * the real bottom-half may not have serialised their own
		 * seqno check with the irq-barrier (i.e. may have inspected
		 * the seqno before we believe it coherent since they see
		 * irq_posted == false but we are still running).
		 */
		spin_lock_irq(&b->irq_lock);
		if (b->irq_wait && b->irq_wait->tsk != current)
			/* Note that if the bottom-half is changed as we
			 * are sending the wake-up, the new bottom-half will
			 * be woken by whomever made the change. We only have
			 * to worry about when we steal the irq-posted for
			 * ourself.
			 */
			wake_up_process(b->irq_wait->tsk);
		spin_unlock_irq(&b->irq_lock);

		if (__i915_gem_request_completed(req, seqno))
			return true;
	}

	return false;
}

void i915_memcpy_init_early(struct drm_i915_private *dev_priv);
bool i915_memcpy_from_wc(void *dst, const void *src, unsigned long len);

/* The movntdqa instructions used for memcpy-from-wc require 16-byte alignment,
 * as well as SSE4.1 support. i915_memcpy_from_wc() will report if it cannot
 * perform the operation. To check beforehand, pass in the parameters to
 * to i915_can_memcpy_from_wc() - since we only care about the low 4 bits,
 * you only need to pass in the minor offsets, page-aligned pointers are
 * always valid.
 *
 * For just checking for SSE4.1, in the foreknowledge that the future use
 * will be correctly aligned, just use i915_has_memcpy_from_wc().
 */
#define i915_can_memcpy_from_wc(dst, src, len) \
	i915_memcpy_from_wc((void *)((unsigned long)(dst) | (unsigned long)(src) | (len)), NULL, 0)

#define i915_has_memcpy_from_wc() \
	i915_memcpy_from_wc(NULL, NULL, 0)

/* i915_mm.c */
int remap_io_mapping(struct vm_area_struct *vma,
		     unsigned long addr, unsigned long pfn, unsigned long size,
		     struct io_mapping *iomap);

static inline int intel_hws_csb_write_index(struct drm_i915_private *i915)
{
	if (INTEL_GEN(i915) >= 10)
		return CNL_HWS_CSB_WRITE_INDEX;
	else
		return I915_HWS_CSB_WRITE_INDEX;
}

#endif<|MERGE_RESOLUTION|>--- conflicted
+++ resolved
@@ -83,13 +83,8 @@
 
 #define DRIVER_NAME		"i915"
 #define DRIVER_DESC		"Intel Graphics"
-<<<<<<< HEAD
-#define DRIVER_DATE		"20171117"
-#define DRIVER_TIMESTAMP	1510958822
-=======
 #define DRIVER_DATE		"20171222"
 #define DRIVER_TIMESTAMP	1513971710
->>>>>>> 9e6d49d9
 
 /* Use I915_STATE_WARN(x) and I915_STATE_WARN_ON() (rather than WARN() and
  * WARN_ON()) for hw state sanity checks to check for unexpected conditions
@@ -454,140 +449,6 @@
 	uint32_t allowed_dc_mask;
 };
 
-<<<<<<< HEAD
-#define DEV_INFO_FOR_EACH_FLAG(func) \
-	func(is_mobile); \
-	func(is_lp); \
-	func(is_alpha_support); \
-	/* Keep has_* in alphabetical order */ \
-	func(has_64bit_reloc); \
-	func(has_aliasing_ppgtt); \
-	func(has_csr); \
-	func(has_ddi); \
-	func(has_dp_mst); \
-	func(has_reset_engine); \
-	func(has_fbc); \
-	func(has_fpga_dbg); \
-	func(has_full_ppgtt); \
-	func(has_full_48bit_ppgtt); \
-	func(has_gmch_display); \
-	func(has_guc); \
-	func(has_guc_ct); \
-	func(has_hotplug); \
-	func(has_l3_dpf); \
-	func(has_llc); \
-	func(has_logical_ring_contexts); \
-	func(has_logical_ring_preemption); \
-	func(has_overlay); \
-	func(has_pooled_eu); \
-	func(has_psr); \
-	func(has_rc6); \
-	func(has_rc6p); \
-	func(has_resource_streamer); \
-	func(has_runtime_pm); \
-	func(has_snoop); \
-	func(unfenced_needs_alignment); \
-	func(cursor_needs_physical); \
-	func(hws_needs_physical); \
-	func(overlay_needs_physical); \
-	func(supports_tv); \
-	func(has_ipc);
-
-struct sseu_dev_info {
-	u8 slice_mask;
-	u8 subslice_mask;
-	u8 eu_total;
-	u8 eu_per_subslice;
-	u8 min_eu_in_pool;
-	/* For each slice, which subslice(s) has(have) 7 EUs (bitfield)? */
-	u8 subslice_7eu[3];
-	u8 has_slice_pg:1;
-	u8 has_subslice_pg:1;
-	u8 has_eu_pg:1;
-};
-
-static inline unsigned int sseu_subslice_total(const struct sseu_dev_info *sseu)
-{
-	return hweight8(sseu->slice_mask) * hweight8(sseu->subslice_mask);
-}
-
-/* Keep in gen based order, and chronological order within a gen */
-enum intel_platform {
-	INTEL_PLATFORM_UNINITIALIZED = 0,
-	INTEL_I830,
-	INTEL_I845G,
-	INTEL_I85X,
-	INTEL_I865G,
-	INTEL_I915G,
-	INTEL_I915GM,
-	INTEL_I945G,
-	INTEL_I945GM,
-	INTEL_G33,
-	INTEL_PINEVIEW,
-	INTEL_I965G,
-	INTEL_I965GM,
-	INTEL_G45,
-	INTEL_GM45,
-	INTEL_IRONLAKE,
-	INTEL_SANDYBRIDGE,
-	INTEL_IVYBRIDGE,
-	INTEL_VALLEYVIEW,
-	INTEL_HASWELL,
-	INTEL_BROADWELL,
-	INTEL_CHERRYVIEW,
-	INTEL_SKYLAKE,
-	INTEL_BROXTON,
-	INTEL_KABYLAKE,
-	INTEL_GEMINILAKE,
-	INTEL_COFFEELAKE,
-	INTEL_CANNONLAKE,
-	INTEL_MAX_PLATFORMS
-};
-
-struct intel_device_info {
-	u16 device_id;
-	u16 gen_mask;
-
-	u8 gen;
-	u8 gt; /* GT number, 0 if undefined */
-	u8 num_rings;
-	u8 ring_mask; /* Rings supported by the HW */
-
-	enum intel_platform platform;
-	u32 platform_mask;
-
-	u32 display_mmio_offset;
-
-	u8 num_pipes;
-	u8 num_sprites[I915_MAX_PIPES];
-	u8 num_scalers[I915_MAX_PIPES];
-
-	unsigned int page_sizes; /* page sizes supported by the HW */
-
-#define DEFINE_FLAG(name) u8 name:1
-	DEV_INFO_FOR_EACH_FLAG(DEFINE_FLAG);
-#undef DEFINE_FLAG
-	u16 ddb_size; /* in blocks */
-
-	/* Register offsets for the various display pipes and transcoders */
-	int pipe_offsets[I915_MAX_TRANSCODERS];
-	int trans_offsets[I915_MAX_TRANSCODERS];
-	int palette_offsets[I915_MAX_PIPES];
-	int cursor_offsets[I915_MAX_PIPES];
-
-	/* Slice/subslice/EU info */
-	struct sseu_dev_info sseu;
-
-	u32 cs_timestamp_frequency_khz;
-
-	struct color_luts {
-		u16 degamma_lut_size;
-		u16 gamma_lut_size;
-	} color;
-};
-
-=======
->>>>>>> 9e6d49d9
 struct intel_display_error_state;
 
 struct i915_gpu_state {
@@ -637,10 +498,6 @@
 	u64 fence[I915_MAX_NUM_FENCES];
 	struct intel_overlay_error_state *overlay;
 	struct intel_display_error_state *display;
-<<<<<<< HEAD
-	struct drm_i915_error_object *semaphore;
-=======
->>>>>>> 9e6d49d9
 
 	struct drm_i915_error_engine {
 		int engine_id;
@@ -2884,12 +2741,9 @@
 		((dev_priv)->info.has_logical_ring_contexts)
 #define HAS_LOGICAL_RING_PREEMPTION(dev_priv) \
 		((dev_priv)->info.has_logical_ring_preemption)
-<<<<<<< HEAD
-=======
 
 #define HAS_EXECLISTS(dev_priv) HAS_LOGICAL_RING_CONTEXTS(dev_priv)
 
->>>>>>> 9e6d49d9
 #define USES_PPGTT(dev_priv)		(i915_modparams.enable_ppgtt)
 #define USES_FULL_PPGTT(dev_priv)	(i915_modparams.enable_ppgtt >= 2)
 #define USES_FULL_48BIT_PPGTT(dev_priv)	(i915_modparams.enable_ppgtt == 3)
