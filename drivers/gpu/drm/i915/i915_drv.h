/* i915_drv.h -- Private header for the I915 driver -*- linux-c -*-
 */
/*
 *
 * Copyright 2003 Tungsten Graphics, Inc., Cedar Park, Texas.
 * All Rights Reserved.
 *
 * Permission is hereby granted, free of charge, to any person obtaining a
 * copy of this software and associated documentation files (the
 * "Software"), to deal in the Software without restriction, including
 * without limitation the rights to use, copy, modify, merge, publish,
 * distribute, sub license, and/or sell copies of the Software, and to
 * permit persons to whom the Software is furnished to do so, subject to
 * the following conditions:
 *
 * The above copyright notice and this permission notice (including the
 * next paragraph) shall be included in all copies or substantial portions
 * of the Software.
 *
 * THE SOFTWARE IS PROVIDED "AS IS", WITHOUT WARRANTY OF ANY KIND, EXPRESS
 * OR IMPLIED, INCLUDING BUT NOT LIMITED TO THE WARRANTIES OF
 * MERCHANTABILITY, FITNESS FOR A PARTICULAR PURPOSE AND NON-INFRINGEMENT.
 * IN NO EVENT SHALL TUNGSTEN GRAPHICS AND/OR ITS SUPPLIERS BE LIABLE FOR
 * ANY CLAIM, DAMAGES OR OTHER LIABILITY, WHETHER IN AN ACTION OF CONTRACT,
 * TORT OR OTHERWISE, ARISING FROM, OUT OF OR IN CONNECTION WITH THE
 * SOFTWARE OR THE USE OR OTHER DEALINGS IN THE SOFTWARE.
 *
 */

#ifndef _I915_DRV_H_
#define _I915_DRV_H_

#include <uapi/drm/i915_drm.h>
#include <uapi/drm/drm_fourcc.h>

#include <asm/hypervisor.h>

#include <linux/io-mapping.h>
#include <linux/i2c.h>
#include <linux/i2c-algo-bit.h>
#include <linux/backlight.h>
#include <linux/hash.h>
#include <linux/intel-iommu.h>
#include <linux/kref.h>
#include <linux/mm_types.h>
#include <linux/perf_event.h>
#include <linux/pm_qos.h>
#include <linux/dma-resv.h>
#include <linux/shmem_fs.h>
#include <linux/stackdepot.h>
#include <linux/xarray.h>

#include <drm/intel-gtt.h>
#include <drm/drm_legacy.h> /* for struct drm_dma_handle */
#include <drm/drm_gem.h>
#include <drm/drm_auth.h>
#include <drm/drm_cache.h>
#include <drm/drm_util.h>
#include <drm/drm_dsc.h>
#include <drm/drm_atomic.h>
#include <drm/drm_connector.h>
#include <drm/i915_mei_hdcp_interface.h>

#include "i915_params.h"
#include "i915_reg.h"
#include "i915_utils.h"

#include "display/intel_bios.h"
#include "display/intel_display.h"
#include "display/intel_display_power.h"
#include "display/intel_dpll_mgr.h"
#include "display/intel_dsb.h"
#include "display/intel_frontbuffer.h"
#include "display/intel_global_state.h"
#include "display/intel_gmbus.h"
#include "display/intel_opregion.h"

#include "gem/i915_gem_context_types.h"
#include "gem/i915_gem_shrinker.h"
#include "gem/i915_gem_stolen.h"

#include "gt/intel_engine.h"
#include "gt/intel_gt_types.h"
#include "gt/intel_region_lmem.h"
#include "gt/intel_workarounds.h"
#include "gt/uc/intel_uc.h"

#include "intel_device_info.h"
#include "intel_pch.h"
#include "intel_runtime_pm.h"
#include "intel_memory_region.h"
#include "intel_uncore.h"
#include "intel_wakeref.h"
#include "intel_wopcm.h"

#include "i915_drm_client.h"
#include "i915_gem.h"
#include "i915_gem_gtt.h"
#include "i915_gpu_error.h"
#include "i915_perf_types.h"
#include "i915_request.h"
#include "gt/intel_timeline.h"
#include "i915_vma.h"
#include "i915_irq.h"


/* General customization:
 */

#define DRIVER_NAME		"i915"
#define DRIVER_DESC		"Intel Graphics"
#define DRIVER_DATE		"20201103"
#define DRIVER_TIMESTAMP	1604406085

struct drm_i915_gem_object;

enum hpd_pin {
	HPD_NONE = 0,
	HPD_TV = HPD_NONE,     /* TV is known to be unreliable */
	HPD_CRT,
	HPD_SDVO_B,
	HPD_SDVO_C,
	HPD_PORT_A,
	HPD_PORT_B,
	HPD_PORT_C,
	HPD_PORT_D,
	HPD_PORT_E,
	HPD_PORT_TC1,
	HPD_PORT_TC2,
	HPD_PORT_TC3,
	HPD_PORT_TC4,
	HPD_PORT_TC5,
	HPD_PORT_TC6,

	HPD_NUM_PINS
};

#define for_each_hpd_pin(__pin) \
	for ((__pin) = (HPD_NONE + 1); (__pin) < HPD_NUM_PINS; (__pin)++)

/* Threshold == 5 for long IRQs, 50 for short */
#define HPD_STORM_DEFAULT_THRESHOLD 50

struct i915_hotplug {
	struct delayed_work hotplug_work;

	const u32 *hpd, *pch_hpd;

	struct {
		unsigned long last_jiffies;
		int count;
		enum {
			HPD_ENABLED = 0,
			HPD_DISABLED = 1,
			HPD_MARK_DISABLED = 2
		} state;
	} stats[HPD_NUM_PINS];
	u32 event_bits;
	u32 retry_bits;
	struct delayed_work reenable_work;

	u32 long_port_mask;
	u32 short_port_mask;
	struct work_struct dig_port_work;

	struct work_struct poll_init_work;
	bool poll_enabled;

	unsigned int hpd_storm_threshold;
	/* Whether or not to count short HPD IRQs in HPD storms */
	u8 hpd_short_storm_enabled;

	/*
	 * if we get a HPD irq from DP and a HPD irq from non-DP
	 * the non-DP HPD could block the workqueue on a mode config
	 * mutex getting, that userspace may have taken. However
	 * userspace is waiting on the DP workqueue to run which is
	 * blocked behind the non-DP one.
	 */
	struct workqueue_struct *dp_wq;
};

#define I915_GEM_GPU_DOMAINS \
	(I915_GEM_DOMAIN_RENDER | \
	 I915_GEM_DOMAIN_SAMPLER | \
	 I915_GEM_DOMAIN_COMMAND | \
	 I915_GEM_DOMAIN_INSTRUCTION | \
	 I915_GEM_DOMAIN_VERTEX)

struct drm_i915_private;
struct i915_mm_struct;
struct i915_mmu_object;

struct drm_i915_file_private {
	struct drm_i915_private *dev_priv;

	union {
		struct drm_file *file;
		struct rcu_head rcu;
	};

	struct xarray context_xa;
	struct xarray vm_xa;

	unsigned int bsd_engine;

/*
 * Every context ban increments per client ban score. Also
 * hangs in short succession increments ban score. If ban threshold
 * is reached, client is considered banned and submitting more work
 * will fail. This is a stop gap measure to limit the badly behaving
 * clients access to gpu. Note that unbannable contexts never increment
 * the client ban score.
 */
#define I915_CLIENT_SCORE_HANG_FAST	1
#define   I915_CLIENT_FAST_HANG_JIFFIES (60 * HZ)
#define I915_CLIENT_SCORE_CONTEXT_BAN   3
#define I915_CLIENT_SCORE_BANNED	9
	/** ban_score: Accumulated score of all ctx bans and fast hangs. */
	atomic_t ban_score;
	unsigned long hang_timestamp;

	struct i915_drm_client *client;
};

/* Interface history:
 *
 * 1.1: Original.
 * 1.2: Add Power Management
 * 1.3: Add vblank support
 * 1.4: Fix cmdbuffer path, add heap destroy
 * 1.5: Add vblank pipe configuration
 * 1.6: - New ioctl for scheduling buffer swaps on vertical blank
 *      - Support vertical blank on secondary display pipe
 */
#define DRIVER_MAJOR		1
#define DRIVER_MINOR		6
#define DRIVER_PATCHLEVEL	0

struct intel_overlay;
struct intel_overlay_error_state;

struct sdvo_device_mapping {
	u8 initialized;
	u8 dvo_port;
	u8 slave_addr;
	u8 dvo_wiring;
	u8 i2c_pin;
	u8 ddc_pin;
};

struct intel_connector;
struct intel_encoder;
struct intel_atomic_state;
struct intel_cdclk_config;
struct intel_cdclk_state;
struct intel_cdclk_vals;
struct intel_initial_plane_config;
struct intel_crtc;
struct intel_limit;
struct dpll;

struct drm_i915_display_funcs {
	void (*get_cdclk)(struct drm_i915_private *dev_priv,
			  struct intel_cdclk_config *cdclk_config);
	void (*set_cdclk)(struct drm_i915_private *dev_priv,
			  const struct intel_cdclk_config *cdclk_config,
			  enum pipe pipe);
	int (*bw_calc_min_cdclk)(struct intel_atomic_state *state);
	int (*get_fifo_size)(struct drm_i915_private *dev_priv,
			     enum i9xx_plane_id i9xx_plane);
	int (*compute_pipe_wm)(struct intel_crtc_state *crtc_state);
	int (*compute_intermediate_wm)(struct intel_crtc_state *crtc_state);
	void (*initial_watermarks)(struct intel_atomic_state *state,
				   struct intel_crtc *crtc);
	void (*atomic_update_watermarks)(struct intel_atomic_state *state,
					 struct intel_crtc *crtc);
	void (*optimize_watermarks)(struct intel_atomic_state *state,
				    struct intel_crtc *crtc);
	int (*compute_global_watermarks)(struct intel_atomic_state *state);
	void (*update_wm)(struct intel_crtc *crtc);
	int (*modeset_calc_cdclk)(struct intel_cdclk_state *state);
	u8 (*calc_voltage_level)(int cdclk);
	/* Returns the active state of the crtc, and if the crtc is active,
	 * fills out the pipe-config with the hw state. */
	bool (*get_pipe_config)(struct intel_crtc *,
				struct intel_crtc_state *);
	void (*get_initial_plane_config)(struct intel_crtc *,
					 struct intel_initial_plane_config *);
	int (*crtc_compute_clock)(struct intel_crtc *crtc,
				  struct intel_crtc_state *crtc_state);
	void (*crtc_enable)(struct intel_atomic_state *state,
			    struct intel_crtc *crtc);
	void (*crtc_disable)(struct intel_atomic_state *state,
			     struct intel_crtc *crtc);
	void (*commit_modeset_enables)(struct intel_atomic_state *state);
	void (*commit_modeset_disables)(struct intel_atomic_state *state);
	void (*audio_codec_enable)(struct intel_encoder *encoder,
				   const struct intel_crtc_state *crtc_state,
				   const struct drm_connector_state *conn_state);
	void (*audio_codec_disable)(struct intel_encoder *encoder,
				    const struct intel_crtc_state *old_crtc_state,
				    const struct drm_connector_state *old_conn_state);
	void (*fdi_link_train)(struct intel_crtc *crtc,
			       const struct intel_crtc_state *crtc_state);
	void (*init_clock_gating)(struct drm_i915_private *dev_priv);
	void (*hpd_irq_setup)(struct drm_i915_private *dev_priv);
	/* clock updates for mode set */
	/* cursor updates */
	/* render clock increase/decrease */
	/* display clock increase/decrease */
	/* pll clock increase/decrease */

	int (*color_check)(struct intel_crtc_state *crtc_state);
	/*
	 * Program double buffered color management registers during
	 * vblank evasion. The registers should then latch during the
	 * next vblank start, alongside any other double buffered registers
	 * involved with the same commit.
	 */
	void (*color_commit)(const struct intel_crtc_state *crtc_state);
	/*
	 * Load LUTs (and other single buffered color management
	 * registers). Will (hopefully) be called during the vblank
	 * following the latching of any double buffered registers
	 * involved with the same commit.
	 */
	void (*load_luts)(const struct intel_crtc_state *crtc_state);
	void (*read_luts)(struct intel_crtc_state *crtc_state);
};

struct intel_csr {
	struct work_struct work;
	const char *fw_path;
	u32 required_version;
	u32 max_fw_size; /* bytes */
	u32 *dmc_payload;
	u32 dmc_fw_size; /* dwords */
	u32 version;
	u32 mmio_count;
	i915_reg_t mmioaddr[20];
	u32 mmiodata[20];
	u32 dc_state;
	u32 target_dc_state;
	u32 allowed_dc_mask;
	intel_wakeref_t wakeref;
};

enum i915_cache_level {
	I915_CACHE_NONE = 0,
	I915_CACHE_LLC, /* also used for snoopable memory on non-LLC */
	I915_CACHE_L3_LLC, /* gen7+, L3 sits between the domain specifc
			      caches, eg sampler/render caches, and the
			      large Last-Level-Cache. LLC is coherent with
			      the CPU, but L3 is only visible to the GPU. */
	I915_CACHE_WT, /* hsw:gt3e WriteThrough for scanouts */
};

#define I915_COLOR_UNEVICTABLE (-1) /* a non-vma sharing the address space */

struct intel_fbc {
	/* This is always the inner lock when overlapping with struct_mutex and
	 * it's the outer lock when overlapping with stolen_lock. */
	struct mutex lock;
	unsigned threshold;
	unsigned int possible_framebuffer_bits;
	unsigned int busy_bits;
	struct intel_crtc *crtc;

	struct drm_mm_node compressed_fb;
	struct drm_mm_node *compressed_llb;

	bool false_color;

	bool active;
	bool activated;
	bool flip_pending;

	bool underrun_detected;
	struct work_struct underrun_work;

	/*
	 * Due to the atomic rules we can't access some structures without the
	 * appropriate locking, so we cache information here in order to avoid
	 * these problems.
	 */
	struct intel_fbc_state_cache {
		struct {
			unsigned int mode_flags;
			u32 hsw_bdw_pixel_rate;
		} crtc;

		struct {
			unsigned int rotation;
			int src_w;
			int src_h;
			bool visible;
			/*
			 * Display surface base address adjustement for
			 * pageflips. Note that on gen4+ this only adjusts up
			 * to a tile, offsets within a tile are handled in
			 * the hw itself (with the TILEOFF register).
			 */
			int adjusted_x;
			int adjusted_y;

			u16 pixel_blend_mode;
		} plane;

		struct {
			const struct drm_format_info *format;
			unsigned int stride;
			u64 modifier;
		} fb;

		unsigned int fence_y_offset;
		u16 gen9_wa_cfb_stride;
		u16 interval;
		s8 fence_id;
		bool psr2_active;
	} state_cache;

	/*
	 * This structure contains everything that's relevant to program the
	 * hardware registers. When we want to figure out if we need to disable
	 * and re-enable FBC for a new configuration we just check if there's
	 * something different in the struct. The genx_fbc_activate functions
	 * are supposed to read from it in order to program the registers.
	 */
	struct intel_fbc_reg_params {
		struct {
			enum pipe pipe;
			enum i9xx_plane_id i9xx_plane;
		} crtc;

		struct {
			const struct drm_format_info *format;
			unsigned int stride;
			u64 modifier;
		} fb;

		int cfb_size;
		unsigned int fence_y_offset;
		u16 gen9_wa_cfb_stride;
		u16 interval;
		s8 fence_id;
		bool plane_visible;
	} params;

	const char *no_fbc_reason;
};

/*
 * HIGH_RR is the highest eDP panel refresh rate read from EDID
 * LOW_RR is the lowest eDP panel refresh rate found from EDID
 * parsing for same resolution.
 */
enum drrs_refresh_rate_type {
	DRRS_HIGH_RR,
	DRRS_LOW_RR,
	DRRS_MAX_RR, /* RR count */
};

enum drrs_support_type {
	DRRS_NOT_SUPPORTED = 0,
	STATIC_DRRS_SUPPORT = 1,
	SEAMLESS_DRRS_SUPPORT = 2
};

struct intel_dp;
struct i915_drrs {
	struct mutex mutex;
	struct delayed_work work;
	struct intel_dp *dp;
	unsigned busy_frontbuffer_bits;
	enum drrs_refresh_rate_type refresh_rate_type;
	enum drrs_support_type type;
};

#define QUIRK_LVDS_SSC_DISABLE (1<<1)
#define QUIRK_INVERT_BRIGHTNESS (1<<2)
#define QUIRK_BACKLIGHT_PRESENT (1<<3)
#define QUIRK_PIN_SWIZZLED_PAGES (1<<5)
#define QUIRK_INCREASE_T12_DELAY (1<<6)
#define QUIRK_INCREASE_DDI_DISABLED_TIME (1<<7)

struct intel_fbdev;
struct intel_fbc_work;

struct intel_gmbus {
	struct i2c_adapter adapter;
#define GMBUS_FORCE_BIT_RETRY (1U << 31)
	u32 force_bit;
	u32 reg0;
	i915_reg_t gpio_reg;
	struct i2c_algo_bit_data bit_algo;
	struct drm_i915_private *dev_priv;
};

struct i915_suspend_saved_registers {
	u32 saveDSPARB;
	u32 saveSWF0[16];
	u32 saveSWF1[16];
	u32 saveSWF3[3];
	u16 saveGCDGMBUS;
};

struct vlv_s0ix_state;

#define MAX_L3_SLICES 2
struct intel_l3_parity {
	u32 *remap_info[MAX_L3_SLICES];
	struct work_struct error_work;
	int which_slice;
};

struct i915_gem_mm {
	/** Memory allocator for GTT stolen memory */
	struct drm_mm stolen;
	/** Protects the usage of the GTT stolen memory allocator. This is
	 * always the inner lock when overlapping with struct_mutex. */
	struct mutex stolen_lock;

	/* Protects bound_list/unbound_list and #drm_i915_gem_object.mm.link */
	spinlock_t obj_lock;

	/**
	 * List of objects which are purgeable.
	 */
	struct list_head purge_list;

	/**
	 * List of objects which have allocated pages and are shrinkable.
	 */
	struct list_head shrink_list;

	/**
	 * List of objects which are pending destruction.
	 */
	struct llist_head free_list;
	struct work_struct free_work;
	/**
	 * Count of objects pending destructions. Used to skip needlessly
	 * waiting on an RCU barrier if no objects are waiting to be freed.
	 */
	atomic_t free_count;

	/**
	 * tmpfs instance used for shmem backed objects
	 */
	struct vfsmount *gemfs;

	struct intel_memory_region *regions[INTEL_REGION_UNKNOWN];

	struct notifier_block oom_notifier;
	struct notifier_block vmap_notifier;
	struct shrinker shrinker;

	/**
	 * Workqueue to fault in userptr pages, flushed by the execbuf
	 * when required but otherwise left to userspace to try again
	 * on EAGAIN.
	 */
	struct workqueue_struct *userptr_wq;

	/* shrinker accounting, also useful for userland debugging */
	u64 shrink_memory;
	u32 shrink_count;
};

#define I915_IDLE_ENGINES_TIMEOUT (200) /* in ms */

unsigned long i915_fence_context_timeout(const struct drm_i915_private *i915,
					 u64 context);

static inline unsigned long
i915_fence_timeout(const struct drm_i915_private *i915)
{
	return i915_fence_context_timeout(i915, U64_MAX);
}

/* Amount of SAGV/QGV points, BSpec precisely defines this */
#define I915_NUM_QGV_POINTS 8

struct ddi_vbt_port_info {
	/* Non-NULL if port present. */
	const struct child_device_config *child;

	int max_tmds_clock;

	/* This is an index in the HDMI/DVI DDI buffer translation table. */
	u8 hdmi_level_shift;
	u8 hdmi_level_shift_set:1;

	u8 supports_dvi:1;
	u8 supports_hdmi:1;
	u8 supports_dp:1;
	u8 supports_edp:1;
	u8 supports_typec_usb:1;
	u8 supports_tbt:1;

	u8 alternate_aux_channel;
	u8 alternate_ddc_pin;

	u8 dp_boost_level;
	u8 hdmi_boost_level;
	int dp_max_link_rate;		/* 0 for not limited by VBT */
};

enum psr_lines_to_wait {
	PSR_0_LINES_TO_WAIT = 0,
	PSR_1_LINE_TO_WAIT,
	PSR_4_LINES_TO_WAIT,
	PSR_8_LINES_TO_WAIT
};

struct intel_vbt_data {
	struct drm_display_mode *lfp_lvds_vbt_mode; /* if any */
	struct drm_display_mode *sdvo_lvds_vbt_mode; /* if any */

	/* Feature bits */
	unsigned int int_tv_support:1;
	unsigned int lvds_dither:1;
	unsigned int int_crt_support:1;
	unsigned int lvds_use_ssc:1;
	unsigned int int_lvds_support:1;
	unsigned int display_clock_mode:1;
	unsigned int fdi_rx_polarity_inverted:1;
	unsigned int panel_type:4;
	int lvds_ssc_freq;
	unsigned int bios_lvds_val; /* initial [PCH_]LVDS reg val in VBIOS */
	enum drm_panel_orientation orientation;

	enum drrs_support_type drrs_type;

	struct {
		int rate;
		int lanes;
		int preemphasis;
		int vswing;
		bool low_vswing;
		bool initialized;
		int bpp;
		struct edp_power_seq pps;
		bool hobl;
	} edp;

	struct {
		bool enable;
		bool full_link;
		bool require_aux_wakeup;
		int idle_frames;
		enum psr_lines_to_wait lines_to_wait;
		int tp1_wakeup_time_us;
		int tp2_tp3_wakeup_time_us;
		int psr2_tp2_tp3_wakeup_time_us;
	} psr;

	struct {
		u16 pwm_freq_hz;
		bool present;
		bool active_low_pwm;
		u8 min_brightness;	/* min_brightness/255 of max */
		u8 controller;		/* brightness controller number */
		enum intel_backlight_type type;
	} backlight;

	/* MIPI DSI */
	struct {
		u16 panel_id;
		struct mipi_config *config;
		struct mipi_pps_data *pps;
		u16 bl_ports;
		u16 cabc_ports;
		u8 seq_version;
		u32 size;
		u8 *data;
		const u8 *sequence[MIPI_SEQ_MAX];
		u8 *deassert_seq; /* Used by fixup_mipi_sequences() */
		enum drm_panel_orientation orientation;
	} dsi;

	int crt_ddc_pin;

	struct list_head display_devices;

	struct ddi_vbt_port_info ddi_port_info[I915_MAX_PORTS];
	struct sdvo_device_mapping sdvo_mappings[2];
};

enum intel_ddb_partitioning {
	INTEL_DDB_PART_1_2,
	INTEL_DDB_PART_5_6, /* IVB+ */
};

struct ilk_wm_values {
	u32 wm_pipe[3];
	u32 wm_lp[3];
	u32 wm_lp_spr[3];
	bool enable_fbc_wm;
	enum intel_ddb_partitioning partitioning;
};

struct g4x_pipe_wm {
	u16 plane[I915_MAX_PLANES];
	u16 fbc;
};

struct g4x_sr_wm {
	u16 plane;
	u16 cursor;
	u16 fbc;
};

struct vlv_wm_ddl_values {
	u8 plane[I915_MAX_PLANES];
};

struct vlv_wm_values {
	struct g4x_pipe_wm pipe[3];
	struct g4x_sr_wm sr;
	struct vlv_wm_ddl_values ddl[3];
	u8 level;
	bool cxsr;
};

struct g4x_wm_values {
	struct g4x_pipe_wm pipe[2];
	struct g4x_sr_wm sr;
	struct g4x_sr_wm hpll;
	bool cxsr;
	bool hpll_en;
	bool fbc_en;
};

struct skl_ddb_entry {
	u16 start, end;	/* in number of blocks, 'end' is exclusive */
};

static inline u16 skl_ddb_entry_size(const struct skl_ddb_entry *entry)
{
	return entry->end - entry->start;
}

static inline bool skl_ddb_entry_equal(const struct skl_ddb_entry *e1,
				       const struct skl_ddb_entry *e2)
{
	if (e1->start == e2->start && e1->end == e2->end)
		return true;

	return false;
}

struct i915_frontbuffer_tracking {
	spinlock_t lock;

	/*
	 * Tracking bits for delayed frontbuffer flushing du to gpu activity or
	 * scheduled flips.
	 */
	unsigned busy_bits;
	unsigned flip_bits;
};

struct i915_virtual_gpu {
	struct mutex lock; /* serialises sending of g2v_notify command pkts */
	bool active;
	u32 caps;
};

struct intel_cdclk_config {
	unsigned int cdclk, vco, ref, bypass;
	u8 voltage_level;
};

struct i915_selftest_stash {
	atomic_t counter;
};

struct drm_i915_private {
	struct drm_device drm;

	/* FIXME: Device release actions should all be moved to drmm_ */
	bool do_release;

	/* i915 device parameters */
	struct i915_params params;

	const struct intel_device_info __info; /* Use INTEL_INFO() to access. */
	struct intel_runtime_info __runtime; /* Use RUNTIME_INFO() to access. */
	struct intel_driver_caps caps;

	/**
	 * Data Stolen Memory - aka "i915 stolen memory" gives us the start and
	 * end of stolen which we can optionally use to create GEM objects
	 * backed by stolen memory. Note that stolen_usable_size tells us
	 * exactly how much of this we are actually allowed to use, given that
	 * some portion of it is in fact reserved for use by hardware functions.
	 */
	struct resource dsm;
	/**
	 * Reseved portion of Data Stolen Memory
	 */
	struct resource dsm_reserved;

	/*
	 * Stolen memory is segmented in hardware with different portions
	 * offlimits to certain functions.
	 *
	 * The drm_mm is initialised to the total accessible range, as found
	 * from the PCI config. On Broadwell+, this is further restricted to
	 * avoid the first page! The upper end of stolen memory is reserved for
	 * hardware functions and similarly removed from the accessible range.
	 */
	resource_size_t stolen_usable_size;	/* Total size minus reserved ranges */

	struct intel_uncore uncore;
	struct intel_uncore_mmio_debug mmio_debug;

	struct i915_virtual_gpu vgpu;

	struct intel_gvt *gvt;

	struct intel_wopcm wopcm;

	struct intel_csr csr;

	struct intel_gmbus gmbus[GMBUS_NUM_PINS];

	/** gmbus_mutex protects against concurrent usage of the single hw gmbus
	 * controller on different i2c buses. */
	struct mutex gmbus_mutex;

	/**
	 * Base address of where the gmbus and gpio blocks are located (either
	 * on PCH or on SoC for platforms without PCH).
	 */
	u32 gpio_mmio_base;

	u32 hsw_psr_mmio_adjust;

	/* MMIO base address for MIPI regs */
	u32 mipi_mmio_base;

	u32 pps_mmio_base;

	wait_queue_head_t gmbus_wait_queue;

	struct pci_dev *bridge_dev;

	struct rb_root uabi_engines;

	struct resource mch_res;

	/* protects the irq masks */
	spinlock_t irq_lock;

	bool display_irqs_enabled;

	/* Sideband mailbox protection */
	struct mutex sb_lock;
	struct pm_qos_request sb_qos;

	/** Cached value of IMR to avoid reads in updating the bitfield */
	union {
		u32 irq_mask;
		u32 de_irq_mask[I915_MAX_PIPES];
	};
	u32 pipestat_irq_mask[I915_MAX_PIPES];

	struct i915_hotplug hotplug;
	struct intel_fbc fbc;
	struct i915_drrs drrs;
	struct intel_opregion opregion;
	struct intel_vbt_data vbt;

	bool preserve_bios_swizzle;

	/* overlay */
	struct intel_overlay *overlay;

	/* backlight registers and fields in struct intel_panel */
	struct mutex backlight_lock;

	/* protects panel power sequencer state */
	struct mutex pps_mutex;

	unsigned int fsb_freq, mem_freq, is_ddr3;
	unsigned int skl_preferred_vco_freq;
	unsigned int max_cdclk_freq;

	unsigned int max_dotclk_freq;
	unsigned int hpll_freq;
	unsigned int fdi_pll_freq;
	unsigned int czclk_freq;

	struct {
		/* The current hardware cdclk configuration */
		struct intel_cdclk_config hw;

		/* cdclk, divider, and ratio table from bspec */
		const struct intel_cdclk_vals *table;

		struct intel_global_obj obj;
	} cdclk;

	struct {
		/* The current hardware dbuf configuration */
		u8 enabled_slices;

		struct intel_global_obj obj;
	} dbuf;

	/**
	 * wq - Driver workqueue for GEM.
	 *
	 * NOTE: Work items scheduled here are not allowed to grab any modeset
	 * locks, for otherwise the flushing done in the pageflip code will
	 * result in deadlocks.
	 */
	struct workqueue_struct *wq;

	/* ordered wq for modesets */
	struct workqueue_struct *modeset_wq;
	/* unbound hipri wq for page flips/plane updates */
	struct workqueue_struct *flip_wq;

	/* Display functions */
	struct drm_i915_display_funcs display;

	/* PCH chipset type */
	enum intel_pch pch_type;
	unsigned short pch_id;

	unsigned long quirks;

	struct drm_atomic_state *modeset_restore_state;
	struct drm_modeset_acquire_ctx reset_ctx;

	struct i915_ggtt ggtt; /* VM representing the global address space */

	struct i915_gem_mm mm;
	DECLARE_HASHTABLE(mm_structs, 7);
	spinlock_t mm_lock;

	/* Kernel Modesetting */

	struct intel_crtc *plane_to_crtc_mapping[I915_MAX_PIPES];
	struct intel_crtc *pipe_to_crtc_mapping[I915_MAX_PIPES];

	/**
	 * dpll and cdclk state is protected by connection_mutex
	 * dpll.lock serializes intel_{prepare,enable,disable}_shared_dpll.
	 * Must be global rather than per dpll, because on some platforms plls
	 * share registers.
	 */
	struct {
		struct mutex lock;

		int num_shared_dpll;
		struct intel_shared_dpll shared_dplls[I915_NUM_PLLS];
		const struct intel_dpll_mgr *mgr;

		struct {
			int nssc;
			int ssc;
		} ref_clks;
	} dpll;

	struct list_head global_obj_list;

	/*
	 * For reading active_pipes holding any crtc lock is
	 * sufficient, for writing must hold all of them.
	 */
	u8 active_pipes;

	struct i915_wa_list gt_wa_list;

	struct i915_frontbuffer_tracking fb_tracking;

	struct intel_atomic_helper {
		struct llist_head free_list;
		struct work_struct free_work;
	} atomic_helper;

	bool mchbar_need_disable;

	struct intel_l3_parity l3_parity;

	/*
	 * HTI (aka HDPORT) state read during initial hw readout.  Most
	 * platforms don't have HTI, so this will just stay 0.  Those that do
	 * will use this later to figure out which PLLs and PHYs are unavailable
	 * for driver usage.
	 */
	u32 hti_state;

	/*
	 * edram size in MB.
	 * Cannot be determined by PCIID. You must always read a register.
	 */
	u32 edram_size_mb;

	struct i915_power_domains power_domains;

	struct i915_gpu_error gpu_error;

	struct drm_i915_gem_object *vlv_pctx;

	/* list of fbdev register on this device */
	struct intel_fbdev *fbdev;
	struct work_struct fbdev_suspend_work;

	struct drm_property *broadcast_rgb_property;
	struct drm_property *force_audio_property;

	/* hda/i915 audio component */
	struct i915_audio_component *audio_component;
	bool audio_component_registered;
	/**
	 * av_mutex - mutex for audio/video sync
	 *
	 */
	struct mutex av_mutex;
	int audio_power_refcount;
	u32 audio_freq_cntrl;

	u32 fdi_rx_config;

	/* Shadow for DISPLAY_PHY_CONTROL which can't be safely read */
	u32 chv_phy_control;
	/*
	 * Shadows for CHV DPLL_MD regs to keep the state
	 * checker somewhat working in the presence hardware
	 * crappiness (can't read out DPLL_MD for pipes B & C).
	 */
	u32 chv_dpll_md[I915_MAX_PIPES];
	u32 bxt_phy_grc;

	u32 suspend_count;
	bool power_domains_suspended;
	struct i915_suspend_saved_registers regfile;
	struct vlv_s0ix_state *vlv_s0ix_state;

	enum {
		I915_SAGV_UNKNOWN = 0,
		I915_SAGV_DISABLED,
		I915_SAGV_ENABLED,
		I915_SAGV_NOT_CONTROLLED
	} sagv_status;

	u32 sagv_block_time_us;

	struct {
		/*
		 * Raw watermark latency values:
		 * in 0.1us units for WM0,
		 * in 0.5us units for WM1+.
		 */
		/* primary */
		u16 pri_latency[5];
		/* sprite */
		u16 spr_latency[5];
		/* cursor */
		u16 cur_latency[5];
		/*
		 * Raw watermark memory latency values
		 * for SKL for all 8 levels
		 * in 1us units.
		 */
		u16 skl_latency[8];

		/* current hardware state */
		union {
			struct ilk_wm_values hw;
			struct vlv_wm_values vlv;
			struct g4x_wm_values g4x;
		};

		u8 max_level;

		/*
		 * Should be held around atomic WM register writing; also
		 * protects * intel_crtc->wm.active and
		 * crtc_state->wm.need_postvbl_update.
		 */
		struct mutex wm_mutex;
	} wm;

	struct dram_info {
		bool wm_lv_0_adjust_needed;
		u8 num_channels;
		bool symmetric_memory;
		enum intel_dram_type {
			INTEL_DRAM_UNKNOWN,
			INTEL_DRAM_DDR3,
			INTEL_DRAM_DDR4,
			INTEL_DRAM_LPDDR3,
			INTEL_DRAM_LPDDR4,
			INTEL_DRAM_DDR5,
			INTEL_DRAM_LPDDR5,
		} type;
		u8 num_qgv_points;
	} dram_info;

	struct intel_bw_info {
		/* for each QGV point */
		unsigned int deratedbw[I915_NUM_QGV_POINTS];
		u8 num_qgv_points;
		u8 num_planes;
	} max_bw[6];

	struct intel_global_obj bw_obj;

	struct intel_runtime_pm runtime_pm;

	struct i915_perf perf;

	/* Abstract the submission mechanism (legacy ringbuffer or execlists) away */
	struct intel_gt gt;

	struct {
		struct i915_gem_contexts {
			spinlock_t lock; /* locks list */
			struct list_head list;
		} contexts;

		/*
		 * We replace the local file with a global mappings as the
		 * backing storage for the mmap is on the device and not
		 * on the struct file, and we do not want to prolong the
		 * lifetime of the local fd. To minimise the number of
		 * anonymous inodes we create, we use a global singleton to
		 * share the global mapping.
		 */
		struct file *mmap_singleton;
	} gem;

	u8 framestart_delay;

	u8 pch_ssc_use;

	/* For i915gm/i945gm vblank irq workaround */
	u8 vblank_enabled;

	/* perform PHY state sanity checks? */
	bool chv_phy_assert[2];

	bool ipc_enabled;

	/* Used to save the pipe-to-encoder mapping for audio */
	struct intel_encoder *av_enc_map[I915_MAX_PIPES];

	/* necessary resource sharing with HDMI LPE audio driver. */
	struct {
		struct platform_device *platdev;
		int	irq;
	} lpe_audio;

	struct i915_pmu pmu;

	struct i915_drm_clients clients;

	struct i915_hdcp_comp_master *hdcp_master;
	bool hdcp_comp_added;

	/* Mutex to protect the above hdcp component related values. */
	struct mutex hdcp_comp_mutex;

	I915_SELFTEST_DECLARE(struct i915_selftest_stash selftest;)

	/*
	 * NOTE: This is the dri1/ums dungeon, don't add stuff here. Your patch
	 * will be rejected. Instead look for a better place.
	 */
};

static inline struct drm_i915_private *to_i915(const struct drm_device *dev)
{
	return container_of(dev, struct drm_i915_private, drm);
}

static inline struct drm_i915_private *kdev_to_i915(struct device *kdev)
{
	return dev_get_drvdata(kdev);
}

static inline struct drm_i915_private *pdev_to_i915(struct pci_dev *pdev)
{
	return pci_get_drvdata(pdev);
}

/* Simple iterator over all initialised engines */
#define for_each_engine(engine__, dev_priv__, id__) \
	for ((id__) = 0; \
	     (id__) < I915_NUM_ENGINES; \
	     (id__)++) \
		for_each_if ((engine__) = (dev_priv__)->engine[(id__)])

/* Iterator over subset of engines selected by mask */
#define for_each_engine_masked(engine__, gt__, mask__, tmp__) \
	for ((tmp__) = (mask__) & (gt__)->info.engine_mask; \
	     (tmp__) ? \
	     ((engine__) = (gt__)->engine[__mask_next_bit(tmp__)]), 1 : \
	     0;)

#define rb_to_uabi_engine(rb) \
	rb_entry_safe(rb, struct intel_engine_cs, uabi_node)

#define for_each_uabi_engine(engine__, i915__) \
	for ((engine__) = rb_to_uabi_engine(rb_first(&(i915__)->uabi_engines));\
	     (engine__); \
	     (engine__) = rb_to_uabi_engine(rb_next(&(engine__)->uabi_node)))

#define for_each_uabi_class_engine(engine__, class__, i915__) \
	for ((engine__) = intel_engine_lookup_user((i915__), (class__), 0); \
	     (engine__) && (engine__)->uabi_class == (class__); \
	     (engine__) = rb_to_uabi_engine(rb_next(&(engine__)->uabi_node)))

#define I915_GTT_OFFSET_NONE ((u32)-1)

/*
 * Frontbuffer tracking bits. Set in obj->frontbuffer_bits while a gem bo is
 * considered to be the frontbuffer for the given plane interface-wise. This
 * doesn't mean that the hw necessarily already scans it out, but that any
 * rendering (by the cpu or gpu) will land in the frontbuffer eventually.
 *
 * We have one bit per pipe and per scanout plane type.
 */
#define INTEL_FRONTBUFFER_BITS_PER_PIPE 8
#define INTEL_FRONTBUFFER(pipe, plane_id) ({ \
	BUILD_BUG_ON(INTEL_FRONTBUFFER_BITS_PER_PIPE * I915_MAX_PIPES > 32); \
	BUILD_BUG_ON(I915_MAX_PLANES > INTEL_FRONTBUFFER_BITS_PER_PIPE); \
	BIT((plane_id) + INTEL_FRONTBUFFER_BITS_PER_PIPE * (pipe)); \
})
#define INTEL_FRONTBUFFER_OVERLAY(pipe) \
	BIT(INTEL_FRONTBUFFER_BITS_PER_PIPE - 1 + INTEL_FRONTBUFFER_BITS_PER_PIPE * (pipe))
#define INTEL_FRONTBUFFER_ALL_MASK(pipe) \
	GENMASK(INTEL_FRONTBUFFER_BITS_PER_PIPE * ((pipe) + 1) - 1, \
		INTEL_FRONTBUFFER_BITS_PER_PIPE * (pipe))

#define INTEL_INFO(dev_priv)	(&(dev_priv)->__info)
#define RUNTIME_INFO(dev_priv)	(&(dev_priv)->__runtime)
#define DRIVER_CAPS(dev_priv)	(&(dev_priv)->caps)

#define INTEL_GEN(dev_priv)	(INTEL_INFO(dev_priv)->gen)
#define INTEL_DEVID(dev_priv)	(RUNTIME_INFO(dev_priv)->device_id)

#define REVID_FOREVER		0xff
#define INTEL_REVID(dev_priv)	(to_pci_dev((dev_priv)->drm.dev)->revision)

#define INTEL_GEN_MASK(s, e) ( \
	BUILD_BUG_ON_ZERO(!__builtin_constant_p(s)) + \
	BUILD_BUG_ON_ZERO(!__builtin_constant_p(e)) + \
	GENMASK((e) - 1, (s) - 1))

/* Returns true if Gen is in inclusive range [Start, End] */
#define IS_GEN_RANGE(dev_priv, s, e) \
	(!!(INTEL_INFO(dev_priv)->gen_mask & INTEL_GEN_MASK((s), (e))))

#define IS_GEN(dev_priv, n) \
	(BUILD_BUG_ON_ZERO(!__builtin_constant_p(n)) + \
	 INTEL_INFO(dev_priv)->gen == (n))

#define HAS_DSB(dev_priv)	(INTEL_INFO(dev_priv)->display.has_dsb)

/*
 * Return true if revision is in range [since,until] inclusive.
 *
 * Use 0 for open-ended since, and REVID_FOREVER for open-ended until.
 */
#define IS_REVID(p, since, until) \
	(INTEL_REVID(p) >= (since) && INTEL_REVID(p) <= (until))

static __always_inline unsigned int
__platform_mask_index(const struct intel_runtime_info *info,
		      enum intel_platform p)
{
	const unsigned int pbits =
		BITS_PER_TYPE(info->platform_mask[0]) - INTEL_SUBPLATFORM_BITS;

	/* Expand the platform_mask array if this fails. */
	BUILD_BUG_ON(INTEL_MAX_PLATFORMS >
		     pbits * ARRAY_SIZE(info->platform_mask));

	return p / pbits;
}

static __always_inline unsigned int
__platform_mask_bit(const struct intel_runtime_info *info,
		    enum intel_platform p)
{
	const unsigned int pbits =
		BITS_PER_TYPE(info->platform_mask[0]) - INTEL_SUBPLATFORM_BITS;

	return p % pbits + INTEL_SUBPLATFORM_BITS;
}

static inline u32
intel_subplatform(const struct intel_runtime_info *info, enum intel_platform p)
{
	const unsigned int pi = __platform_mask_index(info, p);

<<<<<<< HEAD
	return info->platform_mask[pi] & ((1 << INTEL_SUBPLATFORM_BITS) - 1);
=======
	return info->platform_mask[pi] & INTEL_SUBPLATFORM_MASK;
>>>>>>> 1914911f
}

static __always_inline bool
IS_PLATFORM(const struct drm_i915_private *i915, enum intel_platform p)
{
	const struct intel_runtime_info *info = RUNTIME_INFO(i915);
	const unsigned int pi = __platform_mask_index(info, p);
	const unsigned int pb = __platform_mask_bit(info, p);

	BUILD_BUG_ON(!__builtin_constant_p(p));

	return info->platform_mask[pi] & BIT(pb);
}

static __always_inline bool
IS_SUBPLATFORM(const struct drm_i915_private *i915,
	       enum intel_platform p, unsigned int s)
{
	const struct intel_runtime_info *info = RUNTIME_INFO(i915);
	const unsigned int pi = __platform_mask_index(info, p);
	const unsigned int pb = __platform_mask_bit(info, p);
	const unsigned int msb = BITS_PER_TYPE(info->platform_mask[0]) - 1;
	const u32 mask = info->platform_mask[pi];

	BUILD_BUG_ON(!__builtin_constant_p(p));
	BUILD_BUG_ON(!__builtin_constant_p(s));
	BUILD_BUG_ON((s) >= INTEL_SUBPLATFORM_BITS);

	/* Shift and test on the MSB position so sign flag can be used. */
	return ((mask << (msb - pb)) & (mask << (msb - s))) & BIT(msb);
}

#define IS_MOBILE(dev_priv)	(INTEL_INFO(dev_priv)->is_mobile)
#define IS_DGFX(dev_priv)   (INTEL_INFO(dev_priv)->is_dgfx)

#define IS_I830(dev_priv)	IS_PLATFORM(dev_priv, INTEL_I830)
#define IS_I845G(dev_priv)	IS_PLATFORM(dev_priv, INTEL_I845G)
#define IS_I85X(dev_priv)	IS_PLATFORM(dev_priv, INTEL_I85X)
#define IS_I865G(dev_priv)	IS_PLATFORM(dev_priv, INTEL_I865G)
#define IS_I915G(dev_priv)	IS_PLATFORM(dev_priv, INTEL_I915G)
#define IS_I915GM(dev_priv)	IS_PLATFORM(dev_priv, INTEL_I915GM)
#define IS_I945G(dev_priv)	IS_PLATFORM(dev_priv, INTEL_I945G)
#define IS_I945GM(dev_priv)	IS_PLATFORM(dev_priv, INTEL_I945GM)
#define IS_I965G(dev_priv)	IS_PLATFORM(dev_priv, INTEL_I965G)
#define IS_I965GM(dev_priv)	IS_PLATFORM(dev_priv, INTEL_I965GM)
#define IS_G45(dev_priv)	IS_PLATFORM(dev_priv, INTEL_G45)
#define IS_GM45(dev_priv)	IS_PLATFORM(dev_priv, INTEL_GM45)
#define IS_G4X(dev_priv)	(IS_G45(dev_priv) || IS_GM45(dev_priv))
#define IS_PINEVIEW(dev_priv)	IS_PLATFORM(dev_priv, INTEL_PINEVIEW)
#define IS_G33(dev_priv)	IS_PLATFORM(dev_priv, INTEL_G33)
#define IS_IRONLAKE(dev_priv)	IS_PLATFORM(dev_priv, INTEL_IRONLAKE)
#define IS_IRONLAKE_M(dev_priv) \
	(IS_PLATFORM(dev_priv, INTEL_IRONLAKE) && IS_MOBILE(dev_priv))
#define IS_IVYBRIDGE(dev_priv)	IS_PLATFORM(dev_priv, INTEL_IVYBRIDGE)
#define IS_IVB_GT1(dev_priv)	(IS_IVYBRIDGE(dev_priv) && \
				 INTEL_INFO(dev_priv)->gt == 1)
#define IS_VALLEYVIEW(dev_priv)	IS_PLATFORM(dev_priv, INTEL_VALLEYVIEW)
#define IS_CHERRYVIEW(dev_priv)	IS_PLATFORM(dev_priv, INTEL_CHERRYVIEW)
#define IS_HASWELL(dev_priv)	IS_PLATFORM(dev_priv, INTEL_HASWELL)
#define IS_BROADWELL(dev_priv)	IS_PLATFORM(dev_priv, INTEL_BROADWELL)
#define IS_SKYLAKE(dev_priv)	IS_PLATFORM(dev_priv, INTEL_SKYLAKE)
#define IS_BROXTON(dev_priv)	IS_PLATFORM(dev_priv, INTEL_BROXTON)
#define IS_KABYLAKE(dev_priv)	IS_PLATFORM(dev_priv, INTEL_KABYLAKE)
#define IS_GEMINILAKE(dev_priv)	IS_PLATFORM(dev_priv, INTEL_GEMINILAKE)
#define IS_COFFEELAKE(dev_priv)	IS_PLATFORM(dev_priv, INTEL_COFFEELAKE)
#define IS_COMETLAKE(dev_priv)	IS_PLATFORM(dev_priv, INTEL_COMETLAKE)
#define IS_CANNONLAKE(dev_priv)	IS_PLATFORM(dev_priv, INTEL_CANNONLAKE)
#define IS_ICELAKE(dev_priv)	IS_PLATFORM(dev_priv, INTEL_ICELAKE)
#define IS_JSL_EHL(dev_priv)	(IS_PLATFORM(dev_priv, INTEL_JASPERLAKE) || \
				IS_PLATFORM(dev_priv, INTEL_ELKHARTLAKE))
#define IS_TIGERLAKE(dev_priv)	IS_PLATFORM(dev_priv, INTEL_TIGERLAKE)
#define IS_ROCKETLAKE(dev_priv)	IS_PLATFORM(dev_priv, INTEL_ROCKETLAKE)
#define IS_DG1(dev_priv)        IS_PLATFORM(dev_priv, INTEL_DG1)
#define IS_ALDERLAKE_S(dev_priv) IS_PLATFORM(dev_priv, INTEL_ALDERLAKE_S)
#define IS_HSW_EARLY_SDV(dev_priv) (IS_HASWELL(dev_priv) && \
				    (INTEL_DEVID(dev_priv) & 0xFF00) == 0x0C00)
#define IS_BDW_ULT(dev_priv) \
	IS_SUBPLATFORM(dev_priv, INTEL_BROADWELL, INTEL_SUBPLATFORM_ULT)
#define IS_BDW_ULX(dev_priv) \
	IS_SUBPLATFORM(dev_priv, INTEL_BROADWELL, INTEL_SUBPLATFORM_ULX)
#define IS_BDW_GT3(dev_priv)	(IS_BROADWELL(dev_priv) && \
				 INTEL_INFO(dev_priv)->gt == 3)
#define IS_HSW_ULT(dev_priv) \
	IS_SUBPLATFORM(dev_priv, INTEL_HASWELL, INTEL_SUBPLATFORM_ULT)
#define IS_HSW_GT3(dev_priv)	(IS_HASWELL(dev_priv) && \
				 INTEL_INFO(dev_priv)->gt == 3)
#define IS_HSW_GT1(dev_priv)	(IS_HASWELL(dev_priv) && \
				 INTEL_INFO(dev_priv)->gt == 1)
/* ULX machines are also considered ULT. */
#define IS_HSW_ULX(dev_priv) \
	IS_SUBPLATFORM(dev_priv, INTEL_HASWELL, INTEL_SUBPLATFORM_ULX)
#define IS_SKL_ULT(dev_priv) \
	IS_SUBPLATFORM(dev_priv, INTEL_SKYLAKE, INTEL_SUBPLATFORM_ULT)
#define IS_SKL_ULX(dev_priv) \
	IS_SUBPLATFORM(dev_priv, INTEL_SKYLAKE, INTEL_SUBPLATFORM_ULX)
#define IS_KBL_ULT(dev_priv) \
	IS_SUBPLATFORM(dev_priv, INTEL_KABYLAKE, INTEL_SUBPLATFORM_ULT)
#define IS_KBL_ULX(dev_priv) \
	IS_SUBPLATFORM(dev_priv, INTEL_KABYLAKE, INTEL_SUBPLATFORM_ULX)
#define IS_SKL_GT2(dev_priv)	(IS_SKYLAKE(dev_priv) && \
				 INTEL_INFO(dev_priv)->gt == 2)
#define IS_SKL_GT3(dev_priv)	(IS_SKYLAKE(dev_priv) && \
				 INTEL_INFO(dev_priv)->gt == 3)
#define IS_SKL_GT4(dev_priv)	(IS_SKYLAKE(dev_priv) && \
				 INTEL_INFO(dev_priv)->gt == 4)
#define IS_KBL_GT2(dev_priv)	(IS_KABYLAKE(dev_priv) && \
				 INTEL_INFO(dev_priv)->gt == 2)
#define IS_KBL_GT3(dev_priv)	(IS_KABYLAKE(dev_priv) && \
				 INTEL_INFO(dev_priv)->gt == 3)
#define IS_CFL_ULT(dev_priv) \
	IS_SUBPLATFORM(dev_priv, INTEL_COFFEELAKE, INTEL_SUBPLATFORM_ULT)
#define IS_CFL_ULX(dev_priv) \
	IS_SUBPLATFORM(dev_priv, INTEL_COFFEELAKE, INTEL_SUBPLATFORM_ULX)
#define IS_CFL_GT2(dev_priv)	(IS_COFFEELAKE(dev_priv) && \
				 INTEL_INFO(dev_priv)->gt == 2)
#define IS_CFL_GT3(dev_priv)	(IS_COFFEELAKE(dev_priv) && \
				 INTEL_INFO(dev_priv)->gt == 3)

#define IS_CML_ULT(dev_priv) \
	IS_SUBPLATFORM(dev_priv, INTEL_COMETLAKE, INTEL_SUBPLATFORM_ULT)
#define IS_CML_ULX(dev_priv) \
	IS_SUBPLATFORM(dev_priv, INTEL_COMETLAKE, INTEL_SUBPLATFORM_ULX)
#define IS_CML_GT2(dev_priv)	(IS_COMETLAKE(dev_priv) && \
				 INTEL_INFO(dev_priv)->gt == 2)

#define IS_CNL_WITH_PORT_F(dev_priv) \
	IS_SUBPLATFORM(dev_priv, INTEL_CANNONLAKE, INTEL_SUBPLATFORM_PORTF)
#define IS_ICL_WITH_PORT_F(dev_priv) \
	IS_SUBPLATFORM(dev_priv, INTEL_ICELAKE, INTEL_SUBPLATFORM_PORTF)

#define IS_TGL_U(dev_priv) \
	IS_SUBPLATFORM(dev_priv, INTEL_TIGERLAKE, INTEL_SUBPLATFORM_ULT)

#define IS_TGL_Y(dev_priv) \
	IS_SUBPLATFORM(dev_priv, INTEL_TIGERLAKE, INTEL_SUBPLATFORM_ULX)

#define SKL_REVID_A0		0x0
#define SKL_REVID_B0		0x1
#define SKL_REVID_C0		0x2
#define SKL_REVID_D0		0x3
#define SKL_REVID_E0		0x4
#define SKL_REVID_F0		0x5
#define SKL_REVID_G0		0x6
#define SKL_REVID_H0		0x7

#define IS_SKL_REVID(p, since, until) (IS_SKYLAKE(p) && IS_REVID(p, since, until))

#define BXT_REVID_A0		0x0
#define BXT_REVID_A1		0x1
#define BXT_REVID_B0		0x3
#define BXT_REVID_B_LAST	0x8
#define BXT_REVID_C0		0x9

#define IS_BXT_REVID(dev_priv, since, until) \
	(IS_BROXTON(dev_priv) && IS_REVID(dev_priv, since, until))

enum {
	KBL_REVID_A0,
	KBL_REVID_B0,
	KBL_REVID_B1,
	KBL_REVID_C0,
	KBL_REVID_D0,
	KBL_REVID_D1,
	KBL_REVID_E0,
	KBL_REVID_F0,
	KBL_REVID_G0,
};

struct i915_rev_steppings {
	u8 gt_stepping;
	u8 disp_stepping;
};

/* Defined in intel_workarounds.c */
extern const struct i915_rev_steppings kbl_revids[];

#define IS_KBL_GT_REVID(dev_priv, since, until) \
	(IS_KABYLAKE(dev_priv) && \
	 kbl_revids[INTEL_REVID(dev_priv)].gt_stepping >= since && \
	 kbl_revids[INTEL_REVID(dev_priv)].gt_stepping <= until)
#define IS_KBL_DISP_REVID(dev_priv, since, until) \
	(IS_KABYLAKE(dev_priv) && \
	 kbl_revids[INTEL_REVID(dev_priv)].disp_stepping >= since && \
	 kbl_revids[INTEL_REVID(dev_priv)].disp_stepping <= until)

#define GLK_REVID_A0		0x0
#define GLK_REVID_A1		0x1
#define GLK_REVID_A2		0x2
#define GLK_REVID_B0		0x3

#define IS_GLK_REVID(dev_priv, since, until) \
	(IS_GEMINILAKE(dev_priv) && IS_REVID(dev_priv, since, until))

#define CNL_REVID_A0		0x0
#define CNL_REVID_B0		0x1
#define CNL_REVID_C0		0x2

#define IS_CNL_REVID(p, since, until) \
	(IS_CANNONLAKE(p) && IS_REVID(p, since, until))

#define ICL_REVID_A0		0x0
#define ICL_REVID_A2		0x1
#define ICL_REVID_B0		0x3
#define ICL_REVID_B2		0x4
#define ICL_REVID_C0		0x5

#define IS_ICL_REVID(p, since, until) \
	(IS_ICELAKE(p) && IS_REVID(p, since, until))

#define EHL_REVID_A0            0x0
#define EHL_REVID_B0            0x1

#define IS_JSL_EHL_REVID(p, since, until) \
	(IS_JSL_EHL(p) && IS_REVID(p, since, until))

enum {
	STEP_A0,
	STEP_A2,
	STEP_B0,
	STEP_B1,
	STEP_C0,
	STEP_D0,
};

#define TGL_UY_REVID_STEP_TBL_SIZE	4
#define TGL_REVID_STEP_TBL_SIZE		2
#define ADLS_REVID_STEP_TBL_SIZE	13

extern const struct i915_rev_steppings tgl_uy_revid_step_tbl[TGL_UY_REVID_STEP_TBL_SIZE];
extern const struct i915_rev_steppings tgl_revid_step_tbl[TGL_REVID_STEP_TBL_SIZE];
extern const struct i915_rev_steppings adls_revid_step_tbl[ADLS_REVID_STEP_TBL_SIZE];

static inline const struct i915_rev_steppings *
tgl_stepping_get(struct drm_i915_private *dev_priv)
{
	u8 revid = INTEL_REVID(dev_priv);
	u8 size;
	const struct i915_rev_steppings *revid_step_tbl;

	if (IS_ALDERLAKE_S(dev_priv)) {
		revid_step_tbl = adls_revid_step_tbl;
		size = ARRAY_SIZE(adls_revid_step_tbl);
	} else if (IS_TGL_U(dev_priv) || IS_TGL_Y(dev_priv)) {
		revid_step_tbl = tgl_uy_revid_step_tbl;
		size = ARRAY_SIZE(tgl_uy_revid_step_tbl);
	} else {
		revid_step_tbl = tgl_revid_step_tbl;
		size = ARRAY_SIZE(tgl_revid_step_tbl);
	}

	revid = min_t(u8, revid, size - 1);

	return &revid_step_tbl[revid];
}

#define IS_TGL_DISP_STEPPING(p, since, until) \
	(IS_TIGERLAKE(p) && \
	 tgl_stepping_get(p)->disp_stepping >= (since) && \
	 tgl_stepping_get(p)->disp_stepping <= (until))

#define IS_TGL_UY_GT_STEPPING(p, since, until) \
	((IS_TGL_U(p) || IS_TGL_Y(p)) && \
	 tgl_stepping_get(p)->gt_stepping >= (since) && \
	 tgl_stepping_get(p)->gt_stepping <= (until))

#define IS_TGL_GT_STEPPING(p, since, until) \
	(IS_TIGERLAKE(p) && \
	 !(IS_TGL_U(p) || IS_TGL_Y(p)) && \
	 tgl_stepping_get(p)->gt_stepping >= (since) && \
	 tgl_stepping_get(p)->gt_stepping <= (until))

#define RKL_REVID_A0		0x0
#define RKL_REVID_B0		0x1
#define RKL_REVID_C0		0x4

#define IS_RKL_REVID(p, since, until) \
	(IS_ROCKETLAKE(p) && IS_REVID(p, since, until))

#define DG1_REVID_A0		0x0
#define DG1_REVID_B0		0x1

#define IS_DG1_REVID(p, since, until) \
	(IS_DG1(p) && IS_REVID(p, since, until))

#define ADLS_REVID_A0		0x0
#define ADLS_REVID_A2		0x1
#define ADLS_REVID_B0		0x4
#define ADLS_REVID_G0		0x8
#define ADLS_REVID_C0		0xC /*Same as H0 ADLS SOC stepping*/

#define IS_ADLS_DISP_STEPPING(p, since, until) \
	(IS_ALDERLAKE_S(p) && \
	 tgl_stepping_get(p)->disp_stepping >= (since) && \
	 tgl_stepping_get(p)->disp_stepping <= (until))

#define IS_ADLS_GT_STEPPING(p, since, until) \
	(IS_ALDERLAKE_S(p) && \
	 tgl_stepping_get(p)->gt_stepping >= (since) && \
	 tgl_stepping_get(p)->gt_stepping <= (until))

#define IS_LP(dev_priv)	(INTEL_INFO(dev_priv)->is_lp)
#define IS_GEN9_LP(dev_priv)	(IS_GEN(dev_priv, 9) && IS_LP(dev_priv))
#define IS_GEN9_BC(dev_priv)	(IS_GEN(dev_priv, 9) && !IS_LP(dev_priv))

#define __HAS_ENGINE(engine_mask, id) ((engine_mask) & BIT(id))
#define HAS_ENGINE(gt, id) __HAS_ENGINE((gt)->info.engine_mask, id)

#define ENGINE_INSTANCES_MASK(gt, first, count) ({		\
	unsigned int first__ = (first);					\
	unsigned int count__ = (count);					\
	((gt)->info.engine_mask &						\
	 GENMASK(first__ + count__ - 1, first__)) >> first__;		\
})
#define VDBOX_MASK(gt) \
	ENGINE_INSTANCES_MASK(gt, VCS0, I915_MAX_VCS)
#define VEBOX_MASK(gt) \
	ENGINE_INSTANCES_MASK(gt, VECS0, I915_MAX_VECS)

/*
 * The Gen7 cmdparser copies the scanned buffer to the ggtt for execution
 * All later gens can run the final buffer from the ppgtt
 */
#define CMDPARSER_USES_GGTT(dev_priv) IS_GEN(dev_priv, 7)

#define HAS_LLC(dev_priv)	(INTEL_INFO(dev_priv)->has_llc)
#define HAS_SNOOP(dev_priv)	(INTEL_INFO(dev_priv)->has_snoop)
#define HAS_EDRAM(dev_priv)	((dev_priv)->edram_size_mb)
#define HAS_SECURE_BATCHES(dev_priv) (INTEL_GEN(dev_priv) < 6)
#define HAS_WT(dev_priv)	HAS_EDRAM(dev_priv)

#define HWS_NEEDS_PHYSICAL(dev_priv)	(INTEL_INFO(dev_priv)->hws_needs_physical)

#define HAS_LOGICAL_RING_CONTEXTS(dev_priv) \
		(INTEL_INFO(dev_priv)->has_logical_ring_contexts)
#define HAS_LOGICAL_RING_ELSQ(dev_priv) \
		(INTEL_INFO(dev_priv)->has_logical_ring_elsq)

#define HAS_MASTER_UNIT_IRQ(dev_priv) (INTEL_INFO(dev_priv)->has_master_unit_irq)

#define HAS_EXECLISTS(dev_priv) HAS_LOGICAL_RING_CONTEXTS(dev_priv)

#define INTEL_PPGTT(dev_priv) (INTEL_INFO(dev_priv)->ppgtt_type)
#define HAS_PPGTT(dev_priv) \
	(INTEL_PPGTT(dev_priv) != INTEL_PPGTT_NONE)
#define HAS_FULL_PPGTT(dev_priv) \
	(INTEL_PPGTT(dev_priv) >= INTEL_PPGTT_FULL)

#define HAS_PAGE_SIZES(dev_priv, sizes) ({ \
	GEM_BUG_ON((sizes) == 0); \
	((sizes) & ~INTEL_INFO(dev_priv)->page_sizes) == 0; \
})

#define HAS_OVERLAY(dev_priv)		 (INTEL_INFO(dev_priv)->display.has_overlay)
#define OVERLAY_NEEDS_PHYSICAL(dev_priv) \
		(INTEL_INFO(dev_priv)->display.overlay_needs_physical)

/* Early gen2 have a totally busted CS tlb and require pinned batches. */
#define HAS_BROKEN_CS_TLB(dev_priv)	(IS_I830(dev_priv) || IS_I845G(dev_priv))

#define NEEDS_RC6_CTX_CORRUPTION_WA(dev_priv)	\
	(IS_BROADWELL(dev_priv) || IS_GEN(dev_priv, 9))

/* WaRsDisableCoarsePowerGating:skl,cnl */
#define NEEDS_WaRsDisableCoarsePowerGating(dev_priv)			\
	(IS_CANNONLAKE(dev_priv) ||					\
	 IS_SKL_GT3(dev_priv) ||					\
	 IS_SKL_GT4(dev_priv))

#define HAS_GMBUS_IRQ(dev_priv) (INTEL_GEN(dev_priv) >= 4)
#define HAS_GMBUS_BURST_READ(dev_priv) (INTEL_GEN(dev_priv) >= 10 || \
					IS_GEMINILAKE(dev_priv) || \
					IS_KABYLAKE(dev_priv))

/* With the 945 and later, Y tiling got adjusted so that it was 32 128-byte
 * rows, which changed the alignment requirements and fence programming.
 */
#define HAS_128_BYTE_Y_TILING(dev_priv) (!IS_GEN(dev_priv, 2) && \
					 !(IS_I915G(dev_priv) || \
					 IS_I915GM(dev_priv)))
#define SUPPORTS_TV(dev_priv)		(INTEL_INFO(dev_priv)->display.supports_tv)
#define I915_HAS_HOTPLUG(dev_priv)	(INTEL_INFO(dev_priv)->display.has_hotplug)

#define HAS_FW_BLC(dev_priv) 	(INTEL_GEN(dev_priv) > 2)
#define HAS_FBC(dev_priv)	(INTEL_INFO(dev_priv)->display.has_fbc)
#define HAS_CUR_FBC(dev_priv)	(!HAS_GMCH(dev_priv) && INTEL_GEN(dev_priv) >= 7)

#define HAS_IPS(dev_priv)	(IS_HSW_ULT(dev_priv) || IS_BROADWELL(dev_priv))

#define HAS_DP_MST(dev_priv)	(INTEL_INFO(dev_priv)->display.has_dp_mst)

#define HAS_DDI(dev_priv)		 (INTEL_INFO(dev_priv)->display.has_ddi)
#define HAS_FPGA_DBG_UNCLAIMED(dev_priv) (INTEL_INFO(dev_priv)->display.has_fpga_dbg)
#define HAS_PSR(dev_priv)		 (INTEL_INFO(dev_priv)->display.has_psr)
#define HAS_PSR_HW_TRACKING(dev_priv) \
	(INTEL_INFO(dev_priv)->display.has_psr_hw_tracking)
#define HAS_PSR2_SEL_FETCH(dev_priv)	 (INTEL_GEN(dev_priv) >= 12)
#define HAS_TRANSCODER(dev_priv, trans)	 ((INTEL_INFO(dev_priv)->cpu_transcoder_mask & BIT(trans)) != 0)

#define HAS_RC6(dev_priv)		 (INTEL_INFO(dev_priv)->has_rc6)
#define HAS_RC6p(dev_priv)		 (INTEL_INFO(dev_priv)->has_rc6p)
#define HAS_RC6pp(dev_priv)		 (false) /* HW was never validated */

#define HAS_RPS(dev_priv)	(INTEL_INFO(dev_priv)->has_rps)

#define HAS_CSR(dev_priv)	(INTEL_INFO(dev_priv)->display.has_csr)

#define HAS_RUNTIME_PM(dev_priv) (INTEL_INFO(dev_priv)->has_runtime_pm)
#define HAS_64BIT_RELOC(dev_priv) (INTEL_INFO(dev_priv)->has_64bit_reloc)

#define HAS_IPC(dev_priv)		 (INTEL_INFO(dev_priv)->display.has_ipc)

#define HAS_REGION(i915, i) (INTEL_INFO(i915)->memory_regions & (i))
#define HAS_LMEM(i915) HAS_REGION(i915, REGION_LMEM)

#define HAS_GT_UC(dev_priv)	(INTEL_INFO(dev_priv)->has_gt_uc)

#define HAS_POOLED_EU(dev_priv)	(INTEL_INFO(dev_priv)->has_pooled_eu)

#define HAS_GLOBAL_MOCS_REGISTERS(dev_priv)	(INTEL_INFO(dev_priv)->has_global_mocs)


#define HAS_GMCH(dev_priv) (INTEL_INFO(dev_priv)->display.has_gmch)

#define HAS_LSPCON(dev_priv) (IS_GEN_RANGE(dev_priv, 9, 10))

/* DPF == dynamic parity feature */
#define HAS_L3_DPF(dev_priv) (INTEL_INFO(dev_priv)->has_l3_dpf)
#define NUM_L3_SLICES(dev_priv) (IS_HSW_GT3(dev_priv) ? \
				 2 : HAS_L3_DPF(dev_priv))

#define GT_FREQUENCY_MULTIPLIER 50
#define GEN9_FREQ_SCALER 3

#define INTEL_NUM_PIPES(dev_priv) (hweight8(INTEL_INFO(dev_priv)->pipe_mask))

#define HAS_DISPLAY(dev_priv) (INTEL_INFO(dev_priv)->pipe_mask != 0)

#define HAS_VRR(i915)	(INTEL_GEN(i915) >= 12)

/* Only valid when HAS_DISPLAY() is true */
#define INTEL_DISPLAY_ENABLED(dev_priv) \
	(drm_WARN_ON(&(dev_priv)->drm, !HAS_DISPLAY(dev_priv)), !(dev_priv)->params.disable_display)

static inline bool run_as_guest(void)
{
	return !hypervisor_is_type(X86_HYPER_NATIVE);
}

#define HAS_D12_PLANE_MINIMIZATION(dev_priv) (IS_ROCKETLAKE(dev_priv) || \
					      IS_ALDERLAKE_S(dev_priv))

static inline bool intel_vtd_active(void)
{
#ifdef CONFIG_INTEL_IOMMU
	if (intel_iommu_gfx_mapped)
		return true;
#endif

	/* Running as a guest, we assume the host is enforcing VT'd */
	return run_as_guest();
}

static inline bool intel_scanout_needs_vtd_wa(struct drm_i915_private *dev_priv)
{
	return INTEL_GEN(dev_priv) >= 6 && intel_vtd_active();
}

static inline bool
intel_ggtt_update_needs_vtd_wa(struct drm_i915_private *dev_priv)
{
	return IS_BROXTON(dev_priv) && intel_vtd_active();
}

/* i915_drv.c */
extern const struct dev_pm_ops i915_pm_ops;

int i915_driver_probe(struct pci_dev *pdev, const struct pci_device_id *ent);
void i915_driver_remove(struct drm_i915_private *i915);
void i915_driver_shutdown(struct drm_i915_private *i915);

int i915_resume_switcheroo(struct drm_i915_private *i915);
int i915_suspend_switcheroo(struct drm_i915_private *i915, pm_message_t state);

int i915_getparam_ioctl(struct drm_device *dev, void *data,
			struct drm_file *file_priv);

/* i915_gem.c */
int i915_gem_init_userptr(struct drm_i915_private *dev_priv);
void i915_gem_cleanup_userptr(struct drm_i915_private *dev_priv);
void i915_gem_init_early(struct drm_i915_private *dev_priv);
void i915_gem_cleanup_early(struct drm_i915_private *dev_priv);

struct intel_memory_region *i915_gem_shmem_setup(struct drm_i915_private *i915);

static inline void i915_gem_drain_freed_objects(struct drm_i915_private *i915)
{
	/*
	 * A single pass should suffice to release all the freed objects (along
	 * most call paths) , but be a little more paranoid in that freeing
	 * the objects does take a little amount of time, during which the rcu
	 * callbacks could have added new objects into the freed list, and
	 * armed the work again.
	 */
	while (atomic_read(&i915->mm.free_count)) {
		flush_work(&i915->mm.free_work);
		rcu_barrier();
	}
}

static inline void i915_gem_drain_workqueue(struct drm_i915_private *i915)
{
	/*
	 * Similar to objects above (see i915_gem_drain_freed-objects), in
	 * general we have workers that are armed by RCU and then rearm
	 * themselves in their callbacks. To be paranoid, we need to
	 * drain the workqueue a second time after waiting for the RCU
	 * grace period so that we catch work queued via RCU from the first
	 * pass. As neither drain_workqueue() nor flush_workqueue() report
	 * a result, we make an assumption that we only don't require more
	 * than 3 passes to catch all _recursive_ RCU delayed work.
	 *
	 */
	int pass = 3;
	do {
		flush_workqueue(i915->wq);
		rcu_barrier();
		i915_gem_drain_freed_objects(i915);
	} while (--pass);
	drain_workqueue(i915->wq);
}

struct i915_vma * __must_check
i915_gem_object_ggtt_pin_ww(struct drm_i915_gem_object *obj,
			    struct i915_gem_ww_ctx *ww,
			    const struct i915_ggtt_view *view,
			    u64 size, u64 alignment, u64 flags);

static inline struct i915_vma * __must_check
i915_gem_object_ggtt_pin(struct drm_i915_gem_object *obj,
			 const struct i915_ggtt_view *view,
			 u64 size, u64 alignment, u64 flags)
{
	return i915_gem_object_ggtt_pin_ww(obj, NULL, view, size, alignment, flags);
}

int i915_gem_object_unbind(struct drm_i915_gem_object *obj,
			   unsigned long flags);
#define I915_GEM_OBJECT_UNBIND_ACTIVE BIT(0)
#define I915_GEM_OBJECT_UNBIND_BARRIER BIT(1)
#define I915_GEM_OBJECT_UNBIND_TEST BIT(2)

void i915_gem_runtime_suspend(struct drm_i915_private *dev_priv);

int i915_gem_dumb_create(struct drm_file *file_priv,
			 struct drm_device *dev,
			 struct drm_mode_create_dumb *args);

int __must_check i915_gem_set_global_seqno(struct drm_device *dev, u32 seqno);

static inline u32 i915_reset_count(struct i915_gpu_error *error)
{
	return atomic_read(&error->reset_count);
}

static inline u32 i915_reset_engine_count(struct i915_gpu_error *error,
					  const struct intel_engine_cs *engine)
{
	return atomic_read(&error->reset_engine_count[engine->uabi_class]);
}

int __must_check i915_gem_init(struct drm_i915_private *dev_priv);
void i915_gem_driver_register(struct drm_i915_private *i915);
void i915_gem_driver_unregister(struct drm_i915_private *i915);
void i915_gem_driver_remove(struct drm_i915_private *dev_priv);
void i915_gem_driver_release(struct drm_i915_private *dev_priv);
void i915_gem_suspend(struct drm_i915_private *dev_priv);
void i915_gem_suspend_late(struct drm_i915_private *dev_priv);
void i915_gem_resume(struct drm_i915_private *dev_priv);

int i915_gem_open(struct drm_i915_private *i915, struct drm_file *file);

int i915_gem_object_set_cache_level(struct drm_i915_gem_object *obj,
				    enum i915_cache_level cache_level);

struct drm_gem_object *i915_gem_prime_import(struct drm_device *dev,
				struct dma_buf *dma_buf);

struct dma_buf *i915_gem_prime_export(struct drm_gem_object *gem_obj, int flags);

static inline struct i915_gem_context *
__i915_gem_context_lookup_rcu(struct drm_i915_file_private *file_priv, u32 id)
{
	return xa_load(&file_priv->context_xa, id);
}

static inline struct i915_gem_context *
i915_gem_context_lookup(struct drm_i915_file_private *file_priv, u32 id)
{
	struct i915_gem_context *ctx;

	rcu_read_lock();
	ctx = __i915_gem_context_lookup_rcu(file_priv, id);
	if (ctx && !kref_get_unless_zero(&ctx->ref))
		ctx = NULL;
	rcu_read_unlock();

	return ctx;
}

/* i915_gem_evict.c */
int __must_check i915_gem_evict_something(struct i915_address_space *vm,
					  u64 min_size, u64 alignment,
					  unsigned long color,
					  u64 start, u64 end,
					  unsigned flags);
int __must_check i915_gem_evict_for_node(struct i915_address_space *vm,
					 struct drm_mm_node *node,
					 unsigned int flags);
int i915_gem_evict_vm(struct i915_address_space *vm);

/* i915_gem_internal.c */
struct drm_i915_gem_object *
i915_gem_object_create_internal(struct drm_i915_private *dev_priv,
				phys_addr_t size);

/* i915_gem_tiling.c */
static inline bool i915_gem_object_needs_bit17_swizzle(struct drm_i915_gem_object *obj)
{
	struct drm_i915_private *i915 = to_i915(obj->base.dev);

	return i915->ggtt.bit_6_swizzle_x == I915_BIT_6_SWIZZLE_9_10_17 &&
		i915_gem_object_is_tiled(obj);
}

u32 i915_gem_fence_size(struct drm_i915_private *dev_priv, u32 size,
			unsigned int tiling, unsigned int stride);
u32 i915_gem_fence_alignment(struct drm_i915_private *dev_priv, u32 size,
			     unsigned int tiling, unsigned int stride);

const char *i915_cache_level_str(struct drm_i915_private *i915, int type);

/* i915_cmd_parser.c */
int i915_cmd_parser_get_version(struct drm_i915_private *dev_priv);
void intel_engine_init_cmd_parser(struct intel_engine_cs *engine);
void intel_engine_cleanup_cmd_parser(struct intel_engine_cs *engine);
int intel_engine_cmd_parser(struct intel_engine_cs *engine,
			    struct i915_vma *batch,
			    unsigned long batch_offset,
			    unsigned long batch_length,
			    struct i915_vma *shadow,
			    bool trampoline);
#define I915_CMD_PARSER_TRAMPOLINE_SIZE 8

/* intel_device_info.c */
static inline struct intel_device_info *
mkwrite_device_info(struct drm_i915_private *dev_priv)
{
	return (struct intel_device_info *)INTEL_INFO(dev_priv);
}

int i915_reg_read_ioctl(struct drm_device *dev, void *data,
			struct drm_file *file);

/* i915_mm.c */
int remap_io_mapping(struct vm_area_struct *vma,
		     unsigned long addr, unsigned long pfn, unsigned long size,
		     struct io_mapping *iomap);
int remap_io_sg(struct vm_area_struct *vma,
		unsigned long addr, unsigned long size,
		struct scatterlist *sgl, resource_size_t iobase);

static inline int intel_hws_csb_write_index(struct drm_i915_private *i915)
{
	if (INTEL_GEN(i915) >= 10)
		return CNL_HWS_CSB_WRITE_INDEX;
	else
		return I915_HWS_CSB_WRITE_INDEX;
}

static inline enum i915_map_type
i915_coherent_map_type(struct drm_i915_private *i915)
{
	return HAS_LLC(i915) ? I915_MAP_WB : I915_MAP_WC;
}

#endif<|MERGE_RESOLUTION|>--- conflicted
+++ resolved
@@ -1302,11 +1302,7 @@
 {
 	const unsigned int pi = __platform_mask_index(info, p);
 
-<<<<<<< HEAD
 	return info->platform_mask[pi] & ((1 << INTEL_SUBPLATFORM_BITS) - 1);
-=======
-	return info->platform_mask[pi] & INTEL_SUBPLATFORM_MASK;
->>>>>>> 1914911f
 }
 
 static __always_inline bool
