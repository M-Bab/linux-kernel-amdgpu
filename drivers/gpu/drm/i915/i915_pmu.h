--- conflicted
+++ resolved
@@ -27,6 +27,8 @@
 enum {
 	__I915_SAMPLE_FREQ_ACT = 0,
 	__I915_SAMPLE_FREQ_REQ,
+	__I915_SAMPLE_RC6,
+	__I915_SAMPLE_RC6_ESTIMATED,
 	__I915_NUM_PMU_SAMPLERS
 };
 
@@ -95,15 +97,12 @@
 	 */
 	struct i915_pmu_sample sample[__I915_NUM_PMU_SAMPLERS];
 	/**
-	 * @i915_attr: Memory block holding device attributes.
+	 * @suspended_jiffies_last: Cached suspend time from PM core.
 	 */
-<<<<<<< HEAD
-=======
 	unsigned long suspended_jiffies_last;
 	/**
 	 * @i915_attr: Memory block holding device attributes.
 	 */
->>>>>>> 6fb7f18d
 	void *i915_attr;
 	/**
 	 * @pmu_attr: Memory block holding device attributes.
