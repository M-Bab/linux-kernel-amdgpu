/*
 * Copyright © 2016 Intel Corporation
 *
 * Permission is hereby granted, free of charge, to any person obtaining a
 * copy of this software and associated documentation files (the "Software"),
 * to deal in the Software without restriction, including without limitation
 * the rights to use, copy, modify, merge, publish, distribute, sublicense,
 * and/or sell copies of the Software, and to permit persons to whom the
 * Software is furnished to do so, subject to the following conditions:
 *
 * The above copyright notice and this permission notice (including the next
 * paragraph) shall be included in all copies or substantial portions of the
 * Software.
 *
 * THE SOFTWARE IS PROVIDED "AS IS", WITHOUT WARRANTY OF ANY KIND, EXPRESS OR
 * IMPLIED, INCLUDING BUT NOT LIMITED TO THE WARRANTIES OF MERCHANTABILITY,
 * FITNESS FOR A PARTICULAR PURPOSE AND NONINFRINGEMENT.  IN NO EVENT SHALL
 * THE AUTHORS OR COPYRIGHT HOLDERS BE LIABLE FOR ANY CLAIM, DAMAGES OR OTHER
 * LIABILITY, WHETHER IN AN ACTION OF CONTRACT, TORT OR OTHERWISE, ARISING
 * FROM, OUT OF OR IN CONNECTION WITH THE SOFTWARE OR THE USE OR OTHER DEALINGS
 * IN THE SOFTWARE.
 *
 */

#include <drm/drm_print.h>

#include "intel_device_info.h"
#include "i915_drv.h"

#define PLATFORM_NAME(x) [INTEL_##x] = #x
static const char * const platform_names[] = {
	PLATFORM_NAME(I830),
	PLATFORM_NAME(I845G),
	PLATFORM_NAME(I85X),
	PLATFORM_NAME(I865G),
	PLATFORM_NAME(I915G),
	PLATFORM_NAME(I915GM),
	PLATFORM_NAME(I945G),
	PLATFORM_NAME(I945GM),
	PLATFORM_NAME(G33),
	PLATFORM_NAME(PINEVIEW),
	PLATFORM_NAME(I965G),
	PLATFORM_NAME(I965GM),
	PLATFORM_NAME(G45),
	PLATFORM_NAME(GM45),
	PLATFORM_NAME(IRONLAKE),
	PLATFORM_NAME(SANDYBRIDGE),
	PLATFORM_NAME(IVYBRIDGE),
	PLATFORM_NAME(VALLEYVIEW),
	PLATFORM_NAME(HASWELL),
	PLATFORM_NAME(BROADWELL),
	PLATFORM_NAME(CHERRYVIEW),
	PLATFORM_NAME(SKYLAKE),
	PLATFORM_NAME(BROXTON),
	PLATFORM_NAME(KABYLAKE),
	PLATFORM_NAME(GEMINILAKE),
	PLATFORM_NAME(COFFEELAKE),
	PLATFORM_NAME(CANNONLAKE),
};
#undef PLATFORM_NAME

const char *intel_platform_name(enum intel_platform platform)
{
	BUILD_BUG_ON(ARRAY_SIZE(platform_names) != INTEL_MAX_PLATFORMS);

	if (WARN_ON_ONCE(platform >= ARRAY_SIZE(platform_names) ||
			 platform_names[platform] == NULL))
		return "<unknown>";

	return platform_names[platform];
}

void intel_device_info_dump_flags(const struct intel_device_info *info,
				  struct drm_printer *p)
{
#define PRINT_FLAG(name) drm_printf(p, "%s: %s\n", #name, yesno(info->name));
	DEV_INFO_FOR_EACH_FLAG(PRINT_FLAG);
#undef PRINT_FLAG
}

static void sseu_dump(const struct sseu_dev_info *sseu, struct drm_printer *p)
{
	drm_printf(p, "slice mask: %04x\n", sseu->slice_mask);
	drm_printf(p, "slice total: %u\n", hweight8(sseu->slice_mask));
	drm_printf(p, "subslice total: %u\n", sseu_subslice_total(sseu));
	drm_printf(p, "subslice mask %04x\n", sseu->subslice_mask);
	drm_printf(p, "subslice per slice: %u\n",
		   hweight8(sseu->subslice_mask));
	drm_printf(p, "EU total: %u\n", sseu->eu_total);
	drm_printf(p, "EU per subslice: %u\n", sseu->eu_per_subslice);
	drm_printf(p, "has slice power gating: %s\n",
		   yesno(sseu->has_slice_pg));
	drm_printf(p, "has subslice power gating: %s\n",
		   yesno(sseu->has_subslice_pg));
	drm_printf(p, "has EU power gating: %s\n", yesno(sseu->has_eu_pg));
}

void intel_device_info_dump_runtime(const struct intel_device_info *info,
				    struct drm_printer *p)
{
	sseu_dump(&info->sseu, p);

	drm_printf(p, "CS timestamp frequency: %u kHz\n",
		   info->cs_timestamp_frequency_khz);
}

void intel_device_info_dump(const struct intel_device_info *info,
			    struct drm_printer *p)
{
	struct drm_i915_private *dev_priv =
		container_of(info, struct drm_i915_private, info);

	drm_printf(p, "pciid=0x%04x rev=0x%02x platform=%s gen=%i\n",
		   INTEL_DEVID(dev_priv),
		   INTEL_REVID(dev_priv),
		   intel_platform_name(info->platform),
		   info->gen);

	intel_device_info_dump_flags(info, p);
}

static void gen10_sseu_info_init(struct drm_i915_private *dev_priv)
{
	struct sseu_dev_info *sseu = &mkwrite_device_info(dev_priv)->sseu;
	const u32 fuse2 = I915_READ(GEN8_FUSE2);

	sseu->slice_mask = (fuse2 & GEN10_F2_S_ENA_MASK) >>
			    GEN10_F2_S_ENA_SHIFT;
	sseu->subslice_mask = (1 << 4) - 1;
	sseu->subslice_mask &= ~((fuse2 & GEN10_F2_SS_DIS_MASK) >>
				 GEN10_F2_SS_DIS_SHIFT);

	sseu->eu_total = hweight32(~I915_READ(GEN8_EU_DISABLE0));
	sseu->eu_total += hweight32(~I915_READ(GEN8_EU_DISABLE1));
	sseu->eu_total += hweight32(~I915_READ(GEN8_EU_DISABLE2));
	sseu->eu_total += hweight8(~(I915_READ(GEN10_EU_DISABLE3) &
				     GEN10_EU_DIS_SS_MASK));

	/*
	 * CNL is expected to always have a uniform distribution
	 * of EU across subslices with the exception that any one
	 * EU in any one subslice may be fused off for die
	 * recovery.
	 */
	sseu->eu_per_subslice = sseu_subslice_total(sseu) ?
				DIV_ROUND_UP(sseu->eu_total,
					     sseu_subslice_total(sseu)) : 0;

	/* No restrictions on Power Gating */
	sseu->has_slice_pg = 1;
	sseu->has_subslice_pg = 1;
	sseu->has_eu_pg = 1;
}

static void cherryview_sseu_info_init(struct drm_i915_private *dev_priv)
{
	struct sseu_dev_info *sseu = &mkwrite_device_info(dev_priv)->sseu;
	u32 fuse, eu_dis;

	fuse = I915_READ(CHV_FUSE_GT);

	sseu->slice_mask = BIT(0);

	if (!(fuse & CHV_FGT_DISABLE_SS0)) {
		sseu->subslice_mask |= BIT(0);
		eu_dis = fuse & (CHV_FGT_EU_DIS_SS0_R0_MASK |
				 CHV_FGT_EU_DIS_SS0_R1_MASK);
		sseu->eu_total += 8 - hweight32(eu_dis);
	}

	if (!(fuse & CHV_FGT_DISABLE_SS1)) {
		sseu->subslice_mask |= BIT(1);
		eu_dis = fuse & (CHV_FGT_EU_DIS_SS1_R0_MASK |
				 CHV_FGT_EU_DIS_SS1_R1_MASK);
		sseu->eu_total += 8 - hweight32(eu_dis);
	}

	/*
	 * CHV expected to always have a uniform distribution of EU
	 * across subslices.
	*/
	sseu->eu_per_subslice = sseu_subslice_total(sseu) ?
				sseu->eu_total / sseu_subslice_total(sseu) :
				0;
	/*
	 * CHV supports subslice power gating on devices with more than
	 * one subslice, and supports EU power gating on devices with
	 * more than one EU pair per subslice.
	*/
	sseu->has_slice_pg = 0;
	sseu->has_subslice_pg = sseu_subslice_total(sseu) > 1;
	sseu->has_eu_pg = (sseu->eu_per_subslice > 2);
}

static void gen9_sseu_info_init(struct drm_i915_private *dev_priv)
{
	struct intel_device_info *info = mkwrite_device_info(dev_priv);
	struct sseu_dev_info *sseu = &info->sseu;
	int s_max = 3, ss_max = 4, eu_max = 8;
	int s, ss;
	u32 fuse2, eu_disable;
	u8 eu_mask = 0xff;

	fuse2 = I915_READ(GEN8_FUSE2);
	sseu->slice_mask = (fuse2 & GEN8_F2_S_ENA_MASK) >> GEN8_F2_S_ENA_SHIFT;

	/*
	 * The subslice disable field is global, i.e. it applies
	 * to each of the enabled slices.
	*/
	sseu->subslice_mask = (1 << ss_max) - 1;
	sseu->subslice_mask &= ~((fuse2 & GEN9_F2_SS_DIS_MASK) >>
				 GEN9_F2_SS_DIS_SHIFT);

	/*
	 * Iterate through enabled slices and subslices to
	 * count the total enabled EU.
	*/
	for (s = 0; s < s_max; s++) {
		if (!(sseu->slice_mask & BIT(s)))
			/* skip disabled slice */
			continue;

		eu_disable = I915_READ(GEN9_EU_DISABLE(s));
		for (ss = 0; ss < ss_max; ss++) {
			int eu_per_ss;

			if (!(sseu->subslice_mask & BIT(ss)))
				/* skip disabled subslice */
				continue;

			eu_per_ss = eu_max - hweight8((eu_disable >> (ss*8)) &
						      eu_mask);

			/*
			 * Record which subslice(s) has(have) 7 EUs. we
			 * can tune the hash used to spread work among
			 * subslices if they are unbalanced.
			 */
			if (eu_per_ss == 7)
				sseu->subslice_7eu[s] |= BIT(ss);

			sseu->eu_total += eu_per_ss;
		}
	}

	/*
	 * SKL is expected to always have a uniform distribution
	 * of EU across subslices with the exception that any one
	 * EU in any one subslice may be fused off for die
	 * recovery. BXT is expected to be perfectly uniform in EU
	 * distribution.
	*/
	sseu->eu_per_subslice = sseu_subslice_total(sseu) ?
				DIV_ROUND_UP(sseu->eu_total,
					     sseu_subslice_total(sseu)) : 0;
	/*
	 * SKL+ supports slice power gating on devices with more than
	 * one slice, and supports EU power gating on devices with
	 * more than one EU pair per subslice. BXT+ supports subslice
	 * power gating on devices with more than one subslice, and
	 * supports EU power gating on devices with more than one EU
	 * pair per subslice.
	*/
	sseu->has_slice_pg =
		!IS_GEN9_LP(dev_priv) && hweight8(sseu->slice_mask) > 1;
	sseu->has_subslice_pg =
		IS_GEN9_LP(dev_priv) && sseu_subslice_total(sseu) > 1;
	sseu->has_eu_pg = sseu->eu_per_subslice > 2;

	if (IS_GEN9_LP(dev_priv)) {
#define IS_SS_DISABLED(ss)	(!(sseu->subslice_mask & BIT(ss)))
		info->has_pooled_eu = hweight8(sseu->subslice_mask) == 3;

		sseu->min_eu_in_pool = 0;
		if (info->has_pooled_eu) {
			if (IS_SS_DISABLED(2) || IS_SS_DISABLED(0))
				sseu->min_eu_in_pool = 3;
			else if (IS_SS_DISABLED(1))
				sseu->min_eu_in_pool = 6;
			else
				sseu->min_eu_in_pool = 9;
		}
#undef IS_SS_DISABLED
	}
}

static void broadwell_sseu_info_init(struct drm_i915_private *dev_priv)
{
	struct sseu_dev_info *sseu = &mkwrite_device_info(dev_priv)->sseu;
	const int s_max = 3, ss_max = 3, eu_max = 8;
	int s, ss;
	u32 fuse2, eu_disable[3]; /* s_max */

	fuse2 = I915_READ(GEN8_FUSE2);
	sseu->slice_mask = (fuse2 & GEN8_F2_S_ENA_MASK) >> GEN8_F2_S_ENA_SHIFT;
	/*
	 * The subslice disable field is global, i.e. it applies
	 * to each of the enabled slices.
	 */
	sseu->subslice_mask = GENMASK(ss_max - 1, 0);
	sseu->subslice_mask &= ~((fuse2 & GEN8_F2_SS_DIS_MASK) >>
				 GEN8_F2_SS_DIS_SHIFT);

	eu_disable[0] = I915_READ(GEN8_EU_DISABLE0) & GEN8_EU_DIS0_S0_MASK;
	eu_disable[1] = (I915_READ(GEN8_EU_DISABLE0) >> GEN8_EU_DIS0_S1_SHIFT) |
			((I915_READ(GEN8_EU_DISABLE1) & GEN8_EU_DIS1_S1_MASK) <<
			 (32 - GEN8_EU_DIS0_S1_SHIFT));
	eu_disable[2] = (I915_READ(GEN8_EU_DISABLE1) >> GEN8_EU_DIS1_S2_SHIFT) |
			((I915_READ(GEN8_EU_DISABLE2) & GEN8_EU_DIS2_S2_MASK) <<
			 (32 - GEN8_EU_DIS1_S2_SHIFT));

	/*
	 * Iterate through enabled slices and subslices to
	 * count the total enabled EU.
	 */
	for (s = 0; s < s_max; s++) {
		if (!(sseu->slice_mask & BIT(s)))
			/* skip disabled slice */
			continue;

		for (ss = 0; ss < ss_max; ss++) {
			u32 n_disabled;

			if (!(sseu->subslice_mask & BIT(ss)))
				/* skip disabled subslice */
				continue;

			n_disabled = hweight8(eu_disable[s] >> (ss * eu_max));

			/*
			 * Record which subslices have 7 EUs.
			 */
			if (eu_max - n_disabled == 7)
				sseu->subslice_7eu[s] |= 1 << ss;

			sseu->eu_total += eu_max - n_disabled;
		}
	}

	/*
	 * BDW is expected to always have a uniform distribution of EU across
	 * subslices with the exception that any one EU in any one subslice may
	 * be fused off for die recovery.
	 */
	sseu->eu_per_subslice = sseu_subslice_total(sseu) ?
				DIV_ROUND_UP(sseu->eu_total,
					     sseu_subslice_total(sseu)) : 0;

	/*
	 * BDW supports slice power gating on devices with more than
	 * one slice.
	 */
	sseu->has_slice_pg = hweight8(sseu->slice_mask) > 1;
	sseu->has_subslice_pg = 0;
	sseu->has_eu_pg = 0;
}

static u32 read_reference_ts_freq(struct drm_i915_private *dev_priv)
{
	u32 ts_override = I915_READ(GEN9_TIMESTAMP_OVERRIDE);
	u32 base_freq, frac_freq;

	base_freq = ((ts_override & GEN9_TIMESTAMP_OVERRIDE_US_COUNTER_DIVIDER_MASK) >>
		     GEN9_TIMESTAMP_OVERRIDE_US_COUNTER_DIVIDER_SHIFT) + 1;
	base_freq *= 1000;

	frac_freq = ((ts_override &
		      GEN9_TIMESTAMP_OVERRIDE_US_COUNTER_DENOMINATOR_MASK) >>
		     GEN9_TIMESTAMP_OVERRIDE_US_COUNTER_DENOMINATOR_SHIFT);
	frac_freq = 1000 / (frac_freq + 1);

	return base_freq + frac_freq;
}

static u32 read_timestamp_frequency(struct drm_i915_private *dev_priv)
{
	u32 f12_5_mhz = 12500;
	u32 f19_2_mhz = 19200;
	u32 f24_mhz = 24000;

	if (INTEL_GEN(dev_priv) <= 4) {
		/* PRMs say:
		 *
		 *     "The value in this register increments once every 16
		 *      hclks." (through the “Clocking Configuration”
		 *      (“CLKCFG”) MCHBAR register)
		 */
		return dev_priv->rawclk_freq / 16;
	} else if (INTEL_GEN(dev_priv) <= 8) {
		/* PRMs say:
		 *
		 *     "The PCU TSC counts 10ns increments; this timestamp
		 *      reflects bits 38:3 of the TSC (i.e. 80ns granularity,
		 *      rolling over every 1.5 hours).
		 */
		return f12_5_mhz;
	} else if (INTEL_GEN(dev_priv) <= 9) {
		u32 ctc_reg = I915_READ(CTC_MODE);
		u32 freq = 0;

		if ((ctc_reg & CTC_SOURCE_PARAMETER_MASK) == CTC_SOURCE_DIVIDE_LOGIC) {
			freq = read_reference_ts_freq(dev_priv);
		} else {
			freq = IS_GEN9_LP(dev_priv) ? f19_2_mhz : f24_mhz;

			/* Now figure out how the command stream's timestamp
			 * register increments from this frequency (it might
			 * increment only every few clock cycle).
			 */
			freq >>= 3 - ((ctc_reg & CTC_SHIFT_PARAMETER_MASK) >>
				      CTC_SHIFT_PARAMETER_SHIFT);
		}

		return freq;
	} else if (INTEL_GEN(dev_priv) <= 10) {
		u32 ctc_reg = I915_READ(CTC_MODE);
		u32 freq = 0;
		u32 rpm_config_reg = 0;

		/* First figure out the reference frequency. There are 2 ways
		 * we can compute the frequency, either through the
		 * TIMESTAMP_OVERRIDE register or through RPM_CONFIG. CTC_MODE
		 * tells us which one we should use.
		 */
		if ((ctc_reg & CTC_SOURCE_PARAMETER_MASK) == CTC_SOURCE_DIVIDE_LOGIC) {
			freq = read_reference_ts_freq(dev_priv);
		} else {
			u32 crystal_clock;

			rpm_config_reg = I915_READ(RPM_CONFIG0);
			crystal_clock = (rpm_config_reg &
					 GEN9_RPM_CONFIG0_CRYSTAL_CLOCK_FREQ_MASK) >>
				GEN9_RPM_CONFIG0_CRYSTAL_CLOCK_FREQ_SHIFT;
			switch (crystal_clock) {
			case GEN9_RPM_CONFIG0_CRYSTAL_CLOCK_FREQ_19_2_MHZ:
				freq = f19_2_mhz;
				break;
			case GEN9_RPM_CONFIG0_CRYSTAL_CLOCK_FREQ_24_MHZ:
				freq = f24_mhz;
				break;
			}
<<<<<<< HEAD
		}

		/* Now figure out how the command stream's timestamp register
		 * increments from this frequency (it might increment only
		 * every few clock cycle).
		 */
		freq >>= 3 - ((rpm_config_reg &
			       GEN10_RPM_CONFIG0_CTC_SHIFT_PARAMETER_MASK) >>
			      GEN10_RPM_CONFIG0_CTC_SHIFT_PARAMETER_SHIFT);
=======

			/* Now figure out how the command stream's timestamp
			 * register increments from this frequency (it might
			 * increment only every few clock cycle).
			 */
			freq >>= 3 - ((rpm_config_reg &
				       GEN10_RPM_CONFIG0_CTC_SHIFT_PARAMETER_MASK) >>
				      GEN10_RPM_CONFIG0_CTC_SHIFT_PARAMETER_SHIFT);
		}
>>>>>>> 9e6d49d9

		return freq;
	}

<<<<<<< HEAD
	DRM_ERROR("Unknown gen, unable to compute command stream timestamp frequency\n");
	return 0;
}

/*
=======
	MISSING_CASE("Unknown gen, unable to read command streamer timestamp frequency\n");
	return 0;
}

/**
 * intel_device_info_runtime_init - initialize runtime info
 * @info: intel device info struct
 *
>>>>>>> 9e6d49d9
 * Determine various intel_device_info fields at runtime.
 *
 * Use it when either:
 *   - it's judged too laborious to fill n static structures with the limit
 *     when a simple if statement does the job,
 *   - run-time checks (eg read fuse/strap registers) are needed.
 *
 * This function needs to be called:
 *   - after the MMIO has been setup as we are reading registers,
 *   - after the PCH has been detected,
 *   - before the first usage of the fields it can tweak.
 */
void intel_device_info_runtime_init(struct intel_device_info *info)
{
	struct drm_i915_private *dev_priv =
		container_of(info, struct drm_i915_private, info);
	enum pipe pipe;

	if (INTEL_GEN(dev_priv) >= 10) {
		for_each_pipe(dev_priv, pipe)
			info->num_scalers[pipe] = 2;
	} else if (INTEL_GEN(dev_priv) == 9) {
		info->num_scalers[PIPE_A] = 2;
		info->num_scalers[PIPE_B] = 2;
		info->num_scalers[PIPE_C] = 1;
	}

	/*
	 * Skylake and Broxton currently don't expose the topmost plane as its
	 * use is exclusive with the legacy cursor and we only want to expose
	 * one of those, not both. Until we can safely expose the topmost plane
	 * as a DRM_PLANE_TYPE_CURSOR with all the features exposed/supported,
	 * we don't expose the topmost plane at all to prevent ABI breakage
	 * down the line.
	 */
	if (IS_GEN10(dev_priv) || IS_GEMINILAKE(dev_priv))
		for_each_pipe(dev_priv, pipe)
			info->num_sprites[pipe] = 3;
	else if (IS_BROXTON(dev_priv)) {
		info->num_sprites[PIPE_A] = 2;
		info->num_sprites[PIPE_B] = 2;
		info->num_sprites[PIPE_C] = 1;
	} else if (IS_VALLEYVIEW(dev_priv) || IS_CHERRYVIEW(dev_priv)) {
		for_each_pipe(dev_priv, pipe)
			info->num_sprites[pipe] = 2;
	} else if (INTEL_GEN(dev_priv) >= 5 || IS_G4X(dev_priv)) {
		for_each_pipe(dev_priv, pipe)
			info->num_sprites[pipe] = 1;
	}

	if (i915_modparams.disable_display) {
		DRM_INFO("Display disabled (module parameter)\n");
		info->num_pipes = 0;
	} else if (info->num_pipes > 0 &&
		   (IS_GEN7(dev_priv) || IS_GEN8(dev_priv)) &&
		   HAS_PCH_SPLIT(dev_priv)) {
		u32 fuse_strap = I915_READ(FUSE_STRAP);
		u32 sfuse_strap = I915_READ(SFUSE_STRAP);

		/*
		 * SFUSE_STRAP is supposed to have a bit signalling the display
		 * is fused off. Unfortunately it seems that, at least in
		 * certain cases, fused off display means that PCH display
		 * reads don't land anywhere. In that case, we read 0s.
		 *
		 * On CPT/PPT, we can detect this case as SFUSE_STRAP_FUSE_LOCK
		 * should be set when taking over after the firmware.
		 */
		if (fuse_strap & ILK_INTERNAL_DISPLAY_DISABLE ||
		    sfuse_strap & SFUSE_STRAP_DISPLAY_DISABLED ||
		    (HAS_PCH_CPT(dev_priv) &&
		     !(sfuse_strap & SFUSE_STRAP_FUSE_LOCK))) {
			DRM_INFO("Display fused off, disabling\n");
			info->num_pipes = 0;
		} else if (fuse_strap & IVB_PIPE_C_DISABLE) {
			DRM_INFO("PipeC fused off\n");
			info->num_pipes -= 1;
		}
	} else if (info->num_pipes > 0 && IS_GEN9(dev_priv)) {
		u32 dfsm = I915_READ(SKL_DFSM);
		u8 disabled_mask = 0;
		bool invalid;
		int num_bits;

		if (dfsm & SKL_DFSM_PIPE_A_DISABLE)
			disabled_mask |= BIT(PIPE_A);
		if (dfsm & SKL_DFSM_PIPE_B_DISABLE)
			disabled_mask |= BIT(PIPE_B);
		if (dfsm & SKL_DFSM_PIPE_C_DISABLE)
			disabled_mask |= BIT(PIPE_C);

		num_bits = hweight8(disabled_mask);

		switch (disabled_mask) {
		case BIT(PIPE_A):
		case BIT(PIPE_B):
		case BIT(PIPE_A) | BIT(PIPE_B):
		case BIT(PIPE_A) | BIT(PIPE_C):
			invalid = true;
			break;
		default:
			invalid = false;
		}

		if (num_bits > info->num_pipes || invalid)
			DRM_ERROR("invalid pipe fuse configuration: 0x%x\n",
				  disabled_mask);
		else
			info->num_pipes -= num_bits;
	}

	/* Initialize slice/subslice/EU info */
	if (IS_CHERRYVIEW(dev_priv))
		cherryview_sseu_info_init(dev_priv);
	else if (IS_BROADWELL(dev_priv))
		broadwell_sseu_info_init(dev_priv);
	else if (INTEL_GEN(dev_priv) == 9)
		gen9_sseu_info_init(dev_priv);
	else if (INTEL_GEN(dev_priv) >= 10)
		gen10_sseu_info_init(dev_priv);

	/* Initialize command stream timestamp frequency */
	info->cs_timestamp_frequency_khz = read_timestamp_frequency(dev_priv);
<<<<<<< HEAD

	DRM_DEBUG_DRIVER("slice mask: %04x\n", info->sseu.slice_mask);
	DRM_DEBUG_DRIVER("slice total: %u\n", hweight8(info->sseu.slice_mask));
	DRM_DEBUG_DRIVER("subslice total: %u\n",
			 sseu_subslice_total(&info->sseu));
	DRM_DEBUG_DRIVER("subslice mask %04x\n", info->sseu.subslice_mask);
	DRM_DEBUG_DRIVER("subslice per slice: %u\n",
			 hweight8(info->sseu.subslice_mask));
	DRM_DEBUG_DRIVER("EU total: %u\n", info->sseu.eu_total);
	DRM_DEBUG_DRIVER("EU per subslice: %u\n", info->sseu.eu_per_subslice);
	DRM_DEBUG_DRIVER("has slice power gating: %s\n",
			 info->sseu.has_slice_pg ? "y" : "n");
	DRM_DEBUG_DRIVER("has subslice power gating: %s\n",
			 info->sseu.has_subslice_pg ? "y" : "n");
	DRM_DEBUG_DRIVER("has EU power gating: %s\n",
			 info->sseu.has_eu_pg ? "y" : "n");
	DRM_DEBUG_DRIVER("CS timestamp frequency: %u kHz\n",
			 info->cs_timestamp_frequency_khz);
=======
>>>>>>> 9e6d49d9
}<|MERGE_RESOLUTION|>--- conflicted
+++ resolved
@@ -440,17 +440,6 @@
 				freq = f24_mhz;
 				break;
 			}
-<<<<<<< HEAD
-		}
-
-		/* Now figure out how the command stream's timestamp register
-		 * increments from this frequency (it might increment only
-		 * every few clock cycle).
-		 */
-		freq >>= 3 - ((rpm_config_reg &
-			       GEN10_RPM_CONFIG0_CTC_SHIFT_PARAMETER_MASK) >>
-			      GEN10_RPM_CONFIG0_CTC_SHIFT_PARAMETER_SHIFT);
-=======
 
 			/* Now figure out how the command stream's timestamp
 			 * register increments from this frequency (it might
@@ -460,18 +449,10 @@
 				       GEN10_RPM_CONFIG0_CTC_SHIFT_PARAMETER_MASK) >>
 				      GEN10_RPM_CONFIG0_CTC_SHIFT_PARAMETER_SHIFT);
 		}
->>>>>>> 9e6d49d9
 
 		return freq;
 	}
 
-<<<<<<< HEAD
-	DRM_ERROR("Unknown gen, unable to compute command stream timestamp frequency\n");
-	return 0;
-}
-
-/*
-=======
 	MISSING_CASE("Unknown gen, unable to read command streamer timestamp frequency\n");
 	return 0;
 }
@@ -480,7 +461,6 @@
  * intel_device_info_runtime_init - initialize runtime info
  * @info: intel device info struct
  *
->>>>>>> 9e6d49d9
  * Determine various intel_device_info fields at runtime.
  *
  * Use it when either:
@@ -604,25 +584,4 @@
 
 	/* Initialize command stream timestamp frequency */
 	info->cs_timestamp_frequency_khz = read_timestamp_frequency(dev_priv);
-<<<<<<< HEAD
-
-	DRM_DEBUG_DRIVER("slice mask: %04x\n", info->sseu.slice_mask);
-	DRM_DEBUG_DRIVER("slice total: %u\n", hweight8(info->sseu.slice_mask));
-	DRM_DEBUG_DRIVER("subslice total: %u\n",
-			 sseu_subslice_total(&info->sseu));
-	DRM_DEBUG_DRIVER("subslice mask %04x\n", info->sseu.subslice_mask);
-	DRM_DEBUG_DRIVER("subslice per slice: %u\n",
-			 hweight8(info->sseu.subslice_mask));
-	DRM_DEBUG_DRIVER("EU total: %u\n", info->sseu.eu_total);
-	DRM_DEBUG_DRIVER("EU per subslice: %u\n", info->sseu.eu_per_subslice);
-	DRM_DEBUG_DRIVER("has slice power gating: %s\n",
-			 info->sseu.has_slice_pg ? "y" : "n");
-	DRM_DEBUG_DRIVER("has subslice power gating: %s\n",
-			 info->sseu.has_subslice_pg ? "y" : "n");
-	DRM_DEBUG_DRIVER("has EU power gating: %s\n",
-			 info->sseu.has_eu_pg ? "y" : "n");
-	DRM_DEBUG_DRIVER("CS timestamp frequency: %u kHz\n",
-			 info->cs_timestamp_frequency_khz);
-=======
->>>>>>> 9e6d49d9
 }