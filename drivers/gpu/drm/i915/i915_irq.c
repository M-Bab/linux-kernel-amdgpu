--- conflicted
+++ resolved
@@ -3065,7 +3065,6 @@
 	spin_unlock_irq(&dev_priv->irq_lock);
 }
 
-<<<<<<< HEAD
 static void cnp_display_clock_wa(struct drm_i915_private *dev_priv)
 {
 	struct intel_uncore *uncore = &dev_priv->uncore;
@@ -3084,8 +3083,6 @@
 	}
 }
 
-=======
->>>>>>> 7aeadb5b
 static void gen8_display_irq_reset(struct drm_i915_private *dev_priv)
 {
 	struct intel_uncore *uncore = &dev_priv->uncore;
