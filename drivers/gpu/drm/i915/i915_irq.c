--- conflicted
+++ resolved
@@ -247,15 +247,9 @@
 gen11_gt_engine_identity(struct drm_i915_private * const i915,
 			 const unsigned int bank, const unsigned int bit);
 
-<<<<<<< HEAD
-static bool gen11_reset_one_iir(struct drm_i915_private * const i915,
-				const unsigned int bank,
-				const unsigned int bit)
-=======
 bool gen11_reset_one_iir(struct drm_i915_private * const i915,
 			 const unsigned int bank,
 			 const unsigned int bit)
->>>>>>> 01f83786
 {
 	void __iomem * const regs = i915->regs;
 	u32 dw;
