--- conflicted
+++ resolved
@@ -696,20 +696,16 @@
 		goto err_status;
 	}
 
-<<<<<<< HEAD
+	err = intel_engine_init_cmd_parser(engine);
+	if (err)
+		goto err_cmd_parser;
+
 	i915_sched_init(&engine->sched,
 			engine->i915->drm.dev,
 			engine->name,
 			engine->mask,
 			ENGINE_PHYSICAL);
 
-=======
-	err = intel_engine_init_cmd_parser(engine);
-	if (err)
-		goto err_cmd_parser;
-
-	intel_engine_init_active(engine, ENGINE_PHYSICAL);
->>>>>>> e23f129c
 	intel_engine_init_execlists(engine);
 	intel_engine_init__pm(engine);
 	intel_engine_init_retire(engine);
