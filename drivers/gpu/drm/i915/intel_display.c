/*
 * Copyright © 2006-2007 Intel Corporation
 *
 * Permission is hereby granted, free of charge, to any person obtaining a
 * copy of this software and associated documentation files (the "Software"),
 * to deal in the Software without restriction, including without limitation
 * the rights to use, copy, modify, merge, publish, distribute, sublicense,
 * and/or sell copies of the Software, and to permit persons to whom the
 * Software is furnished to do so, subject to the following conditions:
 *
 * The above copyright notice and this permission notice (including the next
 * paragraph) shall be included in all copies or substantial portions of the
 * Software.
 *
 * THE SOFTWARE IS PROVIDED "AS IS", WITHOUT WARRANTY OF ANY KIND, EXPRESS OR
 * IMPLIED, INCLUDING BUT NOT LIMITED TO THE WARRANTIES OF MERCHANTABILITY,
 * FITNESS FOR A PARTICULAR PURPOSE AND NONINFRINGEMENT.  IN NO EVENT SHALL
 * THE AUTHORS OR COPYRIGHT HOLDERS BE LIABLE FOR ANY CLAIM, DAMAGES OR OTHER
 * LIABILITY, WHETHER IN AN ACTION OF CONTRACT, TORT OR OTHERWISE, ARISING
 * FROM, OUT OF OR IN CONNECTION WITH THE SOFTWARE OR THE USE OR OTHER
 * DEALINGS IN THE SOFTWARE.
 *
 * Authors:
 *	Eric Anholt <eric@anholt.net>
 */

#include <linux/dmi.h>
#include <linux/module.h>
#include <linux/input.h>
#include <linux/i2c.h>
#include <linux/kernel.h>
#include <linux/slab.h>
#include <linux/vgaarb.h>
#include <drm/drm_edid.h>
#include <drm/drmP.h>
#include "intel_drv.h"
#include "intel_frontbuffer.h"
#include <drm/i915_drm.h>
#include "i915_drv.h"
#include "i915_gem_clflush.h"
#include "intel_dsi.h"
#include "i915_trace.h"
#include <drm/drm_atomic.h>
#include <drm/drm_atomic_helper.h>
#include <drm/drm_dp_helper.h>
#include <drm/drm_crtc_helper.h>
#include <drm/drm_plane_helper.h>
#include <drm/drm_rect.h>
#include <linux/dma_remapping.h>
#include <linux/reservation.h>

/* Primary plane formats for gen <= 3 */
static const uint32_t i8xx_primary_formats[] = {
	DRM_FORMAT_C8,
	DRM_FORMAT_RGB565,
	DRM_FORMAT_XRGB1555,
	DRM_FORMAT_XRGB8888,
};

/* Primary plane formats for gen >= 4 */
static const uint32_t i965_primary_formats[] = {
	DRM_FORMAT_C8,
	DRM_FORMAT_RGB565,
	DRM_FORMAT_XRGB8888,
	DRM_FORMAT_XBGR8888,
	DRM_FORMAT_XRGB2101010,
	DRM_FORMAT_XBGR2101010,
};

static const uint64_t i9xx_format_modifiers[] = {
	I915_FORMAT_MOD_X_TILED,
	DRM_FORMAT_MOD_LINEAR,
	DRM_FORMAT_MOD_INVALID
};

static const uint32_t skl_primary_formats[] = {
	DRM_FORMAT_C8,
	DRM_FORMAT_RGB565,
	DRM_FORMAT_XRGB8888,
	DRM_FORMAT_XBGR8888,
	DRM_FORMAT_ARGB8888,
	DRM_FORMAT_ABGR8888,
	DRM_FORMAT_XRGB2101010,
	DRM_FORMAT_XBGR2101010,
	DRM_FORMAT_YUYV,
	DRM_FORMAT_YVYU,
	DRM_FORMAT_UYVY,
	DRM_FORMAT_VYUY,
};

static const uint64_t skl_format_modifiers_noccs[] = {
	I915_FORMAT_MOD_Yf_TILED,
	I915_FORMAT_MOD_Y_TILED,
	I915_FORMAT_MOD_X_TILED,
	DRM_FORMAT_MOD_LINEAR,
	DRM_FORMAT_MOD_INVALID
};

static const uint64_t skl_format_modifiers_ccs[] = {
	I915_FORMAT_MOD_Yf_TILED_CCS,
	I915_FORMAT_MOD_Y_TILED_CCS,
	I915_FORMAT_MOD_Yf_TILED,
	I915_FORMAT_MOD_Y_TILED,
	I915_FORMAT_MOD_X_TILED,
	DRM_FORMAT_MOD_LINEAR,
	DRM_FORMAT_MOD_INVALID
};

/* Cursor formats */
static const uint32_t intel_cursor_formats[] = {
	DRM_FORMAT_ARGB8888,
};

static const uint64_t cursor_format_modifiers[] = {
	DRM_FORMAT_MOD_LINEAR,
	DRM_FORMAT_MOD_INVALID
};

static void i9xx_crtc_clock_get(struct intel_crtc *crtc,
				struct intel_crtc_state *pipe_config);
static void ironlake_pch_clock_get(struct intel_crtc *crtc,
				   struct intel_crtc_state *pipe_config);

static int intel_framebuffer_init(struct intel_framebuffer *ifb,
				  struct drm_i915_gem_object *obj,
				  struct drm_mode_fb_cmd2 *mode_cmd);
static void i9xx_set_pipeconf(struct intel_crtc *intel_crtc);
static void intel_set_pipe_timings(struct intel_crtc *intel_crtc);
static void intel_set_pipe_src_size(struct intel_crtc *intel_crtc);
static void intel_cpu_transcoder_set_m_n(struct intel_crtc *crtc,
					 struct intel_link_m_n *m_n,
					 struct intel_link_m_n *m2_n2);
static void ironlake_set_pipeconf(struct drm_crtc *crtc);
static void haswell_set_pipeconf(struct drm_crtc *crtc);
static void haswell_set_pipemisc(struct drm_crtc *crtc);
static void vlv_prepare_pll(struct intel_crtc *crtc,
			    const struct intel_crtc_state *pipe_config);
static void chv_prepare_pll(struct intel_crtc *crtc,
			    const struct intel_crtc_state *pipe_config);
static void intel_begin_crtc_commit(struct drm_crtc *, struct drm_crtc_state *);
static void intel_finish_crtc_commit(struct drm_crtc *, struct drm_crtc_state *);
static void intel_crtc_init_scalers(struct intel_crtc *crtc,
				    struct intel_crtc_state *crtc_state);
static void skylake_pfit_enable(struct intel_crtc *crtc);
static void ironlake_pfit_disable(struct intel_crtc *crtc, bool force);
static void ironlake_pfit_enable(struct intel_crtc *crtc);
static void intel_modeset_setup_hw_state(struct drm_device *dev,
					 struct drm_modeset_acquire_ctx *ctx);
static void intel_pre_disable_primary_noatomic(struct drm_crtc *crtc);

struct intel_limit {
	struct {
		int min, max;
	} dot, vco, n, m, m1, m2, p, p1;

	struct {
		int dot_limit;
		int p2_slow, p2_fast;
	} p2;
};

/* returns HPLL frequency in kHz */
int vlv_get_hpll_vco(struct drm_i915_private *dev_priv)
{
	int hpll_freq, vco_freq[] = { 800, 1600, 2000, 2400 };

	/* Obtain SKU information */
	mutex_lock(&dev_priv->sb_lock);
	hpll_freq = vlv_cck_read(dev_priv, CCK_FUSE_REG) &
		CCK_FUSE_HPLL_FREQ_MASK;
	mutex_unlock(&dev_priv->sb_lock);

	return vco_freq[hpll_freq] * 1000;
}

int vlv_get_cck_clock(struct drm_i915_private *dev_priv,
		      const char *name, u32 reg, int ref_freq)
{
	u32 val;
	int divider;

	mutex_lock(&dev_priv->sb_lock);
	val = vlv_cck_read(dev_priv, reg);
	mutex_unlock(&dev_priv->sb_lock);

	divider = val & CCK_FREQUENCY_VALUES;

	WARN((val & CCK_FREQUENCY_STATUS) !=
	     (divider << CCK_FREQUENCY_STATUS_SHIFT),
	     "%s change in progress\n", name);

	return DIV_ROUND_CLOSEST(ref_freq << 1, divider + 1);
}

int vlv_get_cck_clock_hpll(struct drm_i915_private *dev_priv,
			   const char *name, u32 reg)
{
	if (dev_priv->hpll_freq == 0)
		dev_priv->hpll_freq = vlv_get_hpll_vco(dev_priv);

	return vlv_get_cck_clock(dev_priv, name, reg,
				 dev_priv->hpll_freq);
}

static void intel_update_czclk(struct drm_i915_private *dev_priv)
{
	if (!(IS_VALLEYVIEW(dev_priv) || IS_CHERRYVIEW(dev_priv)))
		return;

	dev_priv->czclk_freq = vlv_get_cck_clock_hpll(dev_priv, "czclk",
						      CCK_CZ_CLOCK_CONTROL);

	DRM_DEBUG_DRIVER("CZ clock rate: %d kHz\n", dev_priv->czclk_freq);
}

static inline u32 /* units of 100MHz */
intel_fdi_link_freq(struct drm_i915_private *dev_priv,
		    const struct intel_crtc_state *pipe_config)
{
	if (HAS_DDI(dev_priv))
		return pipe_config->port_clock; /* SPLL */
	else
		return dev_priv->fdi_pll_freq;
}

static const struct intel_limit intel_limits_i8xx_dac = {
	.dot = { .min = 25000, .max = 350000 },
	.vco = { .min = 908000, .max = 1512000 },
	.n = { .min = 2, .max = 16 },
	.m = { .min = 96, .max = 140 },
	.m1 = { .min = 18, .max = 26 },
	.m2 = { .min = 6, .max = 16 },
	.p = { .min = 4, .max = 128 },
	.p1 = { .min = 2, .max = 33 },
	.p2 = { .dot_limit = 165000,
		.p2_slow = 4, .p2_fast = 2 },
};

static const struct intel_limit intel_limits_i8xx_dvo = {
	.dot = { .min = 25000, .max = 350000 },
	.vco = { .min = 908000, .max = 1512000 },
	.n = { .min = 2, .max = 16 },
	.m = { .min = 96, .max = 140 },
	.m1 = { .min = 18, .max = 26 },
	.m2 = { .min = 6, .max = 16 },
	.p = { .min = 4, .max = 128 },
	.p1 = { .min = 2, .max = 33 },
	.p2 = { .dot_limit = 165000,
		.p2_slow = 4, .p2_fast = 4 },
};

static const struct intel_limit intel_limits_i8xx_lvds = {
	.dot = { .min = 25000, .max = 350000 },
	.vco = { .min = 908000, .max = 1512000 },
	.n = { .min = 2, .max = 16 },
	.m = { .min = 96, .max = 140 },
	.m1 = { .min = 18, .max = 26 },
	.m2 = { .min = 6, .max = 16 },
	.p = { .min = 4, .max = 128 },
	.p1 = { .min = 1, .max = 6 },
	.p2 = { .dot_limit = 165000,
		.p2_slow = 14, .p2_fast = 7 },
};

static const struct intel_limit intel_limits_i9xx_sdvo = {
	.dot = { .min = 20000, .max = 400000 },
	.vco = { .min = 1400000, .max = 2800000 },
	.n = { .min = 1, .max = 6 },
	.m = { .min = 70, .max = 120 },
	.m1 = { .min = 8, .max = 18 },
	.m2 = { .min = 3, .max = 7 },
	.p = { .min = 5, .max = 80 },
	.p1 = { .min = 1, .max = 8 },
	.p2 = { .dot_limit = 200000,
		.p2_slow = 10, .p2_fast = 5 },
};

static const struct intel_limit intel_limits_i9xx_lvds = {
	.dot = { .min = 20000, .max = 400000 },
	.vco = { .min = 1400000, .max = 2800000 },
	.n = { .min = 1, .max = 6 },
	.m = { .min = 70, .max = 120 },
	.m1 = { .min = 8, .max = 18 },
	.m2 = { .min = 3, .max = 7 },
	.p = { .min = 7, .max = 98 },
	.p1 = { .min = 1, .max = 8 },
	.p2 = { .dot_limit = 112000,
		.p2_slow = 14, .p2_fast = 7 },
};


static const struct intel_limit intel_limits_g4x_sdvo = {
	.dot = { .min = 25000, .max = 270000 },
	.vco = { .min = 1750000, .max = 3500000},
	.n = { .min = 1, .max = 4 },
	.m = { .min = 104, .max = 138 },
	.m1 = { .min = 17, .max = 23 },
	.m2 = { .min = 5, .max = 11 },
	.p = { .min = 10, .max = 30 },
	.p1 = { .min = 1, .max = 3},
	.p2 = { .dot_limit = 270000,
		.p2_slow = 10,
		.p2_fast = 10
	},
};

static const struct intel_limit intel_limits_g4x_hdmi = {
	.dot = { .min = 22000, .max = 400000 },
	.vco = { .min = 1750000, .max = 3500000},
	.n = { .min = 1, .max = 4 },
	.m = { .min = 104, .max = 138 },
	.m1 = { .min = 16, .max = 23 },
	.m2 = { .min = 5, .max = 11 },
	.p = { .min = 5, .max = 80 },
	.p1 = { .min = 1, .max = 8},
	.p2 = { .dot_limit = 165000,
		.p2_slow = 10, .p2_fast = 5 },
};

static const struct intel_limit intel_limits_g4x_single_channel_lvds = {
	.dot = { .min = 20000, .max = 115000 },
	.vco = { .min = 1750000, .max = 3500000 },
	.n = { .min = 1, .max = 3 },
	.m = { .min = 104, .max = 138 },
	.m1 = { .min = 17, .max = 23 },
	.m2 = { .min = 5, .max = 11 },
	.p = { .min = 28, .max = 112 },
	.p1 = { .min = 2, .max = 8 },
	.p2 = { .dot_limit = 0,
		.p2_slow = 14, .p2_fast = 14
	},
};

static const struct intel_limit intel_limits_g4x_dual_channel_lvds = {
	.dot = { .min = 80000, .max = 224000 },
	.vco = { .min = 1750000, .max = 3500000 },
	.n = { .min = 1, .max = 3 },
	.m = { .min = 104, .max = 138 },
	.m1 = { .min = 17, .max = 23 },
	.m2 = { .min = 5, .max = 11 },
	.p = { .min = 14, .max = 42 },
	.p1 = { .min = 2, .max = 6 },
	.p2 = { .dot_limit = 0,
		.p2_slow = 7, .p2_fast = 7
	},
};

static const struct intel_limit intel_limits_pineview_sdvo = {
	.dot = { .min = 20000, .max = 400000},
	.vco = { .min = 1700000, .max = 3500000 },
	/* Pineview's Ncounter is a ring counter */
	.n = { .min = 3, .max = 6 },
	.m = { .min = 2, .max = 256 },
	/* Pineview only has one combined m divider, which we treat as m2. */
	.m1 = { .min = 0, .max = 0 },
	.m2 = { .min = 0, .max = 254 },
	.p = { .min = 5, .max = 80 },
	.p1 = { .min = 1, .max = 8 },
	.p2 = { .dot_limit = 200000,
		.p2_slow = 10, .p2_fast = 5 },
};

static const struct intel_limit intel_limits_pineview_lvds = {
	.dot = { .min = 20000, .max = 400000 },
	.vco = { .min = 1700000, .max = 3500000 },
	.n = { .min = 3, .max = 6 },
	.m = { .min = 2, .max = 256 },
	.m1 = { .min = 0, .max = 0 },
	.m2 = { .min = 0, .max = 254 },
	.p = { .min = 7, .max = 112 },
	.p1 = { .min = 1, .max = 8 },
	.p2 = { .dot_limit = 112000,
		.p2_slow = 14, .p2_fast = 14 },
};

/* Ironlake / Sandybridge
 *
 * We calculate clock using (register_value + 2) for N/M1/M2, so here
 * the range value for them is (actual_value - 2).
 */
static const struct intel_limit intel_limits_ironlake_dac = {
	.dot = { .min = 25000, .max = 350000 },
	.vco = { .min = 1760000, .max = 3510000 },
	.n = { .min = 1, .max = 5 },
	.m = { .min = 79, .max = 127 },
	.m1 = { .min = 12, .max = 22 },
	.m2 = { .min = 5, .max = 9 },
	.p = { .min = 5, .max = 80 },
	.p1 = { .min = 1, .max = 8 },
	.p2 = { .dot_limit = 225000,
		.p2_slow = 10, .p2_fast = 5 },
};

static const struct intel_limit intel_limits_ironlake_single_lvds = {
	.dot = { .min = 25000, .max = 350000 },
	.vco = { .min = 1760000, .max = 3510000 },
	.n = { .min = 1, .max = 3 },
	.m = { .min = 79, .max = 118 },
	.m1 = { .min = 12, .max = 22 },
	.m2 = { .min = 5, .max = 9 },
	.p = { .min = 28, .max = 112 },
	.p1 = { .min = 2, .max = 8 },
	.p2 = { .dot_limit = 225000,
		.p2_slow = 14, .p2_fast = 14 },
};

static const struct intel_limit intel_limits_ironlake_dual_lvds = {
	.dot = { .min = 25000, .max = 350000 },
	.vco = { .min = 1760000, .max = 3510000 },
	.n = { .min = 1, .max = 3 },
	.m = { .min = 79, .max = 127 },
	.m1 = { .min = 12, .max = 22 },
	.m2 = { .min = 5, .max = 9 },
	.p = { .min = 14, .max = 56 },
	.p1 = { .min = 2, .max = 8 },
	.p2 = { .dot_limit = 225000,
		.p2_slow = 7, .p2_fast = 7 },
};

/* LVDS 100mhz refclk limits. */
static const struct intel_limit intel_limits_ironlake_single_lvds_100m = {
	.dot = { .min = 25000, .max = 350000 },
	.vco = { .min = 1760000, .max = 3510000 },
	.n = { .min = 1, .max = 2 },
	.m = { .min = 79, .max = 126 },
	.m1 = { .min = 12, .max = 22 },
	.m2 = { .min = 5, .max = 9 },
	.p = { .min = 28, .max = 112 },
	.p1 = { .min = 2, .max = 8 },
	.p2 = { .dot_limit = 225000,
		.p2_slow = 14, .p2_fast = 14 },
};

static const struct intel_limit intel_limits_ironlake_dual_lvds_100m = {
	.dot = { .min = 25000, .max = 350000 },
	.vco = { .min = 1760000, .max = 3510000 },
	.n = { .min = 1, .max = 3 },
	.m = { .min = 79, .max = 126 },
	.m1 = { .min = 12, .max = 22 },
	.m2 = { .min = 5, .max = 9 },
	.p = { .min = 14, .max = 42 },
	.p1 = { .min = 2, .max = 6 },
	.p2 = { .dot_limit = 225000,
		.p2_slow = 7, .p2_fast = 7 },
};

static const struct intel_limit intel_limits_vlv = {
	 /*
	  * These are the data rate limits (measured in fast clocks)
	  * since those are the strictest limits we have. The fast
	  * clock and actual rate limits are more relaxed, so checking
	  * them would make no difference.
	  */
	.dot = { .min = 25000 * 5, .max = 270000 * 5 },
	.vco = { .min = 4000000, .max = 6000000 },
	.n = { .min = 1, .max = 7 },
	.m1 = { .min = 2, .max = 3 },
	.m2 = { .min = 11, .max = 156 },
	.p1 = { .min = 2, .max = 3 },
	.p2 = { .p2_slow = 2, .p2_fast = 20 }, /* slow=min, fast=max */
};

static const struct intel_limit intel_limits_chv = {
	/*
	 * These are the data rate limits (measured in fast clocks)
	 * since those are the strictest limits we have.  The fast
	 * clock and actual rate limits are more relaxed, so checking
	 * them would make no difference.
	 */
	.dot = { .min = 25000 * 5, .max = 540000 * 5},
	.vco = { .min = 4800000, .max = 6480000 },
	.n = { .min = 1, .max = 1 },
	.m1 = { .min = 2, .max = 2 },
	.m2 = { .min = 24 << 22, .max = 175 << 22 },
	.p1 = { .min = 2, .max = 4 },
	.p2 = {	.p2_slow = 1, .p2_fast = 14 },
};

static const struct intel_limit intel_limits_bxt = {
	/* FIXME: find real dot limits */
	.dot = { .min = 0, .max = INT_MAX },
	.vco = { .min = 4800000, .max = 6700000 },
	.n = { .min = 1, .max = 1 },
	.m1 = { .min = 2, .max = 2 },
	/* FIXME: find real m2 limits */
	.m2 = { .min = 2 << 22, .max = 255 << 22 },
	.p1 = { .min = 2, .max = 4 },
	.p2 = { .p2_slow = 1, .p2_fast = 20 },
};

static bool
needs_modeset(const struct drm_crtc_state *state)
{
	return drm_atomic_crtc_needs_modeset(state);
}

/*
 * Platform specific helpers to calculate the port PLL loopback- (clock.m),
 * and post-divider (clock.p) values, pre- (clock.vco) and post-divided fast
 * (clock.dot) clock rates. This fast dot clock is fed to the port's IO logic.
 * The helpers' return value is the rate of the clock that is fed to the
 * display engine's pipe which can be the above fast dot clock rate or a
 * divided-down version of it.
 */
/* m1 is reserved as 0 in Pineview, n is a ring counter */
static int pnv_calc_dpll_params(int refclk, struct dpll *clock)
{
	clock->m = clock->m2 + 2;
	clock->p = clock->p1 * clock->p2;
	if (WARN_ON(clock->n == 0 || clock->p == 0))
		return 0;
	clock->vco = DIV_ROUND_CLOSEST(refclk * clock->m, clock->n);
	clock->dot = DIV_ROUND_CLOSEST(clock->vco, clock->p);

	return clock->dot;
}

static uint32_t i9xx_dpll_compute_m(struct dpll *dpll)
{
	return 5 * (dpll->m1 + 2) + (dpll->m2 + 2);
}

static int i9xx_calc_dpll_params(int refclk, struct dpll *clock)
{
	clock->m = i9xx_dpll_compute_m(clock);
	clock->p = clock->p1 * clock->p2;
	if (WARN_ON(clock->n + 2 == 0 || clock->p == 0))
		return 0;
	clock->vco = DIV_ROUND_CLOSEST(refclk * clock->m, clock->n + 2);
	clock->dot = DIV_ROUND_CLOSEST(clock->vco, clock->p);

	return clock->dot;
}

static int vlv_calc_dpll_params(int refclk, struct dpll *clock)
{
	clock->m = clock->m1 * clock->m2;
	clock->p = clock->p1 * clock->p2;
	if (WARN_ON(clock->n == 0 || clock->p == 0))
		return 0;
	clock->vco = DIV_ROUND_CLOSEST(refclk * clock->m, clock->n);
	clock->dot = DIV_ROUND_CLOSEST(clock->vco, clock->p);

	return clock->dot / 5;
}

int chv_calc_dpll_params(int refclk, struct dpll *clock)
{
	clock->m = clock->m1 * clock->m2;
	clock->p = clock->p1 * clock->p2;
	if (WARN_ON(clock->n == 0 || clock->p == 0))
		return 0;
	clock->vco = DIV_ROUND_CLOSEST_ULL((uint64_t)refclk * clock->m,
			clock->n << 22);
	clock->dot = DIV_ROUND_CLOSEST(clock->vco, clock->p);

	return clock->dot / 5;
}

#define INTELPllInvalid(s)   do { /* DRM_DEBUG(s); */ return false; } while (0)
/**
 * Returns whether the given set of divisors are valid for a given refclk with
 * the given connectors.
 */

static bool intel_PLL_is_valid(struct drm_i915_private *dev_priv,
			       const struct intel_limit *limit,
			       const struct dpll *clock)
{
	if (clock->n   < limit->n.min   || limit->n.max   < clock->n)
		INTELPllInvalid("n out of range\n");
	if (clock->p1  < limit->p1.min  || limit->p1.max  < clock->p1)
		INTELPllInvalid("p1 out of range\n");
	if (clock->m2  < limit->m2.min  || limit->m2.max  < clock->m2)
		INTELPllInvalid("m2 out of range\n");
	if (clock->m1  < limit->m1.min  || limit->m1.max  < clock->m1)
		INTELPllInvalid("m1 out of range\n");

	if (!IS_PINEVIEW(dev_priv) && !IS_VALLEYVIEW(dev_priv) &&
	    !IS_CHERRYVIEW(dev_priv) && !IS_GEN9_LP(dev_priv))
		if (clock->m1 <= clock->m2)
			INTELPllInvalid("m1 <= m2\n");

	if (!IS_VALLEYVIEW(dev_priv) && !IS_CHERRYVIEW(dev_priv) &&
	    !IS_GEN9_LP(dev_priv)) {
		if (clock->p < limit->p.min || limit->p.max < clock->p)
			INTELPllInvalid("p out of range\n");
		if (clock->m < limit->m.min || limit->m.max < clock->m)
			INTELPllInvalid("m out of range\n");
	}

	if (clock->vco < limit->vco.min || limit->vco.max < clock->vco)
		INTELPllInvalid("vco out of range\n");
	/* XXX: We may need to be checking "Dot clock" depending on the multiplier,
	 * connector, etc., rather than just a single range.
	 */
	if (clock->dot < limit->dot.min || limit->dot.max < clock->dot)
		INTELPllInvalid("dot out of range\n");

	return true;
}

static int
i9xx_select_p2_div(const struct intel_limit *limit,
		   const struct intel_crtc_state *crtc_state,
		   int target)
{
	struct drm_device *dev = crtc_state->base.crtc->dev;

	if (intel_crtc_has_type(crtc_state, INTEL_OUTPUT_LVDS)) {
		/*
		 * For LVDS just rely on its current settings for dual-channel.
		 * We haven't figured out how to reliably set up different
		 * single/dual channel state, if we even can.
		 */
		if (intel_is_dual_link_lvds(dev))
			return limit->p2.p2_fast;
		else
			return limit->p2.p2_slow;
	} else {
		if (target < limit->p2.dot_limit)
			return limit->p2.p2_slow;
		else
			return limit->p2.p2_fast;
	}
}

/*
 * Returns a set of divisors for the desired target clock with the given
 * refclk, or FALSE.  The returned values represent the clock equation:
 * reflck * (5 * (m1 + 2) + (m2 + 2)) / (n + 2) / p1 / p2.
 *
 * Target and reference clocks are specified in kHz.
 *
 * If match_clock is provided, then best_clock P divider must match the P
 * divider from @match_clock used for LVDS downclocking.
 */
static bool
i9xx_find_best_dpll(const struct intel_limit *limit,
		    struct intel_crtc_state *crtc_state,
		    int target, int refclk, struct dpll *match_clock,
		    struct dpll *best_clock)
{
	struct drm_device *dev = crtc_state->base.crtc->dev;
	struct dpll clock;
	int err = target;

	memset(best_clock, 0, sizeof(*best_clock));

	clock.p2 = i9xx_select_p2_div(limit, crtc_state, target);

	for (clock.m1 = limit->m1.min; clock.m1 <= limit->m1.max;
	     clock.m1++) {
		for (clock.m2 = limit->m2.min;
		     clock.m2 <= limit->m2.max; clock.m2++) {
			if (clock.m2 >= clock.m1)
				break;
			for (clock.n = limit->n.min;
			     clock.n <= limit->n.max; clock.n++) {
				for (clock.p1 = limit->p1.min;
					clock.p1 <= limit->p1.max; clock.p1++) {
					int this_err;

					i9xx_calc_dpll_params(refclk, &clock);
					if (!intel_PLL_is_valid(to_i915(dev),
								limit,
								&clock))
						continue;
					if (match_clock &&
					    clock.p != match_clock->p)
						continue;

					this_err = abs(clock.dot - target);
					if (this_err < err) {
						*best_clock = clock;
						err = this_err;
					}
				}
			}
		}
	}

	return (err != target);
}

/*
 * Returns a set of divisors for the desired target clock with the given
 * refclk, or FALSE.  The returned values represent the clock equation:
 * reflck * (5 * (m1 + 2) + (m2 + 2)) / (n + 2) / p1 / p2.
 *
 * Target and reference clocks are specified in kHz.
 *
 * If match_clock is provided, then best_clock P divider must match the P
 * divider from @match_clock used for LVDS downclocking.
 */
static bool
pnv_find_best_dpll(const struct intel_limit *limit,
		   struct intel_crtc_state *crtc_state,
		   int target, int refclk, struct dpll *match_clock,
		   struct dpll *best_clock)
{
	struct drm_device *dev = crtc_state->base.crtc->dev;
	struct dpll clock;
	int err = target;

	memset(best_clock, 0, sizeof(*best_clock));

	clock.p2 = i9xx_select_p2_div(limit, crtc_state, target);

	for (clock.m1 = limit->m1.min; clock.m1 <= limit->m1.max;
	     clock.m1++) {
		for (clock.m2 = limit->m2.min;
		     clock.m2 <= limit->m2.max; clock.m2++) {
			for (clock.n = limit->n.min;
			     clock.n <= limit->n.max; clock.n++) {
				for (clock.p1 = limit->p1.min;
					clock.p1 <= limit->p1.max; clock.p1++) {
					int this_err;

					pnv_calc_dpll_params(refclk, &clock);
					if (!intel_PLL_is_valid(to_i915(dev),
								limit,
								&clock))
						continue;
					if (match_clock &&
					    clock.p != match_clock->p)
						continue;

					this_err = abs(clock.dot - target);
					if (this_err < err) {
						*best_clock = clock;
						err = this_err;
					}
				}
			}
		}
	}

	return (err != target);
}

/*
 * Returns a set of divisors for the desired target clock with the given
 * refclk, or FALSE.  The returned values represent the clock equation:
 * reflck * (5 * (m1 + 2) + (m2 + 2)) / (n + 2) / p1 / p2.
 *
 * Target and reference clocks are specified in kHz.
 *
 * If match_clock is provided, then best_clock P divider must match the P
 * divider from @match_clock used for LVDS downclocking.
 */
static bool
g4x_find_best_dpll(const struct intel_limit *limit,
		   struct intel_crtc_state *crtc_state,
		   int target, int refclk, struct dpll *match_clock,
		   struct dpll *best_clock)
{
	struct drm_device *dev = crtc_state->base.crtc->dev;
	struct dpll clock;
	int max_n;
	bool found = false;
	/* approximately equals target * 0.00585 */
	int err_most = (target >> 8) + (target >> 9);

	memset(best_clock, 0, sizeof(*best_clock));

	clock.p2 = i9xx_select_p2_div(limit, crtc_state, target);

	max_n = limit->n.max;
	/* based on hardware requirement, prefer smaller n to precision */
	for (clock.n = limit->n.min; clock.n <= max_n; clock.n++) {
		/* based on hardware requirement, prefere larger m1,m2 */
		for (clock.m1 = limit->m1.max;
		     clock.m1 >= limit->m1.min; clock.m1--) {
			for (clock.m2 = limit->m2.max;
			     clock.m2 >= limit->m2.min; clock.m2--) {
				for (clock.p1 = limit->p1.max;
				     clock.p1 >= limit->p1.min; clock.p1--) {
					int this_err;

					i9xx_calc_dpll_params(refclk, &clock);
					if (!intel_PLL_is_valid(to_i915(dev),
								limit,
								&clock))
						continue;

					this_err = abs(clock.dot - target);
					if (this_err < err_most) {
						*best_clock = clock;
						err_most = this_err;
						max_n = clock.n;
						found = true;
					}
				}
			}
		}
	}
	return found;
}

/*
 * Check if the calculated PLL configuration is more optimal compared to the
 * best configuration and error found so far. Return the calculated error.
 */
static bool vlv_PLL_is_optimal(struct drm_device *dev, int target_freq,
			       const struct dpll *calculated_clock,
			       const struct dpll *best_clock,
			       unsigned int best_error_ppm,
			       unsigned int *error_ppm)
{
	/*
	 * For CHV ignore the error and consider only the P value.
	 * Prefer a bigger P value based on HW requirements.
	 */
	if (IS_CHERRYVIEW(to_i915(dev))) {
		*error_ppm = 0;

		return calculated_clock->p > best_clock->p;
	}

	if (WARN_ON_ONCE(!target_freq))
		return false;

	*error_ppm = div_u64(1000000ULL *
				abs(target_freq - calculated_clock->dot),
			     target_freq);
	/*
	 * Prefer a better P value over a better (smaller) error if the error
	 * is small. Ensure this preference for future configurations too by
	 * setting the error to 0.
	 */
	if (*error_ppm < 100 && calculated_clock->p > best_clock->p) {
		*error_ppm = 0;

		return true;
	}

	return *error_ppm + 10 < best_error_ppm;
}

/*
 * Returns a set of divisors for the desired target clock with the given
 * refclk, or FALSE.  The returned values represent the clock equation:
 * reflck * (5 * (m1 + 2) + (m2 + 2)) / (n + 2) / p1 / p2.
 */
static bool
vlv_find_best_dpll(const struct intel_limit *limit,
		   struct intel_crtc_state *crtc_state,
		   int target, int refclk, struct dpll *match_clock,
		   struct dpll *best_clock)
{
	struct intel_crtc *crtc = to_intel_crtc(crtc_state->base.crtc);
	struct drm_device *dev = crtc->base.dev;
	struct dpll clock;
	unsigned int bestppm = 1000000;
	/* min update 19.2 MHz */
	int max_n = min(limit->n.max, refclk / 19200);
	bool found = false;

	target *= 5; /* fast clock */

	memset(best_clock, 0, sizeof(*best_clock));

	/* based on hardware requirement, prefer smaller n to precision */
	for (clock.n = limit->n.min; clock.n <= max_n; clock.n++) {
		for (clock.p1 = limit->p1.max; clock.p1 >= limit->p1.min; clock.p1--) {
			for (clock.p2 = limit->p2.p2_fast; clock.p2 >= limit->p2.p2_slow;
			     clock.p2 -= clock.p2 > 10 ? 2 : 1) {
				clock.p = clock.p1 * clock.p2;
				/* based on hardware requirement, prefer bigger m1,m2 values */
				for (clock.m1 = limit->m1.min; clock.m1 <= limit->m1.max; clock.m1++) {
					unsigned int ppm;

					clock.m2 = DIV_ROUND_CLOSEST(target * clock.p * clock.n,
								     refclk * clock.m1);

					vlv_calc_dpll_params(refclk, &clock);

					if (!intel_PLL_is_valid(to_i915(dev),
								limit,
								&clock))
						continue;

					if (!vlv_PLL_is_optimal(dev, target,
								&clock,
								best_clock,
								bestppm, &ppm))
						continue;

					*best_clock = clock;
					bestppm = ppm;
					found = true;
				}
			}
		}
	}

	return found;
}

/*
 * Returns a set of divisors for the desired target clock with the given
 * refclk, or FALSE.  The returned values represent the clock equation:
 * reflck * (5 * (m1 + 2) + (m2 + 2)) / (n + 2) / p1 / p2.
 */
static bool
chv_find_best_dpll(const struct intel_limit *limit,
		   struct intel_crtc_state *crtc_state,
		   int target, int refclk, struct dpll *match_clock,
		   struct dpll *best_clock)
{
	struct intel_crtc *crtc = to_intel_crtc(crtc_state->base.crtc);
	struct drm_device *dev = crtc->base.dev;
	unsigned int best_error_ppm;
	struct dpll clock;
	uint64_t m2;
	int found = false;

	memset(best_clock, 0, sizeof(*best_clock));
	best_error_ppm = 1000000;

	/*
	 * Based on hardware doc, the n always set to 1, and m1 always
	 * set to 2.  If requires to support 200Mhz refclk, we need to
	 * revisit this because n may not 1 anymore.
	 */
	clock.n = 1, clock.m1 = 2;
	target *= 5;	/* fast clock */

	for (clock.p1 = limit->p1.max; clock.p1 >= limit->p1.min; clock.p1--) {
		for (clock.p2 = limit->p2.p2_fast;
				clock.p2 >= limit->p2.p2_slow;
				clock.p2 -= clock.p2 > 10 ? 2 : 1) {
			unsigned int error_ppm;

			clock.p = clock.p1 * clock.p2;

			m2 = DIV_ROUND_CLOSEST_ULL(((uint64_t)target * clock.p *
					clock.n) << 22, refclk * clock.m1);

			if (m2 > INT_MAX/clock.m1)
				continue;

			clock.m2 = m2;

			chv_calc_dpll_params(refclk, &clock);

			if (!intel_PLL_is_valid(to_i915(dev), limit, &clock))
				continue;

			if (!vlv_PLL_is_optimal(dev, target, &clock, best_clock,
						best_error_ppm, &error_ppm))
				continue;

			*best_clock = clock;
			best_error_ppm = error_ppm;
			found = true;
		}
	}

	return found;
}

bool bxt_find_best_dpll(struct intel_crtc_state *crtc_state, int target_clock,
			struct dpll *best_clock)
{
	int refclk = 100000;
	const struct intel_limit *limit = &intel_limits_bxt;

	return chv_find_best_dpll(limit, crtc_state,
				  target_clock, refclk, NULL, best_clock);
}

bool intel_crtc_active(struct intel_crtc *crtc)
{
	/* Be paranoid as we can arrive here with only partial
	 * state retrieved from the hardware during setup.
	 *
	 * We can ditch the adjusted_mode.crtc_clock check as soon
	 * as Haswell has gained clock readout/fastboot support.
	 *
	 * We can ditch the crtc->primary->fb check as soon as we can
	 * properly reconstruct framebuffers.
	 *
	 * FIXME: The intel_crtc->active here should be switched to
	 * crtc->state->active once we have proper CRTC states wired up
	 * for atomic.
	 */
	return crtc->active && crtc->base.primary->state->fb &&
		crtc->config->base.adjusted_mode.crtc_clock;
}

enum transcoder intel_pipe_to_cpu_transcoder(struct drm_i915_private *dev_priv,
					     enum pipe pipe)
{
	struct intel_crtc *crtc = intel_get_crtc_for_pipe(dev_priv, pipe);

	return crtc->config->cpu_transcoder;
}

static bool pipe_scanline_is_moving(struct drm_i915_private *dev_priv,
				    enum pipe pipe)
{
	i915_reg_t reg = PIPEDSL(pipe);
	u32 line1, line2;
	u32 line_mask;

	if (IS_GEN2(dev_priv))
		line_mask = DSL_LINEMASK_GEN2;
	else
		line_mask = DSL_LINEMASK_GEN3;

	line1 = I915_READ(reg) & line_mask;
	msleep(5);
	line2 = I915_READ(reg) & line_mask;

	return line1 != line2;
}

static void wait_for_pipe_scanline_moving(struct intel_crtc *crtc, bool state)
{
	struct drm_i915_private *dev_priv = to_i915(crtc->base.dev);
	enum pipe pipe = crtc->pipe;

	/* Wait for the display line to settle/start moving */
	if (wait_for(pipe_scanline_is_moving(dev_priv, pipe) == state, 100))
		DRM_ERROR("pipe %c scanline %s wait timed out\n",
			  pipe_name(pipe), onoff(state));
}

static void intel_wait_for_pipe_scanline_stopped(struct intel_crtc *crtc)
{
	wait_for_pipe_scanline_moving(crtc, false);
}

static void intel_wait_for_pipe_scanline_moving(struct intel_crtc *crtc)
{
	wait_for_pipe_scanline_moving(crtc, true);
}

static void
intel_wait_for_pipe_off(const struct intel_crtc_state *old_crtc_state)
{
	struct intel_crtc *crtc = to_intel_crtc(old_crtc_state->base.crtc);
	struct drm_i915_private *dev_priv = to_i915(crtc->base.dev);

	if (INTEL_GEN(dev_priv) >= 4) {
		enum transcoder cpu_transcoder = old_crtc_state->cpu_transcoder;
		i915_reg_t reg = PIPECONF(cpu_transcoder);

		/* Wait for the Pipe State to go off */
		if (intel_wait_for_register(dev_priv,
					    reg, I965_PIPECONF_ACTIVE, 0,
					    100))
			WARN(1, "pipe_off wait timed out\n");
	} else {
		intel_wait_for_pipe_scanline_stopped(crtc);
	}
}

/* Only for pre-ILK configs */
void assert_pll(struct drm_i915_private *dev_priv,
		enum pipe pipe, bool state)
{
	u32 val;
	bool cur_state;

	val = I915_READ(DPLL(pipe));
	cur_state = !!(val & DPLL_VCO_ENABLE);
	I915_STATE_WARN(cur_state != state,
	     "PLL state assertion failure (expected %s, current %s)\n",
			onoff(state), onoff(cur_state));
}

/* XXX: the dsi pll is shared between MIPI DSI ports */
void assert_dsi_pll(struct drm_i915_private *dev_priv, bool state)
{
	u32 val;
	bool cur_state;

	mutex_lock(&dev_priv->sb_lock);
	val = vlv_cck_read(dev_priv, CCK_REG_DSI_PLL_CONTROL);
	mutex_unlock(&dev_priv->sb_lock);

	cur_state = val & DSI_PLL_VCO_EN;
	I915_STATE_WARN(cur_state != state,
	     "DSI PLL state assertion failure (expected %s, current %s)\n",
			onoff(state), onoff(cur_state));
}

static void assert_fdi_tx(struct drm_i915_private *dev_priv,
			  enum pipe pipe, bool state)
{
	bool cur_state;
	enum transcoder cpu_transcoder = intel_pipe_to_cpu_transcoder(dev_priv,
								      pipe);

	if (HAS_DDI(dev_priv)) {
		/* DDI does not have a specific FDI_TX register */
		u32 val = I915_READ(TRANS_DDI_FUNC_CTL(cpu_transcoder));
		cur_state = !!(val & TRANS_DDI_FUNC_ENABLE);
	} else {
		u32 val = I915_READ(FDI_TX_CTL(pipe));
		cur_state = !!(val & FDI_TX_ENABLE);
	}
	I915_STATE_WARN(cur_state != state,
	     "FDI TX state assertion failure (expected %s, current %s)\n",
			onoff(state), onoff(cur_state));
}
#define assert_fdi_tx_enabled(d, p) assert_fdi_tx(d, p, true)
#define assert_fdi_tx_disabled(d, p) assert_fdi_tx(d, p, false)

static void assert_fdi_rx(struct drm_i915_private *dev_priv,
			  enum pipe pipe, bool state)
{
	u32 val;
	bool cur_state;

	val = I915_READ(FDI_RX_CTL(pipe));
	cur_state = !!(val & FDI_RX_ENABLE);
	I915_STATE_WARN(cur_state != state,
	     "FDI RX state assertion failure (expected %s, current %s)\n",
			onoff(state), onoff(cur_state));
}
#define assert_fdi_rx_enabled(d, p) assert_fdi_rx(d, p, true)
#define assert_fdi_rx_disabled(d, p) assert_fdi_rx(d, p, false)

static void assert_fdi_tx_pll_enabled(struct drm_i915_private *dev_priv,
				      enum pipe pipe)
{
	u32 val;

	/* ILK FDI PLL is always enabled */
	if (IS_GEN5(dev_priv))
		return;

	/* On Haswell, DDI ports are responsible for the FDI PLL setup */
	if (HAS_DDI(dev_priv))
		return;

	val = I915_READ(FDI_TX_CTL(pipe));
	I915_STATE_WARN(!(val & FDI_TX_PLL_ENABLE), "FDI TX PLL assertion failure, should be active but is disabled\n");
}

void assert_fdi_rx_pll(struct drm_i915_private *dev_priv,
		       enum pipe pipe, bool state)
{
	u32 val;
	bool cur_state;

	val = I915_READ(FDI_RX_CTL(pipe));
	cur_state = !!(val & FDI_RX_PLL_ENABLE);
	I915_STATE_WARN(cur_state != state,
	     "FDI RX PLL assertion failure (expected %s, current %s)\n",
			onoff(state), onoff(cur_state));
}

void assert_panel_unlocked(struct drm_i915_private *dev_priv, enum pipe pipe)
{
	i915_reg_t pp_reg;
	u32 val;
	enum pipe panel_pipe = PIPE_A;
	bool locked = true;

	if (WARN_ON(HAS_DDI(dev_priv)))
		return;

	if (HAS_PCH_SPLIT(dev_priv)) {
		u32 port_sel;

		pp_reg = PP_CONTROL(0);
		port_sel = I915_READ(PP_ON_DELAYS(0)) & PANEL_PORT_SELECT_MASK;

		if (port_sel == PANEL_PORT_SELECT_LVDS &&
		    I915_READ(PCH_LVDS) & LVDS_PIPEB_SELECT)
			panel_pipe = PIPE_B;
		/* XXX: else fix for eDP */
	} else if (IS_VALLEYVIEW(dev_priv) || IS_CHERRYVIEW(dev_priv)) {
		/* presumably write lock depends on pipe, not port select */
		pp_reg = PP_CONTROL(pipe);
		panel_pipe = pipe;
	} else {
		pp_reg = PP_CONTROL(0);
		if (I915_READ(LVDS) & LVDS_PIPEB_SELECT)
			panel_pipe = PIPE_B;
	}

	val = I915_READ(pp_reg);
	if (!(val & PANEL_POWER_ON) ||
	    ((val & PANEL_UNLOCK_MASK) == PANEL_UNLOCK_REGS))
		locked = false;

	I915_STATE_WARN(panel_pipe == pipe && locked,
	     "panel assertion failure, pipe %c regs locked\n",
	     pipe_name(pipe));
}

void assert_pipe(struct drm_i915_private *dev_priv,
		 enum pipe pipe, bool state)
{
	bool cur_state;
	enum transcoder cpu_transcoder = intel_pipe_to_cpu_transcoder(dev_priv,
								      pipe);
	enum intel_display_power_domain power_domain;

	/* we keep both pipes enabled on 830 */
	if (IS_I830(dev_priv))
		state = true;

	power_domain = POWER_DOMAIN_TRANSCODER(cpu_transcoder);
	if (intel_display_power_get_if_enabled(dev_priv, power_domain)) {
		u32 val = I915_READ(PIPECONF(cpu_transcoder));
		cur_state = !!(val & PIPECONF_ENABLE);

		intel_display_power_put(dev_priv, power_domain);
	} else {
		cur_state = false;
	}

	I915_STATE_WARN(cur_state != state,
	     "pipe %c assertion failure (expected %s, current %s)\n",
			pipe_name(pipe), onoff(state), onoff(cur_state));
}

static void assert_plane(struct intel_plane *plane, bool state)
{
	bool cur_state = plane->get_hw_state(plane);

	I915_STATE_WARN(cur_state != state,
			"%s assertion failure (expected %s, current %s)\n",
			plane->base.name, onoff(state), onoff(cur_state));
}

#define assert_plane_enabled(p) assert_plane(p, true)
#define assert_plane_disabled(p) assert_plane(p, false)

static void assert_planes_disabled(struct intel_crtc *crtc)
{
	struct drm_i915_private *dev_priv = to_i915(crtc->base.dev);
	struct intel_plane *plane;

	for_each_intel_plane_on_crtc(&dev_priv->drm, crtc, plane)
		assert_plane_disabled(plane);
}

static void assert_vblank_disabled(struct drm_crtc *crtc)
{
	if (I915_STATE_WARN_ON(drm_crtc_vblank_get(crtc) == 0))
		drm_crtc_vblank_put(crtc);
}

void assert_pch_transcoder_disabled(struct drm_i915_private *dev_priv,
				    enum pipe pipe)
{
	u32 val;
	bool enabled;

	val = I915_READ(PCH_TRANSCONF(pipe));
	enabled = !!(val & TRANS_ENABLE);
	I915_STATE_WARN(enabled,
	     "transcoder assertion failed, should be off on pipe %c but is still active\n",
	     pipe_name(pipe));
}

static bool dp_pipe_enabled(struct drm_i915_private *dev_priv,
			    enum pipe pipe, u32 port_sel, u32 val)
{
	if ((val & DP_PORT_EN) == 0)
		return false;

	if (HAS_PCH_CPT(dev_priv)) {
		u32 trans_dp_ctl = I915_READ(TRANS_DP_CTL(pipe));
		if ((trans_dp_ctl & TRANS_DP_PORT_SEL_MASK) != port_sel)
			return false;
	} else if (IS_CHERRYVIEW(dev_priv)) {
		if ((val & DP_PIPE_MASK_CHV) != DP_PIPE_SELECT_CHV(pipe))
			return false;
	} else {
		if ((val & DP_PIPE_MASK) != (pipe << 30))
			return false;
	}
	return true;
}

static bool hdmi_pipe_enabled(struct drm_i915_private *dev_priv,
			      enum pipe pipe, u32 val)
{
	if ((val & SDVO_ENABLE) == 0)
		return false;

	if (HAS_PCH_CPT(dev_priv)) {
		if ((val & SDVO_PIPE_SEL_MASK_CPT) != SDVO_PIPE_SEL_CPT(pipe))
			return false;
	} else if (IS_CHERRYVIEW(dev_priv)) {
		if ((val & SDVO_PIPE_SEL_MASK_CHV) != SDVO_PIPE_SEL_CHV(pipe))
			return false;
	} else {
		if ((val & SDVO_PIPE_SEL_MASK) != SDVO_PIPE_SEL(pipe))
			return false;
	}
	return true;
}

static bool lvds_pipe_enabled(struct drm_i915_private *dev_priv,
			      enum pipe pipe, u32 val)
{
	if ((val & LVDS_PORT_EN) == 0)
		return false;

	if (HAS_PCH_CPT(dev_priv)) {
		if ((val & PORT_TRANS_SEL_MASK) != PORT_TRANS_SEL_CPT(pipe))
			return false;
	} else {
		if ((val & LVDS_PIPE_MASK) != LVDS_PIPE(pipe))
			return false;
	}
	return true;
}

static bool adpa_pipe_enabled(struct drm_i915_private *dev_priv,
			      enum pipe pipe, u32 val)
{
	if ((val & ADPA_DAC_ENABLE) == 0)
		return false;
	if (HAS_PCH_CPT(dev_priv)) {
		if ((val & PORT_TRANS_SEL_MASK) != PORT_TRANS_SEL_CPT(pipe))
			return false;
	} else {
		if ((val & ADPA_PIPE_SELECT_MASK) != ADPA_PIPE_SELECT(pipe))
			return false;
	}
	return true;
}

static void assert_pch_dp_disabled(struct drm_i915_private *dev_priv,
				   enum pipe pipe, i915_reg_t reg,
				   u32 port_sel)
{
	u32 val = I915_READ(reg);
	I915_STATE_WARN(dp_pipe_enabled(dev_priv, pipe, port_sel, val),
	     "PCH DP (0x%08x) enabled on transcoder %c, should be disabled\n",
	     i915_mmio_reg_offset(reg), pipe_name(pipe));

	I915_STATE_WARN(HAS_PCH_IBX(dev_priv) && (val & DP_PORT_EN) == 0
	     && (val & DP_PIPEB_SELECT),
	     "IBX PCH dp port still using transcoder B\n");
}

static void assert_pch_hdmi_disabled(struct drm_i915_private *dev_priv,
				     enum pipe pipe, i915_reg_t reg)
{
	u32 val = I915_READ(reg);
	I915_STATE_WARN(hdmi_pipe_enabled(dev_priv, pipe, val),
	     "PCH HDMI (0x%08x) enabled on transcoder %c, should be disabled\n",
	     i915_mmio_reg_offset(reg), pipe_name(pipe));

	I915_STATE_WARN(HAS_PCH_IBX(dev_priv) && (val & SDVO_ENABLE) == 0
	     && (val & SDVO_PIPE_B_SELECT),
	     "IBX PCH hdmi port still using transcoder B\n");
}

static void assert_pch_ports_disabled(struct drm_i915_private *dev_priv,
				      enum pipe pipe)
{
	u32 val;

	assert_pch_dp_disabled(dev_priv, pipe, PCH_DP_B, TRANS_DP_PORT_SEL_B);
	assert_pch_dp_disabled(dev_priv, pipe, PCH_DP_C, TRANS_DP_PORT_SEL_C);
	assert_pch_dp_disabled(dev_priv, pipe, PCH_DP_D, TRANS_DP_PORT_SEL_D);

	val = I915_READ(PCH_ADPA);
	I915_STATE_WARN(adpa_pipe_enabled(dev_priv, pipe, val),
	     "PCH VGA enabled on transcoder %c, should be disabled\n",
	     pipe_name(pipe));

	val = I915_READ(PCH_LVDS);
	I915_STATE_WARN(lvds_pipe_enabled(dev_priv, pipe, val),
	     "PCH LVDS enabled on transcoder %c, should be disabled\n",
	     pipe_name(pipe));

	assert_pch_hdmi_disabled(dev_priv, pipe, PCH_HDMIB);
	assert_pch_hdmi_disabled(dev_priv, pipe, PCH_HDMIC);
	assert_pch_hdmi_disabled(dev_priv, pipe, PCH_HDMID);
}

static void _vlv_enable_pll(struct intel_crtc *crtc,
			    const struct intel_crtc_state *pipe_config)
{
	struct drm_i915_private *dev_priv = to_i915(crtc->base.dev);
	enum pipe pipe = crtc->pipe;

	I915_WRITE(DPLL(pipe), pipe_config->dpll_hw_state.dpll);
	POSTING_READ(DPLL(pipe));
	udelay(150);

	if (intel_wait_for_register(dev_priv,
				    DPLL(pipe),
				    DPLL_LOCK_VLV,
				    DPLL_LOCK_VLV,
				    1))
		DRM_ERROR("DPLL %d failed to lock\n", pipe);
}

static void vlv_enable_pll(struct intel_crtc *crtc,
			   const struct intel_crtc_state *pipe_config)
{
	struct drm_i915_private *dev_priv = to_i915(crtc->base.dev);
	enum pipe pipe = crtc->pipe;

	assert_pipe_disabled(dev_priv, pipe);

	/* PLL is protected by panel, make sure we can write it */
	assert_panel_unlocked(dev_priv, pipe);

	if (pipe_config->dpll_hw_state.dpll & DPLL_VCO_ENABLE)
		_vlv_enable_pll(crtc, pipe_config);

	I915_WRITE(DPLL_MD(pipe), pipe_config->dpll_hw_state.dpll_md);
	POSTING_READ(DPLL_MD(pipe));
}


static void _chv_enable_pll(struct intel_crtc *crtc,
			    const struct intel_crtc_state *pipe_config)
{
	struct drm_i915_private *dev_priv = to_i915(crtc->base.dev);
	enum pipe pipe = crtc->pipe;
	enum dpio_channel port = vlv_pipe_to_channel(pipe);
	u32 tmp;

	mutex_lock(&dev_priv->sb_lock);

	/* Enable back the 10bit clock to display controller */
	tmp = vlv_dpio_read(dev_priv, pipe, CHV_CMN_DW14(port));
	tmp |= DPIO_DCLKP_EN;
	vlv_dpio_write(dev_priv, pipe, CHV_CMN_DW14(port), tmp);

	mutex_unlock(&dev_priv->sb_lock);

	/*
	 * Need to wait > 100ns between dclkp clock enable bit and PLL enable.
	 */
	udelay(1);

	/* Enable PLL */
	I915_WRITE(DPLL(pipe), pipe_config->dpll_hw_state.dpll);

	/* Check PLL is locked */
	if (intel_wait_for_register(dev_priv,
				    DPLL(pipe), DPLL_LOCK_VLV, DPLL_LOCK_VLV,
				    1))
		DRM_ERROR("PLL %d failed to lock\n", pipe);
}

static void chv_enable_pll(struct intel_crtc *crtc,
			   const struct intel_crtc_state *pipe_config)
{
	struct drm_i915_private *dev_priv = to_i915(crtc->base.dev);
	enum pipe pipe = crtc->pipe;

	assert_pipe_disabled(dev_priv, pipe);

	/* PLL is protected by panel, make sure we can write it */
	assert_panel_unlocked(dev_priv, pipe);

	if (pipe_config->dpll_hw_state.dpll & DPLL_VCO_ENABLE)
		_chv_enable_pll(crtc, pipe_config);

	if (pipe != PIPE_A) {
		/*
		 * WaPixelRepeatModeFixForC0:chv
		 *
		 * DPLLCMD is AWOL. Use chicken bits to propagate
		 * the value from DPLLBMD to either pipe B or C.
		 */
		I915_WRITE(CBR4_VLV, CBR_DPLLBMD_PIPE(pipe));
		I915_WRITE(DPLL_MD(PIPE_B), pipe_config->dpll_hw_state.dpll_md);
		I915_WRITE(CBR4_VLV, 0);
		dev_priv->chv_dpll_md[pipe] = pipe_config->dpll_hw_state.dpll_md;

		/*
		 * DPLLB VGA mode also seems to cause problems.
		 * We should always have it disabled.
		 */
		WARN_ON((I915_READ(DPLL(PIPE_B)) & DPLL_VGA_MODE_DIS) == 0);
	} else {
		I915_WRITE(DPLL_MD(pipe), pipe_config->dpll_hw_state.dpll_md);
		POSTING_READ(DPLL_MD(pipe));
	}
}

static int intel_num_dvo_pipes(struct drm_i915_private *dev_priv)
{
	struct intel_crtc *crtc;
	int count = 0;

	for_each_intel_crtc(&dev_priv->drm, crtc) {
		count += crtc->base.state->active &&
			intel_crtc_has_type(crtc->config, INTEL_OUTPUT_DVO);
	}

	return count;
}

static void i9xx_enable_pll(struct intel_crtc *crtc,
			    const struct intel_crtc_state *crtc_state)
{
	struct drm_i915_private *dev_priv = to_i915(crtc->base.dev);
	i915_reg_t reg = DPLL(crtc->pipe);
	u32 dpll = crtc_state->dpll_hw_state.dpll;
	int i;

	assert_pipe_disabled(dev_priv, crtc->pipe);

	/* PLL is protected by panel, make sure we can write it */
	if (IS_MOBILE(dev_priv) && !IS_I830(dev_priv))
		assert_panel_unlocked(dev_priv, crtc->pipe);

	/* Enable DVO 2x clock on both PLLs if necessary */
	if (IS_I830(dev_priv) && intel_num_dvo_pipes(dev_priv) > 0) {
		/*
		 * It appears to be important that we don't enable this
		 * for the current pipe before otherwise configuring the
		 * PLL. No idea how this should be handled if multiple
		 * DVO outputs are enabled simultaneosly.
		 */
		dpll |= DPLL_DVO_2X_MODE;
		I915_WRITE(DPLL(!crtc->pipe),
			   I915_READ(DPLL(!crtc->pipe)) | DPLL_DVO_2X_MODE);
	}

	/*
	 * Apparently we need to have VGA mode enabled prior to changing
	 * the P1/P2 dividers. Otherwise the DPLL will keep using the old
	 * dividers, even though the register value does change.
	 */
	I915_WRITE(reg, 0);

	I915_WRITE(reg, dpll);

	/* Wait for the clocks to stabilize. */
	POSTING_READ(reg);
	udelay(150);

	if (INTEL_GEN(dev_priv) >= 4) {
		I915_WRITE(DPLL_MD(crtc->pipe),
			   crtc_state->dpll_hw_state.dpll_md);
	} else {
		/* The pixel multiplier can only be updated once the
		 * DPLL is enabled and the clocks are stable.
		 *
		 * So write it again.
		 */
		I915_WRITE(reg, dpll);
	}

	/* We do this three times for luck */
	for (i = 0; i < 3; i++) {
		I915_WRITE(reg, dpll);
		POSTING_READ(reg);
		udelay(150); /* wait for warmup */
	}
}

static void i9xx_disable_pll(struct intel_crtc *crtc)
{
	struct drm_i915_private *dev_priv = to_i915(crtc->base.dev);
	enum pipe pipe = crtc->pipe;

	/* Disable DVO 2x clock on both PLLs if necessary */
	if (IS_I830(dev_priv) &&
	    intel_crtc_has_type(crtc->config, INTEL_OUTPUT_DVO) &&
	    !intel_num_dvo_pipes(dev_priv)) {
		I915_WRITE(DPLL(PIPE_B),
			   I915_READ(DPLL(PIPE_B)) & ~DPLL_DVO_2X_MODE);
		I915_WRITE(DPLL(PIPE_A),
			   I915_READ(DPLL(PIPE_A)) & ~DPLL_DVO_2X_MODE);
	}

	/* Don't disable pipe or pipe PLLs if needed */
	if (IS_I830(dev_priv))
		return;

	/* Make sure the pipe isn't still relying on us */
	assert_pipe_disabled(dev_priv, pipe);

	I915_WRITE(DPLL(pipe), DPLL_VGA_MODE_DIS);
	POSTING_READ(DPLL(pipe));
}

static void vlv_disable_pll(struct drm_i915_private *dev_priv, enum pipe pipe)
{
	u32 val;

	/* Make sure the pipe isn't still relying on us */
	assert_pipe_disabled(dev_priv, pipe);

	val = DPLL_INTEGRATED_REF_CLK_VLV |
		DPLL_REF_CLK_ENABLE_VLV | DPLL_VGA_MODE_DIS;
	if (pipe != PIPE_A)
		val |= DPLL_INTEGRATED_CRI_CLK_VLV;

	I915_WRITE(DPLL(pipe), val);
	POSTING_READ(DPLL(pipe));
}

static void chv_disable_pll(struct drm_i915_private *dev_priv, enum pipe pipe)
{
	enum dpio_channel port = vlv_pipe_to_channel(pipe);
	u32 val;

	/* Make sure the pipe isn't still relying on us */
	assert_pipe_disabled(dev_priv, pipe);

	val = DPLL_SSC_REF_CLK_CHV |
		DPLL_REF_CLK_ENABLE_VLV | DPLL_VGA_MODE_DIS;
	if (pipe != PIPE_A)
		val |= DPLL_INTEGRATED_CRI_CLK_VLV;

	I915_WRITE(DPLL(pipe), val);
	POSTING_READ(DPLL(pipe));

	mutex_lock(&dev_priv->sb_lock);

	/* Disable 10bit clock to display controller */
	val = vlv_dpio_read(dev_priv, pipe, CHV_CMN_DW14(port));
	val &= ~DPIO_DCLKP_EN;
	vlv_dpio_write(dev_priv, pipe, CHV_CMN_DW14(port), val);

	mutex_unlock(&dev_priv->sb_lock);
}

void vlv_wait_port_ready(struct drm_i915_private *dev_priv,
			 struct intel_digital_port *dport,
			 unsigned int expected_mask)
{
	u32 port_mask;
	i915_reg_t dpll_reg;

	switch (dport->base.port) {
	case PORT_B:
		port_mask = DPLL_PORTB_READY_MASK;
		dpll_reg = DPLL(0);
		break;
	case PORT_C:
		port_mask = DPLL_PORTC_READY_MASK;
		dpll_reg = DPLL(0);
		expected_mask <<= 4;
		break;
	case PORT_D:
		port_mask = DPLL_PORTD_READY_MASK;
		dpll_reg = DPIO_PHY_STATUS;
		break;
	default:
		BUG();
	}

	if (intel_wait_for_register(dev_priv,
				    dpll_reg, port_mask, expected_mask,
				    1000))
		WARN(1, "timed out waiting for port %c ready: got 0x%x, expected 0x%x\n",
		     port_name(dport->base.port),
		     I915_READ(dpll_reg) & port_mask, expected_mask);
}

static void ironlake_enable_pch_transcoder(struct drm_i915_private *dev_priv,
					   enum pipe pipe)
{
	struct intel_crtc *intel_crtc = intel_get_crtc_for_pipe(dev_priv,
								pipe);
	i915_reg_t reg;
	uint32_t val, pipeconf_val;

	/* Make sure PCH DPLL is enabled */
	assert_shared_dpll_enabled(dev_priv, intel_crtc->config->shared_dpll);

	/* FDI must be feeding us bits for PCH ports */
	assert_fdi_tx_enabled(dev_priv, pipe);
	assert_fdi_rx_enabled(dev_priv, pipe);

	if (HAS_PCH_CPT(dev_priv)) {
		/* Workaround: Set the timing override bit before enabling the
		 * pch transcoder. */
		reg = TRANS_CHICKEN2(pipe);
		val = I915_READ(reg);
		val |= TRANS_CHICKEN2_TIMING_OVERRIDE;
		I915_WRITE(reg, val);
	}

	reg = PCH_TRANSCONF(pipe);
	val = I915_READ(reg);
	pipeconf_val = I915_READ(PIPECONF(pipe));

	if (HAS_PCH_IBX(dev_priv)) {
		/*
		 * Make the BPC in transcoder be consistent with
		 * that in pipeconf reg. For HDMI we must use 8bpc
		 * here for both 8bpc and 12bpc.
		 */
		val &= ~PIPECONF_BPC_MASK;
		if (intel_crtc_has_type(intel_crtc->config, INTEL_OUTPUT_HDMI))
			val |= PIPECONF_8BPC;
		else
			val |= pipeconf_val & PIPECONF_BPC_MASK;
	}

	val &= ~TRANS_INTERLACE_MASK;
	if ((pipeconf_val & PIPECONF_INTERLACE_MASK) == PIPECONF_INTERLACED_ILK)
		if (HAS_PCH_IBX(dev_priv) &&
		    intel_crtc_has_type(intel_crtc->config, INTEL_OUTPUT_SDVO))
			val |= TRANS_LEGACY_INTERLACED_ILK;
		else
			val |= TRANS_INTERLACED;
	else
		val |= TRANS_PROGRESSIVE;

	I915_WRITE(reg, val | TRANS_ENABLE);
	if (intel_wait_for_register(dev_priv,
				    reg, TRANS_STATE_ENABLE, TRANS_STATE_ENABLE,
				    100))
		DRM_ERROR("failed to enable transcoder %c\n", pipe_name(pipe));
}

static void lpt_enable_pch_transcoder(struct drm_i915_private *dev_priv,
				      enum transcoder cpu_transcoder)
{
	u32 val, pipeconf_val;

	/* FDI must be feeding us bits for PCH ports */
	assert_fdi_tx_enabled(dev_priv, (enum pipe) cpu_transcoder);
	assert_fdi_rx_enabled(dev_priv, PIPE_A);

	/* Workaround: set timing override bit. */
	val = I915_READ(TRANS_CHICKEN2(PIPE_A));
	val |= TRANS_CHICKEN2_TIMING_OVERRIDE;
	I915_WRITE(TRANS_CHICKEN2(PIPE_A), val);

	val = TRANS_ENABLE;
	pipeconf_val = I915_READ(PIPECONF(cpu_transcoder));

	if ((pipeconf_val & PIPECONF_INTERLACE_MASK_HSW) ==
	    PIPECONF_INTERLACED_ILK)
		val |= TRANS_INTERLACED;
	else
		val |= TRANS_PROGRESSIVE;

	I915_WRITE(LPT_TRANSCONF, val);
	if (intel_wait_for_register(dev_priv,
				    LPT_TRANSCONF,
				    TRANS_STATE_ENABLE,
				    TRANS_STATE_ENABLE,
				    100))
		DRM_ERROR("Failed to enable PCH transcoder\n");
}

static void ironlake_disable_pch_transcoder(struct drm_i915_private *dev_priv,
					    enum pipe pipe)
{
	i915_reg_t reg;
	uint32_t val;

	/* FDI relies on the transcoder */
	assert_fdi_tx_disabled(dev_priv, pipe);
	assert_fdi_rx_disabled(dev_priv, pipe);

	/* Ports must be off as well */
	assert_pch_ports_disabled(dev_priv, pipe);

	reg = PCH_TRANSCONF(pipe);
	val = I915_READ(reg);
	val &= ~TRANS_ENABLE;
	I915_WRITE(reg, val);
	/* wait for PCH transcoder off, transcoder state */
	if (intel_wait_for_register(dev_priv,
				    reg, TRANS_STATE_ENABLE, 0,
				    50))
		DRM_ERROR("failed to disable transcoder %c\n", pipe_name(pipe));

	if (HAS_PCH_CPT(dev_priv)) {
		/* Workaround: Clear the timing override chicken bit again. */
		reg = TRANS_CHICKEN2(pipe);
		val = I915_READ(reg);
		val &= ~TRANS_CHICKEN2_TIMING_OVERRIDE;
		I915_WRITE(reg, val);
	}
}

void lpt_disable_pch_transcoder(struct drm_i915_private *dev_priv)
{
	u32 val;

	val = I915_READ(LPT_TRANSCONF);
	val &= ~TRANS_ENABLE;
	I915_WRITE(LPT_TRANSCONF, val);
	/* wait for PCH transcoder off, transcoder state */
	if (intel_wait_for_register(dev_priv,
				    LPT_TRANSCONF, TRANS_STATE_ENABLE, 0,
				    50))
		DRM_ERROR("Failed to disable PCH transcoder\n");

	/* Workaround: clear timing override bit. */
	val = I915_READ(TRANS_CHICKEN2(PIPE_A));
	val &= ~TRANS_CHICKEN2_TIMING_OVERRIDE;
	I915_WRITE(TRANS_CHICKEN2(PIPE_A), val);
}

enum pipe intel_crtc_pch_transcoder(struct intel_crtc *crtc)
{
	struct drm_i915_private *dev_priv = to_i915(crtc->base.dev);

	if (HAS_PCH_LPT(dev_priv))
		return PIPE_A;
	else
		return crtc->pipe;
}

static void intel_enable_pipe(const struct intel_crtc_state *new_crtc_state)
{
	struct intel_crtc *crtc = to_intel_crtc(new_crtc_state->base.crtc);
	struct drm_i915_private *dev_priv = to_i915(crtc->base.dev);
	enum transcoder cpu_transcoder = new_crtc_state->cpu_transcoder;
	enum pipe pipe = crtc->pipe;
	i915_reg_t reg;
	u32 val;

	DRM_DEBUG_KMS("enabling pipe %c\n", pipe_name(pipe));

	assert_planes_disabled(crtc);

	/*
	 * A pipe without a PLL won't actually be able to drive bits from
	 * a plane.  On ILK+ the pipe PLLs are integrated, so we don't
	 * need the check.
	 */
	if (HAS_GMCH_DISPLAY(dev_priv)) {
		if (intel_crtc_has_type(new_crtc_state, INTEL_OUTPUT_DSI))
			assert_dsi_pll_enabled(dev_priv);
		else
			assert_pll_enabled(dev_priv, pipe);
	} else {
		if (new_crtc_state->has_pch_encoder) {
			/* if driving the PCH, we need FDI enabled */
			assert_fdi_rx_pll_enabled(dev_priv,
						  intel_crtc_pch_transcoder(crtc));
			assert_fdi_tx_pll_enabled(dev_priv,
						  (enum pipe) cpu_transcoder);
		}
		/* FIXME: assert CPU port conditions for SNB+ */
	}

	reg = PIPECONF(cpu_transcoder);
	val = I915_READ(reg);
	if (val & PIPECONF_ENABLE) {
		/* we keep both pipes enabled on 830 */
		WARN_ON(!IS_I830(dev_priv));
		return;
	}

	I915_WRITE(reg, val | PIPECONF_ENABLE);
	POSTING_READ(reg);

	/*
	 * Until the pipe starts PIPEDSL reads will return a stale value,
	 * which causes an apparent vblank timestamp jump when PIPEDSL
	 * resets to its proper value. That also messes up the frame count
	 * when it's derived from the timestamps. So let's wait for the
	 * pipe to start properly before we call drm_crtc_vblank_on()
	 */
	if (dev_priv->drm.max_vblank_count == 0)
		intel_wait_for_pipe_scanline_moving(crtc);
}

static void intel_disable_pipe(const struct intel_crtc_state *old_crtc_state)
{
	struct intel_crtc *crtc = to_intel_crtc(old_crtc_state->base.crtc);
	struct drm_i915_private *dev_priv = to_i915(crtc->base.dev);
	enum transcoder cpu_transcoder = old_crtc_state->cpu_transcoder;
	enum pipe pipe = crtc->pipe;
	i915_reg_t reg;
	u32 val;

	DRM_DEBUG_KMS("disabling pipe %c\n", pipe_name(pipe));

	/*
	 * Make sure planes won't keep trying to pump pixels to us,
	 * or we might hang the display.
	 */
	assert_planes_disabled(crtc);

	reg = PIPECONF(cpu_transcoder);
	val = I915_READ(reg);
	if ((val & PIPECONF_ENABLE) == 0)
		return;

	/*
	 * Double wide has implications for planes
	 * so best keep it disabled when not needed.
	 */
	if (old_crtc_state->double_wide)
		val &= ~PIPECONF_DOUBLE_WIDE;

	/* Don't disable pipe or pipe PLLs if needed */
	if (!IS_I830(dev_priv))
		val &= ~PIPECONF_ENABLE;

	I915_WRITE(reg, val);
	if ((val & PIPECONF_ENABLE) == 0)
		intel_wait_for_pipe_off(old_crtc_state);
}

static unsigned int intel_tile_size(const struct drm_i915_private *dev_priv)
{
	return IS_GEN2(dev_priv) ? 2048 : 4096;
}

static unsigned int
intel_tile_width_bytes(const struct drm_framebuffer *fb, int plane)
{
	struct drm_i915_private *dev_priv = to_i915(fb->dev);
	unsigned int cpp = fb->format->cpp[plane];

	switch (fb->modifier) {
	case DRM_FORMAT_MOD_LINEAR:
		return cpp;
	case I915_FORMAT_MOD_X_TILED:
		if (IS_GEN2(dev_priv))
			return 128;
		else
			return 512;
	case I915_FORMAT_MOD_Y_TILED_CCS:
		if (plane == 1)
			return 128;
		/* fall through */
	case I915_FORMAT_MOD_Y_TILED:
		if (IS_GEN2(dev_priv) || HAS_128_BYTE_Y_TILING(dev_priv))
			return 128;
		else
			return 512;
	case I915_FORMAT_MOD_Yf_TILED_CCS:
		if (plane == 1)
			return 128;
		/* fall through */
	case I915_FORMAT_MOD_Yf_TILED:
		switch (cpp) {
		case 1:
			return 64;
		case 2:
		case 4:
			return 128;
		case 8:
		case 16:
			return 256;
		default:
			MISSING_CASE(cpp);
			return cpp;
		}
		break;
	default:
		MISSING_CASE(fb->modifier);
		return cpp;
	}
}

static unsigned int
intel_tile_height(const struct drm_framebuffer *fb, int plane)
{
	if (fb->modifier == DRM_FORMAT_MOD_LINEAR)
		return 1;
	else
		return intel_tile_size(to_i915(fb->dev)) /
			intel_tile_width_bytes(fb, plane);
}

/* Return the tile dimensions in pixel units */
static void intel_tile_dims(const struct drm_framebuffer *fb, int plane,
			    unsigned int *tile_width,
			    unsigned int *tile_height)
{
	unsigned int tile_width_bytes = intel_tile_width_bytes(fb, plane);
	unsigned int cpp = fb->format->cpp[plane];

	*tile_width = tile_width_bytes / cpp;
	*tile_height = intel_tile_size(to_i915(fb->dev)) / tile_width_bytes;
}

unsigned int
intel_fb_align_height(const struct drm_framebuffer *fb,
		      int plane, unsigned int height)
{
	unsigned int tile_height = intel_tile_height(fb, plane);

	return ALIGN(height, tile_height);
}

unsigned int intel_rotation_info_size(const struct intel_rotation_info *rot_info)
{
	unsigned int size = 0;
	int i;

	for (i = 0 ; i < ARRAY_SIZE(rot_info->plane); i++)
		size += rot_info->plane[i].width * rot_info->plane[i].height;

	return size;
}

static void
intel_fill_fb_ggtt_view(struct i915_ggtt_view *view,
			const struct drm_framebuffer *fb,
			unsigned int rotation)
{
	view->type = I915_GGTT_VIEW_NORMAL;
	if (drm_rotation_90_or_270(rotation)) {
		view->type = I915_GGTT_VIEW_ROTATED;
		view->rotated = to_intel_framebuffer(fb)->rot_info;
	}
}

static unsigned int intel_cursor_alignment(const struct drm_i915_private *dev_priv)
{
	if (IS_I830(dev_priv))
		return 16 * 1024;
	else if (IS_I85X(dev_priv))
		return 256;
	else if (IS_I845G(dev_priv) || IS_I865G(dev_priv))
		return 32;
	else
		return 4 * 1024;
}

static unsigned int intel_linear_alignment(const struct drm_i915_private *dev_priv)
{
	if (INTEL_INFO(dev_priv)->gen >= 9)
		return 256 * 1024;
	else if (IS_I965G(dev_priv) || IS_I965GM(dev_priv) ||
		 IS_VALLEYVIEW(dev_priv) || IS_CHERRYVIEW(dev_priv))
		return 128 * 1024;
	else if (INTEL_INFO(dev_priv)->gen >= 4)
		return 4 * 1024;
	else
		return 0;
}

static unsigned int intel_surf_alignment(const struct drm_framebuffer *fb,
					 int plane)
{
	struct drm_i915_private *dev_priv = to_i915(fb->dev);

	/* AUX_DIST needs only 4K alignment */
	if (plane == 1)
		return 4096;

	switch (fb->modifier) {
	case DRM_FORMAT_MOD_LINEAR:
		return intel_linear_alignment(dev_priv);
	case I915_FORMAT_MOD_X_TILED:
		if (INTEL_GEN(dev_priv) >= 9)
			return 256 * 1024;
		return 0;
	case I915_FORMAT_MOD_Y_TILED_CCS:
	case I915_FORMAT_MOD_Yf_TILED_CCS:
	case I915_FORMAT_MOD_Y_TILED:
	case I915_FORMAT_MOD_Yf_TILED:
		return 1 * 1024 * 1024;
	default:
		MISSING_CASE(fb->modifier);
		return 0;
	}
}

struct i915_vma *
intel_pin_and_fence_fb_obj(struct drm_framebuffer *fb, unsigned int rotation)
{
	struct drm_device *dev = fb->dev;
	struct drm_i915_private *dev_priv = to_i915(dev);
	struct drm_i915_gem_object *obj = intel_fb_obj(fb);
	struct i915_ggtt_view view;
	struct i915_vma *vma;
	u32 alignment;

	WARN_ON(!mutex_is_locked(&dev->struct_mutex));

	alignment = intel_surf_alignment(fb, 0);

	intel_fill_fb_ggtt_view(&view, fb, rotation);

	/* Note that the w/a also requires 64 PTE of padding following the
	 * bo. We currently fill all unused PTE with the shadow page and so
	 * we should always have valid PTE following the scanout preventing
	 * the VT-d warning.
	 */
	if (intel_scanout_needs_vtd_wa(dev_priv) && alignment < 256 * 1024)
		alignment = 256 * 1024;

	/*
	 * Global gtt pte registers are special registers which actually forward
	 * writes to a chunk of system memory. Which means that there is no risk
	 * that the register values disappear as soon as we call
	 * intel_runtime_pm_put(), so it is correct to wrap only the
	 * pin/unpin/fence and not more.
	 */
	intel_runtime_pm_get(dev_priv);

	atomic_inc(&dev_priv->gpu_error.pending_fb_pin);

	vma = i915_gem_object_pin_to_display_plane(obj, alignment, &view);
	if (IS_ERR(vma))
		goto err;

	if (i915_vma_is_map_and_fenceable(vma)) {
		/* Install a fence for tiled scan-out. Pre-i965 always needs a
		 * fence, whereas 965+ only requires a fence if using
		 * framebuffer compression.  For simplicity, we always, when
		 * possible, install a fence as the cost is not that onerous.
		 *
		 * If we fail to fence the tiled scanout, then either the
		 * modeset will reject the change (which is highly unlikely as
		 * the affected systems, all but one, do not have unmappable
		 * space) or we will not be able to enable full powersaving
		 * techniques (also likely not to apply due to various limits
		 * FBC and the like impose on the size of the buffer, which
		 * presumably we violated anyway with this unmappable buffer).
		 * Anyway, it is presumably better to stumble onwards with
		 * something and try to run the system in a "less than optimal"
		 * mode that matches the user configuration.
		 */
		i915_vma_pin_fence(vma);
	}

	i915_vma_get(vma);
err:
	atomic_dec(&dev_priv->gpu_error.pending_fb_pin);

	intel_runtime_pm_put(dev_priv);
	return vma;
}

void intel_unpin_fb_vma(struct i915_vma *vma)
{
	lockdep_assert_held(&vma->vm->i915->drm.struct_mutex);

	i915_vma_unpin_fence(vma);
	i915_gem_object_unpin_from_display_plane(vma);
	i915_vma_put(vma);
}

static int intel_fb_pitch(const struct drm_framebuffer *fb, int plane,
			  unsigned int rotation)
{
	if (drm_rotation_90_or_270(rotation))
		return to_intel_framebuffer(fb)->rotated[plane].pitch;
	else
		return fb->pitches[plane];
}

/*
 * Convert the x/y offsets into a linear offset.
 * Only valid with 0/180 degree rotation, which is fine since linear
 * offset is only used with linear buffers on pre-hsw and tiled buffers
 * with gen2/3, and 90/270 degree rotations isn't supported on any of them.
 */
u32 intel_fb_xy_to_linear(int x, int y,
			  const struct intel_plane_state *state,
			  int plane)
{
	const struct drm_framebuffer *fb = state->base.fb;
	unsigned int cpp = fb->format->cpp[plane];
	unsigned int pitch = fb->pitches[plane];

	return y * pitch + x * cpp;
}

/*
 * Add the x/y offsets derived from fb->offsets[] to the user
 * specified plane src x/y offsets. The resulting x/y offsets
 * specify the start of scanout from the beginning of the gtt mapping.
 */
void intel_add_fb_offsets(int *x, int *y,
			  const struct intel_plane_state *state,
			  int plane)

{
	const struct intel_framebuffer *intel_fb = to_intel_framebuffer(state->base.fb);
	unsigned int rotation = state->base.rotation;

	if (drm_rotation_90_or_270(rotation)) {
		*x += intel_fb->rotated[plane].x;
		*y += intel_fb->rotated[plane].y;
	} else {
		*x += intel_fb->normal[plane].x;
		*y += intel_fb->normal[plane].y;
	}
}

static u32 __intel_adjust_tile_offset(int *x, int *y,
				      unsigned int tile_width,
				      unsigned int tile_height,
				      unsigned int tile_size,
				      unsigned int pitch_tiles,
				      u32 old_offset,
				      u32 new_offset)
{
	unsigned int pitch_pixels = pitch_tiles * tile_width;
	unsigned int tiles;

	WARN_ON(old_offset & (tile_size - 1));
	WARN_ON(new_offset & (tile_size - 1));
	WARN_ON(new_offset > old_offset);

	tiles = (old_offset - new_offset) / tile_size;

	*y += tiles / pitch_tiles * tile_height;
	*x += tiles % pitch_tiles * tile_width;

	/* minimize x in case it got needlessly big */
	*y += *x / pitch_pixels * tile_height;
	*x %= pitch_pixels;

	return new_offset;
}

static u32 _intel_adjust_tile_offset(int *x, int *y,
				     const struct drm_framebuffer *fb, int plane,
				     unsigned int rotation,
				     u32 old_offset, u32 new_offset)
{
	const struct drm_i915_private *dev_priv = to_i915(fb->dev);
	unsigned int cpp = fb->format->cpp[plane];
	unsigned int pitch = intel_fb_pitch(fb, plane, rotation);

	WARN_ON(new_offset > old_offset);

	if (fb->modifier != DRM_FORMAT_MOD_LINEAR) {
		unsigned int tile_size, tile_width, tile_height;
		unsigned int pitch_tiles;

		tile_size = intel_tile_size(dev_priv);
		intel_tile_dims(fb, plane, &tile_width, &tile_height);

		if (drm_rotation_90_or_270(rotation)) {
			pitch_tiles = pitch / tile_height;
			swap(tile_width, tile_height);
		} else {
			pitch_tiles = pitch / (tile_width * cpp);
		}

		__intel_adjust_tile_offset(x, y, tile_width, tile_height,
					   tile_size, pitch_tiles,
					   old_offset, new_offset);
	} else {
		old_offset += *y * pitch + *x * cpp;

		*y = (old_offset - new_offset) / pitch;
		*x = ((old_offset - new_offset) - *y * pitch) / cpp;
	}

	return new_offset;
}

/*
 * Adjust the tile offset by moving the difference into
 * the x/y offsets.
 */
static u32 intel_adjust_tile_offset(int *x, int *y,
				    const struct intel_plane_state *state, int plane,
				    u32 old_offset, u32 new_offset)
{
	return _intel_adjust_tile_offset(x, y, state->base.fb, plane,
					 state->base.rotation,
					 old_offset, new_offset);
}

/*
 * Computes the linear offset to the base tile and adjusts
 * x, y. bytes per pixel is assumed to be a power-of-two.
 *
 * In the 90/270 rotated case, x and y are assumed
 * to be already rotated to match the rotated GTT view, and
 * pitch is the tile_height aligned framebuffer height.
 *
 * This function is used when computing the derived information
 * under intel_framebuffer, so using any of that information
 * here is not allowed. Anything under drm_framebuffer can be
 * used. This is why the user has to pass in the pitch since it
 * is specified in the rotated orientation.
 */
static u32 _intel_compute_tile_offset(const struct drm_i915_private *dev_priv,
				      int *x, int *y,
				      const struct drm_framebuffer *fb, int plane,
				      unsigned int pitch,
				      unsigned int rotation,
				      u32 alignment)
{
	uint64_t fb_modifier = fb->modifier;
	unsigned int cpp = fb->format->cpp[plane];
	u32 offset, offset_aligned;

	if (alignment)
		alignment--;

	if (fb_modifier != DRM_FORMAT_MOD_LINEAR) {
		unsigned int tile_size, tile_width, tile_height;
		unsigned int tile_rows, tiles, pitch_tiles;

		tile_size = intel_tile_size(dev_priv);
		intel_tile_dims(fb, plane, &tile_width, &tile_height);

		if (drm_rotation_90_or_270(rotation)) {
			pitch_tiles = pitch / tile_height;
			swap(tile_width, tile_height);
		} else {
			pitch_tiles = pitch / (tile_width * cpp);
		}

		tile_rows = *y / tile_height;
		*y %= tile_height;

		tiles = *x / tile_width;
		*x %= tile_width;

		offset = (tile_rows * pitch_tiles + tiles) * tile_size;
		offset_aligned = offset & ~alignment;

		__intel_adjust_tile_offset(x, y, tile_width, tile_height,
					   tile_size, pitch_tiles,
					   offset, offset_aligned);
	} else {
		offset = *y * pitch + *x * cpp;
		offset_aligned = offset & ~alignment;

		*y = (offset & alignment) / pitch;
		*x = ((offset & alignment) - *y * pitch) / cpp;
	}

	return offset_aligned;
}

u32 intel_compute_tile_offset(int *x, int *y,
			      const struct intel_plane_state *state,
			      int plane)
{
	struct intel_plane *intel_plane = to_intel_plane(state->base.plane);
	struct drm_i915_private *dev_priv = to_i915(intel_plane->base.dev);
	const struct drm_framebuffer *fb = state->base.fb;
	unsigned int rotation = state->base.rotation;
	int pitch = intel_fb_pitch(fb, plane, rotation);
	u32 alignment;

	if (intel_plane->id == PLANE_CURSOR)
		alignment = intel_cursor_alignment(dev_priv);
	else
		alignment = intel_surf_alignment(fb, plane);

	return _intel_compute_tile_offset(dev_priv, x, y, fb, plane, pitch,
					  rotation, alignment);
}

/* Convert the fb->offset[] into x/y offsets */
static int intel_fb_offset_to_xy(int *x, int *y,
				 const struct drm_framebuffer *fb, int plane)
{
	struct drm_i915_private *dev_priv = to_i915(fb->dev);

	if (fb->modifier != DRM_FORMAT_MOD_LINEAR &&
	    fb->offsets[plane] % intel_tile_size(dev_priv))
		return -EINVAL;

	*x = 0;
	*y = 0;

	_intel_adjust_tile_offset(x, y,
				  fb, plane, DRM_MODE_ROTATE_0,
				  fb->offsets[plane], 0);

	return 0;
}

static unsigned int intel_fb_modifier_to_tiling(uint64_t fb_modifier)
{
	switch (fb_modifier) {
	case I915_FORMAT_MOD_X_TILED:
		return I915_TILING_X;
	case I915_FORMAT_MOD_Y_TILED:
	case I915_FORMAT_MOD_Y_TILED_CCS:
		return I915_TILING_Y;
	default:
		return I915_TILING_NONE;
	}
}

static const struct drm_format_info ccs_formats[] = {
	{ .format = DRM_FORMAT_XRGB8888, .depth = 24, .num_planes = 2, .cpp = { 4, 1, }, .hsub = 8, .vsub = 16, },
	{ .format = DRM_FORMAT_XBGR8888, .depth = 24, .num_planes = 2, .cpp = { 4, 1, }, .hsub = 8, .vsub = 16, },
	{ .format = DRM_FORMAT_ARGB8888, .depth = 32, .num_planes = 2, .cpp = { 4, 1, }, .hsub = 8, .vsub = 16, },
	{ .format = DRM_FORMAT_ABGR8888, .depth = 32, .num_planes = 2, .cpp = { 4, 1, }, .hsub = 8, .vsub = 16, },
};

static const struct drm_format_info *
lookup_format_info(const struct drm_format_info formats[],
		   int num_formats, u32 format)
{
	int i;

	for (i = 0; i < num_formats; i++) {
		if (formats[i].format == format)
			return &formats[i];
	}

	return NULL;
}

static const struct drm_format_info *
intel_get_format_info(const struct drm_mode_fb_cmd2 *cmd)
{
	switch (cmd->modifier[0]) {
	case I915_FORMAT_MOD_Y_TILED_CCS:
	case I915_FORMAT_MOD_Yf_TILED_CCS:
		return lookup_format_info(ccs_formats,
					  ARRAY_SIZE(ccs_formats),
					  cmd->pixel_format);
	default:
		return NULL;
	}
}

static int
intel_fill_fb_info(struct drm_i915_private *dev_priv,
		   struct drm_framebuffer *fb)
{
	struct intel_framebuffer *intel_fb = to_intel_framebuffer(fb);
	struct intel_rotation_info *rot_info = &intel_fb->rot_info;
	u32 gtt_offset_rotated = 0;
	unsigned int max_size = 0;
	int i, num_planes = fb->format->num_planes;
	unsigned int tile_size = intel_tile_size(dev_priv);

	for (i = 0; i < num_planes; i++) {
		unsigned int width, height;
		unsigned int cpp, size;
		u32 offset;
		int x, y;
		int ret;

		cpp = fb->format->cpp[i];
		width = drm_framebuffer_plane_width(fb->width, fb, i);
		height = drm_framebuffer_plane_height(fb->height, fb, i);

		ret = intel_fb_offset_to_xy(&x, &y, fb, i);
		if (ret) {
			DRM_DEBUG_KMS("bad fb plane %d offset: 0x%x\n",
				      i, fb->offsets[i]);
			return ret;
		}

		if ((fb->modifier == I915_FORMAT_MOD_Y_TILED_CCS ||
		     fb->modifier == I915_FORMAT_MOD_Yf_TILED_CCS) && i == 1) {
			int hsub = fb->format->hsub;
			int vsub = fb->format->vsub;
			int tile_width, tile_height;
			int main_x, main_y;
			int ccs_x, ccs_y;

			intel_tile_dims(fb, i, &tile_width, &tile_height);
			tile_width *= hsub;
			tile_height *= vsub;

			ccs_x = (x * hsub) % tile_width;
			ccs_y = (y * vsub) % tile_height;
			main_x = intel_fb->normal[0].x % tile_width;
			main_y = intel_fb->normal[0].y % tile_height;

			/*
			 * CCS doesn't have its own x/y offset register, so the intra CCS tile
			 * x/y offsets must match between CCS and the main surface.
			 */
			if (main_x != ccs_x || main_y != ccs_y) {
				DRM_DEBUG_KMS("Bad CCS x/y (main %d,%d ccs %d,%d) full (main %d,%d ccs %d,%d)\n",
					      main_x, main_y,
					      ccs_x, ccs_y,
					      intel_fb->normal[0].x,
					      intel_fb->normal[0].y,
					      x, y);
				return -EINVAL;
			}
		}

		/*
		 * The fence (if used) is aligned to the start of the object
		 * so having the framebuffer wrap around across the edge of the
		 * fenced region doesn't really work. We have no API to configure
		 * the fence start offset within the object (nor could we probably
		 * on gen2/3). So it's just easier if we just require that the
		 * fb layout agrees with the fence layout. We already check that the
		 * fb stride matches the fence stride elsewhere.
		 */
		if (i == 0 && i915_gem_object_is_tiled(intel_fb->obj) &&
		    (x + width) * cpp > fb->pitches[i]) {
			DRM_DEBUG_KMS("bad fb plane %d offset: 0x%x\n",
				      i, fb->offsets[i]);
			return -EINVAL;
		}

		/*
		 * First pixel of the framebuffer from
		 * the start of the normal gtt mapping.
		 */
		intel_fb->normal[i].x = x;
		intel_fb->normal[i].y = y;

		offset = _intel_compute_tile_offset(dev_priv, &x, &y,
						    fb, i, fb->pitches[i],
						    DRM_MODE_ROTATE_0, tile_size);
		offset /= tile_size;

		if (fb->modifier != DRM_FORMAT_MOD_LINEAR) {
			unsigned int tile_width, tile_height;
			unsigned int pitch_tiles;
			struct drm_rect r;

			intel_tile_dims(fb, i, &tile_width, &tile_height);

			rot_info->plane[i].offset = offset;
			rot_info->plane[i].stride = DIV_ROUND_UP(fb->pitches[i], tile_width * cpp);
			rot_info->plane[i].width = DIV_ROUND_UP(x + width, tile_width);
			rot_info->plane[i].height = DIV_ROUND_UP(y + height, tile_height);

			intel_fb->rotated[i].pitch =
				rot_info->plane[i].height * tile_height;

			/* how many tiles does this plane need */
			size = rot_info->plane[i].stride * rot_info->plane[i].height;
			/*
			 * If the plane isn't horizontally tile aligned,
			 * we need one more tile.
			 */
			if (x != 0)
				size++;

			/* rotate the x/y offsets to match the GTT view */
			r.x1 = x;
			r.y1 = y;
			r.x2 = x + width;
			r.y2 = y + height;
			drm_rect_rotate(&r,
					rot_info->plane[i].width * tile_width,
					rot_info->plane[i].height * tile_height,
					DRM_MODE_ROTATE_270);
			x = r.x1;
			y = r.y1;

			/* rotate the tile dimensions to match the GTT view */
			pitch_tiles = intel_fb->rotated[i].pitch / tile_height;
			swap(tile_width, tile_height);

			/*
			 * We only keep the x/y offsets, so push all of the
			 * gtt offset into the x/y offsets.
			 */
			__intel_adjust_tile_offset(&x, &y,
						   tile_width, tile_height,
						   tile_size, pitch_tiles,
						   gtt_offset_rotated * tile_size, 0);

			gtt_offset_rotated += rot_info->plane[i].width * rot_info->plane[i].height;

			/*
			 * First pixel of the framebuffer from
			 * the start of the rotated gtt mapping.
			 */
			intel_fb->rotated[i].x = x;
			intel_fb->rotated[i].y = y;
		} else {
			size = DIV_ROUND_UP((y + height) * fb->pitches[i] +
					    x * cpp, tile_size);
		}

		/* how many tiles in total needed in the bo */
		max_size = max(max_size, offset + size);
	}

	if (max_size * tile_size > intel_fb->obj->base.size) {
		DRM_DEBUG_KMS("fb too big for bo (need %u bytes, have %zu bytes)\n",
			      max_size * tile_size, intel_fb->obj->base.size);
		return -EINVAL;
	}

	return 0;
}

static int i9xx_format_to_fourcc(int format)
{
	switch (format) {
	case DISPPLANE_8BPP:
		return DRM_FORMAT_C8;
	case DISPPLANE_BGRX555:
		return DRM_FORMAT_XRGB1555;
	case DISPPLANE_BGRX565:
		return DRM_FORMAT_RGB565;
	default:
	case DISPPLANE_BGRX888:
		return DRM_FORMAT_XRGB8888;
	case DISPPLANE_RGBX888:
		return DRM_FORMAT_XBGR8888;
	case DISPPLANE_BGRX101010:
		return DRM_FORMAT_XRGB2101010;
	case DISPPLANE_RGBX101010:
		return DRM_FORMAT_XBGR2101010;
	}
}

static int skl_format_to_fourcc(int format, bool rgb_order, bool alpha)
{
	switch (format) {
	case PLANE_CTL_FORMAT_RGB_565:
		return DRM_FORMAT_RGB565;
	default:
	case PLANE_CTL_FORMAT_XRGB_8888:
		if (rgb_order) {
			if (alpha)
				return DRM_FORMAT_ABGR8888;
			else
				return DRM_FORMAT_XBGR8888;
		} else {
			if (alpha)
				return DRM_FORMAT_ARGB8888;
			else
				return DRM_FORMAT_XRGB8888;
		}
	case PLANE_CTL_FORMAT_XRGB_2101010:
		if (rgb_order)
			return DRM_FORMAT_XBGR2101010;
		else
			return DRM_FORMAT_XRGB2101010;
	}
}

static bool
intel_alloc_initial_plane_obj(struct intel_crtc *crtc,
			      struct intel_initial_plane_config *plane_config)
{
	struct drm_device *dev = crtc->base.dev;
	struct drm_i915_private *dev_priv = to_i915(dev);
	struct drm_i915_gem_object *obj = NULL;
	struct drm_mode_fb_cmd2 mode_cmd = { 0 };
	struct drm_framebuffer *fb = &plane_config->fb->base;
	u32 base_aligned = round_down(plane_config->base, PAGE_SIZE);
	u32 size_aligned = round_up(plane_config->base + plane_config->size,
				    PAGE_SIZE);

	size_aligned -= base_aligned;

	if (plane_config->size == 0)
		return false;

	/* If the FB is too big, just don't use it since fbdev is not very
	 * important and we should probably use that space with FBC or other
	 * features. */
	if (size_aligned * 2 > dev_priv->stolen_usable_size)
		return false;

	mutex_lock(&dev->struct_mutex);
	obj = i915_gem_object_create_stolen_for_preallocated(dev_priv,
							     base_aligned,
							     base_aligned,
							     size_aligned);
	mutex_unlock(&dev->struct_mutex);
	if (!obj)
		return false;

	if (plane_config->tiling == I915_TILING_X)
		obj->tiling_and_stride = fb->pitches[0] | I915_TILING_X;

	mode_cmd.pixel_format = fb->format->format;
	mode_cmd.width = fb->width;
	mode_cmd.height = fb->height;
	mode_cmd.pitches[0] = fb->pitches[0];
	mode_cmd.modifier[0] = fb->modifier;
	mode_cmd.flags = DRM_MODE_FB_MODIFIERS;

	if (intel_framebuffer_init(to_intel_framebuffer(fb), obj, &mode_cmd)) {
		DRM_DEBUG_KMS("intel fb init failed\n");
		goto out_unref_obj;
	}


	DRM_DEBUG_KMS("initial plane fb obj %p\n", obj);
	return true;

out_unref_obj:
	i915_gem_object_put(obj);
	return false;
}

static void
intel_set_plane_visible(struct intel_crtc_state *crtc_state,
			struct intel_plane_state *plane_state,
			bool visible)
{
	struct intel_plane *plane = to_intel_plane(plane_state->base.plane);

	plane_state->base.visible = visible;

	/* FIXME pre-g4x don't work like this */
	if (visible) {
		crtc_state->base.plane_mask |= BIT(drm_plane_index(&plane->base));
		crtc_state->active_planes |= BIT(plane->id);
	} else {
		crtc_state->base.plane_mask &= ~BIT(drm_plane_index(&plane->base));
		crtc_state->active_planes &= ~BIT(plane->id);
	}

	DRM_DEBUG_KMS("%s active planes 0x%x\n",
		      crtc_state->base.crtc->name,
		      crtc_state->active_planes);
}

static void intel_plane_disable_noatomic(struct intel_crtc *crtc,
					 struct intel_plane *plane)
{
	struct intel_crtc_state *crtc_state =
		to_intel_crtc_state(crtc->base.state);
	struct intel_plane_state *plane_state =
		to_intel_plane_state(plane->base.state);

	intel_set_plane_visible(crtc_state, plane_state, false);

	if (plane->id == PLANE_PRIMARY)
		intel_pre_disable_primary_noatomic(&crtc->base);

	trace_intel_disable_plane(&plane->base, crtc);
	plane->disable_plane(plane, crtc);
}

static void
intel_find_initial_plane_obj(struct intel_crtc *intel_crtc,
			     struct intel_initial_plane_config *plane_config)
{
	struct drm_device *dev = intel_crtc->base.dev;
	struct drm_i915_private *dev_priv = to_i915(dev);
	struct drm_crtc *c;
	struct drm_i915_gem_object *obj;
	struct drm_plane *primary = intel_crtc->base.primary;
	struct drm_plane_state *plane_state = primary->state;
	struct drm_crtc_state *crtc_state = intel_crtc->base.state;
	struct intel_plane *intel_plane = to_intel_plane(primary);
	struct intel_plane_state *intel_state =
		to_intel_plane_state(plane_state);
	struct drm_framebuffer *fb;

	if (!plane_config->fb)
		return;

	if (intel_alloc_initial_plane_obj(intel_crtc, plane_config)) {
		fb = &plane_config->fb->base;
		goto valid_fb;
	}

	kfree(plane_config->fb);

	/*
	 * Failed to alloc the obj, check to see if we should share
	 * an fb with another CRTC instead
	 */
	for_each_crtc(dev, c) {
		struct intel_plane_state *state;

		if (c == &intel_crtc->base)
			continue;

		if (!to_intel_crtc(c)->active)
			continue;

		state = to_intel_plane_state(c->primary->state);
		if (!state->vma)
			continue;

		if (intel_plane_ggtt_offset(state) == plane_config->base) {
			fb = c->primary->fb;
			drm_framebuffer_get(fb);
			goto valid_fb;
		}
	}

	/*
	 * We've failed to reconstruct the BIOS FB.  Current display state
	 * indicates that the primary plane is visible, but has a NULL FB,
	 * which will lead to problems later if we don't fix it up.  The
	 * simplest solution is to just disable the primary plane now and
	 * pretend the BIOS never had it enabled.
	 */
	intel_plane_disable_noatomic(intel_crtc, intel_plane);

	return;

valid_fb:
	mutex_lock(&dev->struct_mutex);
	intel_state->vma =
		intel_pin_and_fence_fb_obj(fb, primary->state->rotation);
	mutex_unlock(&dev->struct_mutex);
	if (IS_ERR(intel_state->vma)) {
		DRM_ERROR("failed to pin boot fb on pipe %d: %li\n",
			  intel_crtc->pipe, PTR_ERR(intel_state->vma));

		intel_state->vma = NULL;
		drm_framebuffer_put(fb);
		return;
	}

	plane_state->src_x = 0;
	plane_state->src_y = 0;
	plane_state->src_w = fb->width << 16;
	plane_state->src_h = fb->height << 16;

	plane_state->crtc_x = 0;
	plane_state->crtc_y = 0;
	plane_state->crtc_w = fb->width;
	plane_state->crtc_h = fb->height;

	intel_state->base.src = drm_plane_state_src(plane_state);
	intel_state->base.dst = drm_plane_state_dest(plane_state);

	obj = intel_fb_obj(fb);
	if (i915_gem_object_is_tiled(obj))
		dev_priv->preserve_bios_swizzle = true;

	drm_framebuffer_get(fb);
	primary->fb = primary->state->fb = fb;
	primary->crtc = primary->state->crtc = &intel_crtc->base;

	intel_set_plane_visible(to_intel_crtc_state(crtc_state),
				to_intel_plane_state(plane_state),
				true);

	atomic_or(to_intel_plane(primary)->frontbuffer_bit,
		  &obj->frontbuffer_bits);
}

static int skl_max_plane_width(const struct drm_framebuffer *fb, int plane,
			       unsigned int rotation)
{
	int cpp = fb->format->cpp[plane];

	switch (fb->modifier) {
	case DRM_FORMAT_MOD_LINEAR:
	case I915_FORMAT_MOD_X_TILED:
		switch (cpp) {
		case 8:
			return 4096;
		case 4:
		case 2:
		case 1:
			return 8192;
		default:
			MISSING_CASE(cpp);
			break;
		}
		break;
	case I915_FORMAT_MOD_Y_TILED_CCS:
	case I915_FORMAT_MOD_Yf_TILED_CCS:
		/* FIXME AUX plane? */
	case I915_FORMAT_MOD_Y_TILED:
	case I915_FORMAT_MOD_Yf_TILED:
		switch (cpp) {
		case 8:
			return 2048;
		case 4:
			return 4096;
		case 2:
		case 1:
			return 8192;
		default:
			MISSING_CASE(cpp);
			break;
		}
		break;
	default:
		MISSING_CASE(fb->modifier);
	}

	return 2048;
}

static bool skl_check_main_ccs_coordinates(struct intel_plane_state *plane_state,
					   int main_x, int main_y, u32 main_offset)
{
	const struct drm_framebuffer *fb = plane_state->base.fb;
	int hsub = fb->format->hsub;
	int vsub = fb->format->vsub;
	int aux_x = plane_state->aux.x;
	int aux_y = plane_state->aux.y;
	u32 aux_offset = plane_state->aux.offset;
	u32 alignment = intel_surf_alignment(fb, 1);

	while (aux_offset >= main_offset && aux_y <= main_y) {
		int x, y;

		if (aux_x == main_x && aux_y == main_y)
			break;

		if (aux_offset == 0)
			break;

		x = aux_x / hsub;
		y = aux_y / vsub;
		aux_offset = intel_adjust_tile_offset(&x, &y, plane_state, 1,
						      aux_offset, aux_offset - alignment);
		aux_x = x * hsub + aux_x % hsub;
		aux_y = y * vsub + aux_y % vsub;
	}

	if (aux_x != main_x || aux_y != main_y)
		return false;

	plane_state->aux.offset = aux_offset;
	plane_state->aux.x = aux_x;
	plane_state->aux.y = aux_y;

	return true;
}

static int skl_check_main_surface(struct intel_plane_state *plane_state)
{
	const struct drm_framebuffer *fb = plane_state->base.fb;
	unsigned int rotation = plane_state->base.rotation;
	int x = plane_state->base.src.x1 >> 16;
	int y = plane_state->base.src.y1 >> 16;
	int w = drm_rect_width(&plane_state->base.src) >> 16;
	int h = drm_rect_height(&plane_state->base.src) >> 16;
	int max_width = skl_max_plane_width(fb, 0, rotation);
	int max_height = 4096;
	u32 alignment, offset, aux_offset = plane_state->aux.offset;

	if (w > max_width || h > max_height) {
		DRM_DEBUG_KMS("requested Y/RGB source size %dx%d too big (limit %dx%d)\n",
			      w, h, max_width, max_height);
		return -EINVAL;
	}

	intel_add_fb_offsets(&x, &y, plane_state, 0);
	offset = intel_compute_tile_offset(&x, &y, plane_state, 0);
	alignment = intel_surf_alignment(fb, 0);

	/*
	 * AUX surface offset is specified as the distance from the
	 * main surface offset, and it must be non-negative. Make
	 * sure that is what we will get.
	 */
	if (offset > aux_offset)
		offset = intel_adjust_tile_offset(&x, &y, plane_state, 0,
						  offset, aux_offset & ~(alignment - 1));

	/*
	 * When using an X-tiled surface, the plane blows up
	 * if the x offset + width exceed the stride.
	 *
	 * TODO: linear and Y-tiled seem fine, Yf untested,
	 */
	if (fb->modifier == I915_FORMAT_MOD_X_TILED) {
		int cpp = fb->format->cpp[0];

		while ((x + w) * cpp > fb->pitches[0]) {
			if (offset == 0) {
				DRM_DEBUG_KMS("Unable to find suitable display surface offset due to X-tiling\n");
				return -EINVAL;
			}

			offset = intel_adjust_tile_offset(&x, &y, plane_state, 0,
							  offset, offset - alignment);
		}
	}

	/*
	 * CCS AUX surface doesn't have its own x/y offsets, we must make sure
	 * they match with the main surface x/y offsets.
	 */
	if (fb->modifier == I915_FORMAT_MOD_Y_TILED_CCS ||
	    fb->modifier == I915_FORMAT_MOD_Yf_TILED_CCS) {
		while (!skl_check_main_ccs_coordinates(plane_state, x, y, offset)) {
			if (offset == 0)
				break;

			offset = intel_adjust_tile_offset(&x, &y, plane_state, 0,
							  offset, offset - alignment);
		}

		if (x != plane_state->aux.x || y != plane_state->aux.y) {
			DRM_DEBUG_KMS("Unable to find suitable display surface offset due to CCS\n");
			return -EINVAL;
		}
	}

	plane_state->main.offset = offset;
	plane_state->main.x = x;
	plane_state->main.y = y;

	return 0;
}

static int skl_check_nv12_aux_surface(struct intel_plane_state *plane_state)
{
	const struct drm_framebuffer *fb = plane_state->base.fb;
	unsigned int rotation = plane_state->base.rotation;
	int max_width = skl_max_plane_width(fb, 1, rotation);
	int max_height = 4096;
	int x = plane_state->base.src.x1 >> 17;
	int y = plane_state->base.src.y1 >> 17;
	int w = drm_rect_width(&plane_state->base.src) >> 17;
	int h = drm_rect_height(&plane_state->base.src) >> 17;
	u32 offset;

	intel_add_fb_offsets(&x, &y, plane_state, 1);
	offset = intel_compute_tile_offset(&x, &y, plane_state, 1);

	/* FIXME not quite sure how/if these apply to the chroma plane */
	if (w > max_width || h > max_height) {
		DRM_DEBUG_KMS("CbCr source size %dx%d too big (limit %dx%d)\n",
			      w, h, max_width, max_height);
		return -EINVAL;
	}

	plane_state->aux.offset = offset;
	plane_state->aux.x = x;
	plane_state->aux.y = y;

	return 0;
}

static int skl_check_ccs_aux_surface(struct intel_plane_state *plane_state)
{
	struct intel_plane *plane = to_intel_plane(plane_state->base.plane);
	struct intel_crtc *crtc = to_intel_crtc(plane_state->base.crtc);
	const struct drm_framebuffer *fb = plane_state->base.fb;
	int src_x = plane_state->base.src.x1 >> 16;
	int src_y = plane_state->base.src.y1 >> 16;
	int hsub = fb->format->hsub;
	int vsub = fb->format->vsub;
	int x = src_x / hsub;
	int y = src_y / vsub;
	u32 offset;

	switch (plane->id) {
	case PLANE_PRIMARY:
	case PLANE_SPRITE0:
		break;
	default:
		DRM_DEBUG_KMS("RC support only on plane 1 and 2\n");
		return -EINVAL;
	}

	if (crtc->pipe == PIPE_C) {
		DRM_DEBUG_KMS("No RC support on pipe C\n");
		return -EINVAL;
	}

	if (plane_state->base.rotation & ~(DRM_MODE_ROTATE_0 | DRM_MODE_ROTATE_180)) {
		DRM_DEBUG_KMS("RC support only with 0/180 degree rotation %x\n",
			      plane_state->base.rotation);
		return -EINVAL;
	}

	intel_add_fb_offsets(&x, &y, plane_state, 1);
	offset = intel_compute_tile_offset(&x, &y, plane_state, 1);

	plane_state->aux.offset = offset;
	plane_state->aux.x = x * hsub + src_x % hsub;
	plane_state->aux.y = y * vsub + src_y % vsub;

	return 0;
}

int skl_check_plane_surface(struct intel_plane_state *plane_state)
{
	const struct drm_framebuffer *fb = plane_state->base.fb;
	unsigned int rotation = plane_state->base.rotation;
	int ret;

	if (rotation & DRM_MODE_REFLECT_X &&
	    fb->modifier == DRM_FORMAT_MOD_LINEAR) {
		DRM_DEBUG_KMS("horizontal flip is not supported with linear surface formats\n");
		return -EINVAL;
	}

	if (!plane_state->base.visible)
		return 0;

	/* Rotate src coordinates to match rotated GTT view */
	if (drm_rotation_90_or_270(rotation))
		drm_rect_rotate(&plane_state->base.src,
				fb->width << 16, fb->height << 16,
				DRM_MODE_ROTATE_270);

	/*
	 * Handle the AUX surface first since
	 * the main surface setup depends on it.
	 */
	if (fb->format->format == DRM_FORMAT_NV12) {
		ret = skl_check_nv12_aux_surface(plane_state);
		if (ret)
			return ret;
	} else if (fb->modifier == I915_FORMAT_MOD_Y_TILED_CCS ||
		   fb->modifier == I915_FORMAT_MOD_Yf_TILED_CCS) {
		ret = skl_check_ccs_aux_surface(plane_state);
		if (ret)
			return ret;
	} else {
		plane_state->aux.offset = ~0xfff;
		plane_state->aux.x = 0;
		plane_state->aux.y = 0;
	}

	ret = skl_check_main_surface(plane_state);
	if (ret)
		return ret;

	return 0;
}

static u32 i9xx_plane_ctl(const struct intel_crtc_state *crtc_state,
			  const struct intel_plane_state *plane_state)
{
	struct drm_i915_private *dev_priv =
		to_i915(plane_state->base.plane->dev);
	struct intel_crtc *crtc = to_intel_crtc(crtc_state->base.crtc);
	const struct drm_framebuffer *fb = plane_state->base.fb;
	unsigned int rotation = plane_state->base.rotation;
	u32 dspcntr;

	dspcntr = DISPLAY_PLANE_ENABLE | DISPPLANE_GAMMA_ENABLE;

	if (IS_G4X(dev_priv) || IS_GEN5(dev_priv) ||
	    IS_GEN6(dev_priv) || IS_IVYBRIDGE(dev_priv))
		dspcntr |= DISPPLANE_TRICKLE_FEED_DISABLE;

	if (IS_HASWELL(dev_priv) || IS_BROADWELL(dev_priv))
		dspcntr |= DISPPLANE_PIPE_CSC_ENABLE;

	if (INTEL_GEN(dev_priv) < 4)
		dspcntr |= DISPPLANE_SEL_PIPE(crtc->pipe);

	switch (fb->format->format) {
	case DRM_FORMAT_C8:
		dspcntr |= DISPPLANE_8BPP;
		break;
	case DRM_FORMAT_XRGB1555:
		dspcntr |= DISPPLANE_BGRX555;
		break;
	case DRM_FORMAT_RGB565:
		dspcntr |= DISPPLANE_BGRX565;
		break;
	case DRM_FORMAT_XRGB8888:
		dspcntr |= DISPPLANE_BGRX888;
		break;
	case DRM_FORMAT_XBGR8888:
		dspcntr |= DISPPLANE_RGBX888;
		break;
	case DRM_FORMAT_XRGB2101010:
		dspcntr |= DISPPLANE_BGRX101010;
		break;
	case DRM_FORMAT_XBGR2101010:
		dspcntr |= DISPPLANE_RGBX101010;
		break;
	default:
		MISSING_CASE(fb->format->format);
		return 0;
	}

	if (INTEL_GEN(dev_priv) >= 4 &&
	    fb->modifier == I915_FORMAT_MOD_X_TILED)
		dspcntr |= DISPPLANE_TILED;

	if (rotation & DRM_MODE_ROTATE_180)
		dspcntr |= DISPPLANE_ROTATE_180;

	if (rotation & DRM_MODE_REFLECT_X)
		dspcntr |= DISPPLANE_MIRROR;

	return dspcntr;
}

int i9xx_check_plane_surface(struct intel_plane_state *plane_state)
{
	struct drm_i915_private *dev_priv =
		to_i915(plane_state->base.plane->dev);
	int src_x = plane_state->base.src.x1 >> 16;
	int src_y = plane_state->base.src.y1 >> 16;
	u32 offset;

	intel_add_fb_offsets(&src_x, &src_y, plane_state, 0);

	if (INTEL_GEN(dev_priv) >= 4)
		offset = intel_compute_tile_offset(&src_x, &src_y,
						   plane_state, 0);
	else
		offset = 0;

	/* HSW/BDW do this automagically in hardware */
	if (!IS_HASWELL(dev_priv) && !IS_BROADWELL(dev_priv)) {
		unsigned int rotation = plane_state->base.rotation;
		int src_w = drm_rect_width(&plane_state->base.src) >> 16;
		int src_h = drm_rect_height(&plane_state->base.src) >> 16;

		if (rotation & DRM_MODE_ROTATE_180) {
			src_x += src_w - 1;
			src_y += src_h - 1;
		} else if (rotation & DRM_MODE_REFLECT_X) {
			src_x += src_w - 1;
		}
	}

	plane_state->main.offset = offset;
	plane_state->main.x = src_x;
	plane_state->main.y = src_y;

	return 0;
}

static void i9xx_update_plane(struct intel_plane *plane,
			      const struct intel_crtc_state *crtc_state,
			      const struct intel_plane_state *plane_state)
{
	struct drm_i915_private *dev_priv = to_i915(plane->base.dev);
	const struct drm_framebuffer *fb = plane_state->base.fb;
	enum i9xx_plane_id i9xx_plane = plane->i9xx_plane;
	u32 linear_offset;
	u32 dspcntr = plane_state->ctl;
	i915_reg_t reg = DSPCNTR(i9xx_plane);
	int x = plane_state->main.x;
	int y = plane_state->main.y;
	unsigned long irqflags;
	u32 dspaddr_offset;

	linear_offset = intel_fb_xy_to_linear(x, y, plane_state, 0);

	if (INTEL_GEN(dev_priv) >= 4)
		dspaddr_offset = plane_state->main.offset;
	else
		dspaddr_offset = linear_offset;

	spin_lock_irqsave(&dev_priv->uncore.lock, irqflags);

	if (INTEL_GEN(dev_priv) < 4) {
		/* pipesrc and dspsize control the size that is scaled from,
		 * which should always be the user's requested size.
		 */
		I915_WRITE_FW(DSPSIZE(i9xx_plane),
			      ((crtc_state->pipe_src_h - 1) << 16) |
			      (crtc_state->pipe_src_w - 1));
		I915_WRITE_FW(DSPPOS(i9xx_plane), 0);
	} else if (IS_CHERRYVIEW(dev_priv) && i9xx_plane == PLANE_B) {
		I915_WRITE_FW(PRIMSIZE(i9xx_plane),
			      ((crtc_state->pipe_src_h - 1) << 16) |
			      (crtc_state->pipe_src_w - 1));
		I915_WRITE_FW(PRIMPOS(i9xx_plane), 0);
		I915_WRITE_FW(PRIMCNSTALPHA(i9xx_plane), 0);
	}

	I915_WRITE_FW(reg, dspcntr);

	I915_WRITE_FW(DSPSTRIDE(i9xx_plane), fb->pitches[0]);
	if (IS_HASWELL(dev_priv) || IS_BROADWELL(dev_priv)) {
		I915_WRITE_FW(DSPSURF(i9xx_plane),
			      intel_plane_ggtt_offset(plane_state) +
			      dspaddr_offset);
		I915_WRITE_FW(DSPOFFSET(i9xx_plane), (y << 16) | x);
	} else if (INTEL_GEN(dev_priv) >= 4) {
		I915_WRITE_FW(DSPSURF(i9xx_plane),
			      intel_plane_ggtt_offset(plane_state) +
			      dspaddr_offset);
		I915_WRITE_FW(DSPTILEOFF(i9xx_plane), (y << 16) | x);
		I915_WRITE_FW(DSPLINOFF(i9xx_plane), linear_offset);
	} else {
		I915_WRITE_FW(DSPADDR(i9xx_plane),
			      intel_plane_ggtt_offset(plane_state) +
			      dspaddr_offset);
	}
	POSTING_READ_FW(reg);

	spin_unlock_irqrestore(&dev_priv->uncore.lock, irqflags);
}

static void i9xx_disable_plane(struct intel_plane *plane,
			       struct intel_crtc *crtc)
{
	struct drm_i915_private *dev_priv = to_i915(plane->base.dev);
	enum i9xx_plane_id i9xx_plane = plane->i9xx_plane;
	unsigned long irqflags;

	spin_lock_irqsave(&dev_priv->uncore.lock, irqflags);

	I915_WRITE_FW(DSPCNTR(i9xx_plane), 0);
	if (INTEL_GEN(dev_priv) >= 4)
		I915_WRITE_FW(DSPSURF(i9xx_plane), 0);
	else
		I915_WRITE_FW(DSPADDR(i9xx_plane), 0);
	POSTING_READ_FW(DSPCNTR(i9xx_plane));

	spin_unlock_irqrestore(&dev_priv->uncore.lock, irqflags);
}

static bool i9xx_plane_get_hw_state(struct intel_plane *plane)
{
	struct drm_i915_private *dev_priv = to_i915(plane->base.dev);
	enum intel_display_power_domain power_domain;
	enum i9xx_plane_id i9xx_plane = plane->i9xx_plane;
	enum pipe pipe = plane->pipe;
	bool ret;

	/*
	 * Not 100% correct for planes that can move between pipes,
	 * but that's only the case for gen2-4 which don't have any
	 * display power wells.
	 */
	power_domain = POWER_DOMAIN_PIPE(pipe);
	if (!intel_display_power_get_if_enabled(dev_priv, power_domain))
		return false;

	ret = I915_READ(DSPCNTR(i9xx_plane)) & DISPLAY_PLANE_ENABLE;

	intel_display_power_put(dev_priv, power_domain);

	return ret;
}

static u32
intel_fb_stride_alignment(const struct drm_framebuffer *fb, int plane)
{
	if (fb->modifier == DRM_FORMAT_MOD_LINEAR)
		return 64;
	else
		return intel_tile_width_bytes(fb, plane);
}

static void skl_detach_scaler(struct intel_crtc *intel_crtc, int id)
{
	struct drm_device *dev = intel_crtc->base.dev;
	struct drm_i915_private *dev_priv = to_i915(dev);

	I915_WRITE(SKL_PS_CTRL(intel_crtc->pipe, id), 0);
	I915_WRITE(SKL_PS_WIN_POS(intel_crtc->pipe, id), 0);
	I915_WRITE(SKL_PS_WIN_SZ(intel_crtc->pipe, id), 0);
}

/*
 * This function detaches (aka. unbinds) unused scalers in hardware
 */
static void skl_detach_scalers(struct intel_crtc *intel_crtc)
{
	struct intel_crtc_scaler_state *scaler_state;
	int i;

	scaler_state = &intel_crtc->config->scaler_state;

	/* loop through and disable scalers that aren't in use */
	for (i = 0; i < intel_crtc->num_scalers; i++) {
		if (!scaler_state->scalers[i].in_use)
			skl_detach_scaler(intel_crtc, i);
	}
}

u32 skl_plane_stride(const struct drm_framebuffer *fb, int plane,
		     unsigned int rotation)
{
	u32 stride;

	if (plane >= fb->format->num_planes)
		return 0;

	stride = intel_fb_pitch(fb, plane, rotation);

	/*
	 * The stride is either expressed as a multiple of 64 bytes chunks for
	 * linear buffers or in number of tiles for tiled buffers.
	 */
	if (drm_rotation_90_or_270(rotation))
		stride /= intel_tile_height(fb, plane);
	else
		stride /= intel_fb_stride_alignment(fb, plane);

	return stride;
}

static u32 skl_plane_ctl_format(uint32_t pixel_format)
{
	switch (pixel_format) {
	case DRM_FORMAT_C8:
		return PLANE_CTL_FORMAT_INDEXED;
	case DRM_FORMAT_RGB565:
		return PLANE_CTL_FORMAT_RGB_565;
	case DRM_FORMAT_XBGR8888:
	case DRM_FORMAT_ABGR8888:
		return PLANE_CTL_FORMAT_XRGB_8888 | PLANE_CTL_ORDER_RGBX;
	case DRM_FORMAT_XRGB8888:
	case DRM_FORMAT_ARGB8888:
		return PLANE_CTL_FORMAT_XRGB_8888;
	case DRM_FORMAT_XRGB2101010:
		return PLANE_CTL_FORMAT_XRGB_2101010;
	case DRM_FORMAT_XBGR2101010:
		return PLANE_CTL_ORDER_RGBX | PLANE_CTL_FORMAT_XRGB_2101010;
	case DRM_FORMAT_YUYV:
		return PLANE_CTL_FORMAT_YUV422 | PLANE_CTL_YUV422_YUYV;
	case DRM_FORMAT_YVYU:
		return PLANE_CTL_FORMAT_YUV422 | PLANE_CTL_YUV422_YVYU;
	case DRM_FORMAT_UYVY:
		return PLANE_CTL_FORMAT_YUV422 | PLANE_CTL_YUV422_UYVY;
	case DRM_FORMAT_VYUY:
		return PLANE_CTL_FORMAT_YUV422 | PLANE_CTL_YUV422_VYUY;
	default:
		MISSING_CASE(pixel_format);
	}

	return 0;
}

/*
 * XXX: For ARBG/ABGR formats we default to expecting scanout buffers
 * to be already pre-multiplied. We need to add a knob (or a different
 * DRM_FORMAT) for user-space to configure that.
 */
static u32 skl_plane_ctl_alpha(uint32_t pixel_format)
{
	switch (pixel_format) {
	case DRM_FORMAT_ABGR8888:
	case DRM_FORMAT_ARGB8888:
		return PLANE_CTL_ALPHA_SW_PREMULTIPLY;
	default:
		return PLANE_CTL_ALPHA_DISABLE;
	}
}

static u32 glk_plane_color_ctl_alpha(uint32_t pixel_format)
{
	switch (pixel_format) {
	case DRM_FORMAT_ABGR8888:
	case DRM_FORMAT_ARGB8888:
		return PLANE_COLOR_ALPHA_SW_PREMULTIPLY;
	default:
		return PLANE_COLOR_ALPHA_DISABLE;
	}
}

static u32 skl_plane_ctl_tiling(uint64_t fb_modifier)
{
	switch (fb_modifier) {
	case DRM_FORMAT_MOD_LINEAR:
		break;
	case I915_FORMAT_MOD_X_TILED:
		return PLANE_CTL_TILED_X;
	case I915_FORMAT_MOD_Y_TILED:
		return PLANE_CTL_TILED_Y;
	case I915_FORMAT_MOD_Y_TILED_CCS:
		return PLANE_CTL_TILED_Y | PLANE_CTL_DECOMPRESSION_ENABLE;
	case I915_FORMAT_MOD_Yf_TILED:
		return PLANE_CTL_TILED_YF;
	case I915_FORMAT_MOD_Yf_TILED_CCS:
		return PLANE_CTL_TILED_YF | PLANE_CTL_DECOMPRESSION_ENABLE;
	default:
		MISSING_CASE(fb_modifier);
	}

	return 0;
}

static u32 skl_plane_ctl_rotate(unsigned int rotate)
{
	switch (rotate) {
	case DRM_MODE_ROTATE_0:
		break;
	/*
	 * DRM_MODE_ROTATE_ is counter clockwise to stay compatible with Xrandr
	 * while i915 HW rotation is clockwise, thats why this swapping.
	 */
	case DRM_MODE_ROTATE_90:
		return PLANE_CTL_ROTATE_270;
	case DRM_MODE_ROTATE_180:
		return PLANE_CTL_ROTATE_180;
	case DRM_MODE_ROTATE_270:
		return PLANE_CTL_ROTATE_90;
	default:
		MISSING_CASE(rotate);
	}

	return 0;
}

static u32 cnl_plane_ctl_flip(unsigned int reflect)
{
	switch (reflect) {
	case 0:
		break;
	case DRM_MODE_REFLECT_X:
		return PLANE_CTL_FLIP_HORIZONTAL;
	case DRM_MODE_REFLECT_Y:
	default:
		MISSING_CASE(reflect);
	}

	return 0;
}

u32 skl_plane_ctl(const struct intel_crtc_state *crtc_state,
		  const struct intel_plane_state *plane_state)
{
	struct drm_i915_private *dev_priv =
		to_i915(plane_state->base.plane->dev);
	const struct drm_framebuffer *fb = plane_state->base.fb;
	unsigned int rotation = plane_state->base.rotation;
	const struct drm_intel_sprite_colorkey *key = &plane_state->ckey;
	u32 plane_ctl;

	plane_ctl = PLANE_CTL_ENABLE;

	if (INTEL_GEN(dev_priv) < 10 && !IS_GEMINILAKE(dev_priv)) {
		plane_ctl |= skl_plane_ctl_alpha(fb->format->format);
		plane_ctl |=
			PLANE_CTL_PIPE_GAMMA_ENABLE |
			PLANE_CTL_PIPE_CSC_ENABLE |
			PLANE_CTL_PLANE_GAMMA_DISABLE;
	}

	plane_ctl |= skl_plane_ctl_format(fb->format->format);
	plane_ctl |= skl_plane_ctl_tiling(fb->modifier);
	plane_ctl |= skl_plane_ctl_rotate(rotation & DRM_MODE_ROTATE_MASK);

	if (INTEL_GEN(dev_priv) >= 10)
		plane_ctl |= cnl_plane_ctl_flip(rotation &
						DRM_MODE_REFLECT_MASK);

	if (key->flags & I915_SET_COLORKEY_DESTINATION)
		plane_ctl |= PLANE_CTL_KEY_ENABLE_DESTINATION;
	else if (key->flags & I915_SET_COLORKEY_SOURCE)
		plane_ctl |= PLANE_CTL_KEY_ENABLE_SOURCE;

	return plane_ctl;
}

u32 glk_plane_color_ctl(const struct intel_crtc_state *crtc_state,
			const struct intel_plane_state *plane_state)
{
	const struct drm_framebuffer *fb = plane_state->base.fb;
	u32 plane_color_ctl = 0;

	plane_color_ctl |= PLANE_COLOR_PIPE_GAMMA_ENABLE;
	plane_color_ctl |= PLANE_COLOR_PIPE_CSC_ENABLE;
	plane_color_ctl |= PLANE_COLOR_PLANE_GAMMA_DISABLE;
	plane_color_ctl |= glk_plane_color_ctl_alpha(fb->format->format);

	return plane_color_ctl;
}

static int
__intel_display_resume(struct drm_device *dev,
		       struct drm_atomic_state *state,
		       struct drm_modeset_acquire_ctx *ctx)
{
	struct drm_crtc_state *crtc_state;
	struct drm_crtc *crtc;
	int i, ret;

	intel_modeset_setup_hw_state(dev, ctx);
	i915_redisable_vga(to_i915(dev));

	if (!state)
		return 0;

	/*
	 * We've duplicated the state, pointers to the old state are invalid.
	 *
	 * Don't attempt to use the old state until we commit the duplicated state.
	 */
	for_each_new_crtc_in_state(state, crtc, crtc_state, i) {
		/*
		 * Force recalculation even if we restore
		 * current state. With fast modeset this may not result
		 * in a modeset when the state is compatible.
		 */
		crtc_state->mode_changed = true;
	}

	/* ignore any reset values/BIOS leftovers in the WM registers */
	if (!HAS_GMCH_DISPLAY(to_i915(dev)))
		to_intel_atomic_state(state)->skip_intermediate_wm = true;

	ret = drm_atomic_helper_commit_duplicated_state(state, ctx);

	WARN_ON(ret == -EDEADLK);
	return ret;
}

static bool gpu_reset_clobbers_display(struct drm_i915_private *dev_priv)
{
	return intel_has_gpu_reset(dev_priv) &&
		INTEL_GEN(dev_priv) < 5 && !IS_G4X(dev_priv);
}

void intel_prepare_reset(struct drm_i915_private *dev_priv)
{
	struct drm_device *dev = &dev_priv->drm;
	struct drm_modeset_acquire_ctx *ctx = &dev_priv->reset_ctx;
	struct drm_atomic_state *state;
	int ret;


	/* reset doesn't touch the display */
	if (!i915_modparams.force_reset_modeset_test &&
	    !gpu_reset_clobbers_display(dev_priv))
		return;

	/* We have a modeset vs reset deadlock, defensively unbreak it. */
	set_bit(I915_RESET_MODESET, &dev_priv->gpu_error.flags);
	wake_up_all(&dev_priv->gpu_error.wait_queue);

	if (atomic_read(&dev_priv->gpu_error.pending_fb_pin)) {
		DRM_DEBUG_KMS("Modeset potentially stuck, unbreaking through wedging\n");
		i915_gem_set_wedged(dev_priv);
	}

	/*
	 * Need mode_config.mutex so that we don't
	 * trample ongoing ->detect() and whatnot.
	 */
	mutex_lock(&dev->mode_config.mutex);
	drm_modeset_acquire_init(ctx, 0);
	while (1) {
		ret = drm_modeset_lock_all_ctx(dev, ctx);
		if (ret != -EDEADLK)
			break;

		drm_modeset_backoff(ctx);
	}
	/*
	 * Disabling the crtcs gracefully seems nicer. Also the
	 * g33 docs say we should at least disable all the planes.
	 */
	state = drm_atomic_helper_duplicate_state(dev, ctx);
	if (IS_ERR(state)) {
		ret = PTR_ERR(state);
		DRM_ERROR("Duplicating state failed with %i\n", ret);
		return;
	}

	ret = drm_atomic_helper_disable_all(dev, ctx);
	if (ret) {
		DRM_ERROR("Suspending crtc's failed with %i\n", ret);
		drm_atomic_state_put(state);
		return;
	}

	dev_priv->modeset_restore_state = state;
	state->acquire_ctx = ctx;
}

void intel_finish_reset(struct drm_i915_private *dev_priv)
{
	struct drm_device *dev = &dev_priv->drm;
	struct drm_modeset_acquire_ctx *ctx = &dev_priv->reset_ctx;
	struct drm_atomic_state *state = dev_priv->modeset_restore_state;
	int ret;

	/* reset doesn't touch the display */
	if (!i915_modparams.force_reset_modeset_test &&
	    !gpu_reset_clobbers_display(dev_priv))
		return;

	if (!state)
		goto unlock;

	dev_priv->modeset_restore_state = NULL;

	/* reset doesn't touch the display */
	if (!gpu_reset_clobbers_display(dev_priv)) {
		/* for testing only restore the display */
		ret = __intel_display_resume(dev, state, ctx);
		if (ret)
			DRM_ERROR("Restoring old state failed with %i\n", ret);
	} else {
		/*
		 * The display has been reset as well,
		 * so need a full re-initialization.
		 */
		intel_runtime_pm_disable_interrupts(dev_priv);
		intel_runtime_pm_enable_interrupts(dev_priv);

		intel_pps_unlock_regs_wa(dev_priv);
		intel_modeset_init_hw(dev);
		intel_init_clock_gating(dev_priv);

		spin_lock_irq(&dev_priv->irq_lock);
		if (dev_priv->display.hpd_irq_setup)
			dev_priv->display.hpd_irq_setup(dev_priv);
		spin_unlock_irq(&dev_priv->irq_lock);

		ret = __intel_display_resume(dev, state, ctx);
		if (ret)
			DRM_ERROR("Restoring old state failed with %i\n", ret);

		intel_hpd_init(dev_priv);
	}

	drm_atomic_state_put(state);
unlock:
	drm_modeset_drop_locks(ctx);
	drm_modeset_acquire_fini(ctx);
	mutex_unlock(&dev->mode_config.mutex);

	clear_bit(I915_RESET_MODESET, &dev_priv->gpu_error.flags);
}

static void intel_update_pipe_config(const struct intel_crtc_state *old_crtc_state,
				     const struct intel_crtc_state *new_crtc_state)
{
	struct intel_crtc *crtc = to_intel_crtc(new_crtc_state->base.crtc);
	struct drm_i915_private *dev_priv = to_i915(crtc->base.dev);

	/* drm_atomic_helper_update_legacy_modeset_state might not be called. */
	crtc->base.mode = new_crtc_state->base.mode;

	/*
	 * Update pipe size and adjust fitter if needed: the reason for this is
	 * that in compute_mode_changes we check the native mode (not the pfit
	 * mode) to see if we can flip rather than do a full mode set. In the
	 * fastboot case, we'll flip, but if we don't update the pipesrc and
	 * pfit state, we'll end up with a big fb scanned out into the wrong
	 * sized surface.
	 */

	I915_WRITE(PIPESRC(crtc->pipe),
		   ((new_crtc_state->pipe_src_w - 1) << 16) |
		   (new_crtc_state->pipe_src_h - 1));

	/* on skylake this is done by detaching scalers */
	if (INTEL_GEN(dev_priv) >= 9) {
		skl_detach_scalers(crtc);

		if (new_crtc_state->pch_pfit.enabled)
			skylake_pfit_enable(crtc);
	} else if (HAS_PCH_SPLIT(dev_priv)) {
		if (new_crtc_state->pch_pfit.enabled)
			ironlake_pfit_enable(crtc);
		else if (old_crtc_state->pch_pfit.enabled)
			ironlake_pfit_disable(crtc, true);
	}
}

static void intel_fdi_normal_train(struct intel_crtc *crtc)
{
	struct drm_device *dev = crtc->base.dev;
	struct drm_i915_private *dev_priv = to_i915(dev);
	int pipe = crtc->pipe;
	i915_reg_t reg;
	u32 temp;

	/* enable normal train */
	reg = FDI_TX_CTL(pipe);
	temp = I915_READ(reg);
	if (IS_IVYBRIDGE(dev_priv)) {
		temp &= ~FDI_LINK_TRAIN_NONE_IVB;
		temp |= FDI_LINK_TRAIN_NONE_IVB | FDI_TX_ENHANCE_FRAME_ENABLE;
	} else {
		temp &= ~FDI_LINK_TRAIN_NONE;
		temp |= FDI_LINK_TRAIN_NONE | FDI_TX_ENHANCE_FRAME_ENABLE;
	}
	I915_WRITE(reg, temp);

	reg = FDI_RX_CTL(pipe);
	temp = I915_READ(reg);
	if (HAS_PCH_CPT(dev_priv)) {
		temp &= ~FDI_LINK_TRAIN_PATTERN_MASK_CPT;
		temp |= FDI_LINK_TRAIN_NORMAL_CPT;
	} else {
		temp &= ~FDI_LINK_TRAIN_NONE;
		temp |= FDI_LINK_TRAIN_NONE;
	}
	I915_WRITE(reg, temp | FDI_RX_ENHANCE_FRAME_ENABLE);

	/* wait one idle pattern time */
	POSTING_READ(reg);
	udelay(1000);

	/* IVB wants error correction enabled */
	if (IS_IVYBRIDGE(dev_priv))
		I915_WRITE(reg, I915_READ(reg) | FDI_FS_ERRC_ENABLE |
			   FDI_FE_ERRC_ENABLE);
}

/* The FDI link training functions for ILK/Ibexpeak. */
static void ironlake_fdi_link_train(struct intel_crtc *crtc,
				    const struct intel_crtc_state *crtc_state)
{
	struct drm_device *dev = crtc->base.dev;
	struct drm_i915_private *dev_priv = to_i915(dev);
	int pipe = crtc->pipe;
	i915_reg_t reg;
	u32 temp, tries;

	/* FDI needs bits from pipe first */
	assert_pipe_enabled(dev_priv, pipe);

	/* Train 1: umask FDI RX Interrupt symbol_lock and bit_lock bit
	   for train result */
	reg = FDI_RX_IMR(pipe);
	temp = I915_READ(reg);
	temp &= ~FDI_RX_SYMBOL_LOCK;
	temp &= ~FDI_RX_BIT_LOCK;
	I915_WRITE(reg, temp);
	I915_READ(reg);
	udelay(150);

	/* enable CPU FDI TX and PCH FDI RX */
	reg = FDI_TX_CTL(pipe);
	temp = I915_READ(reg);
	temp &= ~FDI_DP_PORT_WIDTH_MASK;
	temp |= FDI_DP_PORT_WIDTH(crtc_state->fdi_lanes);
	temp &= ~FDI_LINK_TRAIN_NONE;
	temp |= FDI_LINK_TRAIN_PATTERN_1;
	I915_WRITE(reg, temp | FDI_TX_ENABLE);

	reg = FDI_RX_CTL(pipe);
	temp = I915_READ(reg);
	temp &= ~FDI_LINK_TRAIN_NONE;
	temp |= FDI_LINK_TRAIN_PATTERN_1;
	I915_WRITE(reg, temp | FDI_RX_ENABLE);

	POSTING_READ(reg);
	udelay(150);

	/* Ironlake workaround, enable clock pointer after FDI enable*/
	I915_WRITE(FDI_RX_CHICKEN(pipe), FDI_RX_PHASE_SYNC_POINTER_OVR);
	I915_WRITE(FDI_RX_CHICKEN(pipe), FDI_RX_PHASE_SYNC_POINTER_OVR |
		   FDI_RX_PHASE_SYNC_POINTER_EN);

	reg = FDI_RX_IIR(pipe);
	for (tries = 0; tries < 5; tries++) {
		temp = I915_READ(reg);
		DRM_DEBUG_KMS("FDI_RX_IIR 0x%x\n", temp);

		if ((temp & FDI_RX_BIT_LOCK)) {
			DRM_DEBUG_KMS("FDI train 1 done.\n");
			I915_WRITE(reg, temp | FDI_RX_BIT_LOCK);
			break;
		}
	}
	if (tries == 5)
		DRM_ERROR("FDI train 1 fail!\n");

	/* Train 2 */
	reg = FDI_TX_CTL(pipe);
	temp = I915_READ(reg);
	temp &= ~FDI_LINK_TRAIN_NONE;
	temp |= FDI_LINK_TRAIN_PATTERN_2;
	I915_WRITE(reg, temp);

	reg = FDI_RX_CTL(pipe);
	temp = I915_READ(reg);
	temp &= ~FDI_LINK_TRAIN_NONE;
	temp |= FDI_LINK_TRAIN_PATTERN_2;
	I915_WRITE(reg, temp);

	POSTING_READ(reg);
	udelay(150);

	reg = FDI_RX_IIR(pipe);
	for (tries = 0; tries < 5; tries++) {
		temp = I915_READ(reg);
		DRM_DEBUG_KMS("FDI_RX_IIR 0x%x\n", temp);

		if (temp & FDI_RX_SYMBOL_LOCK) {
			I915_WRITE(reg, temp | FDI_RX_SYMBOL_LOCK);
			DRM_DEBUG_KMS("FDI train 2 done.\n");
			break;
		}
	}
	if (tries == 5)
		DRM_ERROR("FDI train 2 fail!\n");

	DRM_DEBUG_KMS("FDI train done\n");

}

static const int snb_b_fdi_train_param[] = {
	FDI_LINK_TRAIN_400MV_0DB_SNB_B,
	FDI_LINK_TRAIN_400MV_6DB_SNB_B,
	FDI_LINK_TRAIN_600MV_3_5DB_SNB_B,
	FDI_LINK_TRAIN_800MV_0DB_SNB_B,
};

/* The FDI link training functions for SNB/Cougarpoint. */
static void gen6_fdi_link_train(struct intel_crtc *crtc,
				const struct intel_crtc_state *crtc_state)
{
	struct drm_device *dev = crtc->base.dev;
	struct drm_i915_private *dev_priv = to_i915(dev);
	int pipe = crtc->pipe;
	i915_reg_t reg;
	u32 temp, i, retry;

	/* Train 1: umask FDI RX Interrupt symbol_lock and bit_lock bit
	   for train result */
	reg = FDI_RX_IMR(pipe);
	temp = I915_READ(reg);
	temp &= ~FDI_RX_SYMBOL_LOCK;
	temp &= ~FDI_RX_BIT_LOCK;
	I915_WRITE(reg, temp);

	POSTING_READ(reg);
	udelay(150);

	/* enable CPU FDI TX and PCH FDI RX */
	reg = FDI_TX_CTL(pipe);
	temp = I915_READ(reg);
	temp &= ~FDI_DP_PORT_WIDTH_MASK;
	temp |= FDI_DP_PORT_WIDTH(crtc_state->fdi_lanes);
	temp &= ~FDI_LINK_TRAIN_NONE;
	temp |= FDI_LINK_TRAIN_PATTERN_1;
	temp &= ~FDI_LINK_TRAIN_VOL_EMP_MASK;
	/* SNB-B */
	temp |= FDI_LINK_TRAIN_400MV_0DB_SNB_B;
	I915_WRITE(reg, temp | FDI_TX_ENABLE);

	I915_WRITE(FDI_RX_MISC(pipe),
		   FDI_RX_TP1_TO_TP2_48 | FDI_RX_FDI_DELAY_90);

	reg = FDI_RX_CTL(pipe);
	temp = I915_READ(reg);
	if (HAS_PCH_CPT(dev_priv)) {
		temp &= ~FDI_LINK_TRAIN_PATTERN_MASK_CPT;
		temp |= FDI_LINK_TRAIN_PATTERN_1_CPT;
	} else {
		temp &= ~FDI_LINK_TRAIN_NONE;
		temp |= FDI_LINK_TRAIN_PATTERN_1;
	}
	I915_WRITE(reg, temp | FDI_RX_ENABLE);

	POSTING_READ(reg);
	udelay(150);

	for (i = 0; i < 4; i++) {
		reg = FDI_TX_CTL(pipe);
		temp = I915_READ(reg);
		temp &= ~FDI_LINK_TRAIN_VOL_EMP_MASK;
		temp |= snb_b_fdi_train_param[i];
		I915_WRITE(reg, temp);

		POSTING_READ(reg);
		udelay(500);

		for (retry = 0; retry < 5; retry++) {
			reg = FDI_RX_IIR(pipe);
			temp = I915_READ(reg);
			DRM_DEBUG_KMS("FDI_RX_IIR 0x%x\n", temp);
			if (temp & FDI_RX_BIT_LOCK) {
				I915_WRITE(reg, temp | FDI_RX_BIT_LOCK);
				DRM_DEBUG_KMS("FDI train 1 done.\n");
				break;
			}
			udelay(50);
		}
		if (retry < 5)
			break;
	}
	if (i == 4)
		DRM_ERROR("FDI train 1 fail!\n");

	/* Train 2 */
	reg = FDI_TX_CTL(pipe);
	temp = I915_READ(reg);
	temp &= ~FDI_LINK_TRAIN_NONE;
	temp |= FDI_LINK_TRAIN_PATTERN_2;
	if (IS_GEN6(dev_priv)) {
		temp &= ~FDI_LINK_TRAIN_VOL_EMP_MASK;
		/* SNB-B */
		temp |= FDI_LINK_TRAIN_400MV_0DB_SNB_B;
	}
	I915_WRITE(reg, temp);

	reg = FDI_RX_CTL(pipe);
	temp = I915_READ(reg);
	if (HAS_PCH_CPT(dev_priv)) {
		temp &= ~FDI_LINK_TRAIN_PATTERN_MASK_CPT;
		temp |= FDI_LINK_TRAIN_PATTERN_2_CPT;
	} else {
		temp &= ~FDI_LINK_TRAIN_NONE;
		temp |= FDI_LINK_TRAIN_PATTERN_2;
	}
	I915_WRITE(reg, temp);

	POSTING_READ(reg);
	udelay(150);

	for (i = 0; i < 4; i++) {
		reg = FDI_TX_CTL(pipe);
		temp = I915_READ(reg);
		temp &= ~FDI_LINK_TRAIN_VOL_EMP_MASK;
		temp |= snb_b_fdi_train_param[i];
		I915_WRITE(reg, temp);

		POSTING_READ(reg);
		udelay(500);

		for (retry = 0; retry < 5; retry++) {
			reg = FDI_RX_IIR(pipe);
			temp = I915_READ(reg);
			DRM_DEBUG_KMS("FDI_RX_IIR 0x%x\n", temp);
			if (temp & FDI_RX_SYMBOL_LOCK) {
				I915_WRITE(reg, temp | FDI_RX_SYMBOL_LOCK);
				DRM_DEBUG_KMS("FDI train 2 done.\n");
				break;
			}
			udelay(50);
		}
		if (retry < 5)
			break;
	}
	if (i == 4)
		DRM_ERROR("FDI train 2 fail!\n");

	DRM_DEBUG_KMS("FDI train done.\n");
}

/* Manual link training for Ivy Bridge A0 parts */
static void ivb_manual_fdi_link_train(struct intel_crtc *crtc,
				      const struct intel_crtc_state *crtc_state)
{
	struct drm_device *dev = crtc->base.dev;
	struct drm_i915_private *dev_priv = to_i915(dev);
	int pipe = crtc->pipe;
	i915_reg_t reg;
	u32 temp, i, j;

	/* Train 1: umask FDI RX Interrupt symbol_lock and bit_lock bit
	   for train result */
	reg = FDI_RX_IMR(pipe);
	temp = I915_READ(reg);
	temp &= ~FDI_RX_SYMBOL_LOCK;
	temp &= ~FDI_RX_BIT_LOCK;
	I915_WRITE(reg, temp);

	POSTING_READ(reg);
	udelay(150);

	DRM_DEBUG_KMS("FDI_RX_IIR before link train 0x%x\n",
		      I915_READ(FDI_RX_IIR(pipe)));

	/* Try each vswing and preemphasis setting twice before moving on */
	for (j = 0; j < ARRAY_SIZE(snb_b_fdi_train_param) * 2; j++) {
		/* disable first in case we need to retry */
		reg = FDI_TX_CTL(pipe);
		temp = I915_READ(reg);
		temp &= ~(FDI_LINK_TRAIN_AUTO | FDI_LINK_TRAIN_NONE_IVB);
		temp &= ~FDI_TX_ENABLE;
		I915_WRITE(reg, temp);

		reg = FDI_RX_CTL(pipe);
		temp = I915_READ(reg);
		temp &= ~FDI_LINK_TRAIN_AUTO;
		temp &= ~FDI_LINK_TRAIN_PATTERN_MASK_CPT;
		temp &= ~FDI_RX_ENABLE;
		I915_WRITE(reg, temp);

		/* enable CPU FDI TX and PCH FDI RX */
		reg = FDI_TX_CTL(pipe);
		temp = I915_READ(reg);
		temp &= ~FDI_DP_PORT_WIDTH_MASK;
		temp |= FDI_DP_PORT_WIDTH(crtc_state->fdi_lanes);
		temp |= FDI_LINK_TRAIN_PATTERN_1_IVB;
		temp &= ~FDI_LINK_TRAIN_VOL_EMP_MASK;
		temp |= snb_b_fdi_train_param[j/2];
		temp |= FDI_COMPOSITE_SYNC;
		I915_WRITE(reg, temp | FDI_TX_ENABLE);

		I915_WRITE(FDI_RX_MISC(pipe),
			   FDI_RX_TP1_TO_TP2_48 | FDI_RX_FDI_DELAY_90);

		reg = FDI_RX_CTL(pipe);
		temp = I915_READ(reg);
		temp |= FDI_LINK_TRAIN_PATTERN_1_CPT;
		temp |= FDI_COMPOSITE_SYNC;
		I915_WRITE(reg, temp | FDI_RX_ENABLE);

		POSTING_READ(reg);
		udelay(1); /* should be 0.5us */

		for (i = 0; i < 4; i++) {
			reg = FDI_RX_IIR(pipe);
			temp = I915_READ(reg);
			DRM_DEBUG_KMS("FDI_RX_IIR 0x%x\n", temp);

			if (temp & FDI_RX_BIT_LOCK ||
			    (I915_READ(reg) & FDI_RX_BIT_LOCK)) {
				I915_WRITE(reg, temp | FDI_RX_BIT_LOCK);
				DRM_DEBUG_KMS("FDI train 1 done, level %i.\n",
					      i);
				break;
			}
			udelay(1); /* should be 0.5us */
		}
		if (i == 4) {
			DRM_DEBUG_KMS("FDI train 1 fail on vswing %d\n", j / 2);
			continue;
		}

		/* Train 2 */
		reg = FDI_TX_CTL(pipe);
		temp = I915_READ(reg);
		temp &= ~FDI_LINK_TRAIN_NONE_IVB;
		temp |= FDI_LINK_TRAIN_PATTERN_2_IVB;
		I915_WRITE(reg, temp);

		reg = FDI_RX_CTL(pipe);
		temp = I915_READ(reg);
		temp &= ~FDI_LINK_TRAIN_PATTERN_MASK_CPT;
		temp |= FDI_LINK_TRAIN_PATTERN_2_CPT;
		I915_WRITE(reg, temp);

		POSTING_READ(reg);
		udelay(2); /* should be 1.5us */

		for (i = 0; i < 4; i++) {
			reg = FDI_RX_IIR(pipe);
			temp = I915_READ(reg);
			DRM_DEBUG_KMS("FDI_RX_IIR 0x%x\n", temp);

			if (temp & FDI_RX_SYMBOL_LOCK ||
			    (I915_READ(reg) & FDI_RX_SYMBOL_LOCK)) {
				I915_WRITE(reg, temp | FDI_RX_SYMBOL_LOCK);
				DRM_DEBUG_KMS("FDI train 2 done, level %i.\n",
					      i);
				goto train_done;
			}
			udelay(2); /* should be 1.5us */
		}
		if (i == 4)
			DRM_DEBUG_KMS("FDI train 2 fail on vswing %d\n", j / 2);
	}

train_done:
	DRM_DEBUG_KMS("FDI train done.\n");
}

static void ironlake_fdi_pll_enable(struct intel_crtc *intel_crtc)
{
	struct drm_device *dev = intel_crtc->base.dev;
	struct drm_i915_private *dev_priv = to_i915(dev);
	int pipe = intel_crtc->pipe;
	i915_reg_t reg;
	u32 temp;

	/* enable PCH FDI RX PLL, wait warmup plus DMI latency */
	reg = FDI_RX_CTL(pipe);
	temp = I915_READ(reg);
	temp &= ~(FDI_DP_PORT_WIDTH_MASK | (0x7 << 16));
	temp |= FDI_DP_PORT_WIDTH(intel_crtc->config->fdi_lanes);
	temp |= (I915_READ(PIPECONF(pipe)) & PIPECONF_BPC_MASK) << 11;
	I915_WRITE(reg, temp | FDI_RX_PLL_ENABLE);

	POSTING_READ(reg);
	udelay(200);

	/* Switch from Rawclk to PCDclk */
	temp = I915_READ(reg);
	I915_WRITE(reg, temp | FDI_PCDCLK);

	POSTING_READ(reg);
	udelay(200);

	/* Enable CPU FDI TX PLL, always on for Ironlake */
	reg = FDI_TX_CTL(pipe);
	temp = I915_READ(reg);
	if ((temp & FDI_TX_PLL_ENABLE) == 0) {
		I915_WRITE(reg, temp | FDI_TX_PLL_ENABLE);

		POSTING_READ(reg);
		udelay(100);
	}
}

static void ironlake_fdi_pll_disable(struct intel_crtc *intel_crtc)
{
	struct drm_device *dev = intel_crtc->base.dev;
	struct drm_i915_private *dev_priv = to_i915(dev);
	int pipe = intel_crtc->pipe;
	i915_reg_t reg;
	u32 temp;

	/* Switch from PCDclk to Rawclk */
	reg = FDI_RX_CTL(pipe);
	temp = I915_READ(reg);
	I915_WRITE(reg, temp & ~FDI_PCDCLK);

	/* Disable CPU FDI TX PLL */
	reg = FDI_TX_CTL(pipe);
	temp = I915_READ(reg);
	I915_WRITE(reg, temp & ~FDI_TX_PLL_ENABLE);

	POSTING_READ(reg);
	udelay(100);

	reg = FDI_RX_CTL(pipe);
	temp = I915_READ(reg);
	I915_WRITE(reg, temp & ~FDI_RX_PLL_ENABLE);

	/* Wait for the clocks to turn off. */
	POSTING_READ(reg);
	udelay(100);
}

static void ironlake_fdi_disable(struct drm_crtc *crtc)
{
	struct drm_device *dev = crtc->dev;
	struct drm_i915_private *dev_priv = to_i915(dev);
	struct intel_crtc *intel_crtc = to_intel_crtc(crtc);
	int pipe = intel_crtc->pipe;
	i915_reg_t reg;
	u32 temp;

	/* disable CPU FDI tx and PCH FDI rx */
	reg = FDI_TX_CTL(pipe);
	temp = I915_READ(reg);
	I915_WRITE(reg, temp & ~FDI_TX_ENABLE);
	POSTING_READ(reg);

	reg = FDI_RX_CTL(pipe);
	temp = I915_READ(reg);
	temp &= ~(0x7 << 16);
	temp |= (I915_READ(PIPECONF(pipe)) & PIPECONF_BPC_MASK) << 11;
	I915_WRITE(reg, temp & ~FDI_RX_ENABLE);

	POSTING_READ(reg);
	udelay(100);

	/* Ironlake workaround, disable clock pointer after downing FDI */
	if (HAS_PCH_IBX(dev_priv))
		I915_WRITE(FDI_RX_CHICKEN(pipe), FDI_RX_PHASE_SYNC_POINTER_OVR);

	/* still set train pattern 1 */
	reg = FDI_TX_CTL(pipe);
	temp = I915_READ(reg);
	temp &= ~FDI_LINK_TRAIN_NONE;
	temp |= FDI_LINK_TRAIN_PATTERN_1;
	I915_WRITE(reg, temp);

	reg = FDI_RX_CTL(pipe);
	temp = I915_READ(reg);
	if (HAS_PCH_CPT(dev_priv)) {
		temp &= ~FDI_LINK_TRAIN_PATTERN_MASK_CPT;
		temp |= FDI_LINK_TRAIN_PATTERN_1_CPT;
	} else {
		temp &= ~FDI_LINK_TRAIN_NONE;
		temp |= FDI_LINK_TRAIN_PATTERN_1;
	}
	/* BPC in FDI rx is consistent with that in PIPECONF */
	temp &= ~(0x07 << 16);
	temp |= (I915_READ(PIPECONF(pipe)) & PIPECONF_BPC_MASK) << 11;
	I915_WRITE(reg, temp);

	POSTING_READ(reg);
	udelay(100);
}

bool intel_has_pending_fb_unpin(struct drm_i915_private *dev_priv)
{
	struct drm_crtc *crtc;
	bool cleanup_done;

	drm_for_each_crtc(crtc, &dev_priv->drm) {
		struct drm_crtc_commit *commit;
		spin_lock(&crtc->commit_lock);
		commit = list_first_entry_or_null(&crtc->commit_list,
						  struct drm_crtc_commit, commit_entry);
		cleanup_done = commit ?
			try_wait_for_completion(&commit->cleanup_done) : true;
		spin_unlock(&crtc->commit_lock);

		if (cleanup_done)
			continue;

		drm_crtc_wait_one_vblank(crtc);

		return true;
	}

	return false;
}

void lpt_disable_iclkip(struct drm_i915_private *dev_priv)
{
	u32 temp;

	I915_WRITE(PIXCLK_GATE, PIXCLK_GATE_GATE);

	mutex_lock(&dev_priv->sb_lock);

	temp = intel_sbi_read(dev_priv, SBI_SSCCTL6, SBI_ICLK);
	temp |= SBI_SSCCTL_DISABLE;
	intel_sbi_write(dev_priv, SBI_SSCCTL6, temp, SBI_ICLK);

	mutex_unlock(&dev_priv->sb_lock);
}

/* Program iCLKIP clock to the desired frequency */
static void lpt_program_iclkip(struct intel_crtc *crtc)
{
	struct drm_i915_private *dev_priv = to_i915(crtc->base.dev);
	int clock = crtc->config->base.adjusted_mode.crtc_clock;
	u32 divsel, phaseinc, auxdiv, phasedir = 0;
	u32 temp;

	lpt_disable_iclkip(dev_priv);

	/* The iCLK virtual clock root frequency is in MHz,
	 * but the adjusted_mode->crtc_clock in in KHz. To get the
	 * divisors, it is necessary to divide one by another, so we
	 * convert the virtual clock precision to KHz here for higher
	 * precision.
	 */
	for (auxdiv = 0; auxdiv < 2; auxdiv++) {
		u32 iclk_virtual_root_freq = 172800 * 1000;
		u32 iclk_pi_range = 64;
		u32 desired_divisor;

		desired_divisor = DIV_ROUND_CLOSEST(iclk_virtual_root_freq,
						    clock << auxdiv);
		divsel = (desired_divisor / iclk_pi_range) - 2;
		phaseinc = desired_divisor % iclk_pi_range;

		/*
		 * Near 20MHz is a corner case which is
		 * out of range for the 7-bit divisor
		 */
		if (divsel <= 0x7f)
			break;
	}

	/* This should not happen with any sane values */
	WARN_ON(SBI_SSCDIVINTPHASE_DIVSEL(divsel) &
		~SBI_SSCDIVINTPHASE_DIVSEL_MASK);
	WARN_ON(SBI_SSCDIVINTPHASE_DIR(phasedir) &
		~SBI_SSCDIVINTPHASE_INCVAL_MASK);

	DRM_DEBUG_KMS("iCLKIP clock: found settings for %dKHz refresh rate: auxdiv=%x, divsel=%x, phasedir=%x, phaseinc=%x\n",
			clock,
			auxdiv,
			divsel,
			phasedir,
			phaseinc);

	mutex_lock(&dev_priv->sb_lock);

	/* Program SSCDIVINTPHASE6 */
	temp = intel_sbi_read(dev_priv, SBI_SSCDIVINTPHASE6, SBI_ICLK);
	temp &= ~SBI_SSCDIVINTPHASE_DIVSEL_MASK;
	temp |= SBI_SSCDIVINTPHASE_DIVSEL(divsel);
	temp &= ~SBI_SSCDIVINTPHASE_INCVAL_MASK;
	temp |= SBI_SSCDIVINTPHASE_INCVAL(phaseinc);
	temp |= SBI_SSCDIVINTPHASE_DIR(phasedir);
	temp |= SBI_SSCDIVINTPHASE_PROPAGATE;
	intel_sbi_write(dev_priv, SBI_SSCDIVINTPHASE6, temp, SBI_ICLK);

	/* Program SSCAUXDIV */
	temp = intel_sbi_read(dev_priv, SBI_SSCAUXDIV6, SBI_ICLK);
	temp &= ~SBI_SSCAUXDIV_FINALDIV2SEL(1);
	temp |= SBI_SSCAUXDIV_FINALDIV2SEL(auxdiv);
	intel_sbi_write(dev_priv, SBI_SSCAUXDIV6, temp, SBI_ICLK);

	/* Enable modulator and associated divider */
	temp = intel_sbi_read(dev_priv, SBI_SSCCTL6, SBI_ICLK);
	temp &= ~SBI_SSCCTL_DISABLE;
	intel_sbi_write(dev_priv, SBI_SSCCTL6, temp, SBI_ICLK);

	mutex_unlock(&dev_priv->sb_lock);

	/* Wait for initialization time */
	udelay(24);

	I915_WRITE(PIXCLK_GATE, PIXCLK_GATE_UNGATE);
}

int lpt_get_iclkip(struct drm_i915_private *dev_priv)
{
	u32 divsel, phaseinc, auxdiv;
	u32 iclk_virtual_root_freq = 172800 * 1000;
	u32 iclk_pi_range = 64;
	u32 desired_divisor;
	u32 temp;

	if ((I915_READ(PIXCLK_GATE) & PIXCLK_GATE_UNGATE) == 0)
		return 0;

	mutex_lock(&dev_priv->sb_lock);

	temp = intel_sbi_read(dev_priv, SBI_SSCCTL6, SBI_ICLK);
	if (temp & SBI_SSCCTL_DISABLE) {
		mutex_unlock(&dev_priv->sb_lock);
		return 0;
	}

	temp = intel_sbi_read(dev_priv, SBI_SSCDIVINTPHASE6, SBI_ICLK);
	divsel = (temp & SBI_SSCDIVINTPHASE_DIVSEL_MASK) >>
		SBI_SSCDIVINTPHASE_DIVSEL_SHIFT;
	phaseinc = (temp & SBI_SSCDIVINTPHASE_INCVAL_MASK) >>
		SBI_SSCDIVINTPHASE_INCVAL_SHIFT;

	temp = intel_sbi_read(dev_priv, SBI_SSCAUXDIV6, SBI_ICLK);
	auxdiv = (temp & SBI_SSCAUXDIV_FINALDIV2SEL_MASK) >>
		SBI_SSCAUXDIV_FINALDIV2SEL_SHIFT;

	mutex_unlock(&dev_priv->sb_lock);

	desired_divisor = (divsel + 2) * iclk_pi_range + phaseinc;

	return DIV_ROUND_CLOSEST(iclk_virtual_root_freq,
				 desired_divisor << auxdiv);
}

static void ironlake_pch_transcoder_set_timings(struct intel_crtc *crtc,
						enum pipe pch_transcoder)
{
	struct drm_device *dev = crtc->base.dev;
	struct drm_i915_private *dev_priv = to_i915(dev);
	enum transcoder cpu_transcoder = crtc->config->cpu_transcoder;

	I915_WRITE(PCH_TRANS_HTOTAL(pch_transcoder),
		   I915_READ(HTOTAL(cpu_transcoder)));
	I915_WRITE(PCH_TRANS_HBLANK(pch_transcoder),
		   I915_READ(HBLANK(cpu_transcoder)));
	I915_WRITE(PCH_TRANS_HSYNC(pch_transcoder),
		   I915_READ(HSYNC(cpu_transcoder)));

	I915_WRITE(PCH_TRANS_VTOTAL(pch_transcoder),
		   I915_READ(VTOTAL(cpu_transcoder)));
	I915_WRITE(PCH_TRANS_VBLANK(pch_transcoder),
		   I915_READ(VBLANK(cpu_transcoder)));
	I915_WRITE(PCH_TRANS_VSYNC(pch_transcoder),
		   I915_READ(VSYNC(cpu_transcoder)));
	I915_WRITE(PCH_TRANS_VSYNCSHIFT(pch_transcoder),
		   I915_READ(VSYNCSHIFT(cpu_transcoder)));
}

static void cpt_set_fdi_bc_bifurcation(struct drm_device *dev, bool enable)
{
	struct drm_i915_private *dev_priv = to_i915(dev);
	uint32_t temp;

	temp = I915_READ(SOUTH_CHICKEN1);
	if (!!(temp & FDI_BC_BIFURCATION_SELECT) == enable)
		return;

	WARN_ON(I915_READ(FDI_RX_CTL(PIPE_B)) & FDI_RX_ENABLE);
	WARN_ON(I915_READ(FDI_RX_CTL(PIPE_C)) & FDI_RX_ENABLE);

	temp &= ~FDI_BC_BIFURCATION_SELECT;
	if (enable)
		temp |= FDI_BC_BIFURCATION_SELECT;

	DRM_DEBUG_KMS("%sabling fdi C rx\n", enable ? "en" : "dis");
	I915_WRITE(SOUTH_CHICKEN1, temp);
	POSTING_READ(SOUTH_CHICKEN1);
}

static void ivybridge_update_fdi_bc_bifurcation(struct intel_crtc *intel_crtc)
{
	struct drm_device *dev = intel_crtc->base.dev;

	switch (intel_crtc->pipe) {
	case PIPE_A:
		break;
	case PIPE_B:
		if (intel_crtc->config->fdi_lanes > 2)
			cpt_set_fdi_bc_bifurcation(dev, false);
		else
			cpt_set_fdi_bc_bifurcation(dev, true);

		break;
	case PIPE_C:
		cpt_set_fdi_bc_bifurcation(dev, true);

		break;
	default:
		BUG();
	}
}

/* Return which DP Port should be selected for Transcoder DP control */
static enum port
intel_trans_dp_port_sel(struct intel_crtc *crtc)
{
	struct drm_device *dev = crtc->base.dev;
	struct intel_encoder *encoder;

	for_each_encoder_on_crtc(dev, &crtc->base, encoder) {
		if (encoder->type == INTEL_OUTPUT_DP ||
		    encoder->type == INTEL_OUTPUT_EDP)
			return encoder->port;
	}

	return -1;
}

/*
 * Enable PCH resources required for PCH ports:
 *   - PCH PLLs
 *   - FDI training & RX/TX
 *   - update transcoder timings
 *   - DP transcoding bits
 *   - transcoder
 */
static void ironlake_pch_enable(const struct intel_crtc_state *crtc_state)
{
	struct intel_crtc *crtc = to_intel_crtc(crtc_state->base.crtc);
	struct drm_device *dev = crtc->base.dev;
	struct drm_i915_private *dev_priv = to_i915(dev);
	int pipe = crtc->pipe;
	u32 temp;

	assert_pch_transcoder_disabled(dev_priv, pipe);

	if (IS_IVYBRIDGE(dev_priv))
		ivybridge_update_fdi_bc_bifurcation(crtc);

	/* Write the TU size bits before fdi link training, so that error
	 * detection works. */
	I915_WRITE(FDI_RX_TUSIZE1(pipe),
		   I915_READ(PIPE_DATA_M1(pipe)) & TU_SIZE_MASK);

	/* For PCH output, training FDI link */
	dev_priv->display.fdi_link_train(crtc, crtc_state);

	/* We need to program the right clock selection before writing the pixel
	 * mutliplier into the DPLL. */
	if (HAS_PCH_CPT(dev_priv)) {
		u32 sel;

		temp = I915_READ(PCH_DPLL_SEL);
		temp |= TRANS_DPLL_ENABLE(pipe);
		sel = TRANS_DPLLB_SEL(pipe);
		if (crtc_state->shared_dpll ==
		    intel_get_shared_dpll_by_id(dev_priv, DPLL_ID_PCH_PLL_B))
			temp |= sel;
		else
			temp &= ~sel;
		I915_WRITE(PCH_DPLL_SEL, temp);
	}

	/* XXX: pch pll's can be enabled any time before we enable the PCH
	 * transcoder, and we actually should do this to not upset any PCH
	 * transcoder that already use the clock when we share it.
	 *
	 * Note that enable_shared_dpll tries to do the right thing, but
	 * get_shared_dpll unconditionally resets the pll - we need that to have
	 * the right LVDS enable sequence. */
	intel_enable_shared_dpll(crtc);

	/* set transcoder timing, panel must allow it */
	assert_panel_unlocked(dev_priv, pipe);
	ironlake_pch_transcoder_set_timings(crtc, pipe);

	intel_fdi_normal_train(crtc);

	/* For PCH DP, enable TRANS_DP_CTL */
	if (HAS_PCH_CPT(dev_priv) &&
	    intel_crtc_has_dp_encoder(crtc_state)) {
		const struct drm_display_mode *adjusted_mode =
			&crtc_state->base.adjusted_mode;
		u32 bpc = (I915_READ(PIPECONF(pipe)) & PIPECONF_BPC_MASK) >> 5;
		i915_reg_t reg = TRANS_DP_CTL(pipe);
		temp = I915_READ(reg);
		temp &= ~(TRANS_DP_PORT_SEL_MASK |
			  TRANS_DP_SYNC_MASK |
			  TRANS_DP_BPC_MASK);
		temp |= TRANS_DP_OUTPUT_ENABLE;
		temp |= bpc << 9; /* same format but at 11:9 */

		if (adjusted_mode->flags & DRM_MODE_FLAG_PHSYNC)
			temp |= TRANS_DP_HSYNC_ACTIVE_HIGH;
		if (adjusted_mode->flags & DRM_MODE_FLAG_PVSYNC)
			temp |= TRANS_DP_VSYNC_ACTIVE_HIGH;

		switch (intel_trans_dp_port_sel(crtc)) {
		case PORT_B:
			temp |= TRANS_DP_PORT_SEL_B;
			break;
		case PORT_C:
			temp |= TRANS_DP_PORT_SEL_C;
			break;
		case PORT_D:
			temp |= TRANS_DP_PORT_SEL_D;
			break;
		default:
			BUG();
		}

		I915_WRITE(reg, temp);
	}

	ironlake_enable_pch_transcoder(dev_priv, pipe);
}

static void lpt_pch_enable(const struct intel_crtc_state *crtc_state)
{
	struct intel_crtc *crtc = to_intel_crtc(crtc_state->base.crtc);
	struct drm_i915_private *dev_priv = to_i915(crtc->base.dev);
	enum transcoder cpu_transcoder = crtc_state->cpu_transcoder;

	assert_pch_transcoder_disabled(dev_priv, PIPE_A);

	lpt_program_iclkip(crtc);

	/* Set transcoder timing. */
	ironlake_pch_transcoder_set_timings(crtc, PIPE_A);

	lpt_enable_pch_transcoder(dev_priv, cpu_transcoder);
}

static void cpt_verify_modeset(struct drm_device *dev, int pipe)
{
	struct drm_i915_private *dev_priv = to_i915(dev);
	i915_reg_t dslreg = PIPEDSL(pipe);
	u32 temp;

	temp = I915_READ(dslreg);
	udelay(500);
	if (wait_for(I915_READ(dslreg) != temp, 5)) {
		if (wait_for(I915_READ(dslreg) != temp, 5))
			DRM_ERROR("mode set failed: pipe %c stuck\n", pipe_name(pipe));
	}
}

static int
skl_update_scaler(struct intel_crtc_state *crtc_state, bool force_detach,
		  unsigned int scaler_user, int *scaler_id,
		  int src_w, int src_h, int dst_w, int dst_h)
{
	struct intel_crtc_scaler_state *scaler_state =
		&crtc_state->scaler_state;
	struct intel_crtc *intel_crtc =
		to_intel_crtc(crtc_state->base.crtc);
	struct drm_i915_private *dev_priv = to_i915(intel_crtc->base.dev);
	const struct drm_display_mode *adjusted_mode =
		&crtc_state->base.adjusted_mode;
	int need_scaling;

	/*
	 * Src coordinates are already rotated by 270 degrees for
	 * the 90/270 degree plane rotation cases (to match the
	 * GTT mapping), hence no need to account for rotation here.
	 */
	need_scaling = src_w != dst_w || src_h != dst_h;

	if (crtc_state->ycbcr420 && scaler_user == SKL_CRTC_INDEX)
		need_scaling = true;

	/*
	 * Scaling/fitting not supported in IF-ID mode in GEN9+
	 * TODO: Interlace fetch mode doesn't support YUV420 planar formats.
	 * Once NV12 is enabled, handle it here while allocating scaler
	 * for NV12.
	 */
	if (INTEL_GEN(dev_priv) >= 9 && crtc_state->base.enable &&
	    need_scaling && adjusted_mode->flags & DRM_MODE_FLAG_INTERLACE) {
		DRM_DEBUG_KMS("Pipe/Plane scaling not supported with IF-ID mode\n");
		return -EINVAL;
	}

	/*
	 * if plane is being disabled or scaler is no more required or force detach
	 *  - free scaler binded to this plane/crtc
	 *  - in order to do this, update crtc->scaler_usage
	 *
	 * Here scaler state in crtc_state is set free so that
	 * scaler can be assigned to other user. Actual register
	 * update to free the scaler is done in plane/panel-fit programming.
	 * For this purpose crtc/plane_state->scaler_id isn't reset here.
	 */
	if (force_detach || !need_scaling) {
		if (*scaler_id >= 0) {
			scaler_state->scaler_users &= ~(1 << scaler_user);
			scaler_state->scalers[*scaler_id].in_use = 0;

			DRM_DEBUG_KMS("scaler_user index %u.%u: "
				"Staged freeing scaler id %d scaler_users = 0x%x\n",
				intel_crtc->pipe, scaler_user, *scaler_id,
				scaler_state->scaler_users);
			*scaler_id = -1;
		}
		return 0;
	}

	/* range checks */
	if (src_w < SKL_MIN_SRC_W || src_h < SKL_MIN_SRC_H ||
		dst_w < SKL_MIN_DST_W || dst_h < SKL_MIN_DST_H ||

		src_w > SKL_MAX_SRC_W || src_h > SKL_MAX_SRC_H ||
		dst_w > SKL_MAX_DST_W || dst_h > SKL_MAX_DST_H) {
		DRM_DEBUG_KMS("scaler_user index %u.%u: src %ux%u dst %ux%u "
			"size is out of scaler range\n",
			intel_crtc->pipe, scaler_user, src_w, src_h, dst_w, dst_h);
		return -EINVAL;
	}

	/* mark this plane as a scaler user in crtc_state */
	scaler_state->scaler_users |= (1 << scaler_user);
	DRM_DEBUG_KMS("scaler_user index %u.%u: "
		"staged scaling request for %ux%u->%ux%u scaler_users = 0x%x\n",
		intel_crtc->pipe, scaler_user, src_w, src_h, dst_w, dst_h,
		scaler_state->scaler_users);

	return 0;
}

/**
 * skl_update_scaler_crtc - Stages update to scaler state for a given crtc.
 *
 * @state: crtc's scaler state
 *
 * Return
 *     0 - scaler_usage updated successfully
 *    error - requested scaling cannot be supported or other error condition
 */
int skl_update_scaler_crtc(struct intel_crtc_state *state)
{
	const struct drm_display_mode *adjusted_mode = &state->base.adjusted_mode;

	return skl_update_scaler(state, !state->base.active, SKL_CRTC_INDEX,
		&state->scaler_state.scaler_id,
		state->pipe_src_w, state->pipe_src_h,
		adjusted_mode->crtc_hdisplay, adjusted_mode->crtc_vdisplay);
}

/**
 * skl_update_scaler_plane - Stages update to scaler state for a given plane.
 *
 * @state: crtc's scaler state
 * @plane_state: atomic plane state to update
 *
 * Return
 *     0 - scaler_usage updated successfully
 *    error - requested scaling cannot be supported or other error condition
 */
static int skl_update_scaler_plane(struct intel_crtc_state *crtc_state,
				   struct intel_plane_state *plane_state)
{

	struct intel_plane *intel_plane =
		to_intel_plane(plane_state->base.plane);
	struct drm_framebuffer *fb = plane_state->base.fb;
	int ret;

	bool force_detach = !fb || !plane_state->base.visible;

	ret = skl_update_scaler(crtc_state, force_detach,
				drm_plane_index(&intel_plane->base),
				&plane_state->scaler_id,
				drm_rect_width(&plane_state->base.src) >> 16,
				drm_rect_height(&plane_state->base.src) >> 16,
				drm_rect_width(&plane_state->base.dst),
				drm_rect_height(&plane_state->base.dst));

	if (ret || plane_state->scaler_id < 0)
		return ret;

	/* check colorkey */
	if (plane_state->ckey.flags != I915_SET_COLORKEY_NONE) {
		DRM_DEBUG_KMS("[PLANE:%d:%s] scaling with color key not allowed",
			      intel_plane->base.base.id,
			      intel_plane->base.name);
		return -EINVAL;
	}

	/* Check src format */
	switch (fb->format->format) {
	case DRM_FORMAT_RGB565:
	case DRM_FORMAT_XBGR8888:
	case DRM_FORMAT_XRGB8888:
	case DRM_FORMAT_ABGR8888:
	case DRM_FORMAT_ARGB8888:
	case DRM_FORMAT_XRGB2101010:
	case DRM_FORMAT_XBGR2101010:
	case DRM_FORMAT_YUYV:
	case DRM_FORMAT_YVYU:
	case DRM_FORMAT_UYVY:
	case DRM_FORMAT_VYUY:
		break;
	default:
		DRM_DEBUG_KMS("[PLANE:%d:%s] FB:%d unsupported scaling format 0x%x\n",
			      intel_plane->base.base.id, intel_plane->base.name,
			      fb->base.id, fb->format->format);
		return -EINVAL;
	}

	return 0;
}

static void skylake_scaler_disable(struct intel_crtc *crtc)
{
	int i;

	for (i = 0; i < crtc->num_scalers; i++)
		skl_detach_scaler(crtc, i);
}

static void skylake_pfit_enable(struct intel_crtc *crtc)
{
	struct drm_device *dev = crtc->base.dev;
	struct drm_i915_private *dev_priv = to_i915(dev);
	int pipe = crtc->pipe;
	struct intel_crtc_scaler_state *scaler_state =
		&crtc->config->scaler_state;

	if (crtc->config->pch_pfit.enabled) {
		int id;

		if (WARN_ON(crtc->config->scaler_state.scaler_id < 0))
			return;

		id = scaler_state->scaler_id;
		I915_WRITE(SKL_PS_CTRL(pipe, id), PS_SCALER_EN |
			PS_FILTER_MEDIUM | scaler_state->scalers[id].mode);
		I915_WRITE(SKL_PS_WIN_POS(pipe, id), crtc->config->pch_pfit.pos);
		I915_WRITE(SKL_PS_WIN_SZ(pipe, id), crtc->config->pch_pfit.size);
	}
}

static void ironlake_pfit_enable(struct intel_crtc *crtc)
{
	struct drm_device *dev = crtc->base.dev;
	struct drm_i915_private *dev_priv = to_i915(dev);
	int pipe = crtc->pipe;

	if (crtc->config->pch_pfit.enabled) {
		/* Force use of hard-coded filter coefficients
		 * as some pre-programmed values are broken,
		 * e.g. x201.
		 */
		if (IS_IVYBRIDGE(dev_priv) || IS_HASWELL(dev_priv))
			I915_WRITE(PF_CTL(pipe), PF_ENABLE | PF_FILTER_MED_3x3 |
						 PF_PIPE_SEL_IVB(pipe));
		else
			I915_WRITE(PF_CTL(pipe), PF_ENABLE | PF_FILTER_MED_3x3);
		I915_WRITE(PF_WIN_POS(pipe), crtc->config->pch_pfit.pos);
		I915_WRITE(PF_WIN_SZ(pipe), crtc->config->pch_pfit.size);
	}
}

void hsw_enable_ips(const struct intel_crtc_state *crtc_state)
{
	struct intel_crtc *crtc = to_intel_crtc(crtc_state->base.crtc);
	struct drm_device *dev = crtc->base.dev;
	struct drm_i915_private *dev_priv = to_i915(dev);

	if (!crtc_state->ips_enabled)
		return;

	/*
	 * We can only enable IPS after we enable a plane and wait for a vblank
	 * This function is called from post_plane_update, which is run after
	 * a vblank wait.
	 */
	WARN_ON(!(crtc_state->active_planes & ~BIT(PLANE_CURSOR)));

	if (IS_BROADWELL(dev_priv)) {
		mutex_lock(&dev_priv->pcu_lock);
		WARN_ON(sandybridge_pcode_write(dev_priv, DISPLAY_IPS_CONTROL,
						IPS_ENABLE | IPS_PCODE_CONTROL));
		mutex_unlock(&dev_priv->pcu_lock);
		/* Quoting Art Runyan: "its not safe to expect any particular
		 * value in IPS_CTL bit 31 after enabling IPS through the
		 * mailbox." Moreover, the mailbox may return a bogus state,
		 * so we need to just enable it and continue on.
		 */
	} else {
		I915_WRITE(IPS_CTL, IPS_ENABLE);
		/* The bit only becomes 1 in the next vblank, so this wait here
		 * is essentially intel_wait_for_vblank. If we don't have this
		 * and don't wait for vblanks until the end of crtc_enable, then
		 * the HW state readout code will complain that the expected
		 * IPS_CTL value is not the one we read. */
		if (intel_wait_for_register(dev_priv,
					    IPS_CTL, IPS_ENABLE, IPS_ENABLE,
					    50))
			DRM_ERROR("Timed out waiting for IPS enable\n");
	}
}

void hsw_disable_ips(const struct intel_crtc_state *crtc_state)
{
	struct intel_crtc *crtc = to_intel_crtc(crtc_state->base.crtc);
	struct drm_device *dev = crtc->base.dev;
	struct drm_i915_private *dev_priv = to_i915(dev);

	if (!crtc_state->ips_enabled)
		return;

	if (IS_BROADWELL(dev_priv)) {
		mutex_lock(&dev_priv->pcu_lock);
		WARN_ON(sandybridge_pcode_write(dev_priv, DISPLAY_IPS_CONTROL, 0));
		mutex_unlock(&dev_priv->pcu_lock);
		/* wait for pcode to finish disabling IPS, which may take up to 42ms */
		if (intel_wait_for_register(dev_priv,
					    IPS_CTL, IPS_ENABLE, 0,
					    42))
			DRM_ERROR("Timed out waiting for IPS disable\n");
	} else {
		I915_WRITE(IPS_CTL, 0);
		POSTING_READ(IPS_CTL);
	}

	/* We need to wait for a vblank before we can disable the plane. */
	intel_wait_for_vblank(dev_priv, crtc->pipe);
}

static void intel_crtc_dpms_overlay_disable(struct intel_crtc *intel_crtc)
{
	if (intel_crtc->overlay) {
		struct drm_device *dev = intel_crtc->base.dev;

		mutex_lock(&dev->struct_mutex);
		(void) intel_overlay_switch_off(intel_crtc->overlay);
		mutex_unlock(&dev->struct_mutex);
	}

	/* Let userspace switch the overlay on again. In most cases userspace
	 * has to recompute where to put it anyway.
	 */
}

/**
 * intel_post_enable_primary - Perform operations after enabling primary plane
 * @crtc: the CRTC whose primary plane was just enabled
 *
 * Performs potentially sleeping operations that must be done after the primary
 * plane is enabled, such as updating FBC and IPS.  Note that this may be
 * called due to an explicit primary plane update, or due to an implicit
 * re-enable that is caused when a sprite plane is updated to no longer
 * completely hide the primary plane.
 */
static void
intel_post_enable_primary(struct drm_crtc *crtc,
			  const struct intel_crtc_state *new_crtc_state)
{
	struct drm_device *dev = crtc->dev;
	struct drm_i915_private *dev_priv = to_i915(dev);
	struct intel_crtc *intel_crtc = to_intel_crtc(crtc);
	int pipe = intel_crtc->pipe;

	/*
<<<<<<< HEAD
	 * FIXME IPS should be fine as long as one plane is
	 * enabled, but in practice it seems to have problems
	 * when going from primary only to sprite only and vice
	 * versa.
	 */
	hsw_enable_ips(new_crtc_state);

	/*
=======
>>>>>>> 9e6d49d9
	 * Gen2 reports pipe underruns whenever all planes are disabled.
	 * So don't enable underrun reporting before at least some planes
	 * are enabled.
	 * FIXME: Need to fix the logic to work when we turn off all planes
	 * but leave the pipe running.
	 */
	if (IS_GEN2(dev_priv))
		intel_set_cpu_fifo_underrun_reporting(dev_priv, pipe, true);

	/* Underruns don't always raise interrupts, so check manually. */
	intel_check_cpu_fifo_underruns(dev_priv);
	intel_check_pch_fifo_underruns(dev_priv);
}

/* FIXME get rid of this and use pre_plane_update */
static void
<<<<<<< HEAD
intel_pre_disable_primary(struct drm_crtc *crtc,
			  const struct intel_crtc_state *old_crtc_state)
=======
intel_pre_disable_primary_noatomic(struct drm_crtc *crtc)
>>>>>>> 9e6d49d9
{
	struct drm_device *dev = crtc->dev;
	struct drm_i915_private *dev_priv = to_i915(dev);
	struct intel_crtc *intel_crtc = to_intel_crtc(crtc);
	int pipe = intel_crtc->pipe;

	/*
	 * Gen2 reports pipe underruns whenever all planes are disabled.
	 * So disable underrun reporting before all the planes get disabled.
	 */
	if (IS_GEN2(dev_priv))
		intel_set_cpu_fifo_underrun_reporting(dev_priv, pipe, false);

<<<<<<< HEAD
	/*
	 * FIXME IPS should be fine as long as one plane is
	 * enabled, but in practice it seems to have problems
	 * when going from primary only to sprite only and vice
	 * versa.
	 */
	hsw_disable_ips(old_crtc_state);
}

/* FIXME get rid of this and use pre_plane_update */
static void
intel_pre_disable_primary_noatomic(struct drm_crtc *crtc)
{
	struct drm_device *dev = crtc->dev;
	struct drm_i915_private *dev_priv = to_i915(dev);
	struct intel_crtc *intel_crtc = to_intel_crtc(crtc);
	int pipe = intel_crtc->pipe;

	intel_pre_disable_primary(crtc, to_intel_crtc_state(crtc->state));
=======
	hsw_disable_ips(to_intel_crtc_state(crtc->state));
>>>>>>> 9e6d49d9

	/*
	 * Vblank time updates from the shadow to live plane control register
	 * are blocked if the memory self-refresh mode is active at that
	 * moment. So to make sure the plane gets truly disabled, disable
	 * first the self-refresh mode. The self-refresh enable bit in turn
	 * will be checked/applied by the HW only at the next frame start
	 * event which is after the vblank start event, so we need to have a
	 * wait-for-vblank between disabling the plane and the pipe.
	 */
	if (HAS_GMCH_DISPLAY(dev_priv) &&
	    intel_set_memory_cxsr(dev_priv, false))
		intel_wait_for_vblank(dev_priv, pipe);
}

static bool hsw_pre_update_disable_ips(const struct intel_crtc_state *old_crtc_state,
				       const struct intel_crtc_state *new_crtc_state)
{
	if (!old_crtc_state->ips_enabled)
		return false;

	if (needs_modeset(&new_crtc_state->base))
		return true;

	return !new_crtc_state->ips_enabled;
}

static bool hsw_post_update_enable_ips(const struct intel_crtc_state *old_crtc_state,
				       const struct intel_crtc_state *new_crtc_state)
{
	if (!new_crtc_state->ips_enabled)
		return false;

	if (needs_modeset(&new_crtc_state->base))
		return true;

	/*
	 * We can't read out IPS on broadwell, assume the worst and
	 * forcibly enable IPS on the first fastset.
	 */
	if (new_crtc_state->update_pipe &&
	    old_crtc_state->base.adjusted_mode.private_flags & I915_MODE_FLAG_INHERITED)
		return true;

	return !old_crtc_state->ips_enabled;
}

static void intel_post_plane_update(struct intel_crtc_state *old_crtc_state)
{
	struct intel_crtc *crtc = to_intel_crtc(old_crtc_state->base.crtc);
	struct drm_atomic_state *old_state = old_crtc_state->base.state;
	struct intel_crtc_state *pipe_config =
		intel_atomic_get_new_crtc_state(to_intel_atomic_state(old_state),
						crtc);
	struct drm_plane *primary = crtc->base.primary;
	struct drm_plane_state *old_pri_state =
		drm_atomic_get_existing_plane_state(old_state, primary);

	intel_frontbuffer_flip(to_i915(crtc->base.dev), pipe_config->fb_bits);

	if (pipe_config->update_wm_post && pipe_config->base.active)
		intel_update_watermarks(crtc);

	if (hsw_post_update_enable_ips(old_crtc_state, pipe_config))
		hsw_enable_ips(pipe_config);

	if (old_pri_state) {
		struct intel_plane_state *primary_state =
			intel_atomic_get_new_plane_state(to_intel_atomic_state(old_state),
							 to_intel_plane(primary));
		struct intel_plane_state *old_primary_state =
			to_intel_plane_state(old_pri_state);

		intel_fbc_post_update(crtc);

		if (primary_state->base.visible &&
		    (needs_modeset(&pipe_config->base) ||
		     !old_primary_state->base.visible))
			intel_post_enable_primary(&crtc->base, pipe_config);
	}
}

static void intel_pre_plane_update(struct intel_crtc_state *old_crtc_state,
				   struct intel_crtc_state *pipe_config)
{
	struct intel_crtc *crtc = to_intel_crtc(old_crtc_state->base.crtc);
	struct drm_device *dev = crtc->base.dev;
	struct drm_i915_private *dev_priv = to_i915(dev);
	struct drm_atomic_state *old_state = old_crtc_state->base.state;
	struct drm_plane *primary = crtc->base.primary;
	struct drm_plane_state *old_pri_state =
		drm_atomic_get_existing_plane_state(old_state, primary);
	bool modeset = needs_modeset(&pipe_config->base);
	struct intel_atomic_state *old_intel_state =
		to_intel_atomic_state(old_state);

	if (hsw_pre_update_disable_ips(old_crtc_state, pipe_config))
		hsw_disable_ips(old_crtc_state);

	if (old_pri_state) {
		struct intel_plane_state *primary_state =
			intel_atomic_get_new_plane_state(old_intel_state,
							 to_intel_plane(primary));
		struct intel_plane_state *old_primary_state =
			to_intel_plane_state(old_pri_state);

		intel_fbc_pre_update(crtc, pipe_config, primary_state);
		/*
		 * Gen2 reports pipe underruns whenever all planes are disabled.
		 * So disable underrun reporting before all the planes get disabled.
		 */
		if (IS_GEN2(dev_priv) && old_primary_state->base.visible &&
		    (modeset || !primary_state->base.visible))
<<<<<<< HEAD
			intel_pre_disable_primary(&crtc->base, old_crtc_state);
=======
			intel_set_cpu_fifo_underrun_reporting(dev_priv, crtc->pipe, false);
>>>>>>> 9e6d49d9
	}

	/*
	 * Vblank time updates from the shadow to live plane control register
	 * are blocked if the memory self-refresh mode is active at that
	 * moment. So to make sure the plane gets truly disabled, disable
	 * first the self-refresh mode. The self-refresh enable bit in turn
	 * will be checked/applied by the HW only at the next frame start
	 * event which is after the vblank start event, so we need to have a
	 * wait-for-vblank between disabling the plane and the pipe.
	 */
	if (HAS_GMCH_DISPLAY(dev_priv) && old_crtc_state->base.active &&
	    pipe_config->disable_cxsr && intel_set_memory_cxsr(dev_priv, false))
		intel_wait_for_vblank(dev_priv, crtc->pipe);

	/*
	 * IVB workaround: must disable low power watermarks for at least
	 * one frame before enabling scaling.  LP watermarks can be re-enabled
	 * when scaling is disabled.
	 *
	 * WaCxSRDisabledForSpriteScaling:ivb
	 */
	if (pipe_config->disable_lp_wm && ilk_disable_lp_wm(dev))
		intel_wait_for_vblank(dev_priv, crtc->pipe);

	/*
	 * If we're doing a modeset, we're done.  No need to do any pre-vblank
	 * watermark programming here.
	 */
	if (needs_modeset(&pipe_config->base))
		return;

	/*
	 * For platforms that support atomic watermarks, program the
	 * 'intermediate' watermarks immediately.  On pre-gen9 platforms, these
	 * will be the intermediate values that are safe for both pre- and
	 * post- vblank; when vblank happens, the 'active' values will be set
	 * to the final 'target' values and we'll do this again to get the
	 * optimal watermarks.  For gen9+ platforms, the values we program here
	 * will be the final target values which will get automatically latched
	 * at vblank time; no further programming will be necessary.
	 *
	 * If a platform hasn't been transitioned to atomic watermarks yet,
	 * we'll continue to update watermarks the old way, if flags tell
	 * us to.
	 */
	if (dev_priv->display.initial_watermarks != NULL)
		dev_priv->display.initial_watermarks(old_intel_state,
						     pipe_config);
	else if (pipe_config->update_wm_pre)
		intel_update_watermarks(crtc);
}

static void intel_crtc_disable_planes(struct drm_crtc *crtc, unsigned plane_mask)
{
	struct drm_device *dev = crtc->dev;
	struct intel_crtc *intel_crtc = to_intel_crtc(crtc);
	struct drm_plane *p;
	int pipe = intel_crtc->pipe;

	intel_crtc_dpms_overlay_disable(intel_crtc);

	drm_for_each_plane_mask(p, dev, plane_mask)
		to_intel_plane(p)->disable_plane(to_intel_plane(p), intel_crtc);

	/*
	 * FIXME: Once we grow proper nuclear flip support out of this we need
	 * to compute the mask of flip planes precisely. For the time being
	 * consider this a flip to a NULL plane.
	 */
	intel_frontbuffer_flip(to_i915(dev), INTEL_FRONTBUFFER_ALL_MASK(pipe));
}

static void intel_encoders_pre_pll_enable(struct drm_crtc *crtc,
					  struct intel_crtc_state *crtc_state,
					  struct drm_atomic_state *old_state)
{
	struct drm_connector_state *conn_state;
	struct drm_connector *conn;
	int i;

	for_each_new_connector_in_state(old_state, conn, conn_state, i) {
		struct intel_encoder *encoder =
			to_intel_encoder(conn_state->best_encoder);

		if (conn_state->crtc != crtc)
			continue;

		if (encoder->pre_pll_enable)
			encoder->pre_pll_enable(encoder, crtc_state, conn_state);
	}
}

static void intel_encoders_pre_enable(struct drm_crtc *crtc,
				      struct intel_crtc_state *crtc_state,
				      struct drm_atomic_state *old_state)
{
	struct drm_connector_state *conn_state;
	struct drm_connector *conn;
	int i;

	for_each_new_connector_in_state(old_state, conn, conn_state, i) {
		struct intel_encoder *encoder =
			to_intel_encoder(conn_state->best_encoder);

		if (conn_state->crtc != crtc)
			continue;

		if (encoder->pre_enable)
			encoder->pre_enable(encoder, crtc_state, conn_state);
	}
}

static void intel_encoders_enable(struct drm_crtc *crtc,
				  struct intel_crtc_state *crtc_state,
				  struct drm_atomic_state *old_state)
{
	struct drm_connector_state *conn_state;
	struct drm_connector *conn;
	int i;

	for_each_new_connector_in_state(old_state, conn, conn_state, i) {
		struct intel_encoder *encoder =
			to_intel_encoder(conn_state->best_encoder);

		if (conn_state->crtc != crtc)
			continue;

		encoder->enable(encoder, crtc_state, conn_state);
		intel_opregion_notify_encoder(encoder, true);
	}
}

static void intel_encoders_disable(struct drm_crtc *crtc,
				   struct intel_crtc_state *old_crtc_state,
				   struct drm_atomic_state *old_state)
{
	struct drm_connector_state *old_conn_state;
	struct drm_connector *conn;
	int i;

	for_each_old_connector_in_state(old_state, conn, old_conn_state, i) {
		struct intel_encoder *encoder =
			to_intel_encoder(old_conn_state->best_encoder);

		if (old_conn_state->crtc != crtc)
			continue;

		intel_opregion_notify_encoder(encoder, false);
		encoder->disable(encoder, old_crtc_state, old_conn_state);
	}
}

static void intel_encoders_post_disable(struct drm_crtc *crtc,
					struct intel_crtc_state *old_crtc_state,
					struct drm_atomic_state *old_state)
{
	struct drm_connector_state *old_conn_state;
	struct drm_connector *conn;
	int i;

	for_each_old_connector_in_state(old_state, conn, old_conn_state, i) {
		struct intel_encoder *encoder =
			to_intel_encoder(old_conn_state->best_encoder);

		if (old_conn_state->crtc != crtc)
			continue;

		if (encoder->post_disable)
			encoder->post_disable(encoder, old_crtc_state, old_conn_state);
	}
}

static void intel_encoders_post_pll_disable(struct drm_crtc *crtc,
					    struct intel_crtc_state *old_crtc_state,
					    struct drm_atomic_state *old_state)
{
	struct drm_connector_state *old_conn_state;
	struct drm_connector *conn;
	int i;

	for_each_old_connector_in_state(old_state, conn, old_conn_state, i) {
		struct intel_encoder *encoder =
			to_intel_encoder(old_conn_state->best_encoder);

		if (old_conn_state->crtc != crtc)
			continue;

		if (encoder->post_pll_disable)
			encoder->post_pll_disable(encoder, old_crtc_state, old_conn_state);
	}
}

static void ironlake_crtc_enable(struct intel_crtc_state *pipe_config,
				 struct drm_atomic_state *old_state)
{
	struct drm_crtc *crtc = pipe_config->base.crtc;
	struct drm_device *dev = crtc->dev;
	struct drm_i915_private *dev_priv = to_i915(dev);
	struct intel_crtc *intel_crtc = to_intel_crtc(crtc);
	int pipe = intel_crtc->pipe;
	struct intel_atomic_state *old_intel_state =
		to_intel_atomic_state(old_state);

	if (WARN_ON(intel_crtc->active))
		return;

	/*
	 * Sometimes spurious CPU pipe underruns happen during FDI
	 * training, at least with VGA+HDMI cloning. Suppress them.
	 *
	 * On ILK we get an occasional spurious CPU pipe underruns
	 * between eDP port A enable and vdd enable. Also PCH port
	 * enable seems to result in the occasional CPU pipe underrun.
	 *
	 * Spurious PCH underruns also occur during PCH enabling.
	 */
	if (intel_crtc->config->has_pch_encoder || IS_GEN5(dev_priv))
		intel_set_cpu_fifo_underrun_reporting(dev_priv, pipe, false);
	if (intel_crtc->config->has_pch_encoder)
		intel_set_pch_fifo_underrun_reporting(dev_priv, pipe, false);

	if (intel_crtc->config->has_pch_encoder)
		intel_prepare_shared_dpll(intel_crtc);

	if (intel_crtc_has_dp_encoder(intel_crtc->config))
		intel_dp_set_m_n(intel_crtc, M1_N1);

	intel_set_pipe_timings(intel_crtc);
	intel_set_pipe_src_size(intel_crtc);

	if (intel_crtc->config->has_pch_encoder) {
		intel_cpu_transcoder_set_m_n(intel_crtc,
				     &intel_crtc->config->fdi_m_n, NULL);
	}

	ironlake_set_pipeconf(crtc);

	intel_crtc->active = true;

	intel_encoders_pre_enable(crtc, pipe_config, old_state);

	if (intel_crtc->config->has_pch_encoder) {
		/* Note: FDI PLL enabling _must_ be done before we enable the
		 * cpu pipes, hence this is separate from all the other fdi/pch
		 * enabling. */
		ironlake_fdi_pll_enable(intel_crtc);
	} else {
		assert_fdi_tx_disabled(dev_priv, pipe);
		assert_fdi_rx_disabled(dev_priv, pipe);
	}

	ironlake_pfit_enable(intel_crtc);

	/*
	 * On ILK+ LUT must be loaded before the pipe is running but with
	 * clocks enabled
	 */
	intel_color_load_luts(&pipe_config->base);

	if (dev_priv->display.initial_watermarks != NULL)
		dev_priv->display.initial_watermarks(old_intel_state, intel_crtc->config);
	intel_enable_pipe(pipe_config);

	if (intel_crtc->config->has_pch_encoder)
		ironlake_pch_enable(pipe_config);

	assert_vblank_disabled(crtc);
	drm_crtc_vblank_on(crtc);

	intel_encoders_enable(crtc, pipe_config, old_state);

	if (HAS_PCH_CPT(dev_priv))
		cpt_verify_modeset(dev, intel_crtc->pipe);

	/* Must wait for vblank to avoid spurious PCH FIFO underruns */
	if (intel_crtc->config->has_pch_encoder)
		intel_wait_for_vblank(dev_priv, pipe);
	intel_set_cpu_fifo_underrun_reporting(dev_priv, pipe, true);
	intel_set_pch_fifo_underrun_reporting(dev_priv, pipe, true);
}

/* IPS only exists on ULT machines and is tied to pipe A. */
static bool hsw_crtc_supports_ips(struct intel_crtc *crtc)
{
	return HAS_IPS(to_i915(crtc->base.dev)) && crtc->pipe == PIPE_A;
}

static void glk_pipe_scaler_clock_gating_wa(struct drm_i915_private *dev_priv,
					    enum pipe pipe, bool apply)
{
	u32 val = I915_READ(CLKGATE_DIS_PSL(pipe));
	u32 mask = DPF_GATING_DIS | DPF_RAM_GATING_DIS | DPFR_GATING_DIS;

	if (apply)
		val |= mask;
	else
		val &= ~mask;

	I915_WRITE(CLKGATE_DIS_PSL(pipe), val);
}

static void haswell_crtc_enable(struct intel_crtc_state *pipe_config,
				struct drm_atomic_state *old_state)
{
	struct drm_crtc *crtc = pipe_config->base.crtc;
	struct drm_i915_private *dev_priv = to_i915(crtc->dev);
	struct intel_crtc *intel_crtc = to_intel_crtc(crtc);
	int pipe = intel_crtc->pipe, hsw_workaround_pipe;
	enum transcoder cpu_transcoder = intel_crtc->config->cpu_transcoder;
	struct intel_atomic_state *old_intel_state =
		to_intel_atomic_state(old_state);
	bool psl_clkgate_wa;

	if (WARN_ON(intel_crtc->active))
		return;

	intel_encoders_pre_pll_enable(crtc, pipe_config, old_state);

	if (intel_crtc->config->shared_dpll)
		intel_enable_shared_dpll(intel_crtc);

	if (intel_crtc_has_dp_encoder(intel_crtc->config))
		intel_dp_set_m_n(intel_crtc, M1_N1);

	if (!transcoder_is_dsi(cpu_transcoder))
		intel_set_pipe_timings(intel_crtc);

	intel_set_pipe_src_size(intel_crtc);

	if (cpu_transcoder != TRANSCODER_EDP &&
	    !transcoder_is_dsi(cpu_transcoder)) {
		I915_WRITE(PIPE_MULT(cpu_transcoder),
			   intel_crtc->config->pixel_multiplier - 1);
	}

	if (intel_crtc->config->has_pch_encoder) {
		intel_cpu_transcoder_set_m_n(intel_crtc,
				     &intel_crtc->config->fdi_m_n, NULL);
	}

	if (!transcoder_is_dsi(cpu_transcoder))
		haswell_set_pipeconf(crtc);

	haswell_set_pipemisc(crtc);

	intel_color_set_csc(&pipe_config->base);

	intel_crtc->active = true;

	intel_encoders_pre_enable(crtc, pipe_config, old_state);

	if (!transcoder_is_dsi(cpu_transcoder))
		intel_ddi_enable_pipe_clock(pipe_config);

	/* Display WA #1180: WaDisableScalarClockGating: glk, cnl */
	psl_clkgate_wa = (IS_GEMINILAKE(dev_priv) || IS_CANNONLAKE(dev_priv)) &&
			 intel_crtc->config->pch_pfit.enabled;
	if (psl_clkgate_wa)
		glk_pipe_scaler_clock_gating_wa(dev_priv, pipe, true);

	if (INTEL_GEN(dev_priv) >= 9)
		skylake_pfit_enable(intel_crtc);
	else
		ironlake_pfit_enable(intel_crtc);

	/*
	 * On ILK+ LUT must be loaded before the pipe is running but with
	 * clocks enabled
	 */
	intel_color_load_luts(&pipe_config->base);

	intel_ddi_set_pipe_settings(pipe_config);
	if (!transcoder_is_dsi(cpu_transcoder))
		intel_ddi_enable_transcoder_func(pipe_config);

	if (dev_priv->display.initial_watermarks != NULL)
		dev_priv->display.initial_watermarks(old_intel_state, pipe_config);

	/* XXX: Do the pipe assertions at the right place for BXT DSI. */
	if (!transcoder_is_dsi(cpu_transcoder))
		intel_enable_pipe(pipe_config);

	if (intel_crtc->config->has_pch_encoder)
		lpt_pch_enable(pipe_config);

	if (intel_crtc_has_type(intel_crtc->config, INTEL_OUTPUT_DP_MST))
		intel_ddi_set_vc_payload_alloc(pipe_config, true);

	assert_vblank_disabled(crtc);
	drm_crtc_vblank_on(crtc);

	intel_encoders_enable(crtc, pipe_config, old_state);

	if (psl_clkgate_wa) {
		intel_wait_for_vblank(dev_priv, pipe);
		glk_pipe_scaler_clock_gating_wa(dev_priv, pipe, false);
	}

	/* If we change the relative order between pipe/planes enabling, we need
	 * to change the workaround. */
	hsw_workaround_pipe = pipe_config->hsw_workaround_pipe;
	if (IS_HASWELL(dev_priv) && hsw_workaround_pipe != INVALID_PIPE) {
		intel_wait_for_vblank(dev_priv, hsw_workaround_pipe);
		intel_wait_for_vblank(dev_priv, hsw_workaround_pipe);
	}
}

static void ironlake_pfit_disable(struct intel_crtc *crtc, bool force)
{
	struct drm_device *dev = crtc->base.dev;
	struct drm_i915_private *dev_priv = to_i915(dev);
	int pipe = crtc->pipe;

	/* To avoid upsetting the power well on haswell only disable the pfit if
	 * it's in use. The hw state code will make sure we get this right. */
	if (force || crtc->config->pch_pfit.enabled) {
		I915_WRITE(PF_CTL(pipe), 0);
		I915_WRITE(PF_WIN_POS(pipe), 0);
		I915_WRITE(PF_WIN_SZ(pipe), 0);
	}
}

static void ironlake_crtc_disable(struct intel_crtc_state *old_crtc_state,
				  struct drm_atomic_state *old_state)
{
	struct drm_crtc *crtc = old_crtc_state->base.crtc;
	struct drm_device *dev = crtc->dev;
	struct drm_i915_private *dev_priv = to_i915(dev);
	struct intel_crtc *intel_crtc = to_intel_crtc(crtc);
	int pipe = intel_crtc->pipe;

	/*
	 * Sometimes spurious CPU pipe underruns happen when the
	 * pipe is already disabled, but FDI RX/TX is still enabled.
	 * Happens at least with VGA+HDMI cloning. Suppress them.
	 */
	if (intel_crtc->config->has_pch_encoder) {
		intel_set_cpu_fifo_underrun_reporting(dev_priv, pipe, false);
		intel_set_pch_fifo_underrun_reporting(dev_priv, pipe, false);
	}

	intel_encoders_disable(crtc, old_crtc_state, old_state);

	drm_crtc_vblank_off(crtc);
	assert_vblank_disabled(crtc);

	intel_disable_pipe(old_crtc_state);

	ironlake_pfit_disable(intel_crtc, false);

	if (intel_crtc->config->has_pch_encoder)
		ironlake_fdi_disable(crtc);

	intel_encoders_post_disable(crtc, old_crtc_state, old_state);

	if (intel_crtc->config->has_pch_encoder) {
		ironlake_disable_pch_transcoder(dev_priv, pipe);

		if (HAS_PCH_CPT(dev_priv)) {
			i915_reg_t reg;
			u32 temp;

			/* disable TRANS_DP_CTL */
			reg = TRANS_DP_CTL(pipe);
			temp = I915_READ(reg);
			temp &= ~(TRANS_DP_OUTPUT_ENABLE |
				  TRANS_DP_PORT_SEL_MASK);
			temp |= TRANS_DP_PORT_SEL_NONE;
			I915_WRITE(reg, temp);

			/* disable DPLL_SEL */
			temp = I915_READ(PCH_DPLL_SEL);
			temp &= ~(TRANS_DPLL_ENABLE(pipe) | TRANS_DPLLB_SEL(pipe));
			I915_WRITE(PCH_DPLL_SEL, temp);
		}

		ironlake_fdi_pll_disable(intel_crtc);
	}

	intel_set_cpu_fifo_underrun_reporting(dev_priv, pipe, true);
	intel_set_pch_fifo_underrun_reporting(dev_priv, pipe, true);
}

static void haswell_crtc_disable(struct intel_crtc_state *old_crtc_state,
				 struct drm_atomic_state *old_state)
{
	struct drm_crtc *crtc = old_crtc_state->base.crtc;
	struct drm_i915_private *dev_priv = to_i915(crtc->dev);
	struct intel_crtc *intel_crtc = to_intel_crtc(crtc);
	enum transcoder cpu_transcoder = intel_crtc->config->cpu_transcoder;

	intel_encoders_disable(crtc, old_crtc_state, old_state);

	drm_crtc_vblank_off(crtc);
	assert_vblank_disabled(crtc);

	/* XXX: Do the pipe assertions at the right place for BXT DSI. */
	if (!transcoder_is_dsi(cpu_transcoder))
		intel_disable_pipe(old_crtc_state);

	if (intel_crtc_has_type(intel_crtc->config, INTEL_OUTPUT_DP_MST))
		intel_ddi_set_vc_payload_alloc(intel_crtc->config, false);

	if (!transcoder_is_dsi(cpu_transcoder))
		intel_ddi_disable_transcoder_func(dev_priv, cpu_transcoder);

	if (INTEL_GEN(dev_priv) >= 9)
		skylake_scaler_disable(intel_crtc);
	else
		ironlake_pfit_disable(intel_crtc, false);

	if (!transcoder_is_dsi(cpu_transcoder))
		intel_ddi_disable_pipe_clock(intel_crtc->config);

	intel_encoders_post_disable(crtc, old_crtc_state, old_state);
}

static void i9xx_pfit_enable(struct intel_crtc *crtc)
{
	struct drm_device *dev = crtc->base.dev;
	struct drm_i915_private *dev_priv = to_i915(dev);
	struct intel_crtc_state *pipe_config = crtc->config;

	if (!pipe_config->gmch_pfit.control)
		return;

	/*
	 * The panel fitter should only be adjusted whilst the pipe is disabled,
	 * according to register description and PRM.
	 */
	WARN_ON(I915_READ(PFIT_CONTROL) & PFIT_ENABLE);
	assert_pipe_disabled(dev_priv, crtc->pipe);

	I915_WRITE(PFIT_PGM_RATIOS, pipe_config->gmch_pfit.pgm_ratios);
	I915_WRITE(PFIT_CONTROL, pipe_config->gmch_pfit.control);

	/* Border color in case we don't scale up to the full screen. Black by
	 * default, change to something else for debugging. */
	I915_WRITE(BCLRPAT(crtc->pipe), 0);
}

enum intel_display_power_domain intel_port_to_power_domain(enum port port)
{
	switch (port) {
	case PORT_A:
		return POWER_DOMAIN_PORT_DDI_A_LANES;
	case PORT_B:
		return POWER_DOMAIN_PORT_DDI_B_LANES;
	case PORT_C:
		return POWER_DOMAIN_PORT_DDI_C_LANES;
	case PORT_D:
		return POWER_DOMAIN_PORT_DDI_D_LANES;
	case PORT_E:
		return POWER_DOMAIN_PORT_DDI_E_LANES;
	default:
		MISSING_CASE(port);
		return POWER_DOMAIN_PORT_OTHER;
	}
}

static u64 get_crtc_power_domains(struct drm_crtc *crtc,
				  struct intel_crtc_state *crtc_state)
{
	struct drm_device *dev = crtc->dev;
	struct drm_i915_private *dev_priv = to_i915(dev);
	struct drm_encoder *encoder;
	struct intel_crtc *intel_crtc = to_intel_crtc(crtc);
	enum pipe pipe = intel_crtc->pipe;
	u64 mask;
	enum transcoder transcoder = crtc_state->cpu_transcoder;

	if (!crtc_state->base.active)
		return 0;

	mask = BIT(POWER_DOMAIN_PIPE(pipe));
	mask |= BIT(POWER_DOMAIN_TRANSCODER(transcoder));
	if (crtc_state->pch_pfit.enabled ||
	    crtc_state->pch_pfit.force_thru)
		mask |= BIT_ULL(POWER_DOMAIN_PIPE_PANEL_FITTER(pipe));

	drm_for_each_encoder_mask(encoder, dev, crtc_state->base.encoder_mask) {
		struct intel_encoder *intel_encoder = to_intel_encoder(encoder);

		mask |= BIT_ULL(intel_encoder->power_domain);
	}

	if (HAS_DDI(dev_priv) && crtc_state->has_audio)
		mask |= BIT(POWER_DOMAIN_AUDIO);

	if (crtc_state->shared_dpll)
		mask |= BIT_ULL(POWER_DOMAIN_PLLS);

	return mask;
}

static u64
modeset_get_crtc_power_domains(struct drm_crtc *crtc,
			       struct intel_crtc_state *crtc_state)
{
	struct drm_i915_private *dev_priv = to_i915(crtc->dev);
	struct intel_crtc *intel_crtc = to_intel_crtc(crtc);
	enum intel_display_power_domain domain;
	u64 domains, new_domains, old_domains;

	old_domains = intel_crtc->enabled_power_domains;
	intel_crtc->enabled_power_domains = new_domains =
		get_crtc_power_domains(crtc, crtc_state);

	domains = new_domains & ~old_domains;

	for_each_power_domain(domain, domains)
		intel_display_power_get(dev_priv, domain);

	return old_domains & ~new_domains;
}

static void modeset_put_power_domains(struct drm_i915_private *dev_priv,
				      u64 domains)
{
	enum intel_display_power_domain domain;

	for_each_power_domain(domain, domains)
		intel_display_power_put(dev_priv, domain);
}

static void valleyview_crtc_enable(struct intel_crtc_state *pipe_config,
				   struct drm_atomic_state *old_state)
{
	struct intel_atomic_state *old_intel_state =
		to_intel_atomic_state(old_state);
	struct drm_crtc *crtc = pipe_config->base.crtc;
	struct drm_device *dev = crtc->dev;
	struct drm_i915_private *dev_priv = to_i915(dev);
	struct intel_crtc *intel_crtc = to_intel_crtc(crtc);
	int pipe = intel_crtc->pipe;

	if (WARN_ON(intel_crtc->active))
		return;

	if (intel_crtc_has_dp_encoder(intel_crtc->config))
		intel_dp_set_m_n(intel_crtc, M1_N1);

	intel_set_pipe_timings(intel_crtc);
	intel_set_pipe_src_size(intel_crtc);

	if (IS_CHERRYVIEW(dev_priv) && pipe == PIPE_B) {
		struct drm_i915_private *dev_priv = to_i915(dev);

		I915_WRITE(CHV_BLEND(pipe), CHV_BLEND_LEGACY);
		I915_WRITE(CHV_CANVAS(pipe), 0);
	}

	i9xx_set_pipeconf(intel_crtc);

	intel_crtc->active = true;

	intel_set_cpu_fifo_underrun_reporting(dev_priv, pipe, true);

	intel_encoders_pre_pll_enable(crtc, pipe_config, old_state);

	if (IS_CHERRYVIEW(dev_priv)) {
		chv_prepare_pll(intel_crtc, intel_crtc->config);
		chv_enable_pll(intel_crtc, intel_crtc->config);
	} else {
		vlv_prepare_pll(intel_crtc, intel_crtc->config);
		vlv_enable_pll(intel_crtc, intel_crtc->config);
	}

	intel_encoders_pre_enable(crtc, pipe_config, old_state);

	i9xx_pfit_enable(intel_crtc);

	intel_color_load_luts(&pipe_config->base);

	dev_priv->display.initial_watermarks(old_intel_state,
					     pipe_config);
	intel_enable_pipe(pipe_config);

	assert_vblank_disabled(crtc);
	drm_crtc_vblank_on(crtc);

	intel_encoders_enable(crtc, pipe_config, old_state);
}

static void i9xx_set_pll_dividers(struct intel_crtc *crtc)
{
	struct drm_device *dev = crtc->base.dev;
	struct drm_i915_private *dev_priv = to_i915(dev);

	I915_WRITE(FP0(crtc->pipe), crtc->config->dpll_hw_state.fp0);
	I915_WRITE(FP1(crtc->pipe), crtc->config->dpll_hw_state.fp1);
}

static void i9xx_crtc_enable(struct intel_crtc_state *pipe_config,
			     struct drm_atomic_state *old_state)
{
	struct intel_atomic_state *old_intel_state =
		to_intel_atomic_state(old_state);
	struct drm_crtc *crtc = pipe_config->base.crtc;
	struct drm_device *dev = crtc->dev;
	struct drm_i915_private *dev_priv = to_i915(dev);
	struct intel_crtc *intel_crtc = to_intel_crtc(crtc);
	enum pipe pipe = intel_crtc->pipe;

	if (WARN_ON(intel_crtc->active))
		return;

	i9xx_set_pll_dividers(intel_crtc);

	if (intel_crtc_has_dp_encoder(intel_crtc->config))
		intel_dp_set_m_n(intel_crtc, M1_N1);

	intel_set_pipe_timings(intel_crtc);
	intel_set_pipe_src_size(intel_crtc);

	i9xx_set_pipeconf(intel_crtc);

	intel_crtc->active = true;

	if (!IS_GEN2(dev_priv))
		intel_set_cpu_fifo_underrun_reporting(dev_priv, pipe, true);

	intel_encoders_pre_enable(crtc, pipe_config, old_state);

	i9xx_enable_pll(intel_crtc, pipe_config);

	i9xx_pfit_enable(intel_crtc);

	intel_color_load_luts(&pipe_config->base);

	if (dev_priv->display.initial_watermarks != NULL)
		dev_priv->display.initial_watermarks(old_intel_state,
						     intel_crtc->config);
	else
		intel_update_watermarks(intel_crtc);
	intel_enable_pipe(pipe_config);

	assert_vblank_disabled(crtc);
	drm_crtc_vblank_on(crtc);

	intel_encoders_enable(crtc, pipe_config, old_state);
}

static void i9xx_pfit_disable(struct intel_crtc *crtc)
{
	struct drm_device *dev = crtc->base.dev;
	struct drm_i915_private *dev_priv = to_i915(dev);

	if (!crtc->config->gmch_pfit.control)
		return;

	assert_pipe_disabled(dev_priv, crtc->pipe);

	DRM_DEBUG_DRIVER("disabling pfit, current: 0x%08x\n",
			 I915_READ(PFIT_CONTROL));
	I915_WRITE(PFIT_CONTROL, 0);
}

static void i9xx_crtc_disable(struct intel_crtc_state *old_crtc_state,
			      struct drm_atomic_state *old_state)
{
	struct drm_crtc *crtc = old_crtc_state->base.crtc;
	struct drm_device *dev = crtc->dev;
	struct drm_i915_private *dev_priv = to_i915(dev);
	struct intel_crtc *intel_crtc = to_intel_crtc(crtc);
	int pipe = intel_crtc->pipe;

	/*
	 * On gen2 planes are double buffered but the pipe isn't, so we must
	 * wait for planes to fully turn off before disabling the pipe.
	 */
	if (IS_GEN2(dev_priv))
		intel_wait_for_vblank(dev_priv, pipe);

	intel_encoders_disable(crtc, old_crtc_state, old_state);

	drm_crtc_vblank_off(crtc);
	assert_vblank_disabled(crtc);

	intel_disable_pipe(old_crtc_state);

	i9xx_pfit_disable(intel_crtc);

	intel_encoders_post_disable(crtc, old_crtc_state, old_state);

	if (!intel_crtc_has_type(intel_crtc->config, INTEL_OUTPUT_DSI)) {
		if (IS_CHERRYVIEW(dev_priv))
			chv_disable_pll(dev_priv, pipe);
		else if (IS_VALLEYVIEW(dev_priv))
			vlv_disable_pll(dev_priv, pipe);
		else
			i9xx_disable_pll(intel_crtc);
	}

	intel_encoders_post_pll_disable(crtc, old_crtc_state, old_state);

	if (!IS_GEN2(dev_priv))
		intel_set_cpu_fifo_underrun_reporting(dev_priv, pipe, false);

	if (!dev_priv->display.initial_watermarks)
		intel_update_watermarks(intel_crtc);

	/* clock the pipe down to 640x480@60 to potentially save power */
	if (IS_I830(dev_priv))
		i830_enable_pipe(dev_priv, pipe);
}

static void intel_crtc_disable_noatomic(struct drm_crtc *crtc,
					struct drm_modeset_acquire_ctx *ctx)
{
	struct intel_encoder *encoder;
	struct intel_crtc *intel_crtc = to_intel_crtc(crtc);
	struct drm_i915_private *dev_priv = to_i915(crtc->dev);
	enum intel_display_power_domain domain;
	struct intel_plane *plane;
	u64 domains;
	struct drm_atomic_state *state;
	struct intel_crtc_state *crtc_state;
	int ret;

	if (!intel_crtc->active)
		return;

	for_each_intel_plane_on_crtc(&dev_priv->drm, intel_crtc, plane) {
		const struct intel_plane_state *plane_state =
			to_intel_plane_state(plane->base.state);

		if (plane_state->base.visible)
			intel_plane_disable_noatomic(intel_crtc, plane);
	}

	state = drm_atomic_state_alloc(crtc->dev);
	if (!state) {
		DRM_DEBUG_KMS("failed to disable [CRTC:%d:%s], out of memory",
			      crtc->base.id, crtc->name);
		return;
	}

	state->acquire_ctx = ctx;

	/* Everything's already locked, -EDEADLK can't happen. */
	crtc_state = intel_atomic_get_crtc_state(state, intel_crtc);
	ret = drm_atomic_add_affected_connectors(state, crtc);

	WARN_ON(IS_ERR(crtc_state) || ret);

	dev_priv->display.crtc_disable(crtc_state, state);

	drm_atomic_state_put(state);

	DRM_DEBUG_KMS("[CRTC:%d:%s] hw state adjusted, was enabled, now disabled\n",
		      crtc->base.id, crtc->name);

	WARN_ON(drm_atomic_set_mode_for_crtc(crtc->state, NULL) < 0);
	crtc->state->active = false;
	intel_crtc->active = false;
	crtc->enabled = false;
	crtc->state->connector_mask = 0;
	crtc->state->encoder_mask = 0;

	for_each_encoder_on_crtc(crtc->dev, crtc, encoder)
		encoder->base.crtc = NULL;

	intel_fbc_disable(intel_crtc);
	intel_update_watermarks(intel_crtc);
	intel_disable_shared_dpll(intel_crtc);

	domains = intel_crtc->enabled_power_domains;
	for_each_power_domain(domain, domains)
		intel_display_power_put(dev_priv, domain);
	intel_crtc->enabled_power_domains = 0;

	dev_priv->active_crtcs &= ~(1 << intel_crtc->pipe);
	dev_priv->min_cdclk[intel_crtc->pipe] = 0;
	dev_priv->min_voltage_level[intel_crtc->pipe] = 0;
}

/*
 * turn all crtc's off, but do not adjust state
 * This has to be paired with a call to intel_modeset_setup_hw_state.
 */
int intel_display_suspend(struct drm_device *dev)
{
	struct drm_i915_private *dev_priv = to_i915(dev);
	struct drm_atomic_state *state;
	int ret;

	state = drm_atomic_helper_suspend(dev);
	ret = PTR_ERR_OR_ZERO(state);
	if (ret)
		DRM_ERROR("Suspending crtc's failed with %i\n", ret);
	else
		dev_priv->modeset_restore_state = state;
	return ret;
}

void intel_encoder_destroy(struct drm_encoder *encoder)
{
	struct intel_encoder *intel_encoder = to_intel_encoder(encoder);

	drm_encoder_cleanup(encoder);
	kfree(intel_encoder);
}

/* Cross check the actual hw state with our own modeset state tracking (and it's
 * internal consistency). */
static void intel_connector_verify_state(struct drm_crtc_state *crtc_state,
					 struct drm_connector_state *conn_state)
{
	struct intel_connector *connector = to_intel_connector(conn_state->connector);

	DRM_DEBUG_KMS("[CONNECTOR:%d:%s]\n",
		      connector->base.base.id,
		      connector->base.name);

	if (connector->get_hw_state(connector)) {
		struct intel_encoder *encoder = connector->encoder;

		I915_STATE_WARN(!crtc_state,
			 "connector enabled without attached crtc\n");

		if (!crtc_state)
			return;

		I915_STATE_WARN(!crtc_state->active,
		      "connector is active, but attached crtc isn't\n");

		if (!encoder || encoder->type == INTEL_OUTPUT_DP_MST)
			return;

		I915_STATE_WARN(conn_state->best_encoder != &encoder->base,
			"atomic encoder doesn't match attached encoder\n");

		I915_STATE_WARN(conn_state->crtc != encoder->base.crtc,
			"attached encoder crtc differs from connector crtc\n");
	} else {
		I915_STATE_WARN(crtc_state && crtc_state->active,
			"attached crtc is active, but connector isn't\n");
		I915_STATE_WARN(!crtc_state && conn_state->best_encoder,
			"best encoder set without crtc!\n");
	}
}

int intel_connector_init(struct intel_connector *connector)
{
	struct intel_digital_connector_state *conn_state;

	/*
	 * Allocate enough memory to hold intel_digital_connector_state,
	 * This might be a few bytes too many, but for connectors that don't
	 * need it we'll free the state and allocate a smaller one on the first
	 * succesful commit anyway.
	 */
	conn_state = kzalloc(sizeof(*conn_state), GFP_KERNEL);
	if (!conn_state)
		return -ENOMEM;

	__drm_atomic_helper_connector_reset(&connector->base,
					    &conn_state->base);

	return 0;
}

struct intel_connector *intel_connector_alloc(void)
{
	struct intel_connector *connector;

	connector = kzalloc(sizeof *connector, GFP_KERNEL);
	if (!connector)
		return NULL;

	if (intel_connector_init(connector) < 0) {
		kfree(connector);
		return NULL;
	}

	return connector;
}

/*
 * Free the bits allocated by intel_connector_alloc.
 * This should only be used after intel_connector_alloc has returned
 * successfully, and before drm_connector_init returns successfully.
 * Otherwise the destroy callbacks for the connector and the state should
 * take care of proper cleanup/free
 */
void intel_connector_free(struct intel_connector *connector)
{
	kfree(to_intel_digital_connector_state(connector->base.state));
	kfree(connector);
}

/* Simple connector->get_hw_state implementation for encoders that support only
 * one connector and no cloning and hence the encoder state determines the state
 * of the connector. */
bool intel_connector_get_hw_state(struct intel_connector *connector)
{
	enum pipe pipe = 0;
	struct intel_encoder *encoder = connector->encoder;

	return encoder->get_hw_state(encoder, &pipe);
}

static int pipe_required_fdi_lanes(struct intel_crtc_state *crtc_state)
{
	if (crtc_state->base.enable && crtc_state->has_pch_encoder)
		return crtc_state->fdi_lanes;

	return 0;
}

static int ironlake_check_fdi_lanes(struct drm_device *dev, enum pipe pipe,
				     struct intel_crtc_state *pipe_config)
{
	struct drm_i915_private *dev_priv = to_i915(dev);
	struct drm_atomic_state *state = pipe_config->base.state;
	struct intel_crtc *other_crtc;
	struct intel_crtc_state *other_crtc_state;

	DRM_DEBUG_KMS("checking fdi config on pipe %c, lanes %i\n",
		      pipe_name(pipe), pipe_config->fdi_lanes);
	if (pipe_config->fdi_lanes > 4) {
		DRM_DEBUG_KMS("invalid fdi lane config on pipe %c: %i lanes\n",
			      pipe_name(pipe), pipe_config->fdi_lanes);
		return -EINVAL;
	}

	if (IS_HASWELL(dev_priv) || IS_BROADWELL(dev_priv)) {
		if (pipe_config->fdi_lanes > 2) {
			DRM_DEBUG_KMS("only 2 lanes on haswell, required: %i lanes\n",
				      pipe_config->fdi_lanes);
			return -EINVAL;
		} else {
			return 0;
		}
	}

	if (INTEL_INFO(dev_priv)->num_pipes == 2)
		return 0;

	/* Ivybridge 3 pipe is really complicated */
	switch (pipe) {
	case PIPE_A:
		return 0;
	case PIPE_B:
		if (pipe_config->fdi_lanes <= 2)
			return 0;

		other_crtc = intel_get_crtc_for_pipe(dev_priv, PIPE_C);
		other_crtc_state =
			intel_atomic_get_crtc_state(state, other_crtc);
		if (IS_ERR(other_crtc_state))
			return PTR_ERR(other_crtc_state);

		if (pipe_required_fdi_lanes(other_crtc_state) > 0) {
			DRM_DEBUG_KMS("invalid shared fdi lane config on pipe %c: %i lanes\n",
				      pipe_name(pipe), pipe_config->fdi_lanes);
			return -EINVAL;
		}
		return 0;
	case PIPE_C:
		if (pipe_config->fdi_lanes > 2) {
			DRM_DEBUG_KMS("only 2 lanes on pipe %c: required %i lanes\n",
				      pipe_name(pipe), pipe_config->fdi_lanes);
			return -EINVAL;
		}

		other_crtc = intel_get_crtc_for_pipe(dev_priv, PIPE_B);
		other_crtc_state =
			intel_atomic_get_crtc_state(state, other_crtc);
		if (IS_ERR(other_crtc_state))
			return PTR_ERR(other_crtc_state);

		if (pipe_required_fdi_lanes(other_crtc_state) > 2) {
			DRM_DEBUG_KMS("fdi link B uses too many lanes to enable link C\n");
			return -EINVAL;
		}
		return 0;
	default:
		BUG();
	}
}

#define RETRY 1
static int ironlake_fdi_compute_config(struct intel_crtc *intel_crtc,
				       struct intel_crtc_state *pipe_config)
{
	struct drm_device *dev = intel_crtc->base.dev;
	const struct drm_display_mode *adjusted_mode = &pipe_config->base.adjusted_mode;
	int lane, link_bw, fdi_dotclock, ret;
	bool needs_recompute = false;

retry:
	/* FDI is a binary signal running at ~2.7GHz, encoding
	 * each output octet as 10 bits. The actual frequency
	 * is stored as a divider into a 100MHz clock, and the
	 * mode pixel clock is stored in units of 1KHz.
	 * Hence the bw of each lane in terms of the mode signal
	 * is:
	 */
	link_bw = intel_fdi_link_freq(to_i915(dev), pipe_config);

	fdi_dotclock = adjusted_mode->crtc_clock;

	lane = ironlake_get_lanes_required(fdi_dotclock, link_bw,
					   pipe_config->pipe_bpp);

	pipe_config->fdi_lanes = lane;

	intel_link_compute_m_n(pipe_config->pipe_bpp, lane, fdi_dotclock,
			       link_bw, &pipe_config->fdi_m_n, false);

	ret = ironlake_check_fdi_lanes(dev, intel_crtc->pipe, pipe_config);
	if (ret == -EINVAL && pipe_config->pipe_bpp > 6*3) {
		pipe_config->pipe_bpp -= 2*3;
		DRM_DEBUG_KMS("fdi link bw constraint, reducing pipe bpp to %i\n",
			      pipe_config->pipe_bpp);
		needs_recompute = true;
		pipe_config->bw_constrained = true;

		goto retry;
	}

	if (needs_recompute)
		return RETRY;

	return ret;
}

bool hsw_crtc_state_ips_capable(const struct intel_crtc_state *crtc_state)
{
	struct intel_crtc *crtc = to_intel_crtc(crtc_state->base.crtc);
	struct drm_i915_private *dev_priv = to_i915(crtc->base.dev);

	/* IPS only exists on ULT machines and is tied to pipe A. */
	if (!hsw_crtc_supports_ips(crtc))
		return false;

	if (!i915_modparams.enable_ips)
		return false;

	if (crtc_state->pipe_bpp > 24)
		return false;

	/*
	 * We compare against max which means we must take
	 * the increased cdclk requirement into account when
	 * calculating the new cdclk.
	 *
	 * Should measure whether using a lower cdclk w/o IPS
	 */
	if (IS_BROADWELL(dev_priv) &&
	    crtc_state->pixel_rate > dev_priv->max_cdclk_freq * 95 / 100)
		return false;

	return true;
}

static bool hsw_compute_ips_config(struct intel_crtc_state *crtc_state)
{
	struct drm_i915_private *dev_priv =
		to_i915(crtc_state->base.crtc->dev);
	struct intel_atomic_state *intel_state =
		to_intel_atomic_state(crtc_state->base.state);

	if (!hsw_crtc_state_ips_capable(crtc_state))
		return false;

	if (crtc_state->ips_force_disable)
		return false;

	/* IPS should be fine as long as at least one plane is enabled. */
	if (!(crtc_state->active_planes & ~BIT(PLANE_CURSOR)))
		return false;

	/* pixel rate mustn't exceed 95% of cdclk with IPS on BDW */
	if (IS_BROADWELL(dev_priv) &&
	    crtc_state->pixel_rate > intel_state->cdclk.logical.cdclk * 95 / 100)
		return false;

	return true;
}

static bool intel_crtc_supports_double_wide(const struct intel_crtc *crtc)
{
	const struct drm_i915_private *dev_priv = to_i915(crtc->base.dev);

	/* GDG double wide on either pipe, otherwise pipe A only */
	return INTEL_INFO(dev_priv)->gen < 4 &&
		(crtc->pipe == PIPE_A || IS_I915G(dev_priv));
}

static uint32_t ilk_pipe_pixel_rate(const struct intel_crtc_state *pipe_config)
{
	uint32_t pixel_rate;

	pixel_rate = pipe_config->base.adjusted_mode.crtc_clock;

	/*
	 * We only use IF-ID interlacing. If we ever use
	 * PF-ID we'll need to adjust the pixel_rate here.
	 */

	if (pipe_config->pch_pfit.enabled) {
		uint64_t pipe_w, pipe_h, pfit_w, pfit_h;
		uint32_t pfit_size = pipe_config->pch_pfit.size;

		pipe_w = pipe_config->pipe_src_w;
		pipe_h = pipe_config->pipe_src_h;

		pfit_w = (pfit_size >> 16) & 0xFFFF;
		pfit_h = pfit_size & 0xFFFF;
		if (pipe_w < pfit_w)
			pipe_w = pfit_w;
		if (pipe_h < pfit_h)
			pipe_h = pfit_h;

		if (WARN_ON(!pfit_w || !pfit_h))
			return pixel_rate;

		pixel_rate = div_u64((uint64_t) pixel_rate * pipe_w * pipe_h,
				     pfit_w * pfit_h);
	}

	return pixel_rate;
}

static void intel_crtc_compute_pixel_rate(struct intel_crtc_state *crtc_state)
{
	struct drm_i915_private *dev_priv = to_i915(crtc_state->base.crtc->dev);

	if (HAS_GMCH_DISPLAY(dev_priv))
		/* FIXME calculate proper pipe pixel rate for GMCH pfit */
		crtc_state->pixel_rate =
			crtc_state->base.adjusted_mode.crtc_clock;
	else
		crtc_state->pixel_rate =
			ilk_pipe_pixel_rate(crtc_state);
}

static int intel_crtc_compute_config(struct intel_crtc *crtc,
				     struct intel_crtc_state *pipe_config)
{
	struct drm_device *dev = crtc->base.dev;
	struct drm_i915_private *dev_priv = to_i915(dev);
	const struct drm_display_mode *adjusted_mode = &pipe_config->base.adjusted_mode;
	int clock_limit = dev_priv->max_dotclk_freq;

	if (INTEL_GEN(dev_priv) < 4) {
		clock_limit = dev_priv->max_cdclk_freq * 9 / 10;

		/*
		 * Enable double wide mode when the dot clock
		 * is > 90% of the (display) core speed.
		 */
		if (intel_crtc_supports_double_wide(crtc) &&
		    adjusted_mode->crtc_clock > clock_limit) {
			clock_limit = dev_priv->max_dotclk_freq;
			pipe_config->double_wide = true;
		}
	}

	if (adjusted_mode->crtc_clock > clock_limit) {
		DRM_DEBUG_KMS("requested pixel clock (%d kHz) too high (max: %d kHz, double wide: %s)\n",
			      adjusted_mode->crtc_clock, clock_limit,
			      yesno(pipe_config->double_wide));
		return -EINVAL;
	}

	if (pipe_config->ycbcr420 && pipe_config->base.ctm) {
		/*
		 * There is only one pipe CSC unit per pipe, and we need that
		 * for output conversion from RGB->YCBCR. So if CTM is already
		 * applied we can't support YCBCR420 output.
		 */
		DRM_DEBUG_KMS("YCBCR420 and CTM together are not possible\n");
		return -EINVAL;
	}

	/*
	 * Pipe horizontal size must be even in:
	 * - DVO ganged mode
	 * - LVDS dual channel mode
	 * - Double wide pipe
	 */
	if ((intel_crtc_has_type(pipe_config, INTEL_OUTPUT_LVDS) &&
	     intel_is_dual_link_lvds(dev)) || pipe_config->double_wide)
		pipe_config->pipe_src_w &= ~1;

	/* Cantiga+ cannot handle modes with a hsync front porch of 0.
	 * WaPruneModeWithIncorrectHsyncOffset:ctg,elk,ilk,snb,ivb,vlv,hsw.
	 */
	if ((INTEL_GEN(dev_priv) > 4 || IS_G4X(dev_priv)) &&
		adjusted_mode->crtc_hsync_start == adjusted_mode->crtc_hdisplay)
		return -EINVAL;

	intel_crtc_compute_pixel_rate(pipe_config);

	if (pipe_config->has_pch_encoder)
		return ironlake_fdi_compute_config(crtc, pipe_config);

	return 0;
}

static void
intel_reduce_m_n_ratio(uint32_t *num, uint32_t *den)
{
	while (*num > DATA_LINK_M_N_MASK ||
	       *den > DATA_LINK_M_N_MASK) {
		*num >>= 1;
		*den >>= 1;
	}
}

static void compute_m_n(unsigned int m, unsigned int n,
			uint32_t *ret_m, uint32_t *ret_n,
			bool reduce_m_n)
{
	/*
	 * Reduce M/N as much as possible without loss in precision. Several DP
	 * dongles in particular seem to be fussy about too large *link* M/N
	 * values. The passed in values are more likely to have the least
	 * significant bits zero than M after rounding below, so do this first.
	 */
	if (reduce_m_n) {
		while ((m & 1) == 0 && (n & 1) == 0) {
			m >>= 1;
			n >>= 1;
		}
	}

	*ret_n = min_t(unsigned int, roundup_pow_of_two(n), DATA_LINK_N_MAX);
	*ret_m = div_u64((uint64_t) m * *ret_n, n);
	intel_reduce_m_n_ratio(ret_m, ret_n);
}

void
intel_link_compute_m_n(int bits_per_pixel, int nlanes,
		       int pixel_clock, int link_clock,
		       struct intel_link_m_n *m_n,
		       bool reduce_m_n)
{
	m_n->tu = 64;

	compute_m_n(bits_per_pixel * pixel_clock,
		    link_clock * nlanes * 8,
		    &m_n->gmch_m, &m_n->gmch_n,
		    reduce_m_n);

	compute_m_n(pixel_clock, link_clock,
		    &m_n->link_m, &m_n->link_n,
		    reduce_m_n);
}

static inline bool intel_panel_use_ssc(struct drm_i915_private *dev_priv)
{
	if (i915_modparams.panel_use_ssc >= 0)
		return i915_modparams.panel_use_ssc != 0;
	return dev_priv->vbt.lvds_use_ssc
		&& !(dev_priv->quirks & QUIRK_LVDS_SSC_DISABLE);
}

static uint32_t pnv_dpll_compute_fp(struct dpll *dpll)
{
	return (1 << dpll->n) << 16 | dpll->m2;
}

static uint32_t i9xx_dpll_compute_fp(struct dpll *dpll)
{
	return dpll->n << 16 | dpll->m1 << 8 | dpll->m2;
}

static void i9xx_update_pll_dividers(struct intel_crtc *crtc,
				     struct intel_crtc_state *crtc_state,
				     struct dpll *reduced_clock)
{
	struct drm_i915_private *dev_priv = to_i915(crtc->base.dev);
	u32 fp, fp2 = 0;

	if (IS_PINEVIEW(dev_priv)) {
		fp = pnv_dpll_compute_fp(&crtc_state->dpll);
		if (reduced_clock)
			fp2 = pnv_dpll_compute_fp(reduced_clock);
	} else {
		fp = i9xx_dpll_compute_fp(&crtc_state->dpll);
		if (reduced_clock)
			fp2 = i9xx_dpll_compute_fp(reduced_clock);
	}

	crtc_state->dpll_hw_state.fp0 = fp;

	if (intel_crtc_has_type(crtc_state, INTEL_OUTPUT_LVDS) &&
	    reduced_clock) {
		crtc_state->dpll_hw_state.fp1 = fp2;
	} else {
		crtc_state->dpll_hw_state.fp1 = fp;
	}
}

static void vlv_pllb_recal_opamp(struct drm_i915_private *dev_priv, enum pipe
		pipe)
{
	u32 reg_val;

	/*
	 * PLLB opamp always calibrates to max value of 0x3f, force enable it
	 * and set it to a reasonable value instead.
	 */
	reg_val = vlv_dpio_read(dev_priv, pipe, VLV_PLL_DW9(1));
	reg_val &= 0xffffff00;
	reg_val |= 0x00000030;
	vlv_dpio_write(dev_priv, pipe, VLV_PLL_DW9(1), reg_val);

	reg_val = vlv_dpio_read(dev_priv, pipe, VLV_REF_DW13);
	reg_val &= 0x00ffffff;
	reg_val |= 0x8c000000;
	vlv_dpio_write(dev_priv, pipe, VLV_REF_DW13, reg_val);

	reg_val = vlv_dpio_read(dev_priv, pipe, VLV_PLL_DW9(1));
	reg_val &= 0xffffff00;
	vlv_dpio_write(dev_priv, pipe, VLV_PLL_DW9(1), reg_val);

	reg_val = vlv_dpio_read(dev_priv, pipe, VLV_REF_DW13);
	reg_val &= 0x00ffffff;
	reg_val |= 0xb0000000;
	vlv_dpio_write(dev_priv, pipe, VLV_REF_DW13, reg_val);
}

static void intel_pch_transcoder_set_m_n(struct intel_crtc *crtc,
					 struct intel_link_m_n *m_n)
{
	struct drm_device *dev = crtc->base.dev;
	struct drm_i915_private *dev_priv = to_i915(dev);
	int pipe = crtc->pipe;

	I915_WRITE(PCH_TRANS_DATA_M1(pipe), TU_SIZE(m_n->tu) | m_n->gmch_m);
	I915_WRITE(PCH_TRANS_DATA_N1(pipe), m_n->gmch_n);
	I915_WRITE(PCH_TRANS_LINK_M1(pipe), m_n->link_m);
	I915_WRITE(PCH_TRANS_LINK_N1(pipe), m_n->link_n);
}

static void intel_cpu_transcoder_set_m_n(struct intel_crtc *crtc,
					 struct intel_link_m_n *m_n,
					 struct intel_link_m_n *m2_n2)
{
	struct drm_i915_private *dev_priv = to_i915(crtc->base.dev);
	int pipe = crtc->pipe;
	enum transcoder transcoder = crtc->config->cpu_transcoder;

	if (INTEL_GEN(dev_priv) >= 5) {
		I915_WRITE(PIPE_DATA_M1(transcoder), TU_SIZE(m_n->tu) | m_n->gmch_m);
		I915_WRITE(PIPE_DATA_N1(transcoder), m_n->gmch_n);
		I915_WRITE(PIPE_LINK_M1(transcoder), m_n->link_m);
		I915_WRITE(PIPE_LINK_N1(transcoder), m_n->link_n);
		/* M2_N2 registers to be set only for gen < 8 (M2_N2 available
		 * for gen < 8) and if DRRS is supported (to make sure the
		 * registers are not unnecessarily accessed).
		 */
		if (m2_n2 && (IS_CHERRYVIEW(dev_priv) ||
		    INTEL_GEN(dev_priv) < 8) && crtc->config->has_drrs) {
			I915_WRITE(PIPE_DATA_M2(transcoder),
					TU_SIZE(m2_n2->tu) | m2_n2->gmch_m);
			I915_WRITE(PIPE_DATA_N2(transcoder), m2_n2->gmch_n);
			I915_WRITE(PIPE_LINK_M2(transcoder), m2_n2->link_m);
			I915_WRITE(PIPE_LINK_N2(transcoder), m2_n2->link_n);
		}
	} else {
		I915_WRITE(PIPE_DATA_M_G4X(pipe), TU_SIZE(m_n->tu) | m_n->gmch_m);
		I915_WRITE(PIPE_DATA_N_G4X(pipe), m_n->gmch_n);
		I915_WRITE(PIPE_LINK_M_G4X(pipe), m_n->link_m);
		I915_WRITE(PIPE_LINK_N_G4X(pipe), m_n->link_n);
	}
}

void intel_dp_set_m_n(struct intel_crtc *crtc, enum link_m_n_set m_n)
{
	struct intel_link_m_n *dp_m_n, *dp_m2_n2 = NULL;

	if (m_n == M1_N1) {
		dp_m_n = &crtc->config->dp_m_n;
		dp_m2_n2 = &crtc->config->dp_m2_n2;
	} else if (m_n == M2_N2) {

		/*
		 * M2_N2 registers are not supported. Hence m2_n2 divider value
		 * needs to be programmed into M1_N1.
		 */
		dp_m_n = &crtc->config->dp_m2_n2;
	} else {
		DRM_ERROR("Unsupported divider value\n");
		return;
	}

	if (crtc->config->has_pch_encoder)
		intel_pch_transcoder_set_m_n(crtc, &crtc->config->dp_m_n);
	else
		intel_cpu_transcoder_set_m_n(crtc, dp_m_n, dp_m2_n2);
}

static void vlv_compute_dpll(struct intel_crtc *crtc,
			     struct intel_crtc_state *pipe_config)
{
	pipe_config->dpll_hw_state.dpll = DPLL_INTEGRATED_REF_CLK_VLV |
		DPLL_REF_CLK_ENABLE_VLV | DPLL_VGA_MODE_DIS;
	if (crtc->pipe != PIPE_A)
		pipe_config->dpll_hw_state.dpll |= DPLL_INTEGRATED_CRI_CLK_VLV;

	/* DPLL not used with DSI, but still need the rest set up */
	if (!intel_crtc_has_type(pipe_config, INTEL_OUTPUT_DSI))
		pipe_config->dpll_hw_state.dpll |= DPLL_VCO_ENABLE |
			DPLL_EXT_BUFFER_ENABLE_VLV;

	pipe_config->dpll_hw_state.dpll_md =
		(pipe_config->pixel_multiplier - 1) << DPLL_MD_UDI_MULTIPLIER_SHIFT;
}

static void chv_compute_dpll(struct intel_crtc *crtc,
			     struct intel_crtc_state *pipe_config)
{
	pipe_config->dpll_hw_state.dpll = DPLL_SSC_REF_CLK_CHV |
		DPLL_REF_CLK_ENABLE_VLV | DPLL_VGA_MODE_DIS;
	if (crtc->pipe != PIPE_A)
		pipe_config->dpll_hw_state.dpll |= DPLL_INTEGRATED_CRI_CLK_VLV;

	/* DPLL not used with DSI, but still need the rest set up */
	if (!intel_crtc_has_type(pipe_config, INTEL_OUTPUT_DSI))
		pipe_config->dpll_hw_state.dpll |= DPLL_VCO_ENABLE;

	pipe_config->dpll_hw_state.dpll_md =
		(pipe_config->pixel_multiplier - 1) << DPLL_MD_UDI_MULTIPLIER_SHIFT;
}

static void vlv_prepare_pll(struct intel_crtc *crtc,
			    const struct intel_crtc_state *pipe_config)
{
	struct drm_device *dev = crtc->base.dev;
	struct drm_i915_private *dev_priv = to_i915(dev);
	enum pipe pipe = crtc->pipe;
	u32 mdiv;
	u32 bestn, bestm1, bestm2, bestp1, bestp2;
	u32 coreclk, reg_val;

	/* Enable Refclk */
	I915_WRITE(DPLL(pipe),
		   pipe_config->dpll_hw_state.dpll &
		   ~(DPLL_VCO_ENABLE | DPLL_EXT_BUFFER_ENABLE_VLV));

	/* No need to actually set up the DPLL with DSI */
	if ((pipe_config->dpll_hw_state.dpll & DPLL_VCO_ENABLE) == 0)
		return;

	mutex_lock(&dev_priv->sb_lock);

	bestn = pipe_config->dpll.n;
	bestm1 = pipe_config->dpll.m1;
	bestm2 = pipe_config->dpll.m2;
	bestp1 = pipe_config->dpll.p1;
	bestp2 = pipe_config->dpll.p2;

	/* See eDP HDMI DPIO driver vbios notes doc */

	/* PLL B needs special handling */
	if (pipe == PIPE_B)
		vlv_pllb_recal_opamp(dev_priv, pipe);

	/* Set up Tx target for periodic Rcomp update */
	vlv_dpio_write(dev_priv, pipe, VLV_PLL_DW9_BCAST, 0x0100000f);

	/* Disable target IRef on PLL */
	reg_val = vlv_dpio_read(dev_priv, pipe, VLV_PLL_DW8(pipe));
	reg_val &= 0x00ffffff;
	vlv_dpio_write(dev_priv, pipe, VLV_PLL_DW8(pipe), reg_val);

	/* Disable fast lock */
	vlv_dpio_write(dev_priv, pipe, VLV_CMN_DW0, 0x610);

	/* Set idtafcrecal before PLL is enabled */
	mdiv = ((bestm1 << DPIO_M1DIV_SHIFT) | (bestm2 & DPIO_M2DIV_MASK));
	mdiv |= ((bestp1 << DPIO_P1_SHIFT) | (bestp2 << DPIO_P2_SHIFT));
	mdiv |= ((bestn << DPIO_N_SHIFT));
	mdiv |= (1 << DPIO_K_SHIFT);

	/*
	 * Post divider depends on pixel clock rate, DAC vs digital (and LVDS,
	 * but we don't support that).
	 * Note: don't use the DAC post divider as it seems unstable.
	 */
	mdiv |= (DPIO_POST_DIV_HDMIDP << DPIO_POST_DIV_SHIFT);
	vlv_dpio_write(dev_priv, pipe, VLV_PLL_DW3(pipe), mdiv);

	mdiv |= DPIO_ENABLE_CALIBRATION;
	vlv_dpio_write(dev_priv, pipe, VLV_PLL_DW3(pipe), mdiv);

	/* Set HBR and RBR LPF coefficients */
	if (pipe_config->port_clock == 162000 ||
	    intel_crtc_has_type(crtc->config, INTEL_OUTPUT_ANALOG) ||
	    intel_crtc_has_type(crtc->config, INTEL_OUTPUT_HDMI))
		vlv_dpio_write(dev_priv, pipe, VLV_PLL_DW10(pipe),
				 0x009f0003);
	else
		vlv_dpio_write(dev_priv, pipe, VLV_PLL_DW10(pipe),
				 0x00d0000f);

	if (intel_crtc_has_dp_encoder(pipe_config)) {
		/* Use SSC source */
		if (pipe == PIPE_A)
			vlv_dpio_write(dev_priv, pipe, VLV_PLL_DW5(pipe),
					 0x0df40000);
		else
			vlv_dpio_write(dev_priv, pipe, VLV_PLL_DW5(pipe),
					 0x0df70000);
	} else { /* HDMI or VGA */
		/* Use bend source */
		if (pipe == PIPE_A)
			vlv_dpio_write(dev_priv, pipe, VLV_PLL_DW5(pipe),
					 0x0df70000);
		else
			vlv_dpio_write(dev_priv, pipe, VLV_PLL_DW5(pipe),
					 0x0df40000);
	}

	coreclk = vlv_dpio_read(dev_priv, pipe, VLV_PLL_DW7(pipe));
	coreclk = (coreclk & 0x0000ff00) | 0x01c00000;
	if (intel_crtc_has_dp_encoder(crtc->config))
		coreclk |= 0x01000000;
	vlv_dpio_write(dev_priv, pipe, VLV_PLL_DW7(pipe), coreclk);

	vlv_dpio_write(dev_priv, pipe, VLV_PLL_DW11(pipe), 0x87871000);
	mutex_unlock(&dev_priv->sb_lock);
}

static void chv_prepare_pll(struct intel_crtc *crtc,
			    const struct intel_crtc_state *pipe_config)
{
	struct drm_device *dev = crtc->base.dev;
	struct drm_i915_private *dev_priv = to_i915(dev);
	enum pipe pipe = crtc->pipe;
	enum dpio_channel port = vlv_pipe_to_channel(pipe);
	u32 loopfilter, tribuf_calcntr;
	u32 bestn, bestm1, bestm2, bestp1, bestp2, bestm2_frac;
	u32 dpio_val;
	int vco;

	/* Enable Refclk and SSC */
	I915_WRITE(DPLL(pipe),
		   pipe_config->dpll_hw_state.dpll & ~DPLL_VCO_ENABLE);

	/* No need to actually set up the DPLL with DSI */
	if ((pipe_config->dpll_hw_state.dpll & DPLL_VCO_ENABLE) == 0)
		return;

	bestn = pipe_config->dpll.n;
	bestm2_frac = pipe_config->dpll.m2 & 0x3fffff;
	bestm1 = pipe_config->dpll.m1;
	bestm2 = pipe_config->dpll.m2 >> 22;
	bestp1 = pipe_config->dpll.p1;
	bestp2 = pipe_config->dpll.p2;
	vco = pipe_config->dpll.vco;
	dpio_val = 0;
	loopfilter = 0;

	mutex_lock(&dev_priv->sb_lock);

	/* p1 and p2 divider */
	vlv_dpio_write(dev_priv, pipe, CHV_CMN_DW13(port),
			5 << DPIO_CHV_S1_DIV_SHIFT |
			bestp1 << DPIO_CHV_P1_DIV_SHIFT |
			bestp2 << DPIO_CHV_P2_DIV_SHIFT |
			1 << DPIO_CHV_K_DIV_SHIFT);

	/* Feedback post-divider - m2 */
	vlv_dpio_write(dev_priv, pipe, CHV_PLL_DW0(port), bestm2);

	/* Feedback refclk divider - n and m1 */
	vlv_dpio_write(dev_priv, pipe, CHV_PLL_DW1(port),
			DPIO_CHV_M1_DIV_BY_2 |
			1 << DPIO_CHV_N_DIV_SHIFT);

	/* M2 fraction division */
	vlv_dpio_write(dev_priv, pipe, CHV_PLL_DW2(port), bestm2_frac);

	/* M2 fraction division enable */
	dpio_val = vlv_dpio_read(dev_priv, pipe, CHV_PLL_DW3(port));
	dpio_val &= ~(DPIO_CHV_FEEDFWD_GAIN_MASK | DPIO_CHV_FRAC_DIV_EN);
	dpio_val |= (2 << DPIO_CHV_FEEDFWD_GAIN_SHIFT);
	if (bestm2_frac)
		dpio_val |= DPIO_CHV_FRAC_DIV_EN;
	vlv_dpio_write(dev_priv, pipe, CHV_PLL_DW3(port), dpio_val);

	/* Program digital lock detect threshold */
	dpio_val = vlv_dpio_read(dev_priv, pipe, CHV_PLL_DW9(port));
	dpio_val &= ~(DPIO_CHV_INT_LOCK_THRESHOLD_MASK |
					DPIO_CHV_INT_LOCK_THRESHOLD_SEL_COARSE);
	dpio_val |= (0x5 << DPIO_CHV_INT_LOCK_THRESHOLD_SHIFT);
	if (!bestm2_frac)
		dpio_val |= DPIO_CHV_INT_LOCK_THRESHOLD_SEL_COARSE;
	vlv_dpio_write(dev_priv, pipe, CHV_PLL_DW9(port), dpio_val);

	/* Loop filter */
	if (vco == 5400000) {
		loopfilter |= (0x3 << DPIO_CHV_PROP_COEFF_SHIFT);
		loopfilter |= (0x8 << DPIO_CHV_INT_COEFF_SHIFT);
		loopfilter |= (0x1 << DPIO_CHV_GAIN_CTRL_SHIFT);
		tribuf_calcntr = 0x9;
	} else if (vco <= 6200000) {
		loopfilter |= (0x5 << DPIO_CHV_PROP_COEFF_SHIFT);
		loopfilter |= (0xB << DPIO_CHV_INT_COEFF_SHIFT);
		loopfilter |= (0x3 << DPIO_CHV_GAIN_CTRL_SHIFT);
		tribuf_calcntr = 0x9;
	} else if (vco <= 6480000) {
		loopfilter |= (0x4 << DPIO_CHV_PROP_COEFF_SHIFT);
		loopfilter |= (0x9 << DPIO_CHV_INT_COEFF_SHIFT);
		loopfilter |= (0x3 << DPIO_CHV_GAIN_CTRL_SHIFT);
		tribuf_calcntr = 0x8;
	} else {
		/* Not supported. Apply the same limits as in the max case */
		loopfilter |= (0x4 << DPIO_CHV_PROP_COEFF_SHIFT);
		loopfilter |= (0x9 << DPIO_CHV_INT_COEFF_SHIFT);
		loopfilter |= (0x3 << DPIO_CHV_GAIN_CTRL_SHIFT);
		tribuf_calcntr = 0;
	}
	vlv_dpio_write(dev_priv, pipe, CHV_PLL_DW6(port), loopfilter);

	dpio_val = vlv_dpio_read(dev_priv, pipe, CHV_PLL_DW8(port));
	dpio_val &= ~DPIO_CHV_TDC_TARGET_CNT_MASK;
	dpio_val |= (tribuf_calcntr << DPIO_CHV_TDC_TARGET_CNT_SHIFT);
	vlv_dpio_write(dev_priv, pipe, CHV_PLL_DW8(port), dpio_val);

	/* AFC Recal */
	vlv_dpio_write(dev_priv, pipe, CHV_CMN_DW14(port),
			vlv_dpio_read(dev_priv, pipe, CHV_CMN_DW14(port)) |
			DPIO_AFC_RECAL);

	mutex_unlock(&dev_priv->sb_lock);
}

/**
 * vlv_force_pll_on - forcibly enable just the PLL
 * @dev_priv: i915 private structure
 * @pipe: pipe PLL to enable
 * @dpll: PLL configuration
 *
 * Enable the PLL for @pipe using the supplied @dpll config. To be used
 * in cases where we need the PLL enabled even when @pipe is not going to
 * be enabled.
 */
int vlv_force_pll_on(struct drm_i915_private *dev_priv, enum pipe pipe,
		     const struct dpll *dpll)
{
	struct intel_crtc *crtc = intel_get_crtc_for_pipe(dev_priv, pipe);
	struct intel_crtc_state *pipe_config;

	pipe_config = kzalloc(sizeof(*pipe_config), GFP_KERNEL);
	if (!pipe_config)
		return -ENOMEM;

	pipe_config->base.crtc = &crtc->base;
	pipe_config->pixel_multiplier = 1;
	pipe_config->dpll = *dpll;

	if (IS_CHERRYVIEW(dev_priv)) {
		chv_compute_dpll(crtc, pipe_config);
		chv_prepare_pll(crtc, pipe_config);
		chv_enable_pll(crtc, pipe_config);
	} else {
		vlv_compute_dpll(crtc, pipe_config);
		vlv_prepare_pll(crtc, pipe_config);
		vlv_enable_pll(crtc, pipe_config);
	}

	kfree(pipe_config);

	return 0;
}

/**
 * vlv_force_pll_off - forcibly disable just the PLL
 * @dev_priv: i915 private structure
 * @pipe: pipe PLL to disable
 *
 * Disable the PLL for @pipe. To be used in cases where we need
 * the PLL enabled even when @pipe is not going to be enabled.
 */
void vlv_force_pll_off(struct drm_i915_private *dev_priv, enum pipe pipe)
{
	if (IS_CHERRYVIEW(dev_priv))
		chv_disable_pll(dev_priv, pipe);
	else
		vlv_disable_pll(dev_priv, pipe);
}

static void i9xx_compute_dpll(struct intel_crtc *crtc,
			      struct intel_crtc_state *crtc_state,
			      struct dpll *reduced_clock)
{
	struct drm_i915_private *dev_priv = to_i915(crtc->base.dev);
	u32 dpll;
	struct dpll *clock = &crtc_state->dpll;

	i9xx_update_pll_dividers(crtc, crtc_state, reduced_clock);

	dpll = DPLL_VGA_MODE_DIS;

	if (intel_crtc_has_type(crtc_state, INTEL_OUTPUT_LVDS))
		dpll |= DPLLB_MODE_LVDS;
	else
		dpll |= DPLLB_MODE_DAC_SERIAL;

	if (IS_I945G(dev_priv) || IS_I945GM(dev_priv) ||
	    IS_G33(dev_priv) || IS_PINEVIEW(dev_priv)) {
		dpll |= (crtc_state->pixel_multiplier - 1)
			<< SDVO_MULTIPLIER_SHIFT_HIRES;
	}

	if (intel_crtc_has_type(crtc_state, INTEL_OUTPUT_SDVO) ||
	    intel_crtc_has_type(crtc_state, INTEL_OUTPUT_HDMI))
		dpll |= DPLL_SDVO_HIGH_SPEED;

	if (intel_crtc_has_dp_encoder(crtc_state))
		dpll |= DPLL_SDVO_HIGH_SPEED;

	/* compute bitmask from p1 value */
	if (IS_PINEVIEW(dev_priv))
		dpll |= (1 << (clock->p1 - 1)) << DPLL_FPA01_P1_POST_DIV_SHIFT_PINEVIEW;
	else {
		dpll |= (1 << (clock->p1 - 1)) << DPLL_FPA01_P1_POST_DIV_SHIFT;
		if (IS_G4X(dev_priv) && reduced_clock)
			dpll |= (1 << (reduced_clock->p1 - 1)) << DPLL_FPA1_P1_POST_DIV_SHIFT;
	}
	switch (clock->p2) {
	case 5:
		dpll |= DPLL_DAC_SERIAL_P2_CLOCK_DIV_5;
		break;
	case 7:
		dpll |= DPLLB_LVDS_P2_CLOCK_DIV_7;
		break;
	case 10:
		dpll |= DPLL_DAC_SERIAL_P2_CLOCK_DIV_10;
		break;
	case 14:
		dpll |= DPLLB_LVDS_P2_CLOCK_DIV_14;
		break;
	}
	if (INTEL_GEN(dev_priv) >= 4)
		dpll |= (6 << PLL_LOAD_PULSE_PHASE_SHIFT);

	if (crtc_state->sdvo_tv_clock)
		dpll |= PLL_REF_INPUT_TVCLKINBC;
	else if (intel_crtc_has_type(crtc_state, INTEL_OUTPUT_LVDS) &&
		 intel_panel_use_ssc(dev_priv))
		dpll |= PLLB_REF_INPUT_SPREADSPECTRUMIN;
	else
		dpll |= PLL_REF_INPUT_DREFCLK;

	dpll |= DPLL_VCO_ENABLE;
	crtc_state->dpll_hw_state.dpll = dpll;

	if (INTEL_GEN(dev_priv) >= 4) {
		u32 dpll_md = (crtc_state->pixel_multiplier - 1)
			<< DPLL_MD_UDI_MULTIPLIER_SHIFT;
		crtc_state->dpll_hw_state.dpll_md = dpll_md;
	}
}

static void i8xx_compute_dpll(struct intel_crtc *crtc,
			      struct intel_crtc_state *crtc_state,
			      struct dpll *reduced_clock)
{
	struct drm_device *dev = crtc->base.dev;
	struct drm_i915_private *dev_priv = to_i915(dev);
	u32 dpll;
	struct dpll *clock = &crtc_state->dpll;

	i9xx_update_pll_dividers(crtc, crtc_state, reduced_clock);

	dpll = DPLL_VGA_MODE_DIS;

	if (intel_crtc_has_type(crtc_state, INTEL_OUTPUT_LVDS)) {
		dpll |= (1 << (clock->p1 - 1)) << DPLL_FPA01_P1_POST_DIV_SHIFT;
	} else {
		if (clock->p1 == 2)
			dpll |= PLL_P1_DIVIDE_BY_TWO;
		else
			dpll |= (clock->p1 - 2) << DPLL_FPA01_P1_POST_DIV_SHIFT;
		if (clock->p2 == 4)
			dpll |= PLL_P2_DIVIDE_BY_4;
	}

	if (!IS_I830(dev_priv) &&
	    intel_crtc_has_type(crtc_state, INTEL_OUTPUT_DVO))
		dpll |= DPLL_DVO_2X_MODE;

	if (intel_crtc_has_type(crtc_state, INTEL_OUTPUT_LVDS) &&
	    intel_panel_use_ssc(dev_priv))
		dpll |= PLLB_REF_INPUT_SPREADSPECTRUMIN;
	else
		dpll |= PLL_REF_INPUT_DREFCLK;

	dpll |= DPLL_VCO_ENABLE;
	crtc_state->dpll_hw_state.dpll = dpll;
}

static void intel_set_pipe_timings(struct intel_crtc *intel_crtc)
{
	struct drm_i915_private *dev_priv = to_i915(intel_crtc->base.dev);
	enum pipe pipe = intel_crtc->pipe;
	enum transcoder cpu_transcoder = intel_crtc->config->cpu_transcoder;
	const struct drm_display_mode *adjusted_mode = &intel_crtc->config->base.adjusted_mode;
	uint32_t crtc_vtotal, crtc_vblank_end;
	int vsyncshift = 0;

	/* We need to be careful not to changed the adjusted mode, for otherwise
	 * the hw state checker will get angry at the mismatch. */
	crtc_vtotal = adjusted_mode->crtc_vtotal;
	crtc_vblank_end = adjusted_mode->crtc_vblank_end;

	if (adjusted_mode->flags & DRM_MODE_FLAG_INTERLACE) {
		/* the chip adds 2 halflines automatically */
		crtc_vtotal -= 1;
		crtc_vblank_end -= 1;

		if (intel_crtc_has_type(intel_crtc->config, INTEL_OUTPUT_SDVO))
			vsyncshift = (adjusted_mode->crtc_htotal - 1) / 2;
		else
			vsyncshift = adjusted_mode->crtc_hsync_start -
				adjusted_mode->crtc_htotal / 2;
		if (vsyncshift < 0)
			vsyncshift += adjusted_mode->crtc_htotal;
	}

	if (INTEL_GEN(dev_priv) > 3)
		I915_WRITE(VSYNCSHIFT(cpu_transcoder), vsyncshift);

	I915_WRITE(HTOTAL(cpu_transcoder),
		   (adjusted_mode->crtc_hdisplay - 1) |
		   ((adjusted_mode->crtc_htotal - 1) << 16));
	I915_WRITE(HBLANK(cpu_transcoder),
		   (adjusted_mode->crtc_hblank_start - 1) |
		   ((adjusted_mode->crtc_hblank_end - 1) << 16));
	I915_WRITE(HSYNC(cpu_transcoder),
		   (adjusted_mode->crtc_hsync_start - 1) |
		   ((adjusted_mode->crtc_hsync_end - 1) << 16));

	I915_WRITE(VTOTAL(cpu_transcoder),
		   (adjusted_mode->crtc_vdisplay - 1) |
		   ((crtc_vtotal - 1) << 16));
	I915_WRITE(VBLANK(cpu_transcoder),
		   (adjusted_mode->crtc_vblank_start - 1) |
		   ((crtc_vblank_end - 1) << 16));
	I915_WRITE(VSYNC(cpu_transcoder),
		   (adjusted_mode->crtc_vsync_start - 1) |
		   ((adjusted_mode->crtc_vsync_end - 1) << 16));

	/* Workaround: when the EDP input selection is B, the VTOTAL_B must be
	 * programmed with the VTOTAL_EDP value. Same for VTOTAL_C. This is
	 * documented on the DDI_FUNC_CTL register description, EDP Input Select
	 * bits. */
	if (IS_HASWELL(dev_priv) && cpu_transcoder == TRANSCODER_EDP &&
	    (pipe == PIPE_B || pipe == PIPE_C))
		I915_WRITE(VTOTAL(pipe), I915_READ(VTOTAL(cpu_transcoder)));

}

static void intel_set_pipe_src_size(struct intel_crtc *intel_crtc)
{
	struct drm_device *dev = intel_crtc->base.dev;
	struct drm_i915_private *dev_priv = to_i915(dev);
	enum pipe pipe = intel_crtc->pipe;

	/* pipesrc controls the size that is scaled from, which should
	 * always be the user's requested size.
	 */
	I915_WRITE(PIPESRC(pipe),
		   ((intel_crtc->config->pipe_src_w - 1) << 16) |
		   (intel_crtc->config->pipe_src_h - 1));
}

static void intel_get_pipe_timings(struct intel_crtc *crtc,
				   struct intel_crtc_state *pipe_config)
{
	struct drm_device *dev = crtc->base.dev;
	struct drm_i915_private *dev_priv = to_i915(dev);
	enum transcoder cpu_transcoder = pipe_config->cpu_transcoder;
	uint32_t tmp;

	tmp = I915_READ(HTOTAL(cpu_transcoder));
	pipe_config->base.adjusted_mode.crtc_hdisplay = (tmp & 0xffff) + 1;
	pipe_config->base.adjusted_mode.crtc_htotal = ((tmp >> 16) & 0xffff) + 1;
	tmp = I915_READ(HBLANK(cpu_transcoder));
	pipe_config->base.adjusted_mode.crtc_hblank_start = (tmp & 0xffff) + 1;
	pipe_config->base.adjusted_mode.crtc_hblank_end = ((tmp >> 16) & 0xffff) + 1;
	tmp = I915_READ(HSYNC(cpu_transcoder));
	pipe_config->base.adjusted_mode.crtc_hsync_start = (tmp & 0xffff) + 1;
	pipe_config->base.adjusted_mode.crtc_hsync_end = ((tmp >> 16) & 0xffff) + 1;

	tmp = I915_READ(VTOTAL(cpu_transcoder));
	pipe_config->base.adjusted_mode.crtc_vdisplay = (tmp & 0xffff) + 1;
	pipe_config->base.adjusted_mode.crtc_vtotal = ((tmp >> 16) & 0xffff) + 1;
	tmp = I915_READ(VBLANK(cpu_transcoder));
	pipe_config->base.adjusted_mode.crtc_vblank_start = (tmp & 0xffff) + 1;
	pipe_config->base.adjusted_mode.crtc_vblank_end = ((tmp >> 16) & 0xffff) + 1;
	tmp = I915_READ(VSYNC(cpu_transcoder));
	pipe_config->base.adjusted_mode.crtc_vsync_start = (tmp & 0xffff) + 1;
	pipe_config->base.adjusted_mode.crtc_vsync_end = ((tmp >> 16) & 0xffff) + 1;

	if (I915_READ(PIPECONF(cpu_transcoder)) & PIPECONF_INTERLACE_MASK) {
		pipe_config->base.adjusted_mode.flags |= DRM_MODE_FLAG_INTERLACE;
		pipe_config->base.adjusted_mode.crtc_vtotal += 1;
		pipe_config->base.adjusted_mode.crtc_vblank_end += 1;
	}
}

static void intel_get_pipe_src_size(struct intel_crtc *crtc,
				    struct intel_crtc_state *pipe_config)
{
	struct drm_device *dev = crtc->base.dev;
	struct drm_i915_private *dev_priv = to_i915(dev);
	u32 tmp;

	tmp = I915_READ(PIPESRC(crtc->pipe));
	pipe_config->pipe_src_h = (tmp & 0xffff) + 1;
	pipe_config->pipe_src_w = ((tmp >> 16) & 0xffff) + 1;

	pipe_config->base.mode.vdisplay = pipe_config->pipe_src_h;
	pipe_config->base.mode.hdisplay = pipe_config->pipe_src_w;
}

void intel_mode_from_pipe_config(struct drm_display_mode *mode,
				 struct intel_crtc_state *pipe_config)
{
	mode->hdisplay = pipe_config->base.adjusted_mode.crtc_hdisplay;
	mode->htotal = pipe_config->base.adjusted_mode.crtc_htotal;
	mode->hsync_start = pipe_config->base.adjusted_mode.crtc_hsync_start;
	mode->hsync_end = pipe_config->base.adjusted_mode.crtc_hsync_end;

	mode->vdisplay = pipe_config->base.adjusted_mode.crtc_vdisplay;
	mode->vtotal = pipe_config->base.adjusted_mode.crtc_vtotal;
	mode->vsync_start = pipe_config->base.adjusted_mode.crtc_vsync_start;
	mode->vsync_end = pipe_config->base.adjusted_mode.crtc_vsync_end;

	mode->flags = pipe_config->base.adjusted_mode.flags;
	mode->type = DRM_MODE_TYPE_DRIVER;

	mode->clock = pipe_config->base.adjusted_mode.crtc_clock;

	mode->hsync = drm_mode_hsync(mode);
	mode->vrefresh = drm_mode_vrefresh(mode);
	drm_mode_set_name(mode);
}

static void i9xx_set_pipeconf(struct intel_crtc *intel_crtc)
{
	struct drm_i915_private *dev_priv = to_i915(intel_crtc->base.dev);
	uint32_t pipeconf;

	pipeconf = 0;

	/* we keep both pipes enabled on 830 */
	if (IS_I830(dev_priv))
		pipeconf |= I915_READ(PIPECONF(intel_crtc->pipe)) & PIPECONF_ENABLE;

	if (intel_crtc->config->double_wide)
		pipeconf |= PIPECONF_DOUBLE_WIDE;

	/* only g4x and later have fancy bpc/dither controls */
	if (IS_G4X(dev_priv) || IS_VALLEYVIEW(dev_priv) ||
	    IS_CHERRYVIEW(dev_priv)) {
		/* Bspec claims that we can't use dithering for 30bpp pipes. */
		if (intel_crtc->config->dither && intel_crtc->config->pipe_bpp != 30)
			pipeconf |= PIPECONF_DITHER_EN |
				    PIPECONF_DITHER_TYPE_SP;

		switch (intel_crtc->config->pipe_bpp) {
		case 18:
			pipeconf |= PIPECONF_6BPC;
			break;
		case 24:
			pipeconf |= PIPECONF_8BPC;
			break;
		case 30:
			pipeconf |= PIPECONF_10BPC;
			break;
		default:
			/* Case prevented by intel_choose_pipe_bpp_dither. */
			BUG();
		}
	}

	if (intel_crtc->config->base.adjusted_mode.flags & DRM_MODE_FLAG_INTERLACE) {
		if (INTEL_GEN(dev_priv) < 4 ||
		    intel_crtc_has_type(intel_crtc->config, INTEL_OUTPUT_SDVO))
			pipeconf |= PIPECONF_INTERLACE_W_FIELD_INDICATION;
		else
			pipeconf |= PIPECONF_INTERLACE_W_SYNC_SHIFT;
	} else
		pipeconf |= PIPECONF_PROGRESSIVE;

	if ((IS_VALLEYVIEW(dev_priv) || IS_CHERRYVIEW(dev_priv)) &&
	     intel_crtc->config->limited_color_range)
		pipeconf |= PIPECONF_COLOR_RANGE_SELECT;

	I915_WRITE(PIPECONF(intel_crtc->pipe), pipeconf);
	POSTING_READ(PIPECONF(intel_crtc->pipe));
}

static int i8xx_crtc_compute_clock(struct intel_crtc *crtc,
				   struct intel_crtc_state *crtc_state)
{
	struct drm_device *dev = crtc->base.dev;
	struct drm_i915_private *dev_priv = to_i915(dev);
	const struct intel_limit *limit;
	int refclk = 48000;

	memset(&crtc_state->dpll_hw_state, 0,
	       sizeof(crtc_state->dpll_hw_state));

	if (intel_crtc_has_type(crtc_state, INTEL_OUTPUT_LVDS)) {
		if (intel_panel_use_ssc(dev_priv)) {
			refclk = dev_priv->vbt.lvds_ssc_freq;
			DRM_DEBUG_KMS("using SSC reference clock of %d kHz\n", refclk);
		}

		limit = &intel_limits_i8xx_lvds;
	} else if (intel_crtc_has_type(crtc_state, INTEL_OUTPUT_DVO)) {
		limit = &intel_limits_i8xx_dvo;
	} else {
		limit = &intel_limits_i8xx_dac;
	}

	if (!crtc_state->clock_set &&
	    !i9xx_find_best_dpll(limit, crtc_state, crtc_state->port_clock,
				 refclk, NULL, &crtc_state->dpll)) {
		DRM_ERROR("Couldn't find PLL settings for mode!\n");
		return -EINVAL;
	}

	i8xx_compute_dpll(crtc, crtc_state, NULL);

	return 0;
}

static int g4x_crtc_compute_clock(struct intel_crtc *crtc,
				  struct intel_crtc_state *crtc_state)
{
	struct drm_device *dev = crtc->base.dev;
	struct drm_i915_private *dev_priv = to_i915(dev);
	const struct intel_limit *limit;
	int refclk = 96000;

	memset(&crtc_state->dpll_hw_state, 0,
	       sizeof(crtc_state->dpll_hw_state));

	if (intel_crtc_has_type(crtc_state, INTEL_OUTPUT_LVDS)) {
		if (intel_panel_use_ssc(dev_priv)) {
			refclk = dev_priv->vbt.lvds_ssc_freq;
			DRM_DEBUG_KMS("using SSC reference clock of %d kHz\n", refclk);
		}

		if (intel_is_dual_link_lvds(dev))
			limit = &intel_limits_g4x_dual_channel_lvds;
		else
			limit = &intel_limits_g4x_single_channel_lvds;
	} else if (intel_crtc_has_type(crtc_state, INTEL_OUTPUT_HDMI) ||
		   intel_crtc_has_type(crtc_state, INTEL_OUTPUT_ANALOG)) {
		limit = &intel_limits_g4x_hdmi;
	} else if (intel_crtc_has_type(crtc_state, INTEL_OUTPUT_SDVO)) {
		limit = &intel_limits_g4x_sdvo;
	} else {
		/* The option is for other outputs */
		limit = &intel_limits_i9xx_sdvo;
	}

	if (!crtc_state->clock_set &&
	    !g4x_find_best_dpll(limit, crtc_state, crtc_state->port_clock,
				refclk, NULL, &crtc_state->dpll)) {
		DRM_ERROR("Couldn't find PLL settings for mode!\n");
		return -EINVAL;
	}

	i9xx_compute_dpll(crtc, crtc_state, NULL);

	return 0;
}

static int pnv_crtc_compute_clock(struct intel_crtc *crtc,
				  struct intel_crtc_state *crtc_state)
{
	struct drm_device *dev = crtc->base.dev;
	struct drm_i915_private *dev_priv = to_i915(dev);
	const struct intel_limit *limit;
	int refclk = 96000;

	memset(&crtc_state->dpll_hw_state, 0,
	       sizeof(crtc_state->dpll_hw_state));

	if (intel_crtc_has_type(crtc_state, INTEL_OUTPUT_LVDS)) {
		if (intel_panel_use_ssc(dev_priv)) {
			refclk = dev_priv->vbt.lvds_ssc_freq;
			DRM_DEBUG_KMS("using SSC reference clock of %d kHz\n", refclk);
		}

		limit = &intel_limits_pineview_lvds;
	} else {
		limit = &intel_limits_pineview_sdvo;
	}

	if (!crtc_state->clock_set &&
	    !pnv_find_best_dpll(limit, crtc_state, crtc_state->port_clock,
				refclk, NULL, &crtc_state->dpll)) {
		DRM_ERROR("Couldn't find PLL settings for mode!\n");
		return -EINVAL;
	}

	i9xx_compute_dpll(crtc, crtc_state, NULL);

	return 0;
}

static int i9xx_crtc_compute_clock(struct intel_crtc *crtc,
				   struct intel_crtc_state *crtc_state)
{
	struct drm_device *dev = crtc->base.dev;
	struct drm_i915_private *dev_priv = to_i915(dev);
	const struct intel_limit *limit;
	int refclk = 96000;

	memset(&crtc_state->dpll_hw_state, 0,
	       sizeof(crtc_state->dpll_hw_state));

	if (intel_crtc_has_type(crtc_state, INTEL_OUTPUT_LVDS)) {
		if (intel_panel_use_ssc(dev_priv)) {
			refclk = dev_priv->vbt.lvds_ssc_freq;
			DRM_DEBUG_KMS("using SSC reference clock of %d kHz\n", refclk);
		}

		limit = &intel_limits_i9xx_lvds;
	} else {
		limit = &intel_limits_i9xx_sdvo;
	}

	if (!crtc_state->clock_set &&
	    !i9xx_find_best_dpll(limit, crtc_state, crtc_state->port_clock,
				 refclk, NULL, &crtc_state->dpll)) {
		DRM_ERROR("Couldn't find PLL settings for mode!\n");
		return -EINVAL;
	}

	i9xx_compute_dpll(crtc, crtc_state, NULL);

	return 0;
}

static int chv_crtc_compute_clock(struct intel_crtc *crtc,
				  struct intel_crtc_state *crtc_state)
{
	int refclk = 100000;
	const struct intel_limit *limit = &intel_limits_chv;

	memset(&crtc_state->dpll_hw_state, 0,
	       sizeof(crtc_state->dpll_hw_state));

	if (!crtc_state->clock_set &&
	    !chv_find_best_dpll(limit, crtc_state, crtc_state->port_clock,
				refclk, NULL, &crtc_state->dpll)) {
		DRM_ERROR("Couldn't find PLL settings for mode!\n");
		return -EINVAL;
	}

	chv_compute_dpll(crtc, crtc_state);

	return 0;
}

static int vlv_crtc_compute_clock(struct intel_crtc *crtc,
				  struct intel_crtc_state *crtc_state)
{
	int refclk = 100000;
	const struct intel_limit *limit = &intel_limits_vlv;

	memset(&crtc_state->dpll_hw_state, 0,
	       sizeof(crtc_state->dpll_hw_state));

	if (!crtc_state->clock_set &&
	    !vlv_find_best_dpll(limit, crtc_state, crtc_state->port_clock,
				refclk, NULL, &crtc_state->dpll)) {
		DRM_ERROR("Couldn't find PLL settings for mode!\n");
		return -EINVAL;
	}

	vlv_compute_dpll(crtc, crtc_state);

	return 0;
}

static void i9xx_get_pfit_config(struct intel_crtc *crtc,
				 struct intel_crtc_state *pipe_config)
{
	struct drm_i915_private *dev_priv = to_i915(crtc->base.dev);
	uint32_t tmp;

	if (INTEL_GEN(dev_priv) <= 3 &&
	    (IS_I830(dev_priv) || !IS_MOBILE(dev_priv)))
		return;

	tmp = I915_READ(PFIT_CONTROL);
	if (!(tmp & PFIT_ENABLE))
		return;

	/* Check whether the pfit is attached to our pipe. */
	if (INTEL_GEN(dev_priv) < 4) {
		if (crtc->pipe != PIPE_B)
			return;
	} else {
		if ((tmp & PFIT_PIPE_MASK) != (crtc->pipe << PFIT_PIPE_SHIFT))
			return;
	}

	pipe_config->gmch_pfit.control = tmp;
	pipe_config->gmch_pfit.pgm_ratios = I915_READ(PFIT_PGM_RATIOS);
}

static void vlv_crtc_clock_get(struct intel_crtc *crtc,
			       struct intel_crtc_state *pipe_config)
{
	struct drm_device *dev = crtc->base.dev;
	struct drm_i915_private *dev_priv = to_i915(dev);
	int pipe = pipe_config->cpu_transcoder;
	struct dpll clock;
	u32 mdiv;
	int refclk = 100000;

	/* In case of DSI, DPLL will not be used */
	if ((pipe_config->dpll_hw_state.dpll & DPLL_VCO_ENABLE) == 0)
		return;

	mutex_lock(&dev_priv->sb_lock);
	mdiv = vlv_dpio_read(dev_priv, pipe, VLV_PLL_DW3(pipe));
	mutex_unlock(&dev_priv->sb_lock);

	clock.m1 = (mdiv >> DPIO_M1DIV_SHIFT) & 7;
	clock.m2 = mdiv & DPIO_M2DIV_MASK;
	clock.n = (mdiv >> DPIO_N_SHIFT) & 0xf;
	clock.p1 = (mdiv >> DPIO_P1_SHIFT) & 7;
	clock.p2 = (mdiv >> DPIO_P2_SHIFT) & 0x1f;

	pipe_config->port_clock = vlv_calc_dpll_params(refclk, &clock);
}

static void
i9xx_get_initial_plane_config(struct intel_crtc *crtc,
			      struct intel_initial_plane_config *plane_config)
{
	struct drm_device *dev = crtc->base.dev;
	struct drm_i915_private *dev_priv = to_i915(dev);
	struct intel_plane *plane = to_intel_plane(crtc->base.primary);
	enum i9xx_plane_id i9xx_plane = plane->i9xx_plane;
	enum pipe pipe = crtc->pipe;
	u32 val, base, offset;
	int fourcc, pixel_format;
	unsigned int aligned_height;
	struct drm_framebuffer *fb;
	struct intel_framebuffer *intel_fb;

	if (!plane->get_hw_state(plane))
		return;

	intel_fb = kzalloc(sizeof(*intel_fb), GFP_KERNEL);
	if (!intel_fb) {
		DRM_DEBUG_KMS("failed to alloc fb\n");
		return;
	}

	fb = &intel_fb->base;

	fb->dev = dev;

	val = I915_READ(DSPCNTR(i9xx_plane));

	if (INTEL_GEN(dev_priv) >= 4) {
		if (val & DISPPLANE_TILED) {
			plane_config->tiling = I915_TILING_X;
			fb->modifier = I915_FORMAT_MOD_X_TILED;
		}
	}

	pixel_format = val & DISPPLANE_PIXFORMAT_MASK;
	fourcc = i9xx_format_to_fourcc(pixel_format);
	fb->format = drm_format_info(fourcc);

	if (IS_HASWELL(dev_priv) || IS_BROADWELL(dev_priv)) {
		offset = I915_READ(DSPOFFSET(i9xx_plane));
		base = I915_READ(DSPSURF(i9xx_plane)) & 0xfffff000;
	} else if (INTEL_GEN(dev_priv) >= 4) {
		if (plane_config->tiling)
			offset = I915_READ(DSPTILEOFF(i9xx_plane));
		else
			offset = I915_READ(DSPLINOFF(i9xx_plane));
		base = I915_READ(DSPSURF(i9xx_plane)) & 0xfffff000;
	} else {
		base = I915_READ(DSPADDR(i9xx_plane));
	}
	plane_config->base = base;

	val = I915_READ(PIPESRC(pipe));
	fb->width = ((val >> 16) & 0xfff) + 1;
	fb->height = ((val >> 0) & 0xfff) + 1;

	val = I915_READ(DSPSTRIDE(i9xx_plane));
	fb->pitches[0] = val & 0xffffffc0;

	aligned_height = intel_fb_align_height(fb, 0, fb->height);

	plane_config->size = fb->pitches[0] * aligned_height;

	DRM_DEBUG_KMS("%s/%s with fb: size=%dx%d@%d, offset=%x, pitch %d, size 0x%x\n",
		      crtc->base.name, plane->base.name, fb->width, fb->height,
		      fb->format->cpp[0] * 8, base, fb->pitches[0],
		      plane_config->size);

	plane_config->fb = intel_fb;
}

static void chv_crtc_clock_get(struct intel_crtc *crtc,
			       struct intel_crtc_state *pipe_config)
{
	struct drm_device *dev = crtc->base.dev;
	struct drm_i915_private *dev_priv = to_i915(dev);
	int pipe = pipe_config->cpu_transcoder;
	enum dpio_channel port = vlv_pipe_to_channel(pipe);
	struct dpll clock;
	u32 cmn_dw13, pll_dw0, pll_dw1, pll_dw2, pll_dw3;
	int refclk = 100000;

	/* In case of DSI, DPLL will not be used */
	if ((pipe_config->dpll_hw_state.dpll & DPLL_VCO_ENABLE) == 0)
		return;

	mutex_lock(&dev_priv->sb_lock);
	cmn_dw13 = vlv_dpio_read(dev_priv, pipe, CHV_CMN_DW13(port));
	pll_dw0 = vlv_dpio_read(dev_priv, pipe, CHV_PLL_DW0(port));
	pll_dw1 = vlv_dpio_read(dev_priv, pipe, CHV_PLL_DW1(port));
	pll_dw2 = vlv_dpio_read(dev_priv, pipe, CHV_PLL_DW2(port));
	pll_dw3 = vlv_dpio_read(dev_priv, pipe, CHV_PLL_DW3(port));
	mutex_unlock(&dev_priv->sb_lock);

	clock.m1 = (pll_dw1 & 0x7) == DPIO_CHV_M1_DIV_BY_2 ? 2 : 0;
	clock.m2 = (pll_dw0 & 0xff) << 22;
	if (pll_dw3 & DPIO_CHV_FRAC_DIV_EN)
		clock.m2 |= pll_dw2 & 0x3fffff;
	clock.n = (pll_dw1 >> DPIO_CHV_N_DIV_SHIFT) & 0xf;
	clock.p1 = (cmn_dw13 >> DPIO_CHV_P1_DIV_SHIFT) & 0x7;
	clock.p2 = (cmn_dw13 >> DPIO_CHV_P2_DIV_SHIFT) & 0x1f;

	pipe_config->port_clock = chv_calc_dpll_params(refclk, &clock);
}

static bool i9xx_get_pipe_config(struct intel_crtc *crtc,
				 struct intel_crtc_state *pipe_config)
{
	struct drm_i915_private *dev_priv = to_i915(crtc->base.dev);
	enum intel_display_power_domain power_domain;
	uint32_t tmp;
	bool ret;

	power_domain = POWER_DOMAIN_PIPE(crtc->pipe);
	if (!intel_display_power_get_if_enabled(dev_priv, power_domain))
		return false;

	pipe_config->cpu_transcoder = (enum transcoder) crtc->pipe;
	pipe_config->shared_dpll = NULL;

	ret = false;

	tmp = I915_READ(PIPECONF(crtc->pipe));
	if (!(tmp & PIPECONF_ENABLE))
		goto out;

	if (IS_G4X(dev_priv) || IS_VALLEYVIEW(dev_priv) ||
	    IS_CHERRYVIEW(dev_priv)) {
		switch (tmp & PIPECONF_BPC_MASK) {
		case PIPECONF_6BPC:
			pipe_config->pipe_bpp = 18;
			break;
		case PIPECONF_8BPC:
			pipe_config->pipe_bpp = 24;
			break;
		case PIPECONF_10BPC:
			pipe_config->pipe_bpp = 30;
			break;
		default:
			break;
		}
	}

	if ((IS_VALLEYVIEW(dev_priv) || IS_CHERRYVIEW(dev_priv)) &&
	    (tmp & PIPECONF_COLOR_RANGE_SELECT))
		pipe_config->limited_color_range = true;

	if (INTEL_GEN(dev_priv) < 4)
		pipe_config->double_wide = tmp & PIPECONF_DOUBLE_WIDE;

	intel_get_pipe_timings(crtc, pipe_config);
	intel_get_pipe_src_size(crtc, pipe_config);

	i9xx_get_pfit_config(crtc, pipe_config);

	if (INTEL_GEN(dev_priv) >= 4) {
		/* No way to read it out on pipes B and C */
		if (IS_CHERRYVIEW(dev_priv) && crtc->pipe != PIPE_A)
			tmp = dev_priv->chv_dpll_md[crtc->pipe];
		else
			tmp = I915_READ(DPLL_MD(crtc->pipe));
		pipe_config->pixel_multiplier =
			((tmp & DPLL_MD_UDI_MULTIPLIER_MASK)
			 >> DPLL_MD_UDI_MULTIPLIER_SHIFT) + 1;
		pipe_config->dpll_hw_state.dpll_md = tmp;
	} else if (IS_I945G(dev_priv) || IS_I945GM(dev_priv) ||
		   IS_G33(dev_priv) || IS_PINEVIEW(dev_priv)) {
		tmp = I915_READ(DPLL(crtc->pipe));
		pipe_config->pixel_multiplier =
			((tmp & SDVO_MULTIPLIER_MASK)
			 >> SDVO_MULTIPLIER_SHIFT_HIRES) + 1;
	} else {
		/* Note that on i915G/GM the pixel multiplier is in the sdvo
		 * port and will be fixed up in the encoder->get_config
		 * function. */
		pipe_config->pixel_multiplier = 1;
	}
	pipe_config->dpll_hw_state.dpll = I915_READ(DPLL(crtc->pipe));
	if (!IS_VALLEYVIEW(dev_priv) && !IS_CHERRYVIEW(dev_priv)) {
		/*
		 * DPLL_DVO_2X_MODE must be enabled for both DPLLs
		 * on 830. Filter it out here so that we don't
		 * report errors due to that.
		 */
		if (IS_I830(dev_priv))
			pipe_config->dpll_hw_state.dpll &= ~DPLL_DVO_2X_MODE;

		pipe_config->dpll_hw_state.fp0 = I915_READ(FP0(crtc->pipe));
		pipe_config->dpll_hw_state.fp1 = I915_READ(FP1(crtc->pipe));
	} else {
		/* Mask out read-only status bits. */
		pipe_config->dpll_hw_state.dpll &= ~(DPLL_LOCK_VLV |
						     DPLL_PORTC_READY_MASK |
						     DPLL_PORTB_READY_MASK);
	}

	if (IS_CHERRYVIEW(dev_priv))
		chv_crtc_clock_get(crtc, pipe_config);
	else if (IS_VALLEYVIEW(dev_priv))
		vlv_crtc_clock_get(crtc, pipe_config);
	else
		i9xx_crtc_clock_get(crtc, pipe_config);

	/*
	 * Normally the dotclock is filled in by the encoder .get_config()
	 * but in case the pipe is enabled w/o any ports we need a sane
	 * default.
	 */
	pipe_config->base.adjusted_mode.crtc_clock =
		pipe_config->port_clock / pipe_config->pixel_multiplier;

	ret = true;

out:
	intel_display_power_put(dev_priv, power_domain);

	return ret;
}

static void ironlake_init_pch_refclk(struct drm_i915_private *dev_priv)
{
	struct intel_encoder *encoder;
	int i;
	u32 val, final;
	bool has_lvds = false;
	bool has_cpu_edp = false;
	bool has_panel = false;
	bool has_ck505 = false;
	bool can_ssc = false;
	bool using_ssc_source = false;

	/* We need to take the global config into account */
	for_each_intel_encoder(&dev_priv->drm, encoder) {
		switch (encoder->type) {
		case INTEL_OUTPUT_LVDS:
			has_panel = true;
			has_lvds = true;
			break;
		case INTEL_OUTPUT_EDP:
			has_panel = true;
			if (encoder->port == PORT_A)
				has_cpu_edp = true;
			break;
		default:
			break;
		}
	}

	if (HAS_PCH_IBX(dev_priv)) {
		has_ck505 = dev_priv->vbt.display_clock_mode;
		can_ssc = has_ck505;
	} else {
		has_ck505 = false;
		can_ssc = true;
	}

	/* Check if any DPLLs are using the SSC source */
	for (i = 0; i < dev_priv->num_shared_dpll; i++) {
		u32 temp = I915_READ(PCH_DPLL(i));

		if (!(temp & DPLL_VCO_ENABLE))
			continue;

		if ((temp & PLL_REF_INPUT_MASK) ==
		    PLLB_REF_INPUT_SPREADSPECTRUMIN) {
			using_ssc_source = true;
			break;
		}
	}

	DRM_DEBUG_KMS("has_panel %d has_lvds %d has_ck505 %d using_ssc_source %d\n",
		      has_panel, has_lvds, has_ck505, using_ssc_source);

	/* Ironlake: try to setup display ref clock before DPLL
	 * enabling. This is only under driver's control after
	 * PCH B stepping, previous chipset stepping should be
	 * ignoring this setting.
	 */
	val = I915_READ(PCH_DREF_CONTROL);

	/* As we must carefully and slowly disable/enable each source in turn,
	 * compute the final state we want first and check if we need to
	 * make any changes at all.
	 */
	final = val;
	final &= ~DREF_NONSPREAD_SOURCE_MASK;
	if (has_ck505)
		final |= DREF_NONSPREAD_CK505_ENABLE;
	else
		final |= DREF_NONSPREAD_SOURCE_ENABLE;

	final &= ~DREF_SSC_SOURCE_MASK;
	final &= ~DREF_CPU_SOURCE_OUTPUT_MASK;
	final &= ~DREF_SSC1_ENABLE;

	if (has_panel) {
		final |= DREF_SSC_SOURCE_ENABLE;

		if (intel_panel_use_ssc(dev_priv) && can_ssc)
			final |= DREF_SSC1_ENABLE;

		if (has_cpu_edp) {
			if (intel_panel_use_ssc(dev_priv) && can_ssc)
				final |= DREF_CPU_SOURCE_OUTPUT_DOWNSPREAD;
			else
				final |= DREF_CPU_SOURCE_OUTPUT_NONSPREAD;
		} else
			final |= DREF_CPU_SOURCE_OUTPUT_DISABLE;
	} else if (using_ssc_source) {
		final |= DREF_SSC_SOURCE_ENABLE;
		final |= DREF_SSC1_ENABLE;
	}

	if (final == val)
		return;

	/* Always enable nonspread source */
	val &= ~DREF_NONSPREAD_SOURCE_MASK;

	if (has_ck505)
		val |= DREF_NONSPREAD_CK505_ENABLE;
	else
		val |= DREF_NONSPREAD_SOURCE_ENABLE;

	if (has_panel) {
		val &= ~DREF_SSC_SOURCE_MASK;
		val |= DREF_SSC_SOURCE_ENABLE;

		/* SSC must be turned on before enabling the CPU output  */
		if (intel_panel_use_ssc(dev_priv) && can_ssc) {
			DRM_DEBUG_KMS("Using SSC on panel\n");
			val |= DREF_SSC1_ENABLE;
		} else
			val &= ~DREF_SSC1_ENABLE;

		/* Get SSC going before enabling the outputs */
		I915_WRITE(PCH_DREF_CONTROL, val);
		POSTING_READ(PCH_DREF_CONTROL);
		udelay(200);

		val &= ~DREF_CPU_SOURCE_OUTPUT_MASK;

		/* Enable CPU source on CPU attached eDP */
		if (has_cpu_edp) {
			if (intel_panel_use_ssc(dev_priv) && can_ssc) {
				DRM_DEBUG_KMS("Using SSC on eDP\n");
				val |= DREF_CPU_SOURCE_OUTPUT_DOWNSPREAD;
			} else
				val |= DREF_CPU_SOURCE_OUTPUT_NONSPREAD;
		} else
			val |= DREF_CPU_SOURCE_OUTPUT_DISABLE;

		I915_WRITE(PCH_DREF_CONTROL, val);
		POSTING_READ(PCH_DREF_CONTROL);
		udelay(200);
	} else {
		DRM_DEBUG_KMS("Disabling CPU source output\n");

		val &= ~DREF_CPU_SOURCE_OUTPUT_MASK;

		/* Turn off CPU output */
		val |= DREF_CPU_SOURCE_OUTPUT_DISABLE;

		I915_WRITE(PCH_DREF_CONTROL, val);
		POSTING_READ(PCH_DREF_CONTROL);
		udelay(200);

		if (!using_ssc_source) {
			DRM_DEBUG_KMS("Disabling SSC source\n");

			/* Turn off the SSC source */
			val &= ~DREF_SSC_SOURCE_MASK;
			val |= DREF_SSC_SOURCE_DISABLE;

			/* Turn off SSC1 */
			val &= ~DREF_SSC1_ENABLE;

			I915_WRITE(PCH_DREF_CONTROL, val);
			POSTING_READ(PCH_DREF_CONTROL);
			udelay(200);
		}
	}

	BUG_ON(val != final);
}

static void lpt_reset_fdi_mphy(struct drm_i915_private *dev_priv)
{
	uint32_t tmp;

	tmp = I915_READ(SOUTH_CHICKEN2);
	tmp |= FDI_MPHY_IOSFSB_RESET_CTL;
	I915_WRITE(SOUTH_CHICKEN2, tmp);

	if (wait_for_us(I915_READ(SOUTH_CHICKEN2) &
			FDI_MPHY_IOSFSB_RESET_STATUS, 100))
		DRM_ERROR("FDI mPHY reset assert timeout\n");

	tmp = I915_READ(SOUTH_CHICKEN2);
	tmp &= ~FDI_MPHY_IOSFSB_RESET_CTL;
	I915_WRITE(SOUTH_CHICKEN2, tmp);

	if (wait_for_us((I915_READ(SOUTH_CHICKEN2) &
			 FDI_MPHY_IOSFSB_RESET_STATUS) == 0, 100))
		DRM_ERROR("FDI mPHY reset de-assert timeout\n");
}

/* WaMPhyProgramming:hsw */
static void lpt_program_fdi_mphy(struct drm_i915_private *dev_priv)
{
	uint32_t tmp;

	tmp = intel_sbi_read(dev_priv, 0x8008, SBI_MPHY);
	tmp &= ~(0xFF << 24);
	tmp |= (0x12 << 24);
	intel_sbi_write(dev_priv, 0x8008, tmp, SBI_MPHY);

	tmp = intel_sbi_read(dev_priv, 0x2008, SBI_MPHY);
	tmp |= (1 << 11);
	intel_sbi_write(dev_priv, 0x2008, tmp, SBI_MPHY);

	tmp = intel_sbi_read(dev_priv, 0x2108, SBI_MPHY);
	tmp |= (1 << 11);
	intel_sbi_write(dev_priv, 0x2108, tmp, SBI_MPHY);

	tmp = intel_sbi_read(dev_priv, 0x206C, SBI_MPHY);
	tmp |= (1 << 24) | (1 << 21) | (1 << 18);
	intel_sbi_write(dev_priv, 0x206C, tmp, SBI_MPHY);

	tmp = intel_sbi_read(dev_priv, 0x216C, SBI_MPHY);
	tmp |= (1 << 24) | (1 << 21) | (1 << 18);
	intel_sbi_write(dev_priv, 0x216C, tmp, SBI_MPHY);

	tmp = intel_sbi_read(dev_priv, 0x2080, SBI_MPHY);
	tmp &= ~(7 << 13);
	tmp |= (5 << 13);
	intel_sbi_write(dev_priv, 0x2080, tmp, SBI_MPHY);

	tmp = intel_sbi_read(dev_priv, 0x2180, SBI_MPHY);
	tmp &= ~(7 << 13);
	tmp |= (5 << 13);
	intel_sbi_write(dev_priv, 0x2180, tmp, SBI_MPHY);

	tmp = intel_sbi_read(dev_priv, 0x208C, SBI_MPHY);
	tmp &= ~0xFF;
	tmp |= 0x1C;
	intel_sbi_write(dev_priv, 0x208C, tmp, SBI_MPHY);

	tmp = intel_sbi_read(dev_priv, 0x218C, SBI_MPHY);
	tmp &= ~0xFF;
	tmp |= 0x1C;
	intel_sbi_write(dev_priv, 0x218C, tmp, SBI_MPHY);

	tmp = intel_sbi_read(dev_priv, 0x2098, SBI_MPHY);
	tmp &= ~(0xFF << 16);
	tmp |= (0x1C << 16);
	intel_sbi_write(dev_priv, 0x2098, tmp, SBI_MPHY);

	tmp = intel_sbi_read(dev_priv, 0x2198, SBI_MPHY);
	tmp &= ~(0xFF << 16);
	tmp |= (0x1C << 16);
	intel_sbi_write(dev_priv, 0x2198, tmp, SBI_MPHY);

	tmp = intel_sbi_read(dev_priv, 0x20C4, SBI_MPHY);
	tmp |= (1 << 27);
	intel_sbi_write(dev_priv, 0x20C4, tmp, SBI_MPHY);

	tmp = intel_sbi_read(dev_priv, 0x21C4, SBI_MPHY);
	tmp |= (1 << 27);
	intel_sbi_write(dev_priv, 0x21C4, tmp, SBI_MPHY);

	tmp = intel_sbi_read(dev_priv, 0x20EC, SBI_MPHY);
	tmp &= ~(0xF << 28);
	tmp |= (4 << 28);
	intel_sbi_write(dev_priv, 0x20EC, tmp, SBI_MPHY);

	tmp = intel_sbi_read(dev_priv, 0x21EC, SBI_MPHY);
	tmp &= ~(0xF << 28);
	tmp |= (4 << 28);
	intel_sbi_write(dev_priv, 0x21EC, tmp, SBI_MPHY);
}

/* Implements 3 different sequences from BSpec chapter "Display iCLK
 * Programming" based on the parameters passed:
 * - Sequence to enable CLKOUT_DP
 * - Sequence to enable CLKOUT_DP without spread
 * - Sequence to enable CLKOUT_DP for FDI usage and configure PCH FDI I/O
 */
static void lpt_enable_clkout_dp(struct drm_i915_private *dev_priv,
				 bool with_spread, bool with_fdi)
{
	uint32_t reg, tmp;

	if (WARN(with_fdi && !with_spread, "FDI requires downspread\n"))
		with_spread = true;
	if (WARN(HAS_PCH_LPT_LP(dev_priv) &&
	    with_fdi, "LP PCH doesn't have FDI\n"))
		with_fdi = false;

	mutex_lock(&dev_priv->sb_lock);

	tmp = intel_sbi_read(dev_priv, SBI_SSCCTL, SBI_ICLK);
	tmp &= ~SBI_SSCCTL_DISABLE;
	tmp |= SBI_SSCCTL_PATHALT;
	intel_sbi_write(dev_priv, SBI_SSCCTL, tmp, SBI_ICLK);

	udelay(24);

	if (with_spread) {
		tmp = intel_sbi_read(dev_priv, SBI_SSCCTL, SBI_ICLK);
		tmp &= ~SBI_SSCCTL_PATHALT;
		intel_sbi_write(dev_priv, SBI_SSCCTL, tmp, SBI_ICLK);

		if (with_fdi) {
			lpt_reset_fdi_mphy(dev_priv);
			lpt_program_fdi_mphy(dev_priv);
		}
	}

	reg = HAS_PCH_LPT_LP(dev_priv) ? SBI_GEN0 : SBI_DBUFF0;
	tmp = intel_sbi_read(dev_priv, reg, SBI_ICLK);
	tmp |= SBI_GEN0_CFG_BUFFENABLE_DISABLE;
	intel_sbi_write(dev_priv, reg, tmp, SBI_ICLK);

	mutex_unlock(&dev_priv->sb_lock);
}

/* Sequence to disable CLKOUT_DP */
static void lpt_disable_clkout_dp(struct drm_i915_private *dev_priv)
{
	uint32_t reg, tmp;

	mutex_lock(&dev_priv->sb_lock);

	reg = HAS_PCH_LPT_LP(dev_priv) ? SBI_GEN0 : SBI_DBUFF0;
	tmp = intel_sbi_read(dev_priv, reg, SBI_ICLK);
	tmp &= ~SBI_GEN0_CFG_BUFFENABLE_DISABLE;
	intel_sbi_write(dev_priv, reg, tmp, SBI_ICLK);

	tmp = intel_sbi_read(dev_priv, SBI_SSCCTL, SBI_ICLK);
	if (!(tmp & SBI_SSCCTL_DISABLE)) {
		if (!(tmp & SBI_SSCCTL_PATHALT)) {
			tmp |= SBI_SSCCTL_PATHALT;
			intel_sbi_write(dev_priv, SBI_SSCCTL, tmp, SBI_ICLK);
			udelay(32);
		}
		tmp |= SBI_SSCCTL_DISABLE;
		intel_sbi_write(dev_priv, SBI_SSCCTL, tmp, SBI_ICLK);
	}

	mutex_unlock(&dev_priv->sb_lock);
}

#define BEND_IDX(steps) ((50 + (steps)) / 5)

static const uint16_t sscdivintphase[] = {
	[BEND_IDX( 50)] = 0x3B23,
	[BEND_IDX( 45)] = 0x3B23,
	[BEND_IDX( 40)] = 0x3C23,
	[BEND_IDX( 35)] = 0x3C23,
	[BEND_IDX( 30)] = 0x3D23,
	[BEND_IDX( 25)] = 0x3D23,
	[BEND_IDX( 20)] = 0x3E23,
	[BEND_IDX( 15)] = 0x3E23,
	[BEND_IDX( 10)] = 0x3F23,
	[BEND_IDX(  5)] = 0x3F23,
	[BEND_IDX(  0)] = 0x0025,
	[BEND_IDX( -5)] = 0x0025,
	[BEND_IDX(-10)] = 0x0125,
	[BEND_IDX(-15)] = 0x0125,
	[BEND_IDX(-20)] = 0x0225,
	[BEND_IDX(-25)] = 0x0225,
	[BEND_IDX(-30)] = 0x0325,
	[BEND_IDX(-35)] = 0x0325,
	[BEND_IDX(-40)] = 0x0425,
	[BEND_IDX(-45)] = 0x0425,
	[BEND_IDX(-50)] = 0x0525,
};

/*
 * Bend CLKOUT_DP
 * steps -50 to 50 inclusive, in steps of 5
 * < 0 slow down the clock, > 0 speed up the clock, 0 == no bend (135MHz)
 * change in clock period = -(steps / 10) * 5.787 ps
 */
static void lpt_bend_clkout_dp(struct drm_i915_private *dev_priv, int steps)
{
	uint32_t tmp;
	int idx = BEND_IDX(steps);

	if (WARN_ON(steps % 5 != 0))
		return;

	if (WARN_ON(idx >= ARRAY_SIZE(sscdivintphase)))
		return;

	mutex_lock(&dev_priv->sb_lock);

	if (steps % 10 != 0)
		tmp = 0xAAAAAAAB;
	else
		tmp = 0x00000000;
	intel_sbi_write(dev_priv, SBI_SSCDITHPHASE, tmp, SBI_ICLK);

	tmp = intel_sbi_read(dev_priv, SBI_SSCDIVINTPHASE, SBI_ICLK);
	tmp &= 0xffff0000;
	tmp |= sscdivintphase[idx];
	intel_sbi_write(dev_priv, SBI_SSCDIVINTPHASE, tmp, SBI_ICLK);

	mutex_unlock(&dev_priv->sb_lock);
}

#undef BEND_IDX

static void lpt_init_pch_refclk(struct drm_i915_private *dev_priv)
{
	struct intel_encoder *encoder;
	bool has_vga = false;

	for_each_intel_encoder(&dev_priv->drm, encoder) {
		switch (encoder->type) {
		case INTEL_OUTPUT_ANALOG:
			has_vga = true;
			break;
		default:
			break;
		}
	}

	if (has_vga) {
		lpt_bend_clkout_dp(dev_priv, 0);
		lpt_enable_clkout_dp(dev_priv, true, true);
	} else {
		lpt_disable_clkout_dp(dev_priv);
	}
}

/*
 * Initialize reference clocks when the driver loads
 */
void intel_init_pch_refclk(struct drm_i915_private *dev_priv)
{
	if (HAS_PCH_IBX(dev_priv) || HAS_PCH_CPT(dev_priv))
		ironlake_init_pch_refclk(dev_priv);
	else if (HAS_PCH_LPT(dev_priv))
		lpt_init_pch_refclk(dev_priv);
}

static void ironlake_set_pipeconf(struct drm_crtc *crtc)
{
	struct drm_i915_private *dev_priv = to_i915(crtc->dev);
	struct intel_crtc *intel_crtc = to_intel_crtc(crtc);
	int pipe = intel_crtc->pipe;
	uint32_t val;

	val = 0;

	switch (intel_crtc->config->pipe_bpp) {
	case 18:
		val |= PIPECONF_6BPC;
		break;
	case 24:
		val |= PIPECONF_8BPC;
		break;
	case 30:
		val |= PIPECONF_10BPC;
		break;
	case 36:
		val |= PIPECONF_12BPC;
		break;
	default:
		/* Case prevented by intel_choose_pipe_bpp_dither. */
		BUG();
	}

	if (intel_crtc->config->dither)
		val |= (PIPECONF_DITHER_EN | PIPECONF_DITHER_TYPE_SP);

	if (intel_crtc->config->base.adjusted_mode.flags & DRM_MODE_FLAG_INTERLACE)
		val |= PIPECONF_INTERLACED_ILK;
	else
		val |= PIPECONF_PROGRESSIVE;

	if (intel_crtc->config->limited_color_range)
		val |= PIPECONF_COLOR_RANGE_SELECT;

	I915_WRITE(PIPECONF(pipe), val);
	POSTING_READ(PIPECONF(pipe));
}

static void haswell_set_pipeconf(struct drm_crtc *crtc)
{
	struct drm_i915_private *dev_priv = to_i915(crtc->dev);
	struct intel_crtc *intel_crtc = to_intel_crtc(crtc);
	enum transcoder cpu_transcoder = intel_crtc->config->cpu_transcoder;
	u32 val = 0;

	if (IS_HASWELL(dev_priv) && intel_crtc->config->dither)
		val |= (PIPECONF_DITHER_EN | PIPECONF_DITHER_TYPE_SP);

	if (intel_crtc->config->base.adjusted_mode.flags & DRM_MODE_FLAG_INTERLACE)
		val |= PIPECONF_INTERLACED_ILK;
	else
		val |= PIPECONF_PROGRESSIVE;

	I915_WRITE(PIPECONF(cpu_transcoder), val);
	POSTING_READ(PIPECONF(cpu_transcoder));
}

static void haswell_set_pipemisc(struct drm_crtc *crtc)
{
	struct drm_i915_private *dev_priv = to_i915(crtc->dev);
	struct intel_crtc *intel_crtc = to_intel_crtc(crtc);
	struct intel_crtc_state *config = intel_crtc->config;

	if (IS_BROADWELL(dev_priv) || INTEL_INFO(dev_priv)->gen >= 9) {
		u32 val = 0;

		switch (intel_crtc->config->pipe_bpp) {
		case 18:
			val |= PIPEMISC_DITHER_6_BPC;
			break;
		case 24:
			val |= PIPEMISC_DITHER_8_BPC;
			break;
		case 30:
			val |= PIPEMISC_DITHER_10_BPC;
			break;
		case 36:
			val |= PIPEMISC_DITHER_12_BPC;
			break;
		default:
			/* Case prevented by pipe_config_set_bpp. */
			BUG();
		}

		if (intel_crtc->config->dither)
			val |= PIPEMISC_DITHER_ENABLE | PIPEMISC_DITHER_TYPE_SP;

		if (config->ycbcr420) {
			val |= PIPEMISC_OUTPUT_COLORSPACE_YUV |
				PIPEMISC_YUV420_ENABLE |
				PIPEMISC_YUV420_MODE_FULL_BLEND;
		}

		I915_WRITE(PIPEMISC(intel_crtc->pipe), val);
	}
}

int ironlake_get_lanes_required(int target_clock, int link_bw, int bpp)
{
	/*
	 * Account for spread spectrum to avoid
	 * oversubscribing the link. Max center spread
	 * is 2.5%; use 5% for safety's sake.
	 */
	u32 bps = target_clock * bpp * 21 / 20;
	return DIV_ROUND_UP(bps, link_bw * 8);
}

static bool ironlake_needs_fb_cb_tune(struct dpll *dpll, int factor)
{
	return i9xx_dpll_compute_m(dpll) < factor * dpll->n;
}

static void ironlake_compute_dpll(struct intel_crtc *intel_crtc,
				  struct intel_crtc_state *crtc_state,
				  struct dpll *reduced_clock)
{
	struct drm_crtc *crtc = &intel_crtc->base;
	struct drm_device *dev = crtc->dev;
	struct drm_i915_private *dev_priv = to_i915(dev);
	u32 dpll, fp, fp2;
	int factor;

	/* Enable autotuning of the PLL clock (if permissible) */
	factor = 21;
	if (intel_crtc_has_type(crtc_state, INTEL_OUTPUT_LVDS)) {
		if ((intel_panel_use_ssc(dev_priv) &&
		     dev_priv->vbt.lvds_ssc_freq == 100000) ||
		    (HAS_PCH_IBX(dev_priv) && intel_is_dual_link_lvds(dev)))
			factor = 25;
	} else if (crtc_state->sdvo_tv_clock)
		factor = 20;

	fp = i9xx_dpll_compute_fp(&crtc_state->dpll);

	if (ironlake_needs_fb_cb_tune(&crtc_state->dpll, factor))
		fp |= FP_CB_TUNE;

	if (reduced_clock) {
		fp2 = i9xx_dpll_compute_fp(reduced_clock);

		if (reduced_clock->m < factor * reduced_clock->n)
			fp2 |= FP_CB_TUNE;
	} else {
		fp2 = fp;
	}

	dpll = 0;

	if (intel_crtc_has_type(crtc_state, INTEL_OUTPUT_LVDS))
		dpll |= DPLLB_MODE_LVDS;
	else
		dpll |= DPLLB_MODE_DAC_SERIAL;

	dpll |= (crtc_state->pixel_multiplier - 1)
		<< PLL_REF_SDVO_HDMI_MULTIPLIER_SHIFT;

	if (intel_crtc_has_type(crtc_state, INTEL_OUTPUT_SDVO) ||
	    intel_crtc_has_type(crtc_state, INTEL_OUTPUT_HDMI))
		dpll |= DPLL_SDVO_HIGH_SPEED;

	if (intel_crtc_has_dp_encoder(crtc_state))
		dpll |= DPLL_SDVO_HIGH_SPEED;

	/*
	 * The high speed IO clock is only really required for
	 * SDVO/HDMI/DP, but we also enable it for CRT to make it
	 * possible to share the DPLL between CRT and HDMI. Enabling
	 * the clock needlessly does no real harm, except use up a
	 * bit of power potentially.
	 *
	 * We'll limit this to IVB with 3 pipes, since it has only two
	 * DPLLs and so DPLL sharing is the only way to get three pipes
	 * driving PCH ports at the same time. On SNB we could do this,
	 * and potentially avoid enabling the second DPLL, but it's not
	 * clear if it''s a win or loss power wise. No point in doing
	 * this on ILK at all since it has a fixed DPLL<->pipe mapping.
	 */
	if (INTEL_INFO(dev_priv)->num_pipes == 3 &&
	    intel_crtc_has_type(crtc_state, INTEL_OUTPUT_ANALOG))
		dpll |= DPLL_SDVO_HIGH_SPEED;

	/* compute bitmask from p1 value */
	dpll |= (1 << (crtc_state->dpll.p1 - 1)) << DPLL_FPA01_P1_POST_DIV_SHIFT;
	/* also FPA1 */
	dpll |= (1 << (crtc_state->dpll.p1 - 1)) << DPLL_FPA1_P1_POST_DIV_SHIFT;

	switch (crtc_state->dpll.p2) {
	case 5:
		dpll |= DPLL_DAC_SERIAL_P2_CLOCK_DIV_5;
		break;
	case 7:
		dpll |= DPLLB_LVDS_P2_CLOCK_DIV_7;
		break;
	case 10:
		dpll |= DPLL_DAC_SERIAL_P2_CLOCK_DIV_10;
		break;
	case 14:
		dpll |= DPLLB_LVDS_P2_CLOCK_DIV_14;
		break;
	}

	if (intel_crtc_has_type(crtc_state, INTEL_OUTPUT_LVDS) &&
	    intel_panel_use_ssc(dev_priv))
		dpll |= PLLB_REF_INPUT_SPREADSPECTRUMIN;
	else
		dpll |= PLL_REF_INPUT_DREFCLK;

	dpll |= DPLL_VCO_ENABLE;

	crtc_state->dpll_hw_state.dpll = dpll;
	crtc_state->dpll_hw_state.fp0 = fp;
	crtc_state->dpll_hw_state.fp1 = fp2;
}

static int ironlake_crtc_compute_clock(struct intel_crtc *crtc,
				       struct intel_crtc_state *crtc_state)
{
	struct drm_device *dev = crtc->base.dev;
	struct drm_i915_private *dev_priv = to_i915(dev);
	const struct intel_limit *limit;
	int refclk = 120000;

	memset(&crtc_state->dpll_hw_state, 0,
	       sizeof(crtc_state->dpll_hw_state));

	/* CPU eDP is the only output that doesn't need a PCH PLL of its own. */
	if (!crtc_state->has_pch_encoder)
		return 0;

	if (intel_crtc_has_type(crtc_state, INTEL_OUTPUT_LVDS)) {
		if (intel_panel_use_ssc(dev_priv)) {
			DRM_DEBUG_KMS("using SSC reference clock of %d kHz\n",
				      dev_priv->vbt.lvds_ssc_freq);
			refclk = dev_priv->vbt.lvds_ssc_freq;
		}

		if (intel_is_dual_link_lvds(dev)) {
			if (refclk == 100000)
				limit = &intel_limits_ironlake_dual_lvds_100m;
			else
				limit = &intel_limits_ironlake_dual_lvds;
		} else {
			if (refclk == 100000)
				limit = &intel_limits_ironlake_single_lvds_100m;
			else
				limit = &intel_limits_ironlake_single_lvds;
		}
	} else {
		limit = &intel_limits_ironlake_dac;
	}

	if (!crtc_state->clock_set &&
	    !g4x_find_best_dpll(limit, crtc_state, crtc_state->port_clock,
				refclk, NULL, &crtc_state->dpll)) {
		DRM_ERROR("Couldn't find PLL settings for mode!\n");
		return -EINVAL;
	}

	ironlake_compute_dpll(crtc, crtc_state, NULL);

	if (!intel_get_shared_dpll(crtc, crtc_state, NULL)) {
		DRM_DEBUG_DRIVER("failed to find PLL for pipe %c\n",
				 pipe_name(crtc->pipe));
		return -EINVAL;
	}

	return 0;
}

static void intel_pch_transcoder_get_m_n(struct intel_crtc *crtc,
					 struct intel_link_m_n *m_n)
{
	struct drm_device *dev = crtc->base.dev;
	struct drm_i915_private *dev_priv = to_i915(dev);
	enum pipe pipe = crtc->pipe;

	m_n->link_m = I915_READ(PCH_TRANS_LINK_M1(pipe));
	m_n->link_n = I915_READ(PCH_TRANS_LINK_N1(pipe));
	m_n->gmch_m = I915_READ(PCH_TRANS_DATA_M1(pipe))
		& ~TU_SIZE_MASK;
	m_n->gmch_n = I915_READ(PCH_TRANS_DATA_N1(pipe));
	m_n->tu = ((I915_READ(PCH_TRANS_DATA_M1(pipe))
		    & TU_SIZE_MASK) >> TU_SIZE_SHIFT) + 1;
}

static void intel_cpu_transcoder_get_m_n(struct intel_crtc *crtc,
					 enum transcoder transcoder,
					 struct intel_link_m_n *m_n,
					 struct intel_link_m_n *m2_n2)
{
	struct drm_i915_private *dev_priv = to_i915(crtc->base.dev);
	enum pipe pipe = crtc->pipe;

	if (INTEL_GEN(dev_priv) >= 5) {
		m_n->link_m = I915_READ(PIPE_LINK_M1(transcoder));
		m_n->link_n = I915_READ(PIPE_LINK_N1(transcoder));
		m_n->gmch_m = I915_READ(PIPE_DATA_M1(transcoder))
			& ~TU_SIZE_MASK;
		m_n->gmch_n = I915_READ(PIPE_DATA_N1(transcoder));
		m_n->tu = ((I915_READ(PIPE_DATA_M1(transcoder))
			    & TU_SIZE_MASK) >> TU_SIZE_SHIFT) + 1;
		/* Read M2_N2 registers only for gen < 8 (M2_N2 available for
		 * gen < 8) and if DRRS is supported (to make sure the
		 * registers are not unnecessarily read).
		 */
		if (m2_n2 && INTEL_GEN(dev_priv) < 8 &&
			crtc->config->has_drrs) {
			m2_n2->link_m = I915_READ(PIPE_LINK_M2(transcoder));
			m2_n2->link_n =	I915_READ(PIPE_LINK_N2(transcoder));
			m2_n2->gmch_m =	I915_READ(PIPE_DATA_M2(transcoder))
					& ~TU_SIZE_MASK;
			m2_n2->gmch_n =	I915_READ(PIPE_DATA_N2(transcoder));
			m2_n2->tu = ((I915_READ(PIPE_DATA_M2(transcoder))
					& TU_SIZE_MASK) >> TU_SIZE_SHIFT) + 1;
		}
	} else {
		m_n->link_m = I915_READ(PIPE_LINK_M_G4X(pipe));
		m_n->link_n = I915_READ(PIPE_LINK_N_G4X(pipe));
		m_n->gmch_m = I915_READ(PIPE_DATA_M_G4X(pipe))
			& ~TU_SIZE_MASK;
		m_n->gmch_n = I915_READ(PIPE_DATA_N_G4X(pipe));
		m_n->tu = ((I915_READ(PIPE_DATA_M_G4X(pipe))
			    & TU_SIZE_MASK) >> TU_SIZE_SHIFT) + 1;
	}
}

void intel_dp_get_m_n(struct intel_crtc *crtc,
		      struct intel_crtc_state *pipe_config)
{
	if (pipe_config->has_pch_encoder)
		intel_pch_transcoder_get_m_n(crtc, &pipe_config->dp_m_n);
	else
		intel_cpu_transcoder_get_m_n(crtc, pipe_config->cpu_transcoder,
					     &pipe_config->dp_m_n,
					     &pipe_config->dp_m2_n2);
}

static void ironlake_get_fdi_m_n_config(struct intel_crtc *crtc,
					struct intel_crtc_state *pipe_config)
{
	intel_cpu_transcoder_get_m_n(crtc, pipe_config->cpu_transcoder,
				     &pipe_config->fdi_m_n, NULL);
}

static void skylake_get_pfit_config(struct intel_crtc *crtc,
				    struct intel_crtc_state *pipe_config)
{
	struct drm_device *dev = crtc->base.dev;
	struct drm_i915_private *dev_priv = to_i915(dev);
	struct intel_crtc_scaler_state *scaler_state = &pipe_config->scaler_state;
	uint32_t ps_ctrl = 0;
	int id = -1;
	int i;

	/* find scaler attached to this pipe */
	for (i = 0; i < crtc->num_scalers; i++) {
		ps_ctrl = I915_READ(SKL_PS_CTRL(crtc->pipe, i));
		if (ps_ctrl & PS_SCALER_EN && !(ps_ctrl & PS_PLANE_SEL_MASK)) {
			id = i;
			pipe_config->pch_pfit.enabled = true;
			pipe_config->pch_pfit.pos = I915_READ(SKL_PS_WIN_POS(crtc->pipe, i));
			pipe_config->pch_pfit.size = I915_READ(SKL_PS_WIN_SZ(crtc->pipe, i));
			break;
		}
	}

	scaler_state->scaler_id = id;
	if (id >= 0) {
		scaler_state->scaler_users |= (1 << SKL_CRTC_INDEX);
	} else {
		scaler_state->scaler_users &= ~(1 << SKL_CRTC_INDEX);
	}
}

static void
skylake_get_initial_plane_config(struct intel_crtc *crtc,
				 struct intel_initial_plane_config *plane_config)
{
	struct drm_device *dev = crtc->base.dev;
	struct drm_i915_private *dev_priv = to_i915(dev);
<<<<<<< HEAD
	u32 val, base, offset, stride_mult, tiling, alpha;
	int pipe = crtc->pipe;
=======
	struct intel_plane *plane = to_intel_plane(crtc->base.primary);
	enum plane_id plane_id = plane->id;
	enum pipe pipe = crtc->pipe;
	u32 val, base, offset, stride_mult, tiling, alpha;
>>>>>>> 9e6d49d9
	int fourcc, pixel_format;
	unsigned int aligned_height;
	struct drm_framebuffer *fb;
	struct intel_framebuffer *intel_fb;

	if (!plane->get_hw_state(plane))
		return;

	intel_fb = kzalloc(sizeof(*intel_fb), GFP_KERNEL);
	if (!intel_fb) {
		DRM_DEBUG_KMS("failed to alloc fb\n");
		return;
	}

	fb = &intel_fb->base;

	fb->dev = dev;

	val = I915_READ(PLANE_CTL(pipe, plane_id));

	pixel_format = val & PLANE_CTL_FORMAT_MASK;

	if (INTEL_GEN(dev_priv) >= 10 || IS_GEMINILAKE(dev_priv)) {
<<<<<<< HEAD
		alpha = I915_READ(PLANE_COLOR_CTL(pipe, 0));
=======
		alpha = I915_READ(PLANE_COLOR_CTL(pipe, plane_id));
>>>>>>> 9e6d49d9
		alpha &= PLANE_COLOR_ALPHA_MASK;
	} else {
		alpha = val & PLANE_CTL_ALPHA_MASK;
	}

	fourcc = skl_format_to_fourcc(pixel_format,
				      val & PLANE_CTL_ORDER_RGBX, alpha);
	fb->format = drm_format_info(fourcc);

	tiling = val & PLANE_CTL_TILED_MASK;
	switch (tiling) {
	case PLANE_CTL_TILED_LINEAR:
		fb->modifier = DRM_FORMAT_MOD_LINEAR;
		break;
	case PLANE_CTL_TILED_X:
		plane_config->tiling = I915_TILING_X;
		fb->modifier = I915_FORMAT_MOD_X_TILED;
		break;
	case PLANE_CTL_TILED_Y:
		if (val & PLANE_CTL_DECOMPRESSION_ENABLE)
			fb->modifier = I915_FORMAT_MOD_Y_TILED_CCS;
		else
			fb->modifier = I915_FORMAT_MOD_Y_TILED;
		break;
	case PLANE_CTL_TILED_YF:
		if (val & PLANE_CTL_DECOMPRESSION_ENABLE)
			fb->modifier = I915_FORMAT_MOD_Yf_TILED_CCS;
		else
			fb->modifier = I915_FORMAT_MOD_Yf_TILED;
		break;
	default:
		MISSING_CASE(tiling);
		goto error;
	}

	base = I915_READ(PLANE_SURF(pipe, plane_id)) & 0xfffff000;
	plane_config->base = base;

	offset = I915_READ(PLANE_OFFSET(pipe, plane_id));

	val = I915_READ(PLANE_SIZE(pipe, plane_id));
	fb->height = ((val >> 16) & 0xfff) + 1;
	fb->width = ((val >> 0) & 0x1fff) + 1;

	val = I915_READ(PLANE_STRIDE(pipe, plane_id));
	stride_mult = intel_fb_stride_alignment(fb, 0);
	fb->pitches[0] = (val & 0x3ff) * stride_mult;

	aligned_height = intel_fb_align_height(fb, 0, fb->height);

	plane_config->size = fb->pitches[0] * aligned_height;

	DRM_DEBUG_KMS("%s/%s with fb: size=%dx%d@%d, offset=%x, pitch %d, size 0x%x\n",
		      crtc->base.name, plane->base.name, fb->width, fb->height,
		      fb->format->cpp[0] * 8, base, fb->pitches[0],
		      plane_config->size);

	plane_config->fb = intel_fb;
	return;

error:
	kfree(intel_fb);
}

static void ironlake_get_pfit_config(struct intel_crtc *crtc,
				     struct intel_crtc_state *pipe_config)
{
	struct drm_device *dev = crtc->base.dev;
	struct drm_i915_private *dev_priv = to_i915(dev);
	uint32_t tmp;

	tmp = I915_READ(PF_CTL(crtc->pipe));

	if (tmp & PF_ENABLE) {
		pipe_config->pch_pfit.enabled = true;
		pipe_config->pch_pfit.pos = I915_READ(PF_WIN_POS(crtc->pipe));
		pipe_config->pch_pfit.size = I915_READ(PF_WIN_SZ(crtc->pipe));

		/* We currently do not free assignements of panel fitters on
		 * ivb/hsw (since we don't use the higher upscaling modes which
		 * differentiates them) so just WARN about this case for now. */
		if (IS_GEN7(dev_priv)) {
			WARN_ON((tmp & PF_PIPE_SEL_MASK_IVB) !=
				PF_PIPE_SEL_IVB(crtc->pipe));
		}
	}
}

static bool ironlake_get_pipe_config(struct intel_crtc *crtc,
				     struct intel_crtc_state *pipe_config)
{
	struct drm_device *dev = crtc->base.dev;
	struct drm_i915_private *dev_priv = to_i915(dev);
	enum intel_display_power_domain power_domain;
	uint32_t tmp;
	bool ret;

	power_domain = POWER_DOMAIN_PIPE(crtc->pipe);
	if (!intel_display_power_get_if_enabled(dev_priv, power_domain))
		return false;

	pipe_config->cpu_transcoder = (enum transcoder) crtc->pipe;
	pipe_config->shared_dpll = NULL;

	ret = false;
	tmp = I915_READ(PIPECONF(crtc->pipe));
	if (!(tmp & PIPECONF_ENABLE))
		goto out;

	switch (tmp & PIPECONF_BPC_MASK) {
	case PIPECONF_6BPC:
		pipe_config->pipe_bpp = 18;
		break;
	case PIPECONF_8BPC:
		pipe_config->pipe_bpp = 24;
		break;
	case PIPECONF_10BPC:
		pipe_config->pipe_bpp = 30;
		break;
	case PIPECONF_12BPC:
		pipe_config->pipe_bpp = 36;
		break;
	default:
		break;
	}

	if (tmp & PIPECONF_COLOR_RANGE_SELECT)
		pipe_config->limited_color_range = true;

	if (I915_READ(PCH_TRANSCONF(crtc->pipe)) & TRANS_ENABLE) {
		struct intel_shared_dpll *pll;
		enum intel_dpll_id pll_id;

		pipe_config->has_pch_encoder = true;

		tmp = I915_READ(FDI_RX_CTL(crtc->pipe));
		pipe_config->fdi_lanes = ((FDI_DP_PORT_WIDTH_MASK & tmp) >>
					  FDI_DP_PORT_WIDTH_SHIFT) + 1;

		ironlake_get_fdi_m_n_config(crtc, pipe_config);

		if (HAS_PCH_IBX(dev_priv)) {
			/*
			 * The pipe->pch transcoder and pch transcoder->pll
			 * mapping is fixed.
			 */
			pll_id = (enum intel_dpll_id) crtc->pipe;
		} else {
			tmp = I915_READ(PCH_DPLL_SEL);
			if (tmp & TRANS_DPLLB_SEL(crtc->pipe))
				pll_id = DPLL_ID_PCH_PLL_B;
			else
				pll_id= DPLL_ID_PCH_PLL_A;
		}

		pipe_config->shared_dpll =
			intel_get_shared_dpll_by_id(dev_priv, pll_id);
		pll = pipe_config->shared_dpll;

		WARN_ON(!pll->funcs.get_hw_state(dev_priv, pll,
						 &pipe_config->dpll_hw_state));

		tmp = pipe_config->dpll_hw_state.dpll;
		pipe_config->pixel_multiplier =
			((tmp & PLL_REF_SDVO_HDMI_MULTIPLIER_MASK)
			 >> PLL_REF_SDVO_HDMI_MULTIPLIER_SHIFT) + 1;

		ironlake_pch_clock_get(crtc, pipe_config);
	} else {
		pipe_config->pixel_multiplier = 1;
	}

	intel_get_pipe_timings(crtc, pipe_config);
	intel_get_pipe_src_size(crtc, pipe_config);

	ironlake_get_pfit_config(crtc, pipe_config);

	ret = true;

out:
	intel_display_power_put(dev_priv, power_domain);

	return ret;
}

static void assert_can_disable_lcpll(struct drm_i915_private *dev_priv)
{
	struct drm_device *dev = &dev_priv->drm;
	struct intel_crtc *crtc;

	for_each_intel_crtc(dev, crtc)
		I915_STATE_WARN(crtc->active, "CRTC for pipe %c enabled\n",
		     pipe_name(crtc->pipe));

	I915_STATE_WARN(I915_READ(HSW_PWR_WELL_CTL_DRIVER(HSW_DISP_PW_GLOBAL)),
			"Display power well on\n");
	I915_STATE_WARN(I915_READ(SPLL_CTL) & SPLL_PLL_ENABLE, "SPLL enabled\n");
	I915_STATE_WARN(I915_READ(WRPLL_CTL(0)) & WRPLL_PLL_ENABLE, "WRPLL1 enabled\n");
	I915_STATE_WARN(I915_READ(WRPLL_CTL(1)) & WRPLL_PLL_ENABLE, "WRPLL2 enabled\n");
	I915_STATE_WARN(I915_READ(PP_STATUS(0)) & PP_ON, "Panel power on\n");
	I915_STATE_WARN(I915_READ(BLC_PWM_CPU_CTL2) & BLM_PWM_ENABLE,
	     "CPU PWM1 enabled\n");
	if (IS_HASWELL(dev_priv))
		I915_STATE_WARN(I915_READ(HSW_BLC_PWM2_CTL) & BLM_PWM_ENABLE,
		     "CPU PWM2 enabled\n");
	I915_STATE_WARN(I915_READ(BLC_PWM_PCH_CTL1) & BLM_PCH_PWM_ENABLE,
	     "PCH PWM1 enabled\n");
	I915_STATE_WARN(I915_READ(UTIL_PIN_CTL) & UTIL_PIN_ENABLE,
	     "Utility pin enabled\n");
	I915_STATE_WARN(I915_READ(PCH_GTC_CTL) & PCH_GTC_ENABLE, "PCH GTC enabled\n");

	/*
	 * In theory we can still leave IRQs enabled, as long as only the HPD
	 * interrupts remain enabled. We used to check for that, but since it's
	 * gen-specific and since we only disable LCPLL after we fully disable
	 * the interrupts, the check below should be enough.
	 */
	I915_STATE_WARN(intel_irqs_enabled(dev_priv), "IRQs enabled\n");
}

static uint32_t hsw_read_dcomp(struct drm_i915_private *dev_priv)
{
	if (IS_HASWELL(dev_priv))
		return I915_READ(D_COMP_HSW);
	else
		return I915_READ(D_COMP_BDW);
}

static void hsw_write_dcomp(struct drm_i915_private *dev_priv, uint32_t val)
{
	if (IS_HASWELL(dev_priv)) {
		mutex_lock(&dev_priv->pcu_lock);
		if (sandybridge_pcode_write(dev_priv, GEN6_PCODE_WRITE_D_COMP,
					    val))
			DRM_DEBUG_KMS("Failed to write to D_COMP\n");
		mutex_unlock(&dev_priv->pcu_lock);
	} else {
		I915_WRITE(D_COMP_BDW, val);
		POSTING_READ(D_COMP_BDW);
	}
}

/*
 * This function implements pieces of two sequences from BSpec:
 * - Sequence for display software to disable LCPLL
 * - Sequence for display software to allow package C8+
 * The steps implemented here are just the steps that actually touch the LCPLL
 * register. Callers should take care of disabling all the display engine
 * functions, doing the mode unset, fixing interrupts, etc.
 */
static void hsw_disable_lcpll(struct drm_i915_private *dev_priv,
			      bool switch_to_fclk, bool allow_power_down)
{
	uint32_t val;

	assert_can_disable_lcpll(dev_priv);

	val = I915_READ(LCPLL_CTL);

	if (switch_to_fclk) {
		val |= LCPLL_CD_SOURCE_FCLK;
		I915_WRITE(LCPLL_CTL, val);

		if (wait_for_us(I915_READ(LCPLL_CTL) &
				LCPLL_CD_SOURCE_FCLK_DONE, 1))
			DRM_ERROR("Switching to FCLK failed\n");

		val = I915_READ(LCPLL_CTL);
	}

	val |= LCPLL_PLL_DISABLE;
	I915_WRITE(LCPLL_CTL, val);
	POSTING_READ(LCPLL_CTL);

	if (intel_wait_for_register(dev_priv, LCPLL_CTL, LCPLL_PLL_LOCK, 0, 1))
		DRM_ERROR("LCPLL still locked\n");

	val = hsw_read_dcomp(dev_priv);
	val |= D_COMP_COMP_DISABLE;
	hsw_write_dcomp(dev_priv, val);
	ndelay(100);

	if (wait_for((hsw_read_dcomp(dev_priv) & D_COMP_RCOMP_IN_PROGRESS) == 0,
		     1))
		DRM_ERROR("D_COMP RCOMP still in progress\n");

	if (allow_power_down) {
		val = I915_READ(LCPLL_CTL);
		val |= LCPLL_POWER_DOWN_ALLOW;
		I915_WRITE(LCPLL_CTL, val);
		POSTING_READ(LCPLL_CTL);
	}
}

/*
 * Fully restores LCPLL, disallowing power down and switching back to LCPLL
 * source.
 */
static void hsw_restore_lcpll(struct drm_i915_private *dev_priv)
{
	uint32_t val;

	val = I915_READ(LCPLL_CTL);

	if ((val & (LCPLL_PLL_LOCK | LCPLL_PLL_DISABLE | LCPLL_CD_SOURCE_FCLK |
		    LCPLL_POWER_DOWN_ALLOW)) == LCPLL_PLL_LOCK)
		return;

	/*
	 * Make sure we're not on PC8 state before disabling PC8, otherwise
	 * we'll hang the machine. To prevent PC8 state, just enable force_wake.
	 */
	intel_uncore_forcewake_get(dev_priv, FORCEWAKE_ALL);

	if (val & LCPLL_POWER_DOWN_ALLOW) {
		val &= ~LCPLL_POWER_DOWN_ALLOW;
		I915_WRITE(LCPLL_CTL, val);
		POSTING_READ(LCPLL_CTL);
	}

	val = hsw_read_dcomp(dev_priv);
	val |= D_COMP_COMP_FORCE;
	val &= ~D_COMP_COMP_DISABLE;
	hsw_write_dcomp(dev_priv, val);

	val = I915_READ(LCPLL_CTL);
	val &= ~LCPLL_PLL_DISABLE;
	I915_WRITE(LCPLL_CTL, val);

	if (intel_wait_for_register(dev_priv,
				    LCPLL_CTL, LCPLL_PLL_LOCK, LCPLL_PLL_LOCK,
				    5))
		DRM_ERROR("LCPLL not locked yet\n");

	if (val & LCPLL_CD_SOURCE_FCLK) {
		val = I915_READ(LCPLL_CTL);
		val &= ~LCPLL_CD_SOURCE_FCLK;
		I915_WRITE(LCPLL_CTL, val);

		if (wait_for_us((I915_READ(LCPLL_CTL) &
				 LCPLL_CD_SOURCE_FCLK_DONE) == 0, 1))
			DRM_ERROR("Switching back to LCPLL failed\n");
	}

	intel_uncore_forcewake_put(dev_priv, FORCEWAKE_ALL);

	intel_update_cdclk(dev_priv);
	intel_dump_cdclk_state(&dev_priv->cdclk.hw, "Current CDCLK");
}

/*
 * Package states C8 and deeper are really deep PC states that can only be
 * reached when all the devices on the system allow it, so even if the graphics
 * device allows PC8+, it doesn't mean the system will actually get to these
 * states. Our driver only allows PC8+ when going into runtime PM.
 *
 * The requirements for PC8+ are that all the outputs are disabled, the power
 * well is disabled and most interrupts are disabled, and these are also
 * requirements for runtime PM. When these conditions are met, we manually do
 * the other conditions: disable the interrupts, clocks and switch LCPLL refclk
 * to Fclk. If we're in PC8+ and we get an non-hotplug interrupt, we can hard
 * hang the machine.
 *
 * When we really reach PC8 or deeper states (not just when we allow it) we lose
 * the state of some registers, so when we come back from PC8+ we need to
 * restore this state. We don't get into PC8+ if we're not in RC6, so we don't
 * need to take care of the registers kept by RC6. Notice that this happens even
 * if we don't put the device in PCI D3 state (which is what currently happens
 * because of the runtime PM support).
 *
 * For more, read "Display Sequences for Package C8" on the hardware
 * documentation.
 */
void hsw_enable_pc8(struct drm_i915_private *dev_priv)
{
	uint32_t val;

	DRM_DEBUG_KMS("Enabling package C8+\n");

	if (HAS_PCH_LPT_LP(dev_priv)) {
		val = I915_READ(SOUTH_DSPCLK_GATE_D);
		val &= ~PCH_LP_PARTITION_LEVEL_DISABLE;
		I915_WRITE(SOUTH_DSPCLK_GATE_D, val);
	}

	lpt_disable_clkout_dp(dev_priv);
	hsw_disable_lcpll(dev_priv, true, true);
}

void hsw_disable_pc8(struct drm_i915_private *dev_priv)
{
	uint32_t val;

	DRM_DEBUG_KMS("Disabling package C8+\n");

	hsw_restore_lcpll(dev_priv);
	lpt_init_pch_refclk(dev_priv);

	if (HAS_PCH_LPT_LP(dev_priv)) {
		val = I915_READ(SOUTH_DSPCLK_GATE_D);
		val |= PCH_LP_PARTITION_LEVEL_DISABLE;
		I915_WRITE(SOUTH_DSPCLK_GATE_D, val);
	}
}

static int haswell_crtc_compute_clock(struct intel_crtc *crtc,
				      struct intel_crtc_state *crtc_state)
{
	if (!intel_crtc_has_type(crtc_state, INTEL_OUTPUT_DSI)) {
		struct intel_encoder *encoder =
			intel_ddi_get_crtc_new_encoder(crtc_state);

		if (!intel_get_shared_dpll(crtc, crtc_state, encoder)) {
			DRM_DEBUG_DRIVER("failed to find PLL for pipe %c\n",
					 pipe_name(crtc->pipe));
			return -EINVAL;
		}
	}

	return 0;
}

static void cannonlake_get_ddi_pll(struct drm_i915_private *dev_priv,
				   enum port port,
				   struct intel_crtc_state *pipe_config)
{
	enum intel_dpll_id id;
	u32 temp;

	temp = I915_READ(DPCLKA_CFGCR0) & DPCLKA_CFGCR0_DDI_CLK_SEL_MASK(port);
	id = temp >> DPCLKA_CFGCR0_DDI_CLK_SEL_SHIFT(port);

	if (WARN_ON(id < SKL_DPLL0 || id > SKL_DPLL2))
		return;

	pipe_config->shared_dpll = intel_get_shared_dpll_by_id(dev_priv, id);
}

static void bxt_get_ddi_pll(struct drm_i915_private *dev_priv,
				enum port port,
				struct intel_crtc_state *pipe_config)
{
	enum intel_dpll_id id;

	switch (port) {
	case PORT_A:
		id = DPLL_ID_SKL_DPLL0;
		break;
	case PORT_B:
		id = DPLL_ID_SKL_DPLL1;
		break;
	case PORT_C:
		id = DPLL_ID_SKL_DPLL2;
		break;
	default:
		DRM_ERROR("Incorrect port type\n");
		return;
	}

	pipe_config->shared_dpll = intel_get_shared_dpll_by_id(dev_priv, id);
}

static void skylake_get_ddi_pll(struct drm_i915_private *dev_priv,
				enum port port,
				struct intel_crtc_state *pipe_config)
{
	enum intel_dpll_id id;
	u32 temp;

	temp = I915_READ(DPLL_CTRL2) & DPLL_CTRL2_DDI_CLK_SEL_MASK(port);
	id = temp >> (port * 3 + 1);

	if (WARN_ON(id < SKL_DPLL0 || id > SKL_DPLL3))
		return;

	pipe_config->shared_dpll = intel_get_shared_dpll_by_id(dev_priv, id);
}

static void haswell_get_ddi_pll(struct drm_i915_private *dev_priv,
				enum port port,
				struct intel_crtc_state *pipe_config)
{
	enum intel_dpll_id id;
	uint32_t ddi_pll_sel = I915_READ(PORT_CLK_SEL(port));

	switch (ddi_pll_sel) {
	case PORT_CLK_SEL_WRPLL1:
		id = DPLL_ID_WRPLL1;
		break;
	case PORT_CLK_SEL_WRPLL2:
		id = DPLL_ID_WRPLL2;
		break;
	case PORT_CLK_SEL_SPLL:
		id = DPLL_ID_SPLL;
		break;
	case PORT_CLK_SEL_LCPLL_810:
		id = DPLL_ID_LCPLL_810;
		break;
	case PORT_CLK_SEL_LCPLL_1350:
		id = DPLL_ID_LCPLL_1350;
		break;
	case PORT_CLK_SEL_LCPLL_2700:
		id = DPLL_ID_LCPLL_2700;
		break;
	default:
		MISSING_CASE(ddi_pll_sel);
		/* fall through */
	case PORT_CLK_SEL_NONE:
		return;
	}

	pipe_config->shared_dpll = intel_get_shared_dpll_by_id(dev_priv, id);
}

static bool hsw_get_transcoder_state(struct intel_crtc *crtc,
				     struct intel_crtc_state *pipe_config,
				     u64 *power_domain_mask)
{
	struct drm_device *dev = crtc->base.dev;
	struct drm_i915_private *dev_priv = to_i915(dev);
	enum intel_display_power_domain power_domain;
	u32 tmp;

	/*
	 * The pipe->transcoder mapping is fixed with the exception of the eDP
	 * transcoder handled below.
	 */
	pipe_config->cpu_transcoder = (enum transcoder) crtc->pipe;

	/*
	 * XXX: Do intel_display_power_get_if_enabled before reading this (for
	 * consistency and less surprising code; it's in always on power).
	 */
	tmp = I915_READ(TRANS_DDI_FUNC_CTL(TRANSCODER_EDP));
	if (tmp & TRANS_DDI_FUNC_ENABLE) {
		enum pipe trans_edp_pipe;
		switch (tmp & TRANS_DDI_EDP_INPUT_MASK) {
		default:
			WARN(1, "unknown pipe linked to edp transcoder\n");
		case TRANS_DDI_EDP_INPUT_A_ONOFF:
		case TRANS_DDI_EDP_INPUT_A_ON:
			trans_edp_pipe = PIPE_A;
			break;
		case TRANS_DDI_EDP_INPUT_B_ONOFF:
			trans_edp_pipe = PIPE_B;
			break;
		case TRANS_DDI_EDP_INPUT_C_ONOFF:
			trans_edp_pipe = PIPE_C;
			break;
		}

		if (trans_edp_pipe == crtc->pipe)
			pipe_config->cpu_transcoder = TRANSCODER_EDP;
	}

	power_domain = POWER_DOMAIN_TRANSCODER(pipe_config->cpu_transcoder);
	if (!intel_display_power_get_if_enabled(dev_priv, power_domain))
		return false;
	*power_domain_mask |= BIT_ULL(power_domain);

	tmp = I915_READ(PIPECONF(pipe_config->cpu_transcoder));

	return tmp & PIPECONF_ENABLE;
}

static bool bxt_get_dsi_transcoder_state(struct intel_crtc *crtc,
					 struct intel_crtc_state *pipe_config,
					 u64 *power_domain_mask)
{
	struct drm_device *dev = crtc->base.dev;
	struct drm_i915_private *dev_priv = to_i915(dev);
	enum intel_display_power_domain power_domain;
	enum port port;
	enum transcoder cpu_transcoder;
	u32 tmp;

	for_each_port_masked(port, BIT(PORT_A) | BIT(PORT_C)) {
		if (port == PORT_A)
			cpu_transcoder = TRANSCODER_DSI_A;
		else
			cpu_transcoder = TRANSCODER_DSI_C;

		power_domain = POWER_DOMAIN_TRANSCODER(cpu_transcoder);
		if (!intel_display_power_get_if_enabled(dev_priv, power_domain))
			continue;
		*power_domain_mask |= BIT_ULL(power_domain);

		/*
		 * The PLL needs to be enabled with a valid divider
		 * configuration, otherwise accessing DSI registers will hang
		 * the machine. See BSpec North Display Engine
		 * registers/MIPI[BXT]. We can break out here early, since we
		 * need the same DSI PLL to be enabled for both DSI ports.
		 */
		if (!intel_dsi_pll_is_enabled(dev_priv))
			break;

		/* XXX: this works for video mode only */
		tmp = I915_READ(BXT_MIPI_PORT_CTRL(port));
		if (!(tmp & DPI_ENABLE))
			continue;

		tmp = I915_READ(MIPI_CTRL(port));
		if ((tmp & BXT_PIPE_SELECT_MASK) != BXT_PIPE_SELECT(crtc->pipe))
			continue;

		pipe_config->cpu_transcoder = cpu_transcoder;
		break;
	}

	return transcoder_is_dsi(pipe_config->cpu_transcoder);
}

static void haswell_get_ddi_port_state(struct intel_crtc *crtc,
				       struct intel_crtc_state *pipe_config)
{
	struct drm_i915_private *dev_priv = to_i915(crtc->base.dev);
	struct intel_shared_dpll *pll;
	enum port port;
	uint32_t tmp;

	tmp = I915_READ(TRANS_DDI_FUNC_CTL(pipe_config->cpu_transcoder));

	port = (tmp & TRANS_DDI_PORT_MASK) >> TRANS_DDI_PORT_SHIFT;

	if (IS_CANNONLAKE(dev_priv))
		cannonlake_get_ddi_pll(dev_priv, port, pipe_config);
	else if (IS_GEN9_BC(dev_priv))
		skylake_get_ddi_pll(dev_priv, port, pipe_config);
	else if (IS_GEN9_LP(dev_priv))
		bxt_get_ddi_pll(dev_priv, port, pipe_config);
	else
		haswell_get_ddi_pll(dev_priv, port, pipe_config);

	pll = pipe_config->shared_dpll;
	if (pll) {
		WARN_ON(!pll->funcs.get_hw_state(dev_priv, pll,
						 &pipe_config->dpll_hw_state));
	}

	/*
	 * Haswell has only FDI/PCH transcoder A. It is which is connected to
	 * DDI E. So just check whether this pipe is wired to DDI E and whether
	 * the PCH transcoder is on.
	 */
	if (INTEL_GEN(dev_priv) < 9 &&
	    (port == PORT_E) && I915_READ(LPT_TRANSCONF) & TRANS_ENABLE) {
		pipe_config->has_pch_encoder = true;

		tmp = I915_READ(FDI_RX_CTL(PIPE_A));
		pipe_config->fdi_lanes = ((FDI_DP_PORT_WIDTH_MASK & tmp) >>
					  FDI_DP_PORT_WIDTH_SHIFT) + 1;

		ironlake_get_fdi_m_n_config(crtc, pipe_config);
	}
}

static bool haswell_get_pipe_config(struct intel_crtc *crtc,
				    struct intel_crtc_state *pipe_config)
{
	struct drm_i915_private *dev_priv = to_i915(crtc->base.dev);
	enum intel_display_power_domain power_domain;
	u64 power_domain_mask;
	bool active;

	intel_crtc_init_scalers(crtc, pipe_config);

	power_domain = POWER_DOMAIN_PIPE(crtc->pipe);
	if (!intel_display_power_get_if_enabled(dev_priv, power_domain))
		return false;
	power_domain_mask = BIT_ULL(power_domain);

	pipe_config->shared_dpll = NULL;

	active = hsw_get_transcoder_state(crtc, pipe_config, &power_domain_mask);

	if (IS_GEN9_LP(dev_priv) &&
	    bxt_get_dsi_transcoder_state(crtc, pipe_config, &power_domain_mask)) {
		WARN_ON(active);
		active = true;
	}

	if (!active)
		goto out;

	if (!transcoder_is_dsi(pipe_config->cpu_transcoder)) {
		haswell_get_ddi_port_state(crtc, pipe_config);
		intel_get_pipe_timings(crtc, pipe_config);
	}

	intel_get_pipe_src_size(crtc, pipe_config);

	pipe_config->gamma_mode =
		I915_READ(GAMMA_MODE(crtc->pipe)) & GAMMA_MODE_MODE_MASK;

	if (IS_BROADWELL(dev_priv) || INTEL_GEN(dev_priv) >= 9) {
		u32 tmp = I915_READ(PIPEMISC(crtc->pipe));
		bool clrspace_yuv = tmp & PIPEMISC_OUTPUT_COLORSPACE_YUV;

		if (IS_GEMINILAKE(dev_priv) || INTEL_GEN(dev_priv) >= 10) {
			bool blend_mode_420 = tmp &
					      PIPEMISC_YUV420_MODE_FULL_BLEND;

			pipe_config->ycbcr420 = tmp & PIPEMISC_YUV420_ENABLE;
			if (pipe_config->ycbcr420 != clrspace_yuv ||
			    pipe_config->ycbcr420 != blend_mode_420)
				DRM_DEBUG_KMS("Bad 4:2:0 mode (%08x)\n", tmp);
		} else if (clrspace_yuv) {
			DRM_DEBUG_KMS("YCbCr 4:2:0 Unsupported\n");
		}
	}

	power_domain = POWER_DOMAIN_PIPE_PANEL_FITTER(crtc->pipe);
	if (intel_display_power_get_if_enabled(dev_priv, power_domain)) {
		power_domain_mask |= BIT_ULL(power_domain);
		if (INTEL_GEN(dev_priv) >= 9)
			skylake_get_pfit_config(crtc, pipe_config);
		else
			ironlake_get_pfit_config(crtc, pipe_config);
	}

<<<<<<< HEAD
=======
	if (hsw_crtc_supports_ips(crtc)) {
		if (IS_HASWELL(dev_priv))
			pipe_config->ips_enabled = I915_READ(IPS_CTL) & IPS_ENABLE;
		else {
			/*
			 * We cannot readout IPS state on broadwell, set to
			 * true so we can set it to a defined state on first
			 * commit.
			 */
			pipe_config->ips_enabled = true;
		}
	}

>>>>>>> 9e6d49d9
	if (pipe_config->cpu_transcoder != TRANSCODER_EDP &&
	    !transcoder_is_dsi(pipe_config->cpu_transcoder)) {
		pipe_config->pixel_multiplier =
			I915_READ(PIPE_MULT(pipe_config->cpu_transcoder)) + 1;
	} else {
		pipe_config->pixel_multiplier = 1;
	}

out:
	for_each_power_domain(power_domain, power_domain_mask)
		intel_display_power_put(dev_priv, power_domain);

	return active;
}

static u32 intel_cursor_base(const struct intel_plane_state *plane_state)
{
	struct drm_i915_private *dev_priv =
		to_i915(plane_state->base.plane->dev);
	const struct drm_framebuffer *fb = plane_state->base.fb;
	const struct drm_i915_gem_object *obj = intel_fb_obj(fb);
	u32 base;

	if (INTEL_INFO(dev_priv)->cursor_needs_physical)
		base = obj->phys_handle->busaddr;
	else
		base = intel_plane_ggtt_offset(plane_state);

	base += plane_state->main.offset;

	/* ILK+ do this automagically */
	if (HAS_GMCH_DISPLAY(dev_priv) &&
	    plane_state->base.rotation & DRM_MODE_ROTATE_180)
		base += (plane_state->base.crtc_h *
			 plane_state->base.crtc_w - 1) * fb->format->cpp[0];

	return base;
}

static u32 intel_cursor_position(const struct intel_plane_state *plane_state)
{
	int x = plane_state->base.crtc_x;
	int y = plane_state->base.crtc_y;
	u32 pos = 0;

	if (x < 0) {
		pos |= CURSOR_POS_SIGN << CURSOR_X_SHIFT;
		x = -x;
	}
	pos |= x << CURSOR_X_SHIFT;

	if (y < 0) {
		pos |= CURSOR_POS_SIGN << CURSOR_Y_SHIFT;
		y = -y;
	}
	pos |= y << CURSOR_Y_SHIFT;

	return pos;
}

static bool intel_cursor_size_ok(const struct intel_plane_state *plane_state)
{
	const struct drm_mode_config *config =
		&plane_state->base.plane->dev->mode_config;
	int width = plane_state->base.crtc_w;
	int height = plane_state->base.crtc_h;

	return width > 0 && width <= config->cursor_width &&
		height > 0 && height <= config->cursor_height;
}

static int intel_check_cursor(struct intel_crtc_state *crtc_state,
			      struct intel_plane_state *plane_state)
{
	const struct drm_framebuffer *fb = plane_state->base.fb;
	int src_x, src_y;
	u32 offset;
	int ret;

	ret = drm_atomic_helper_check_plane_state(&plane_state->base,
						  &crtc_state->base,
						  &plane_state->clip,
						  DRM_PLANE_HELPER_NO_SCALING,
						  DRM_PLANE_HELPER_NO_SCALING,
						  true, true);
	if (ret)
		return ret;

	if (!fb)
		return 0;

	if (fb->modifier != DRM_FORMAT_MOD_LINEAR) {
		DRM_DEBUG_KMS("cursor cannot be tiled\n");
		return -EINVAL;
	}

	src_x = plane_state->base.src_x >> 16;
	src_y = plane_state->base.src_y >> 16;

	intel_add_fb_offsets(&src_x, &src_y, plane_state, 0);
	offset = intel_compute_tile_offset(&src_x, &src_y, plane_state, 0);

	if (src_x != 0 || src_y != 0) {
		DRM_DEBUG_KMS("Arbitrary cursor panning not supported\n");
		return -EINVAL;
	}

	plane_state->main.offset = offset;

	return 0;
}

static u32 i845_cursor_ctl(const struct intel_crtc_state *crtc_state,
			   const struct intel_plane_state *plane_state)
{
	const struct drm_framebuffer *fb = plane_state->base.fb;

	return CURSOR_ENABLE |
		CURSOR_GAMMA_ENABLE |
		CURSOR_FORMAT_ARGB |
		CURSOR_STRIDE(fb->pitches[0]);
}

static bool i845_cursor_size_ok(const struct intel_plane_state *plane_state)
{
	int width = plane_state->base.crtc_w;

	/*
	 * 845g/865g are only limited by the width of their cursors,
	 * the height is arbitrary up to the precision of the register.
	 */
	return intel_cursor_size_ok(plane_state) && IS_ALIGNED(width, 64);
}

static int i845_check_cursor(struct intel_plane *plane,
			     struct intel_crtc_state *crtc_state,
			     struct intel_plane_state *plane_state)
{
	const struct drm_framebuffer *fb = plane_state->base.fb;
	int ret;

	ret = intel_check_cursor(crtc_state, plane_state);
	if (ret)
		return ret;

	/* if we want to turn off the cursor ignore width and height */
	if (!fb)
		return 0;

	/* Check for which cursor types we support */
	if (!i845_cursor_size_ok(plane_state)) {
		DRM_DEBUG("Cursor dimension %dx%d not supported\n",
			  plane_state->base.crtc_w,
			  plane_state->base.crtc_h);
		return -EINVAL;
	}

	switch (fb->pitches[0]) {
	case 256:
	case 512:
	case 1024:
	case 2048:
		break;
	default:
		DRM_DEBUG_KMS("Invalid cursor stride (%u)\n",
			      fb->pitches[0]);
		return -EINVAL;
	}

	plane_state->ctl = i845_cursor_ctl(crtc_state, plane_state);

	return 0;
}

static void i845_update_cursor(struct intel_plane *plane,
			       const struct intel_crtc_state *crtc_state,
			       const struct intel_plane_state *plane_state)
{
	struct drm_i915_private *dev_priv = to_i915(plane->base.dev);
	u32 cntl = 0, base = 0, pos = 0, size = 0;
	unsigned long irqflags;

	if (plane_state && plane_state->base.visible) {
		unsigned int width = plane_state->base.crtc_w;
		unsigned int height = plane_state->base.crtc_h;

		cntl = plane_state->ctl;
		size = (height << 12) | width;

		base = intel_cursor_base(plane_state);
		pos = intel_cursor_position(plane_state);
	}

	spin_lock_irqsave(&dev_priv->uncore.lock, irqflags);

	/* On these chipsets we can only modify the base/size/stride
	 * whilst the cursor is disabled.
	 */
	if (plane->cursor.base != base ||
	    plane->cursor.size != size ||
	    plane->cursor.cntl != cntl) {
		I915_WRITE_FW(CURCNTR(PIPE_A), 0);
		I915_WRITE_FW(CURBASE(PIPE_A), base);
		I915_WRITE_FW(CURSIZE, size);
		I915_WRITE_FW(CURPOS(PIPE_A), pos);
		I915_WRITE_FW(CURCNTR(PIPE_A), cntl);

		plane->cursor.base = base;
		plane->cursor.size = size;
		plane->cursor.cntl = cntl;
	} else {
		I915_WRITE_FW(CURPOS(PIPE_A), pos);
	}

	POSTING_READ_FW(CURCNTR(PIPE_A));

	spin_unlock_irqrestore(&dev_priv->uncore.lock, irqflags);
}

static void i845_disable_cursor(struct intel_plane *plane,
				struct intel_crtc *crtc)
{
	i845_update_cursor(plane, NULL, NULL);
}

static bool i845_cursor_get_hw_state(struct intel_plane *plane)
{
	struct drm_i915_private *dev_priv = to_i915(plane->base.dev);
	enum intel_display_power_domain power_domain;
	bool ret;

	power_domain = POWER_DOMAIN_PIPE(PIPE_A);
	if (!intel_display_power_get_if_enabled(dev_priv, power_domain))
		return false;

	ret = I915_READ(CURCNTR(PIPE_A)) & CURSOR_ENABLE;

	intel_display_power_put(dev_priv, power_domain);

	return ret;
}

static u32 i9xx_cursor_ctl(const struct intel_crtc_state *crtc_state,
			   const struct intel_plane_state *plane_state)
{
	struct drm_i915_private *dev_priv =
		to_i915(plane_state->base.plane->dev);
	struct intel_crtc *crtc = to_intel_crtc(crtc_state->base.crtc);
	u32 cntl;

	cntl = MCURSOR_GAMMA_ENABLE;

	if (HAS_DDI(dev_priv))
		cntl |= CURSOR_PIPE_CSC_ENABLE;

	cntl |= MCURSOR_PIPE_SELECT(crtc->pipe);

	switch (plane_state->base.crtc_w) {
	case 64:
		cntl |= CURSOR_MODE_64_ARGB_AX;
		break;
	case 128:
		cntl |= CURSOR_MODE_128_ARGB_AX;
		break;
	case 256:
		cntl |= CURSOR_MODE_256_ARGB_AX;
		break;
	default:
		MISSING_CASE(plane_state->base.crtc_w);
		return 0;
	}

	if (plane_state->base.rotation & DRM_MODE_ROTATE_180)
		cntl |= CURSOR_ROTATE_180;

	return cntl;
}

static bool i9xx_cursor_size_ok(const struct intel_plane_state *plane_state)
{
	struct drm_i915_private *dev_priv =
		to_i915(plane_state->base.plane->dev);
	int width = plane_state->base.crtc_w;
	int height = plane_state->base.crtc_h;

	if (!intel_cursor_size_ok(plane_state))
		return false;

	/* Cursor width is limited to a few power-of-two sizes */
	switch (width) {
	case 256:
	case 128:
	case 64:
		break;
	default:
		return false;
	}

	/*
	 * IVB+ have CUR_FBC_CTL which allows an arbitrary cursor
	 * height from 8 lines up to the cursor width, when the
	 * cursor is not rotated. Everything else requires square
	 * cursors.
	 */
	if (HAS_CUR_FBC(dev_priv) &&
	    plane_state->base.rotation & DRM_MODE_ROTATE_0) {
		if (height < 8 || height > width)
			return false;
	} else {
		if (height != width)
			return false;
	}

	return true;
}

static int i9xx_check_cursor(struct intel_plane *plane,
			     struct intel_crtc_state *crtc_state,
			     struct intel_plane_state *plane_state)
{
	struct drm_i915_private *dev_priv = to_i915(plane->base.dev);
	const struct drm_framebuffer *fb = plane_state->base.fb;
	enum pipe pipe = plane->pipe;
	int ret;

	ret = intel_check_cursor(crtc_state, plane_state);
	if (ret)
		return ret;

	/* if we want to turn off the cursor ignore width and height */
	if (!fb)
		return 0;

	/* Check for which cursor types we support */
	if (!i9xx_cursor_size_ok(plane_state)) {
		DRM_DEBUG("Cursor dimension %dx%d not supported\n",
			  plane_state->base.crtc_w,
			  plane_state->base.crtc_h);
		return -EINVAL;
	}

	if (fb->pitches[0] != plane_state->base.crtc_w * fb->format->cpp[0]) {
		DRM_DEBUG_KMS("Invalid cursor stride (%u) (cursor width %d)\n",
			      fb->pitches[0], plane_state->base.crtc_w);
		return -EINVAL;
	}

	/*
	 * There's something wrong with the cursor on CHV pipe C.
	 * If it straddles the left edge of the screen then
	 * moving it away from the edge or disabling it often
	 * results in a pipe underrun, and often that can lead to
	 * dead pipe (constant underrun reported, and it scans
	 * out just a solid color). To recover from that, the
	 * display power well must be turned off and on again.
	 * Refuse the put the cursor into that compromised position.
	 */
	if (IS_CHERRYVIEW(dev_priv) && pipe == PIPE_C &&
	    plane_state->base.visible && plane_state->base.crtc_x < 0) {
		DRM_DEBUG_KMS("CHV cursor C not allowed to straddle the left screen edge\n");
		return -EINVAL;
	}

	plane_state->ctl = i9xx_cursor_ctl(crtc_state, plane_state);

	return 0;
}

static void i9xx_update_cursor(struct intel_plane *plane,
			       const struct intel_crtc_state *crtc_state,
			       const struct intel_plane_state *plane_state)
{
	struct drm_i915_private *dev_priv = to_i915(plane->base.dev);
	enum pipe pipe = plane->pipe;
	u32 cntl = 0, base = 0, pos = 0, fbc_ctl = 0;
	unsigned long irqflags;

	if (plane_state && plane_state->base.visible) {
		cntl = plane_state->ctl;

		if (plane_state->base.crtc_h != plane_state->base.crtc_w)
			fbc_ctl = CUR_FBC_CTL_EN | (plane_state->base.crtc_h - 1);

		base = intel_cursor_base(plane_state);
		pos = intel_cursor_position(plane_state);
	}

	spin_lock_irqsave(&dev_priv->uncore.lock, irqflags);

	/*
	 * On some platforms writing CURCNTR first will also
	 * cause CURPOS to be armed by the CURBASE write.
	 * Without the CURCNTR write the CURPOS write would
	 * arm itself. Thus we always start the full update
	 * with a CURCNTR write.
	 *
	 * On other platforms CURPOS always requires the
	 * CURBASE write to arm the update. Additonally
	 * a write to any of the cursor register will cancel
	 * an already armed cursor update. Thus leaving out
	 * the CURBASE write after CURPOS could lead to a
	 * cursor that doesn't appear to move, or even change
	 * shape. Thus we always write CURBASE.
	 *
	 * CURCNTR and CUR_FBC_CTL are always
	 * armed by the CURBASE write only.
	 */
	if (plane->cursor.base != base ||
	    plane->cursor.size != fbc_ctl ||
	    plane->cursor.cntl != cntl) {
		I915_WRITE_FW(CURCNTR(pipe), cntl);
		if (HAS_CUR_FBC(dev_priv))
			I915_WRITE_FW(CUR_FBC_CTL(pipe), fbc_ctl);
		I915_WRITE_FW(CURPOS(pipe), pos);
		I915_WRITE_FW(CURBASE(pipe), base);

		plane->cursor.base = base;
		plane->cursor.size = fbc_ctl;
		plane->cursor.cntl = cntl;
	} else {
		I915_WRITE_FW(CURPOS(pipe), pos);
		I915_WRITE_FW(CURBASE(pipe), base);
	}

	POSTING_READ_FW(CURBASE(pipe));

	spin_unlock_irqrestore(&dev_priv->uncore.lock, irqflags);
}

static void i9xx_disable_cursor(struct intel_plane *plane,
				struct intel_crtc *crtc)
{
	i9xx_update_cursor(plane, NULL, NULL);
}

static bool i9xx_cursor_get_hw_state(struct intel_plane *plane)
{
	struct drm_i915_private *dev_priv = to_i915(plane->base.dev);
	enum intel_display_power_domain power_domain;
	enum pipe pipe = plane->pipe;
	bool ret;

	/*
	 * Not 100% correct for planes that can move between pipes,
	 * but that's only the case for gen2-3 which don't have any
	 * display power wells.
	 */
	power_domain = POWER_DOMAIN_PIPE(pipe);
	if (!intel_display_power_get_if_enabled(dev_priv, power_domain))
		return false;

	ret = I915_READ(CURCNTR(pipe)) & CURSOR_MODE;

	intel_display_power_put(dev_priv, power_domain);

	return ret;
}

/* VESA 640x480x72Hz mode to set on the pipe */
static const struct drm_display_mode load_detect_mode = {
	DRM_MODE("640x480", DRM_MODE_TYPE_DEFAULT, 31500, 640, 664,
		 704, 832, 0, 480, 489, 491, 520, 0, DRM_MODE_FLAG_NHSYNC | DRM_MODE_FLAG_NVSYNC),
};

struct drm_framebuffer *
intel_framebuffer_create(struct drm_i915_gem_object *obj,
			 struct drm_mode_fb_cmd2 *mode_cmd)
{
	struct intel_framebuffer *intel_fb;
	int ret;

	intel_fb = kzalloc(sizeof(*intel_fb), GFP_KERNEL);
	if (!intel_fb)
		return ERR_PTR(-ENOMEM);

	ret = intel_framebuffer_init(intel_fb, obj, mode_cmd);
	if (ret)
		goto err;

	return &intel_fb->base;

err:
	kfree(intel_fb);
	return ERR_PTR(ret);
}

static int intel_modeset_disable_planes(struct drm_atomic_state *state,
					struct drm_crtc *crtc)
{
	struct drm_plane *plane;
	struct drm_plane_state *plane_state;
	int ret, i;

	ret = drm_atomic_add_affected_planes(state, crtc);
	if (ret)
		return ret;

	for_each_new_plane_in_state(state, plane, plane_state, i) {
		if (plane_state->crtc != crtc)
			continue;

		ret = drm_atomic_set_crtc_for_plane(plane_state, NULL);
		if (ret)
			return ret;

		drm_atomic_set_fb_for_plane(plane_state, NULL);
	}

	return 0;
}

int intel_get_load_detect_pipe(struct drm_connector *connector,
			       const struct drm_display_mode *mode,
			       struct intel_load_detect_pipe *old,
			       struct drm_modeset_acquire_ctx *ctx)
{
	struct intel_crtc *intel_crtc;
	struct intel_encoder *intel_encoder =
		intel_attached_encoder(connector);
	struct drm_crtc *possible_crtc;
	struct drm_encoder *encoder = &intel_encoder->base;
	struct drm_crtc *crtc = NULL;
	struct drm_device *dev = encoder->dev;
	struct drm_i915_private *dev_priv = to_i915(dev);
	struct drm_mode_config *config = &dev->mode_config;
	struct drm_atomic_state *state = NULL, *restore_state = NULL;
	struct drm_connector_state *connector_state;
	struct intel_crtc_state *crtc_state;
	int ret, i = -1;

	DRM_DEBUG_KMS("[CONNECTOR:%d:%s], [ENCODER:%d:%s]\n",
		      connector->base.id, connector->name,
		      encoder->base.id, encoder->name);

	old->restore_state = NULL;

	WARN_ON(!drm_modeset_is_locked(&config->connection_mutex));

	/*
	 * Algorithm gets a little messy:
	 *
	 *   - if the connector already has an assigned crtc, use it (but make
	 *     sure it's on first)
	 *
	 *   - try to find the first unused crtc that can drive this connector,
	 *     and use that if we find one
	 */

	/* See if we already have a CRTC for this connector */
	if (connector->state->crtc) {
		crtc = connector->state->crtc;

		ret = drm_modeset_lock(&crtc->mutex, ctx);
		if (ret)
			goto fail;

		/* Make sure the crtc and connector are running */
		goto found;
	}

	/* Find an unused one (if possible) */
	for_each_crtc(dev, possible_crtc) {
		i++;
		if (!(encoder->possible_crtcs & (1 << i)))
			continue;

		ret = drm_modeset_lock(&possible_crtc->mutex, ctx);
		if (ret)
			goto fail;

		if (possible_crtc->state->enable) {
			drm_modeset_unlock(&possible_crtc->mutex);
			continue;
		}

		crtc = possible_crtc;
		break;
	}

	/*
	 * If we didn't find an unused CRTC, don't use any.
	 */
	if (!crtc) {
		DRM_DEBUG_KMS("no pipe available for load-detect\n");
		ret = -ENODEV;
		goto fail;
	}

found:
	intel_crtc = to_intel_crtc(crtc);

	state = drm_atomic_state_alloc(dev);
	restore_state = drm_atomic_state_alloc(dev);
	if (!state || !restore_state) {
		ret = -ENOMEM;
		goto fail;
	}

	state->acquire_ctx = ctx;
	restore_state->acquire_ctx = ctx;

	connector_state = drm_atomic_get_connector_state(state, connector);
	if (IS_ERR(connector_state)) {
		ret = PTR_ERR(connector_state);
		goto fail;
	}

	ret = drm_atomic_set_crtc_for_connector(connector_state, crtc);
	if (ret)
		goto fail;

	crtc_state = intel_atomic_get_crtc_state(state, intel_crtc);
	if (IS_ERR(crtc_state)) {
		ret = PTR_ERR(crtc_state);
		goto fail;
	}

	crtc_state->base.active = crtc_state->base.enable = true;

	if (!mode)
		mode = &load_detect_mode;

	ret = drm_atomic_set_mode_for_crtc(&crtc_state->base, mode);
	if (ret)
		goto fail;

	ret = intel_modeset_disable_planes(state, crtc);
	if (ret)
		goto fail;

	ret = PTR_ERR_OR_ZERO(drm_atomic_get_connector_state(restore_state, connector));
	if (!ret)
		ret = PTR_ERR_OR_ZERO(drm_atomic_get_crtc_state(restore_state, crtc));
	if (ret) {
		DRM_DEBUG_KMS("Failed to create a copy of old state to restore: %i\n", ret);
		goto fail;
	}

	ret = drm_atomic_commit(state);
	if (ret) {
		DRM_DEBUG_KMS("failed to set mode on load-detect pipe\n");
		goto fail;
	}

	old->restore_state = restore_state;
	drm_atomic_state_put(state);

	/* let the connector get through one full cycle before testing */
	intel_wait_for_vblank(dev_priv, intel_crtc->pipe);
	return true;

fail:
	if (state) {
		drm_atomic_state_put(state);
		state = NULL;
	}
	if (restore_state) {
		drm_atomic_state_put(restore_state);
		restore_state = NULL;
	}

	if (ret == -EDEADLK)
		return ret;

	return false;
}

void intel_release_load_detect_pipe(struct drm_connector *connector,
				    struct intel_load_detect_pipe *old,
				    struct drm_modeset_acquire_ctx *ctx)
{
	struct intel_encoder *intel_encoder =
		intel_attached_encoder(connector);
	struct drm_encoder *encoder = &intel_encoder->base;
	struct drm_atomic_state *state = old->restore_state;
	int ret;

	DRM_DEBUG_KMS("[CONNECTOR:%d:%s], [ENCODER:%d:%s]\n",
		      connector->base.id, connector->name,
		      encoder->base.id, encoder->name);

	if (!state)
		return;

	ret = drm_atomic_helper_commit_duplicated_state(state, ctx);
	if (ret)
		DRM_DEBUG_KMS("Couldn't release load detect pipe: %i\n", ret);
	drm_atomic_state_put(state);
}

static int i9xx_pll_refclk(struct drm_device *dev,
			   const struct intel_crtc_state *pipe_config)
{
	struct drm_i915_private *dev_priv = to_i915(dev);
	u32 dpll = pipe_config->dpll_hw_state.dpll;

	if ((dpll & PLL_REF_INPUT_MASK) == PLLB_REF_INPUT_SPREADSPECTRUMIN)
		return dev_priv->vbt.lvds_ssc_freq;
	else if (HAS_PCH_SPLIT(dev_priv))
		return 120000;
	else if (!IS_GEN2(dev_priv))
		return 96000;
	else
		return 48000;
}

/* Returns the clock of the currently programmed mode of the given pipe. */
static void i9xx_crtc_clock_get(struct intel_crtc *crtc,
				struct intel_crtc_state *pipe_config)
{
	struct drm_device *dev = crtc->base.dev;
	struct drm_i915_private *dev_priv = to_i915(dev);
	int pipe = pipe_config->cpu_transcoder;
	u32 dpll = pipe_config->dpll_hw_state.dpll;
	u32 fp;
	struct dpll clock;
	int port_clock;
	int refclk = i9xx_pll_refclk(dev, pipe_config);

	if ((dpll & DISPLAY_RATE_SELECT_FPA1) == 0)
		fp = pipe_config->dpll_hw_state.fp0;
	else
		fp = pipe_config->dpll_hw_state.fp1;

	clock.m1 = (fp & FP_M1_DIV_MASK) >> FP_M1_DIV_SHIFT;
	if (IS_PINEVIEW(dev_priv)) {
		clock.n = ffs((fp & FP_N_PINEVIEW_DIV_MASK) >> FP_N_DIV_SHIFT) - 1;
		clock.m2 = (fp & FP_M2_PINEVIEW_DIV_MASK) >> FP_M2_DIV_SHIFT;
	} else {
		clock.n = (fp & FP_N_DIV_MASK) >> FP_N_DIV_SHIFT;
		clock.m2 = (fp & FP_M2_DIV_MASK) >> FP_M2_DIV_SHIFT;
	}

	if (!IS_GEN2(dev_priv)) {
		if (IS_PINEVIEW(dev_priv))
			clock.p1 = ffs((dpll & DPLL_FPA01_P1_POST_DIV_MASK_PINEVIEW) >>
				DPLL_FPA01_P1_POST_DIV_SHIFT_PINEVIEW);
		else
			clock.p1 = ffs((dpll & DPLL_FPA01_P1_POST_DIV_MASK) >>
			       DPLL_FPA01_P1_POST_DIV_SHIFT);

		switch (dpll & DPLL_MODE_MASK) {
		case DPLLB_MODE_DAC_SERIAL:
			clock.p2 = dpll & DPLL_DAC_SERIAL_P2_CLOCK_DIV_5 ?
				5 : 10;
			break;
		case DPLLB_MODE_LVDS:
			clock.p2 = dpll & DPLLB_LVDS_P2_CLOCK_DIV_7 ?
				7 : 14;
			break;
		default:
			DRM_DEBUG_KMS("Unknown DPLL mode %08x in programmed "
				  "mode\n", (int)(dpll & DPLL_MODE_MASK));
			return;
		}

		if (IS_PINEVIEW(dev_priv))
			port_clock = pnv_calc_dpll_params(refclk, &clock);
		else
			port_clock = i9xx_calc_dpll_params(refclk, &clock);
	} else {
		u32 lvds = IS_I830(dev_priv) ? 0 : I915_READ(LVDS);
		bool is_lvds = (pipe == 1) && (lvds & LVDS_PORT_EN);

		if (is_lvds) {
			clock.p1 = ffs((dpll & DPLL_FPA01_P1_POST_DIV_MASK_I830_LVDS) >>
				       DPLL_FPA01_P1_POST_DIV_SHIFT);

			if (lvds & LVDS_CLKB_POWER_UP)
				clock.p2 = 7;
			else
				clock.p2 = 14;
		} else {
			if (dpll & PLL_P1_DIVIDE_BY_TWO)
				clock.p1 = 2;
			else {
				clock.p1 = ((dpll & DPLL_FPA01_P1_POST_DIV_MASK_I830) >>
					    DPLL_FPA01_P1_POST_DIV_SHIFT) + 2;
			}
			if (dpll & PLL_P2_DIVIDE_BY_4)
				clock.p2 = 4;
			else
				clock.p2 = 2;
		}

		port_clock = i9xx_calc_dpll_params(refclk, &clock);
	}

	/*
	 * This value includes pixel_multiplier. We will use
	 * port_clock to compute adjusted_mode.crtc_clock in the
	 * encoder's get_config() function.
	 */
	pipe_config->port_clock = port_clock;
}

int intel_dotclock_calculate(int link_freq,
			     const struct intel_link_m_n *m_n)
{
	/*
	 * The calculation for the data clock is:
	 * pixel_clock = ((m/n)*(link_clock * nr_lanes))/bpp
	 * But we want to avoid losing precison if possible, so:
	 * pixel_clock = ((m * link_clock * nr_lanes)/(n*bpp))
	 *
	 * and the link clock is simpler:
	 * link_clock = (m * link_clock) / n
	 */

	if (!m_n->link_n)
		return 0;

	return div_u64(mul_u32_u32(m_n->link_m, link_freq), m_n->link_n);
}

static void ironlake_pch_clock_get(struct intel_crtc *crtc,
				   struct intel_crtc_state *pipe_config)
{
	struct drm_i915_private *dev_priv = to_i915(crtc->base.dev);

	/* read out port_clock from the DPLL */
	i9xx_crtc_clock_get(crtc, pipe_config);

	/*
	 * In case there is an active pipe without active ports,
	 * we may need some idea for the dotclock anyway.
	 * Calculate one based on the FDI configuration.
	 */
	pipe_config->base.adjusted_mode.crtc_clock =
		intel_dotclock_calculate(intel_fdi_link_freq(dev_priv, pipe_config),
					 &pipe_config->fdi_m_n);
}

/* Returns the currently programmed mode of the given encoder. */
struct drm_display_mode *
intel_encoder_current_mode(struct intel_encoder *encoder)
{
	struct drm_i915_private *dev_priv = to_i915(encoder->base.dev);
	struct intel_crtc_state *crtc_state;
	struct drm_display_mode *mode;
	struct intel_crtc *crtc;
	enum pipe pipe;

	if (!encoder->get_hw_state(encoder, &pipe))
		return NULL;

	crtc = intel_get_crtc_for_pipe(dev_priv, pipe);

	mode = kzalloc(sizeof(*mode), GFP_KERNEL);
	if (!mode)
		return NULL;

	crtc_state = kzalloc(sizeof(*crtc_state), GFP_KERNEL);
	if (!crtc_state) {
		kfree(mode);
		return NULL;
	}

	crtc_state->base.crtc = &crtc->base;

	if (!dev_priv->display.get_pipe_config(crtc, crtc_state)) {
		kfree(crtc_state);
		kfree(mode);
		return NULL;
	}

	encoder->get_config(encoder, crtc_state);

	intel_mode_from_pipe_config(mode, crtc_state);

	kfree(crtc_state);

	return mode;
}

static void intel_crtc_destroy(struct drm_crtc *crtc)
{
	struct intel_crtc *intel_crtc = to_intel_crtc(crtc);

	drm_crtc_cleanup(crtc);
	kfree(intel_crtc);
}

/**
 * intel_wm_need_update - Check whether watermarks need updating
 * @plane: drm plane
 * @state: new plane state
 *
 * Check current plane state versus the new one to determine whether
 * watermarks need to be recalculated.
 *
 * Returns true or false.
 */
static bool intel_wm_need_update(struct drm_plane *plane,
				 struct drm_plane_state *state)
{
	struct intel_plane_state *new = to_intel_plane_state(state);
	struct intel_plane_state *cur = to_intel_plane_state(plane->state);

	/* Update watermarks on tiling or size changes. */
	if (new->base.visible != cur->base.visible)
		return true;

	if (!cur->base.fb || !new->base.fb)
		return false;

	if (cur->base.fb->modifier != new->base.fb->modifier ||
	    cur->base.rotation != new->base.rotation ||
	    drm_rect_width(&new->base.src) != drm_rect_width(&cur->base.src) ||
	    drm_rect_height(&new->base.src) != drm_rect_height(&cur->base.src) ||
	    drm_rect_width(&new->base.dst) != drm_rect_width(&cur->base.dst) ||
	    drm_rect_height(&new->base.dst) != drm_rect_height(&cur->base.dst))
		return true;

	return false;
}

static bool needs_scaling(const struct intel_plane_state *state)
{
	int src_w = drm_rect_width(&state->base.src) >> 16;
	int src_h = drm_rect_height(&state->base.src) >> 16;
	int dst_w = drm_rect_width(&state->base.dst);
	int dst_h = drm_rect_height(&state->base.dst);

	return (src_w != dst_w || src_h != dst_h);
}

int intel_plane_atomic_calc_changes(const struct intel_crtc_state *old_crtc_state,
				    struct drm_crtc_state *crtc_state,
				    const struct intel_plane_state *old_plane_state,
				    struct drm_plane_state *plane_state)
{
	struct intel_crtc_state *pipe_config = to_intel_crtc_state(crtc_state);
	struct drm_crtc *crtc = crtc_state->crtc;
	struct intel_crtc *intel_crtc = to_intel_crtc(crtc);
	struct intel_plane *plane = to_intel_plane(plane_state->plane);
	struct drm_device *dev = crtc->dev;
	struct drm_i915_private *dev_priv = to_i915(dev);
	bool mode_changed = needs_modeset(crtc_state);
	bool was_crtc_enabled = old_crtc_state->base.active;
	bool is_crtc_enabled = crtc_state->active;
	bool turn_off, turn_on, visible, was_visible;
	struct drm_framebuffer *fb = plane_state->fb;
	int ret;

	if (INTEL_GEN(dev_priv) >= 9 && plane->id != PLANE_CURSOR) {
		ret = skl_update_scaler_plane(
			to_intel_crtc_state(crtc_state),
			to_intel_plane_state(plane_state));
		if (ret)
			return ret;
	}

	was_visible = old_plane_state->base.visible;
	visible = plane_state->visible;

	if (!was_crtc_enabled && WARN_ON(was_visible))
		was_visible = false;

	/*
	 * Visibility is calculated as if the crtc was on, but
	 * after scaler setup everything depends on it being off
	 * when the crtc isn't active.
	 *
	 * FIXME this is wrong for watermarks. Watermarks should also
	 * be computed as if the pipe would be active. Perhaps move
	 * per-plane wm computation to the .check_plane() hook, and
	 * only combine the results from all planes in the current place?
	 */
	if (!is_crtc_enabled) {
		plane_state->visible = visible = false;
		to_intel_crtc_state(crtc_state)->active_planes &= ~BIT(plane->id);
	}

	if (!was_visible && !visible)
		return 0;

	if (fb != old_plane_state->base.fb)
		pipe_config->fb_changed = true;

	turn_off = was_visible && (!visible || mode_changed);
	turn_on = visible && (!was_visible || mode_changed);

	DRM_DEBUG_ATOMIC("[CRTC:%d:%s] has [PLANE:%d:%s] with fb %i\n",
			 intel_crtc->base.base.id, intel_crtc->base.name,
			 plane->base.base.id, plane->base.name,
			 fb ? fb->base.id : -1);

	DRM_DEBUG_ATOMIC("[PLANE:%d:%s] visible %i -> %i, off %i, on %i, ms %i\n",
			 plane->base.base.id, plane->base.name,
			 was_visible, visible,
			 turn_off, turn_on, mode_changed);

	if (turn_on) {
		if (INTEL_GEN(dev_priv) < 5 && !IS_G4X(dev_priv))
			pipe_config->update_wm_pre = true;

		/* must disable cxsr around plane enable/disable */
		if (plane->id != PLANE_CURSOR)
			pipe_config->disable_cxsr = true;
	} else if (turn_off) {
		if (INTEL_GEN(dev_priv) < 5 && !IS_G4X(dev_priv))
			pipe_config->update_wm_post = true;

		/* must disable cxsr around plane enable/disable */
		if (plane->id != PLANE_CURSOR)
			pipe_config->disable_cxsr = true;
	} else if (intel_wm_need_update(&plane->base, plane_state)) {
		if (INTEL_GEN(dev_priv) < 5 && !IS_G4X(dev_priv)) {
			/* FIXME bollocks */
			pipe_config->update_wm_pre = true;
			pipe_config->update_wm_post = true;
		}
	}

	if (visible || was_visible)
		pipe_config->fb_bits |= plane->frontbuffer_bit;

	/*
	 * WaCxSRDisabledForSpriteScaling:ivb
	 *
	 * cstate->update_wm was already set above, so this flag will
	 * take effect when we commit and program watermarks.
	 */
	if (plane->id == PLANE_SPRITE0 && IS_IVYBRIDGE(dev_priv) &&
	    needs_scaling(to_intel_plane_state(plane_state)) &&
	    !needs_scaling(old_plane_state))
		pipe_config->disable_lp_wm = true;

	return 0;
}

static bool encoders_cloneable(const struct intel_encoder *a,
			       const struct intel_encoder *b)
{
	/* masks could be asymmetric, so check both ways */
	return a == b || (a->cloneable & (1 << b->type) &&
			  b->cloneable & (1 << a->type));
}

static bool check_single_encoder_cloning(struct drm_atomic_state *state,
					 struct intel_crtc *crtc,
					 struct intel_encoder *encoder)
{
	struct intel_encoder *source_encoder;
	struct drm_connector *connector;
	struct drm_connector_state *connector_state;
	int i;

	for_each_new_connector_in_state(state, connector, connector_state, i) {
		if (connector_state->crtc != &crtc->base)
			continue;

		source_encoder =
			to_intel_encoder(connector_state->best_encoder);
		if (!encoders_cloneable(encoder, source_encoder))
			return false;
	}

	return true;
}

static int intel_crtc_atomic_check(struct drm_crtc *crtc,
				   struct drm_crtc_state *crtc_state)
{
	struct drm_device *dev = crtc->dev;
	struct drm_i915_private *dev_priv = to_i915(dev);
	struct intel_crtc *intel_crtc = to_intel_crtc(crtc);
	struct intel_crtc_state *pipe_config =
		to_intel_crtc_state(crtc_state);
	struct drm_atomic_state *state = crtc_state->state;
	int ret;
	bool mode_changed = needs_modeset(crtc_state);

	if (mode_changed && !crtc_state->active)
		pipe_config->update_wm_post = true;

	if (mode_changed && crtc_state->enable &&
	    dev_priv->display.crtc_compute_clock &&
	    !WARN_ON(pipe_config->shared_dpll)) {
		ret = dev_priv->display.crtc_compute_clock(intel_crtc,
							   pipe_config);
		if (ret)
			return ret;
	}

	if (crtc_state->color_mgmt_changed) {
		ret = intel_color_check(crtc, crtc_state);
		if (ret)
			return ret;

		/*
		 * Changing color management on Intel hardware is
		 * handled as part of planes update.
		 */
		crtc_state->planes_changed = true;
	}

	ret = 0;
	if (dev_priv->display.compute_pipe_wm) {
		ret = dev_priv->display.compute_pipe_wm(pipe_config);
		if (ret) {
			DRM_DEBUG_KMS("Target pipe watermarks are invalid\n");
			return ret;
		}
	}

	if (dev_priv->display.compute_intermediate_wm &&
	    !to_intel_atomic_state(state)->skip_intermediate_wm) {
		if (WARN_ON(!dev_priv->display.compute_pipe_wm))
			return 0;

		/*
		 * Calculate 'intermediate' watermarks that satisfy both the
		 * old state and the new state.  We can program these
		 * immediately.
		 */
		ret = dev_priv->display.compute_intermediate_wm(dev,
								intel_crtc,
								pipe_config);
		if (ret) {
			DRM_DEBUG_KMS("No valid intermediate pipe watermarks are possible\n");
			return ret;
		}
	} else if (dev_priv->display.compute_intermediate_wm) {
		if (HAS_PCH_SPLIT(dev_priv) && INTEL_GEN(dev_priv) < 9)
			pipe_config->wm.ilk.intermediate = pipe_config->wm.ilk.optimal;
	}

	if (INTEL_GEN(dev_priv) >= 9) {
		if (mode_changed)
			ret = skl_update_scaler_crtc(pipe_config);

		if (!ret)
			ret = skl_check_pipe_max_pixel_rate(intel_crtc,
							    pipe_config);
		if (!ret)
			ret = intel_atomic_setup_scalers(dev_priv, intel_crtc,
							 pipe_config);
	}

	if (HAS_IPS(dev_priv))
		pipe_config->ips_enabled = hsw_compute_ips_config(pipe_config);

	return ret;
}

static const struct drm_crtc_helper_funcs intel_helper_funcs = {
	.atomic_begin = intel_begin_crtc_commit,
	.atomic_flush = intel_finish_crtc_commit,
	.atomic_check = intel_crtc_atomic_check,
};

static void intel_modeset_update_connector_atomic_state(struct drm_device *dev)
{
	struct intel_connector *connector;
	struct drm_connector_list_iter conn_iter;

	drm_connector_list_iter_begin(dev, &conn_iter);
	for_each_intel_connector_iter(connector, &conn_iter) {
		if (connector->base.state->crtc)
			drm_connector_unreference(&connector->base);

		if (connector->base.encoder) {
			connector->base.state->best_encoder =
				connector->base.encoder;
			connector->base.state->crtc =
				connector->base.encoder->crtc;

			drm_connector_reference(&connector->base);
		} else {
			connector->base.state->best_encoder = NULL;
			connector->base.state->crtc = NULL;
		}
	}
	drm_connector_list_iter_end(&conn_iter);
}

static void
connected_sink_compute_bpp(struct intel_connector *connector,
			   struct intel_crtc_state *pipe_config)
{
	const struct drm_display_info *info = &connector->base.display_info;
	int bpp = pipe_config->pipe_bpp;

	DRM_DEBUG_KMS("[CONNECTOR:%d:%s] checking for sink bpp constrains\n",
		      connector->base.base.id,
		      connector->base.name);

	/* Don't use an invalid EDID bpc value */
	if (info->bpc != 0 && info->bpc * 3 < bpp) {
		DRM_DEBUG_KMS("clamping display bpp (was %d) to EDID reported max of %d\n",
			      bpp, info->bpc * 3);
		pipe_config->pipe_bpp = info->bpc * 3;
	}

	/* Clamp bpp to 8 on screens without EDID 1.4 */
	if (info->bpc == 0 && bpp > 24) {
		DRM_DEBUG_KMS("clamping display bpp (was %d) to default limit of 24\n",
			      bpp);
		pipe_config->pipe_bpp = 24;
	}
}

static int
compute_baseline_pipe_bpp(struct intel_crtc *crtc,
			  struct intel_crtc_state *pipe_config)
{
	struct drm_i915_private *dev_priv = to_i915(crtc->base.dev);
	struct drm_atomic_state *state;
	struct drm_connector *connector;
	struct drm_connector_state *connector_state;
	int bpp, i;

	if ((IS_G4X(dev_priv) || IS_VALLEYVIEW(dev_priv) ||
	    IS_CHERRYVIEW(dev_priv)))
		bpp = 10*3;
	else if (INTEL_GEN(dev_priv) >= 5)
		bpp = 12*3;
	else
		bpp = 8*3;


	pipe_config->pipe_bpp = bpp;

	state = pipe_config->base.state;

	/* Clamp display bpp to EDID value */
	for_each_new_connector_in_state(state, connector, connector_state, i) {
		if (connector_state->crtc != &crtc->base)
			continue;

		connected_sink_compute_bpp(to_intel_connector(connector),
					   pipe_config);
	}

	return bpp;
}

static void intel_dump_crtc_timings(const struct drm_display_mode *mode)
{
	DRM_DEBUG_KMS("crtc timings: %d %d %d %d %d %d %d %d %d, "
			"type: 0x%x flags: 0x%x\n",
		mode->crtc_clock,
		mode->crtc_hdisplay, mode->crtc_hsync_start,
		mode->crtc_hsync_end, mode->crtc_htotal,
		mode->crtc_vdisplay, mode->crtc_vsync_start,
		mode->crtc_vsync_end, mode->crtc_vtotal, mode->type, mode->flags);
}

static inline void
intel_dump_m_n_config(struct intel_crtc_state *pipe_config, char *id,
		      unsigned int lane_count, struct intel_link_m_n *m_n)
{
	DRM_DEBUG_KMS("%s: lanes: %i; gmch_m: %u, gmch_n: %u, link_m: %u, link_n: %u, tu: %u\n",
		      id, lane_count,
		      m_n->gmch_m, m_n->gmch_n,
		      m_n->link_m, m_n->link_n, m_n->tu);
}

#define OUTPUT_TYPE(x) [INTEL_OUTPUT_ ## x] = #x

static const char * const output_type_str[] = {
	OUTPUT_TYPE(UNUSED),
	OUTPUT_TYPE(ANALOG),
	OUTPUT_TYPE(DVO),
	OUTPUT_TYPE(SDVO),
	OUTPUT_TYPE(LVDS),
	OUTPUT_TYPE(TVOUT),
	OUTPUT_TYPE(HDMI),
	OUTPUT_TYPE(DP),
	OUTPUT_TYPE(EDP),
	OUTPUT_TYPE(DSI),
	OUTPUT_TYPE(DDI),
	OUTPUT_TYPE(DP_MST),
};

#undef OUTPUT_TYPE

static void snprintf_output_types(char *buf, size_t len,
				  unsigned int output_types)
{
	char *str = buf;
	int i;

	str[0] = '\0';

	for (i = 0; i < ARRAY_SIZE(output_type_str); i++) {
		int r;

		if ((output_types & BIT(i)) == 0)
			continue;

		r = snprintf(str, len, "%s%s",
			     str != buf ? "," : "", output_type_str[i]);
		if (r >= len)
			break;
		str += r;
		len -= r;

		output_types &= ~BIT(i);
	}

	WARN_ON_ONCE(output_types != 0);
}

static void intel_dump_pipe_config(struct intel_crtc *crtc,
				   struct intel_crtc_state *pipe_config,
				   const char *context)
{
	struct drm_device *dev = crtc->base.dev;
	struct drm_i915_private *dev_priv = to_i915(dev);
	struct drm_plane *plane;
	struct intel_plane *intel_plane;
	struct intel_plane_state *state;
	struct drm_framebuffer *fb;
	char buf[64];

	DRM_DEBUG_KMS("[CRTC:%d:%s]%s\n",
		      crtc->base.base.id, crtc->base.name, context);

	snprintf_output_types(buf, sizeof(buf), pipe_config->output_types);
	DRM_DEBUG_KMS("output_types: %s (0x%x)\n",
		      buf, pipe_config->output_types);

	DRM_DEBUG_KMS("cpu_transcoder: %s, pipe bpp: %i, dithering: %i\n",
		      transcoder_name(pipe_config->cpu_transcoder),
		      pipe_config->pipe_bpp, pipe_config->dither);

	if (pipe_config->has_pch_encoder)
		intel_dump_m_n_config(pipe_config, "fdi",
				      pipe_config->fdi_lanes,
				      &pipe_config->fdi_m_n);

	if (pipe_config->ycbcr420)
		DRM_DEBUG_KMS("YCbCr 4:2:0 output enabled\n");

	if (intel_crtc_has_dp_encoder(pipe_config)) {
		intel_dump_m_n_config(pipe_config, "dp m_n",
				pipe_config->lane_count, &pipe_config->dp_m_n);
		if (pipe_config->has_drrs)
			intel_dump_m_n_config(pipe_config, "dp m2_n2",
					      pipe_config->lane_count,
					      &pipe_config->dp_m2_n2);
	}

	DRM_DEBUG_KMS("audio: %i, infoframes: %i\n",
		      pipe_config->has_audio, pipe_config->has_infoframe);

	DRM_DEBUG_KMS("requested mode:\n");
	drm_mode_debug_printmodeline(&pipe_config->base.mode);
	DRM_DEBUG_KMS("adjusted mode:\n");
	drm_mode_debug_printmodeline(&pipe_config->base.adjusted_mode);
	intel_dump_crtc_timings(&pipe_config->base.adjusted_mode);
	DRM_DEBUG_KMS("port clock: %d, pipe src size: %dx%d, pixel rate %d\n",
		      pipe_config->port_clock,
		      pipe_config->pipe_src_w, pipe_config->pipe_src_h,
		      pipe_config->pixel_rate);

	if (INTEL_GEN(dev_priv) >= 9)
		DRM_DEBUG_KMS("num_scalers: %d, scaler_users: 0x%x, scaler_id: %d\n",
			      crtc->num_scalers,
			      pipe_config->scaler_state.scaler_users,
		              pipe_config->scaler_state.scaler_id);

	if (HAS_GMCH_DISPLAY(dev_priv))
		DRM_DEBUG_KMS("gmch pfit: control: 0x%08x, ratios: 0x%08x, lvds border: 0x%08x\n",
			      pipe_config->gmch_pfit.control,
			      pipe_config->gmch_pfit.pgm_ratios,
			      pipe_config->gmch_pfit.lvds_border_bits);
	else
		DRM_DEBUG_KMS("pch pfit: pos: 0x%08x, size: 0x%08x, %s\n",
			      pipe_config->pch_pfit.pos,
			      pipe_config->pch_pfit.size,
		              enableddisabled(pipe_config->pch_pfit.enabled));

	DRM_DEBUG_KMS("ips: %i, double wide: %i\n",
		      pipe_config->ips_enabled, pipe_config->double_wide);

	intel_dpll_dump_hw_state(dev_priv, &pipe_config->dpll_hw_state);

	DRM_DEBUG_KMS("planes on this crtc\n");
	list_for_each_entry(plane, &dev->mode_config.plane_list, head) {
		struct drm_format_name_buf format_name;
		intel_plane = to_intel_plane(plane);
		if (intel_plane->pipe != crtc->pipe)
			continue;

		state = to_intel_plane_state(plane->state);
		fb = state->base.fb;
		if (!fb) {
			DRM_DEBUG_KMS("[PLANE:%d:%s] disabled, scaler_id = %d\n",
				      plane->base.id, plane->name, state->scaler_id);
			continue;
		}

		DRM_DEBUG_KMS("[PLANE:%d:%s] FB:%d, fb = %ux%u format = %s\n",
			      plane->base.id, plane->name,
			      fb->base.id, fb->width, fb->height,
			      drm_get_format_name(fb->format->format, &format_name));
		if (INTEL_GEN(dev_priv) >= 9)
			DRM_DEBUG_KMS("\tscaler:%d src %dx%d+%d+%d dst %dx%d+%d+%d\n",
				      state->scaler_id,
				      state->base.src.x1 >> 16,
				      state->base.src.y1 >> 16,
				      drm_rect_width(&state->base.src) >> 16,
				      drm_rect_height(&state->base.src) >> 16,
				      state->base.dst.x1, state->base.dst.y1,
				      drm_rect_width(&state->base.dst),
				      drm_rect_height(&state->base.dst));
	}
}

static bool check_digital_port_conflicts(struct drm_atomic_state *state)
{
	struct drm_device *dev = state->dev;
	struct drm_connector *connector;
	struct drm_connector_list_iter conn_iter;
	unsigned int used_ports = 0;
	unsigned int used_mst_ports = 0;

	/*
	 * Walk the connector list instead of the encoder
	 * list to detect the problem on ddi platforms
	 * where there's just one encoder per digital port.
	 */
	drm_connector_list_iter_begin(dev, &conn_iter);
	drm_for_each_connector_iter(connector, &conn_iter) {
		struct drm_connector_state *connector_state;
		struct intel_encoder *encoder;

		connector_state = drm_atomic_get_existing_connector_state(state, connector);
		if (!connector_state)
			connector_state = connector->state;

		if (!connector_state->best_encoder)
			continue;

		encoder = to_intel_encoder(connector_state->best_encoder);

		WARN_ON(!connector_state->crtc);

		switch (encoder->type) {
			unsigned int port_mask;
		case INTEL_OUTPUT_DDI:
			if (WARN_ON(!HAS_DDI(to_i915(dev))))
				break;
		case INTEL_OUTPUT_DP:
		case INTEL_OUTPUT_HDMI:
		case INTEL_OUTPUT_EDP:
			port_mask = 1 << encoder->port;

			/* the same port mustn't appear more than once */
			if (used_ports & port_mask)
				return false;

			used_ports |= port_mask;
			break;
		case INTEL_OUTPUT_DP_MST:
			used_mst_ports |=
				1 << encoder->port;
			break;
		default:
			break;
		}
	}
	drm_connector_list_iter_end(&conn_iter);

	/* can't mix MST and SST/HDMI on the same port */
	if (used_ports & used_mst_ports)
		return false;

	return true;
}

static void
clear_intel_crtc_state(struct intel_crtc_state *crtc_state)
{
	struct drm_i915_private *dev_priv =
		to_i915(crtc_state->base.crtc->dev);
	struct intel_crtc_scaler_state scaler_state;
	struct intel_dpll_hw_state dpll_hw_state;
	struct intel_shared_dpll *shared_dpll;
	struct intel_crtc_wm_state wm_state;
	bool force_thru, ips_force_disable;

	/* FIXME: before the switch to atomic started, a new pipe_config was
	 * kzalloc'd. Code that depends on any field being zero should be
	 * fixed, so that the crtc_state can be safely duplicated. For now,
	 * only fields that are know to not cause problems are preserved. */

	scaler_state = crtc_state->scaler_state;
	shared_dpll = crtc_state->shared_dpll;
	dpll_hw_state = crtc_state->dpll_hw_state;
	force_thru = crtc_state->pch_pfit.force_thru;
	ips_force_disable = crtc_state->ips_force_disable;
	if (IS_G4X(dev_priv) ||
	    IS_VALLEYVIEW(dev_priv) || IS_CHERRYVIEW(dev_priv))
		wm_state = crtc_state->wm;

	/* Keep base drm_crtc_state intact, only clear our extended struct */
	BUILD_BUG_ON(offsetof(struct intel_crtc_state, base));
	memset(&crtc_state->base + 1, 0,
	       sizeof(*crtc_state) - sizeof(crtc_state->base));

	crtc_state->scaler_state = scaler_state;
	crtc_state->shared_dpll = shared_dpll;
	crtc_state->dpll_hw_state = dpll_hw_state;
	crtc_state->pch_pfit.force_thru = force_thru;
	crtc_state->ips_force_disable = ips_force_disable;
	if (IS_G4X(dev_priv) ||
	    IS_VALLEYVIEW(dev_priv) || IS_CHERRYVIEW(dev_priv))
		crtc_state->wm = wm_state;
}

static int
intel_modeset_pipe_config(struct drm_crtc *crtc,
			  struct intel_crtc_state *pipe_config)
{
	struct drm_atomic_state *state = pipe_config->base.state;
	struct intel_encoder *encoder;
	struct drm_connector *connector;
	struct drm_connector_state *connector_state;
	int base_bpp, ret = -EINVAL;
	int i;
	bool retry = true;

	clear_intel_crtc_state(pipe_config);

	pipe_config->cpu_transcoder =
		(enum transcoder) to_intel_crtc(crtc)->pipe;

	/*
	 * Sanitize sync polarity flags based on requested ones. If neither
	 * positive or negative polarity is requested, treat this as meaning
	 * negative polarity.
	 */
	if (!(pipe_config->base.adjusted_mode.flags &
	      (DRM_MODE_FLAG_PHSYNC | DRM_MODE_FLAG_NHSYNC)))
		pipe_config->base.adjusted_mode.flags |= DRM_MODE_FLAG_NHSYNC;

	if (!(pipe_config->base.adjusted_mode.flags &
	      (DRM_MODE_FLAG_PVSYNC | DRM_MODE_FLAG_NVSYNC)))
		pipe_config->base.adjusted_mode.flags |= DRM_MODE_FLAG_NVSYNC;

	base_bpp = compute_baseline_pipe_bpp(to_intel_crtc(crtc),
					     pipe_config);
	if (base_bpp < 0)
		goto fail;

	/*
	 * Determine the real pipe dimensions. Note that stereo modes can
	 * increase the actual pipe size due to the frame doubling and
	 * insertion of additional space for blanks between the frame. This
	 * is stored in the crtc timings. We use the requested mode to do this
	 * computation to clearly distinguish it from the adjusted mode, which
	 * can be changed by the connectors in the below retry loop.
	 */
	drm_mode_get_hv_timing(&pipe_config->base.mode,
			       &pipe_config->pipe_src_w,
			       &pipe_config->pipe_src_h);

	for_each_new_connector_in_state(state, connector, connector_state, i) {
		if (connector_state->crtc != crtc)
			continue;

		encoder = to_intel_encoder(connector_state->best_encoder);

		if (!check_single_encoder_cloning(state, to_intel_crtc(crtc), encoder)) {
			DRM_DEBUG_KMS("rejecting invalid cloning configuration\n");
			goto fail;
		}

		/*
		 * Determine output_types before calling the .compute_config()
		 * hooks so that the hooks can use this information safely.
		 */
		if (encoder->compute_output_type)
			pipe_config->output_types |=
				BIT(encoder->compute_output_type(encoder, pipe_config,
								 connector_state));
		else
			pipe_config->output_types |= BIT(encoder->type);
	}

encoder_retry:
	/* Ensure the port clock defaults are reset when retrying. */
	pipe_config->port_clock = 0;
	pipe_config->pixel_multiplier = 1;

	/* Fill in default crtc timings, allow encoders to overwrite them. */
	drm_mode_set_crtcinfo(&pipe_config->base.adjusted_mode,
			      CRTC_STEREO_DOUBLE);

	/* Pass our mode to the connectors and the CRTC to give them a chance to
	 * adjust it according to limitations or connector properties, and also
	 * a chance to reject the mode entirely.
	 */
	for_each_new_connector_in_state(state, connector, connector_state, i) {
		if (connector_state->crtc != crtc)
			continue;

		encoder = to_intel_encoder(connector_state->best_encoder);

		if (!(encoder->compute_config(encoder, pipe_config, connector_state))) {
			DRM_DEBUG_KMS("Encoder config failure\n");
			goto fail;
		}
	}

	/* Set default port clock if not overwritten by the encoder. Needs to be
	 * done afterwards in case the encoder adjusts the mode. */
	if (!pipe_config->port_clock)
		pipe_config->port_clock = pipe_config->base.adjusted_mode.crtc_clock
			* pipe_config->pixel_multiplier;

	ret = intel_crtc_compute_config(to_intel_crtc(crtc), pipe_config);
	if (ret < 0) {
		DRM_DEBUG_KMS("CRTC fixup failed\n");
		goto fail;
	}

	if (ret == RETRY) {
		if (WARN(!retry, "loop in pipe configuration computation\n")) {
			ret = -EINVAL;
			goto fail;
		}

		DRM_DEBUG_KMS("CRTC bw constrained, retrying\n");
		retry = false;
		goto encoder_retry;
	}

	/* Dithering seems to not pass-through bits correctly when it should, so
	 * only enable it on 6bpc panels and when its not a compliance
	 * test requesting 6bpc video pattern.
	 */
	pipe_config->dither = (pipe_config->pipe_bpp == 6*3) &&
		!pipe_config->dither_force_disable;
	DRM_DEBUG_KMS("hw max bpp: %i, pipe bpp: %i, dithering: %i\n",
		      base_bpp, pipe_config->pipe_bpp, pipe_config->dither);

fail:
	return ret;
}

static bool intel_fuzzy_clock_check(int clock1, int clock2)
{
	int diff;

	if (clock1 == clock2)
		return true;

	if (!clock1 || !clock2)
		return false;

	diff = abs(clock1 - clock2);

	if (((((diff + clock1 + clock2) * 100)) / (clock1 + clock2)) < 105)
		return true;

	return false;
}

static bool
intel_compare_m_n(unsigned int m, unsigned int n,
		  unsigned int m2, unsigned int n2,
		  bool exact)
{
	if (m == m2 && n == n2)
		return true;

	if (exact || !m || !n || !m2 || !n2)
		return false;

	BUILD_BUG_ON(DATA_LINK_M_N_MASK > INT_MAX);

	if (n > n2) {
		while (n > n2) {
			m2 <<= 1;
			n2 <<= 1;
		}
	} else if (n < n2) {
		while (n < n2) {
			m <<= 1;
			n <<= 1;
		}
	}

	if (n != n2)
		return false;

	return intel_fuzzy_clock_check(m, m2);
}

static bool
intel_compare_link_m_n(const struct intel_link_m_n *m_n,
		       struct intel_link_m_n *m2_n2,
		       bool adjust)
{
	if (m_n->tu == m2_n2->tu &&
	    intel_compare_m_n(m_n->gmch_m, m_n->gmch_n,
			      m2_n2->gmch_m, m2_n2->gmch_n, !adjust) &&
	    intel_compare_m_n(m_n->link_m, m_n->link_n,
			      m2_n2->link_m, m2_n2->link_n, !adjust)) {
		if (adjust)
			*m2_n2 = *m_n;

		return true;
	}

	return false;
}

static void __printf(3, 4)
pipe_config_err(bool adjust, const char *name, const char *format, ...)
{
	char *level;
	unsigned int category;
	struct va_format vaf;
	va_list args;

	if (adjust) {
		level = KERN_DEBUG;
		category = DRM_UT_KMS;
	} else {
		level = KERN_ERR;
		category = DRM_UT_NONE;
	}

	va_start(args, format);
	vaf.fmt = format;
	vaf.va = &args;

	drm_printk(level, category, "mismatch in %s %pV", name, &vaf);

	va_end(args);
}

static bool
intel_pipe_config_compare(struct drm_i915_private *dev_priv,
			  struct intel_crtc_state *current_config,
			  struct intel_crtc_state *pipe_config,
			  bool adjust)
{
	bool ret = true;
	bool fixup_inherited = adjust &&
		(current_config->base.mode.private_flags & I915_MODE_FLAG_INHERITED) &&
		!(pipe_config->base.mode.private_flags & I915_MODE_FLAG_INHERITED);

#define PIPE_CONF_CHECK_X(name)	\
	if (current_config->name != pipe_config->name) { \
		pipe_config_err(adjust, __stringify(name), \
			  "(expected 0x%08x, found 0x%08x)\n", \
			  current_config->name, \
			  pipe_config->name); \
		ret = false; \
	}

#define PIPE_CONF_CHECK_I(name)	\
	if (current_config->name != pipe_config->name) { \
		pipe_config_err(adjust, __stringify(name), \
			  "(expected %i, found %i)\n", \
			  current_config->name, \
			  pipe_config->name); \
		ret = false; \
	}

#define PIPE_CONF_CHECK_BOOL(name)	\
	if (current_config->name != pipe_config->name) { \
		pipe_config_err(adjust, __stringify(name), \
			  "(expected %s, found %s)\n", \
			  yesno(current_config->name), \
			  yesno(pipe_config->name)); \
		ret = false; \
	}

/*
 * Checks state where we only read out the enabling, but not the entire
 * state itself (like full infoframes or ELD for audio). These states
 * require a full modeset on bootup to fix up.
 */
#define PIPE_CONF_CHECK_BOOL_INCOMPLETE(name) \
	if (!fixup_inherited || (!current_config->name && !pipe_config->name)) { \
		PIPE_CONF_CHECK_BOOL(name); \
	} else { \
		pipe_config_err(adjust, __stringify(name), \
			  "unable to verify whether state matches exactly, forcing modeset (expected %s, found %s)\n", \
			  yesno(current_config->name), \
			  yesno(pipe_config->name)); \
		ret = false; \
	}

#define PIPE_CONF_CHECK_P(name)	\
	if (current_config->name != pipe_config->name) { \
		pipe_config_err(adjust, __stringify(name), \
			  "(expected %p, found %p)\n", \
			  current_config->name, \
			  pipe_config->name); \
		ret = false; \
	}

#define PIPE_CONF_CHECK_M_N(name) \
	if (!intel_compare_link_m_n(&current_config->name, \
				    &pipe_config->name,\
				    adjust)) { \
		pipe_config_err(adjust, __stringify(name), \
			  "(expected tu %i gmch %i/%i link %i/%i, " \
			  "found tu %i, gmch %i/%i link %i/%i)\n", \
			  current_config->name.tu, \
			  current_config->name.gmch_m, \
			  current_config->name.gmch_n, \
			  current_config->name.link_m, \
			  current_config->name.link_n, \
			  pipe_config->name.tu, \
			  pipe_config->name.gmch_m, \
			  pipe_config->name.gmch_n, \
			  pipe_config->name.link_m, \
			  pipe_config->name.link_n); \
		ret = false; \
	}

/* This is required for BDW+ where there is only one set of registers for
 * switching between high and low RR.
 * This macro can be used whenever a comparison has to be made between one
 * hw state and multiple sw state variables.
 */
#define PIPE_CONF_CHECK_M_N_ALT(name, alt_name) \
	if (!intel_compare_link_m_n(&current_config->name, \
				    &pipe_config->name, adjust) && \
	    !intel_compare_link_m_n(&current_config->alt_name, \
				    &pipe_config->name, adjust)) { \
		pipe_config_err(adjust, __stringify(name), \
			  "(expected tu %i gmch %i/%i link %i/%i, " \
			  "or tu %i gmch %i/%i link %i/%i, " \
			  "found tu %i, gmch %i/%i link %i/%i)\n", \
			  current_config->name.tu, \
			  current_config->name.gmch_m, \
			  current_config->name.gmch_n, \
			  current_config->name.link_m, \
			  current_config->name.link_n, \
			  current_config->alt_name.tu, \
			  current_config->alt_name.gmch_m, \
			  current_config->alt_name.gmch_n, \
			  current_config->alt_name.link_m, \
			  current_config->alt_name.link_n, \
			  pipe_config->name.tu, \
			  pipe_config->name.gmch_m, \
			  pipe_config->name.gmch_n, \
			  pipe_config->name.link_m, \
			  pipe_config->name.link_n); \
		ret = false; \
	}

#define PIPE_CONF_CHECK_FLAGS(name, mask)	\
	if ((current_config->name ^ pipe_config->name) & (mask)) { \
		pipe_config_err(adjust, __stringify(name), \
			  "(%x) (expected %i, found %i)\n", \
			  (mask), \
			  current_config->name & (mask), \
			  pipe_config->name & (mask)); \
		ret = false; \
	}

#define PIPE_CONF_CHECK_CLOCK_FUZZY(name) \
	if (!intel_fuzzy_clock_check(current_config->name, pipe_config->name)) { \
		pipe_config_err(adjust, __stringify(name), \
			  "(expected %i, found %i)\n", \
			  current_config->name, \
			  pipe_config->name); \
		ret = false; \
	}

#define PIPE_CONF_QUIRK(quirk)	\
	((current_config->quirks | pipe_config->quirks) & (quirk))

	PIPE_CONF_CHECK_I(cpu_transcoder);

	PIPE_CONF_CHECK_BOOL(has_pch_encoder);
	PIPE_CONF_CHECK_I(fdi_lanes);
	PIPE_CONF_CHECK_M_N(fdi_m_n);

	PIPE_CONF_CHECK_I(lane_count);
	PIPE_CONF_CHECK_X(lane_lat_optim_mask);

	if (INTEL_GEN(dev_priv) < 8) {
		PIPE_CONF_CHECK_M_N(dp_m_n);

		if (current_config->has_drrs)
			PIPE_CONF_CHECK_M_N(dp_m2_n2);
	} else
		PIPE_CONF_CHECK_M_N_ALT(dp_m_n, dp_m2_n2);

	PIPE_CONF_CHECK_X(output_types);

	PIPE_CONF_CHECK_I(base.adjusted_mode.crtc_hdisplay);
	PIPE_CONF_CHECK_I(base.adjusted_mode.crtc_htotal);
	PIPE_CONF_CHECK_I(base.adjusted_mode.crtc_hblank_start);
	PIPE_CONF_CHECK_I(base.adjusted_mode.crtc_hblank_end);
	PIPE_CONF_CHECK_I(base.adjusted_mode.crtc_hsync_start);
	PIPE_CONF_CHECK_I(base.adjusted_mode.crtc_hsync_end);

	PIPE_CONF_CHECK_I(base.adjusted_mode.crtc_vdisplay);
	PIPE_CONF_CHECK_I(base.adjusted_mode.crtc_vtotal);
	PIPE_CONF_CHECK_I(base.adjusted_mode.crtc_vblank_start);
	PIPE_CONF_CHECK_I(base.adjusted_mode.crtc_vblank_end);
	PIPE_CONF_CHECK_I(base.adjusted_mode.crtc_vsync_start);
	PIPE_CONF_CHECK_I(base.adjusted_mode.crtc_vsync_end);

	PIPE_CONF_CHECK_I(pixel_multiplier);
	PIPE_CONF_CHECK_BOOL(has_hdmi_sink);
	if ((INTEL_GEN(dev_priv) < 8 && !IS_HASWELL(dev_priv)) ||
	    IS_VALLEYVIEW(dev_priv) || IS_CHERRYVIEW(dev_priv))
		PIPE_CONF_CHECK_BOOL(limited_color_range);

	PIPE_CONF_CHECK_BOOL(hdmi_scrambling);
	PIPE_CONF_CHECK_BOOL(hdmi_high_tmds_clock_ratio);
	PIPE_CONF_CHECK_BOOL_INCOMPLETE(has_infoframe);
	PIPE_CONF_CHECK_BOOL(ycbcr420);

	PIPE_CONF_CHECK_BOOL_INCOMPLETE(has_audio);

	PIPE_CONF_CHECK_FLAGS(base.adjusted_mode.flags,
			      DRM_MODE_FLAG_INTERLACE);

	if (!PIPE_CONF_QUIRK(PIPE_CONFIG_QUIRK_MODE_SYNC_FLAGS)) {
		PIPE_CONF_CHECK_FLAGS(base.adjusted_mode.flags,
				      DRM_MODE_FLAG_PHSYNC);
		PIPE_CONF_CHECK_FLAGS(base.adjusted_mode.flags,
				      DRM_MODE_FLAG_NHSYNC);
		PIPE_CONF_CHECK_FLAGS(base.adjusted_mode.flags,
				      DRM_MODE_FLAG_PVSYNC);
		PIPE_CONF_CHECK_FLAGS(base.adjusted_mode.flags,
				      DRM_MODE_FLAG_NVSYNC);
	}

	PIPE_CONF_CHECK_X(gmch_pfit.control);
	/* pfit ratios are autocomputed by the hw on gen4+ */
	if (INTEL_GEN(dev_priv) < 4)
		PIPE_CONF_CHECK_X(gmch_pfit.pgm_ratios);
	PIPE_CONF_CHECK_X(gmch_pfit.lvds_border_bits);

	if (!adjust) {
		PIPE_CONF_CHECK_I(pipe_src_w);
		PIPE_CONF_CHECK_I(pipe_src_h);

		PIPE_CONF_CHECK_BOOL(pch_pfit.enabled);
		if (current_config->pch_pfit.enabled) {
			PIPE_CONF_CHECK_X(pch_pfit.pos);
			PIPE_CONF_CHECK_X(pch_pfit.size);
		}

		PIPE_CONF_CHECK_I(scaler_state.scaler_id);
		PIPE_CONF_CHECK_CLOCK_FUZZY(pixel_rate);
	}

	PIPE_CONF_CHECK_BOOL(double_wide);

	PIPE_CONF_CHECK_P(shared_dpll);
	PIPE_CONF_CHECK_X(dpll_hw_state.dpll);
	PIPE_CONF_CHECK_X(dpll_hw_state.dpll_md);
	PIPE_CONF_CHECK_X(dpll_hw_state.fp0);
	PIPE_CONF_CHECK_X(dpll_hw_state.fp1);
	PIPE_CONF_CHECK_X(dpll_hw_state.wrpll);
	PIPE_CONF_CHECK_X(dpll_hw_state.spll);
	PIPE_CONF_CHECK_X(dpll_hw_state.ctrl1);
	PIPE_CONF_CHECK_X(dpll_hw_state.cfgcr1);
	PIPE_CONF_CHECK_X(dpll_hw_state.cfgcr2);
	PIPE_CONF_CHECK_X(dpll_hw_state.cfgcr0);
	PIPE_CONF_CHECK_X(dpll_hw_state.ebb0);
	PIPE_CONF_CHECK_X(dpll_hw_state.ebb4);
	PIPE_CONF_CHECK_X(dpll_hw_state.pll0);
	PIPE_CONF_CHECK_X(dpll_hw_state.pll1);
	PIPE_CONF_CHECK_X(dpll_hw_state.pll2);
	PIPE_CONF_CHECK_X(dpll_hw_state.pll3);
	PIPE_CONF_CHECK_X(dpll_hw_state.pll6);
	PIPE_CONF_CHECK_X(dpll_hw_state.pll8);
	PIPE_CONF_CHECK_X(dpll_hw_state.pll9);
	PIPE_CONF_CHECK_X(dpll_hw_state.pll10);
	PIPE_CONF_CHECK_X(dpll_hw_state.pcsdw12);

	PIPE_CONF_CHECK_X(dsi_pll.ctrl);
	PIPE_CONF_CHECK_X(dsi_pll.div);

	if (IS_G4X(dev_priv) || INTEL_GEN(dev_priv) >= 5)
		PIPE_CONF_CHECK_I(pipe_bpp);

	PIPE_CONF_CHECK_CLOCK_FUZZY(base.adjusted_mode.crtc_clock);
	PIPE_CONF_CHECK_CLOCK_FUZZY(port_clock);

	PIPE_CONF_CHECK_I(min_voltage_level);

#undef PIPE_CONF_CHECK_X
#undef PIPE_CONF_CHECK_I
#undef PIPE_CONF_CHECK_BOOL
#undef PIPE_CONF_CHECK_BOOL_INCOMPLETE
#undef PIPE_CONF_CHECK_P
#undef PIPE_CONF_CHECK_FLAGS
#undef PIPE_CONF_CHECK_CLOCK_FUZZY
#undef PIPE_CONF_QUIRK

	return ret;
}

static void intel_pipe_config_sanity_check(struct drm_i915_private *dev_priv,
					   const struct intel_crtc_state *pipe_config)
{
	if (pipe_config->has_pch_encoder) {
		int fdi_dotclock = intel_dotclock_calculate(intel_fdi_link_freq(dev_priv, pipe_config),
							    &pipe_config->fdi_m_n);
		int dotclock = pipe_config->base.adjusted_mode.crtc_clock;

		/*
		 * FDI already provided one idea for the dotclock.
		 * Yell if the encoder disagrees.
		 */
		WARN(!intel_fuzzy_clock_check(fdi_dotclock, dotclock),
		     "FDI dotclock and encoder dotclock mismatch, fdi: %i, encoder: %i\n",
		     fdi_dotclock, dotclock);
	}
}

static void verify_wm_state(struct drm_crtc *crtc,
			    struct drm_crtc_state *new_state)
{
	struct drm_i915_private *dev_priv = to_i915(crtc->dev);
	struct skl_ddb_allocation hw_ddb, *sw_ddb;
	struct skl_pipe_wm hw_wm, *sw_wm;
	struct skl_plane_wm *hw_plane_wm, *sw_plane_wm;
	struct skl_ddb_entry *hw_ddb_entry, *sw_ddb_entry;
	struct intel_crtc *intel_crtc = to_intel_crtc(crtc);
	const enum pipe pipe = intel_crtc->pipe;
	int plane, level, max_level = ilk_wm_max_level(dev_priv);

	if (INTEL_GEN(dev_priv) < 9 || !new_state->active)
		return;

	skl_pipe_wm_get_hw_state(crtc, &hw_wm);
	sw_wm = &to_intel_crtc_state(new_state)->wm.skl.optimal;

	skl_ddb_get_hw_state(dev_priv, &hw_ddb);
	sw_ddb = &dev_priv->wm.skl_hw.ddb;

	/* planes */
	for_each_universal_plane(dev_priv, pipe, plane) {
		hw_plane_wm = &hw_wm.planes[plane];
		sw_plane_wm = &sw_wm->planes[plane];

		/* Watermarks */
		for (level = 0; level <= max_level; level++) {
			if (skl_wm_level_equals(&hw_plane_wm->wm[level],
						&sw_plane_wm->wm[level]))
				continue;

			DRM_ERROR("mismatch in WM pipe %c plane %d level %d (expected e=%d b=%u l=%u, got e=%d b=%u l=%u)\n",
				  pipe_name(pipe), plane + 1, level,
				  sw_plane_wm->wm[level].plane_en,
				  sw_plane_wm->wm[level].plane_res_b,
				  sw_plane_wm->wm[level].plane_res_l,
				  hw_plane_wm->wm[level].plane_en,
				  hw_plane_wm->wm[level].plane_res_b,
				  hw_plane_wm->wm[level].plane_res_l);
		}

		if (!skl_wm_level_equals(&hw_plane_wm->trans_wm,
					 &sw_plane_wm->trans_wm)) {
			DRM_ERROR("mismatch in trans WM pipe %c plane %d (expected e=%d b=%u l=%u, got e=%d b=%u l=%u)\n",
				  pipe_name(pipe), plane + 1,
				  sw_plane_wm->trans_wm.plane_en,
				  sw_plane_wm->trans_wm.plane_res_b,
				  sw_plane_wm->trans_wm.plane_res_l,
				  hw_plane_wm->trans_wm.plane_en,
				  hw_plane_wm->trans_wm.plane_res_b,
				  hw_plane_wm->trans_wm.plane_res_l);
		}

		/* DDB */
		hw_ddb_entry = &hw_ddb.plane[pipe][plane];
		sw_ddb_entry = &sw_ddb->plane[pipe][plane];

		if (!skl_ddb_entry_equal(hw_ddb_entry, sw_ddb_entry)) {
			DRM_ERROR("mismatch in DDB state pipe %c plane %d (expected (%u,%u), found (%u,%u))\n",
				  pipe_name(pipe), plane + 1,
				  sw_ddb_entry->start, sw_ddb_entry->end,
				  hw_ddb_entry->start, hw_ddb_entry->end);
		}
	}

	/*
	 * cursor
	 * If the cursor plane isn't active, we may not have updated it's ddb
	 * allocation. In that case since the ddb allocation will be updated
	 * once the plane becomes visible, we can skip this check
	 */
	if (1) {
		hw_plane_wm = &hw_wm.planes[PLANE_CURSOR];
		sw_plane_wm = &sw_wm->planes[PLANE_CURSOR];

		/* Watermarks */
		for (level = 0; level <= max_level; level++) {
			if (skl_wm_level_equals(&hw_plane_wm->wm[level],
						&sw_plane_wm->wm[level]))
				continue;

			DRM_ERROR("mismatch in WM pipe %c cursor level %d (expected e=%d b=%u l=%u, got e=%d b=%u l=%u)\n",
				  pipe_name(pipe), level,
				  sw_plane_wm->wm[level].plane_en,
				  sw_plane_wm->wm[level].plane_res_b,
				  sw_plane_wm->wm[level].plane_res_l,
				  hw_plane_wm->wm[level].plane_en,
				  hw_plane_wm->wm[level].plane_res_b,
				  hw_plane_wm->wm[level].plane_res_l);
		}

		if (!skl_wm_level_equals(&hw_plane_wm->trans_wm,
					 &sw_plane_wm->trans_wm)) {
			DRM_ERROR("mismatch in trans WM pipe %c cursor (expected e=%d b=%u l=%u, got e=%d b=%u l=%u)\n",
				  pipe_name(pipe),
				  sw_plane_wm->trans_wm.plane_en,
				  sw_plane_wm->trans_wm.plane_res_b,
				  sw_plane_wm->trans_wm.plane_res_l,
				  hw_plane_wm->trans_wm.plane_en,
				  hw_plane_wm->trans_wm.plane_res_b,
				  hw_plane_wm->trans_wm.plane_res_l);
		}

		/* DDB */
		hw_ddb_entry = &hw_ddb.plane[pipe][PLANE_CURSOR];
		sw_ddb_entry = &sw_ddb->plane[pipe][PLANE_CURSOR];

		if (!skl_ddb_entry_equal(hw_ddb_entry, sw_ddb_entry)) {
			DRM_ERROR("mismatch in DDB state pipe %c cursor (expected (%u,%u), found (%u,%u))\n",
				  pipe_name(pipe),
				  sw_ddb_entry->start, sw_ddb_entry->end,
				  hw_ddb_entry->start, hw_ddb_entry->end);
		}
	}
}

static void
verify_connector_state(struct drm_device *dev,
		       struct drm_atomic_state *state,
		       struct drm_crtc *crtc)
{
	struct drm_connector *connector;
	struct drm_connector_state *new_conn_state;
	int i;

	for_each_new_connector_in_state(state, connector, new_conn_state, i) {
		struct drm_encoder *encoder = connector->encoder;
		struct drm_crtc_state *crtc_state = NULL;

		if (new_conn_state->crtc != crtc)
			continue;

		if (crtc)
			crtc_state = drm_atomic_get_new_crtc_state(state, new_conn_state->crtc);

		intel_connector_verify_state(crtc_state, new_conn_state);

		I915_STATE_WARN(new_conn_state->best_encoder != encoder,
		     "connector's atomic encoder doesn't match legacy encoder\n");
	}
}

static void
verify_encoder_state(struct drm_device *dev, struct drm_atomic_state *state)
{
	struct intel_encoder *encoder;
	struct drm_connector *connector;
	struct drm_connector_state *old_conn_state, *new_conn_state;
	int i;

	for_each_intel_encoder(dev, encoder) {
		bool enabled = false, found = false;
		enum pipe pipe;

		DRM_DEBUG_KMS("[ENCODER:%d:%s]\n",
			      encoder->base.base.id,
			      encoder->base.name);

		for_each_oldnew_connector_in_state(state, connector, old_conn_state,
						   new_conn_state, i) {
			if (old_conn_state->best_encoder == &encoder->base)
				found = true;

			if (new_conn_state->best_encoder != &encoder->base)
				continue;
			found = enabled = true;

			I915_STATE_WARN(new_conn_state->crtc !=
					encoder->base.crtc,
			     "connector's crtc doesn't match encoder crtc\n");
		}

		if (!found)
			continue;

		I915_STATE_WARN(!!encoder->base.crtc != enabled,
		     "encoder's enabled state mismatch "
		     "(expected %i, found %i)\n",
		     !!encoder->base.crtc, enabled);

		if (!encoder->base.crtc) {
			bool active;

			active = encoder->get_hw_state(encoder, &pipe);
			I915_STATE_WARN(active,
			     "encoder detached but still enabled on pipe %c.\n",
			     pipe_name(pipe));
		}
	}
}

static void
verify_crtc_state(struct drm_crtc *crtc,
		  struct drm_crtc_state *old_crtc_state,
		  struct drm_crtc_state *new_crtc_state)
{
	struct drm_device *dev = crtc->dev;
	struct drm_i915_private *dev_priv = to_i915(dev);
	struct intel_encoder *encoder;
	struct intel_crtc *intel_crtc = to_intel_crtc(crtc);
	struct intel_crtc_state *pipe_config, *sw_config;
	struct drm_atomic_state *old_state;
	bool active;

	old_state = old_crtc_state->state;
	__drm_atomic_helper_crtc_destroy_state(old_crtc_state);
	pipe_config = to_intel_crtc_state(old_crtc_state);
	memset(pipe_config, 0, sizeof(*pipe_config));
	pipe_config->base.crtc = crtc;
	pipe_config->base.state = old_state;

	DRM_DEBUG_KMS("[CRTC:%d:%s]\n", crtc->base.id, crtc->name);

	active = dev_priv->display.get_pipe_config(intel_crtc, pipe_config);

	/* we keep both pipes enabled on 830 */
	if (IS_I830(dev_priv))
		active = new_crtc_state->active;

	I915_STATE_WARN(new_crtc_state->active != active,
	     "crtc active state doesn't match with hw state "
	     "(expected %i, found %i)\n", new_crtc_state->active, active);

	I915_STATE_WARN(intel_crtc->active != new_crtc_state->active,
	     "transitional active state does not match atomic hw state "
	     "(expected %i, found %i)\n", new_crtc_state->active, intel_crtc->active);

	for_each_encoder_on_crtc(dev, crtc, encoder) {
		enum pipe pipe;

		active = encoder->get_hw_state(encoder, &pipe);
		I915_STATE_WARN(active != new_crtc_state->active,
			"[ENCODER:%i] active %i with crtc active %i\n",
			encoder->base.base.id, active, new_crtc_state->active);

		I915_STATE_WARN(active && intel_crtc->pipe != pipe,
				"Encoder connected to wrong pipe %c\n",
				pipe_name(pipe));

		if (active)
			encoder->get_config(encoder, pipe_config);
	}

	intel_crtc_compute_pixel_rate(pipe_config);

	if (!new_crtc_state->active)
		return;

	intel_pipe_config_sanity_check(dev_priv, pipe_config);

	sw_config = to_intel_crtc_state(new_crtc_state);
	if (!intel_pipe_config_compare(dev_priv, sw_config,
				       pipe_config, false)) {
		I915_STATE_WARN(1, "pipe state doesn't match!\n");
		intel_dump_pipe_config(intel_crtc, pipe_config,
				       "[hw state]");
		intel_dump_pipe_config(intel_crtc, sw_config,
				       "[sw state]");
	}
}

static void
intel_verify_planes(struct intel_atomic_state *state)
{
	struct intel_plane *plane;
	const struct intel_plane_state *plane_state;
	int i;

	for_each_new_intel_plane_in_state(state, plane,
					  plane_state, i)
		assert_plane(plane, plane_state->base.visible);
}

static void
verify_single_dpll_state(struct drm_i915_private *dev_priv,
			 struct intel_shared_dpll *pll,
			 struct drm_crtc *crtc,
			 struct drm_crtc_state *new_state)
{
	struct intel_dpll_hw_state dpll_hw_state;
	unsigned crtc_mask;
	bool active;

	memset(&dpll_hw_state, 0, sizeof(dpll_hw_state));

	DRM_DEBUG_KMS("%s\n", pll->name);

	active = pll->funcs.get_hw_state(dev_priv, pll, &dpll_hw_state);

	if (!(pll->flags & INTEL_DPLL_ALWAYS_ON)) {
		I915_STATE_WARN(!pll->on && pll->active_mask,
		     "pll in active use but not on in sw tracking\n");
		I915_STATE_WARN(pll->on && !pll->active_mask,
		     "pll is on but not used by any active crtc\n");
		I915_STATE_WARN(pll->on != active,
		     "pll on state mismatch (expected %i, found %i)\n",
		     pll->on, active);
	}

	if (!crtc) {
		I915_STATE_WARN(pll->active_mask & ~pll->state.crtc_mask,
				"more active pll users than references: %x vs %x\n",
				pll->active_mask, pll->state.crtc_mask);

		return;
	}

	crtc_mask = 1 << drm_crtc_index(crtc);

	if (new_state->active)
		I915_STATE_WARN(!(pll->active_mask & crtc_mask),
				"pll active mismatch (expected pipe %c in active mask 0x%02x)\n",
				pipe_name(drm_crtc_index(crtc)), pll->active_mask);
	else
		I915_STATE_WARN(pll->active_mask & crtc_mask,
				"pll active mismatch (didn't expect pipe %c in active mask 0x%02x)\n",
				pipe_name(drm_crtc_index(crtc)), pll->active_mask);

	I915_STATE_WARN(!(pll->state.crtc_mask & crtc_mask),
			"pll enabled crtcs mismatch (expected 0x%x in 0x%02x)\n",
			crtc_mask, pll->state.crtc_mask);

	I915_STATE_WARN(pll->on && memcmp(&pll->state.hw_state,
					  &dpll_hw_state,
					  sizeof(dpll_hw_state)),
			"pll hw state mismatch\n");
}

static void
verify_shared_dpll_state(struct drm_device *dev, struct drm_crtc *crtc,
			 struct drm_crtc_state *old_crtc_state,
			 struct drm_crtc_state *new_crtc_state)
{
	struct drm_i915_private *dev_priv = to_i915(dev);
	struct intel_crtc_state *old_state = to_intel_crtc_state(old_crtc_state);
	struct intel_crtc_state *new_state = to_intel_crtc_state(new_crtc_state);

	if (new_state->shared_dpll)
		verify_single_dpll_state(dev_priv, new_state->shared_dpll, crtc, new_crtc_state);

	if (old_state->shared_dpll &&
	    old_state->shared_dpll != new_state->shared_dpll) {
		unsigned crtc_mask = 1 << drm_crtc_index(crtc);
		struct intel_shared_dpll *pll = old_state->shared_dpll;

		I915_STATE_WARN(pll->active_mask & crtc_mask,
				"pll active mismatch (didn't expect pipe %c in active mask)\n",
				pipe_name(drm_crtc_index(crtc)));
		I915_STATE_WARN(pll->state.crtc_mask & crtc_mask,
				"pll enabled crtcs mismatch (found %x in enabled mask)\n",
				pipe_name(drm_crtc_index(crtc)));
	}
}

static void
intel_modeset_verify_crtc(struct drm_crtc *crtc,
			  struct drm_atomic_state *state,
			  struct drm_crtc_state *old_state,
			  struct drm_crtc_state *new_state)
{
	if (!needs_modeset(new_state) &&
	    !to_intel_crtc_state(new_state)->update_pipe)
		return;

	verify_wm_state(crtc, new_state);
	verify_connector_state(crtc->dev, state, crtc);
	verify_crtc_state(crtc, old_state, new_state);
	verify_shared_dpll_state(crtc->dev, crtc, old_state, new_state);
}

static void
verify_disabled_dpll_state(struct drm_device *dev)
{
	struct drm_i915_private *dev_priv = to_i915(dev);
	int i;

	for (i = 0; i < dev_priv->num_shared_dpll; i++)
		verify_single_dpll_state(dev_priv, &dev_priv->shared_dplls[i], NULL, NULL);
}

static void
intel_modeset_verify_disabled(struct drm_device *dev,
			      struct drm_atomic_state *state)
{
	verify_encoder_state(dev, state);
	verify_connector_state(dev, state, NULL);
	verify_disabled_dpll_state(dev);
}

static void update_scanline_offset(struct intel_crtc *crtc)
{
	struct drm_i915_private *dev_priv = to_i915(crtc->base.dev);

	/*
	 * The scanline counter increments at the leading edge of hsync.
	 *
	 * On most platforms it starts counting from vtotal-1 on the
	 * first active line. That means the scanline counter value is
	 * always one less than what we would expect. Ie. just after
	 * start of vblank, which also occurs at start of hsync (on the
	 * last active line), the scanline counter will read vblank_start-1.
	 *
	 * On gen2 the scanline counter starts counting from 1 instead
	 * of vtotal-1, so we have to subtract one (or rather add vtotal-1
	 * to keep the value positive), instead of adding one.
	 *
	 * On HSW+ the behaviour of the scanline counter depends on the output
	 * type. For DP ports it behaves like most other platforms, but on HDMI
	 * there's an extra 1 line difference. So we need to add two instead of
	 * one to the value.
	 *
	 * On VLV/CHV DSI the scanline counter would appear to increment
	 * approx. 1/3 of a scanline before start of vblank. Unfortunately
	 * that means we can't tell whether we're in vblank or not while
	 * we're on that particular line. We must still set scanline_offset
	 * to 1 so that the vblank timestamps come out correct when we query
	 * the scanline counter from within the vblank interrupt handler.
	 * However if queried just before the start of vblank we'll get an
	 * answer that's slightly in the future.
	 */
	if (IS_GEN2(dev_priv)) {
		const struct drm_display_mode *adjusted_mode = &crtc->config->base.adjusted_mode;
		int vtotal;

		vtotal = adjusted_mode->crtc_vtotal;
		if (adjusted_mode->flags & DRM_MODE_FLAG_INTERLACE)
			vtotal /= 2;

		crtc->scanline_offset = vtotal - 1;
	} else if (HAS_DDI(dev_priv) &&
		   intel_crtc_has_type(crtc->config, INTEL_OUTPUT_HDMI)) {
		crtc->scanline_offset = 2;
	} else
		crtc->scanline_offset = 1;
}

static void intel_modeset_clear_plls(struct drm_atomic_state *state)
{
	struct drm_device *dev = state->dev;
	struct drm_i915_private *dev_priv = to_i915(dev);
	struct drm_crtc *crtc;
	struct drm_crtc_state *old_crtc_state, *new_crtc_state;
	int i;

	if (!dev_priv->display.crtc_compute_clock)
		return;

	for_each_oldnew_crtc_in_state(state, crtc, old_crtc_state, new_crtc_state, i) {
		struct intel_crtc *intel_crtc = to_intel_crtc(crtc);
		struct intel_shared_dpll *old_dpll =
			to_intel_crtc_state(old_crtc_state)->shared_dpll;

		if (!needs_modeset(new_crtc_state))
			continue;

		to_intel_crtc_state(new_crtc_state)->shared_dpll = NULL;

		if (!old_dpll)
			continue;

		intel_release_shared_dpll(old_dpll, intel_crtc, state);
	}
}

/*
 * This implements the workaround described in the "notes" section of the mode
 * set sequence documentation. When going from no pipes or single pipe to
 * multiple pipes, and planes are enabled after the pipe, we need to wait at
 * least 2 vblanks on the first pipe before enabling planes on the second pipe.
 */
static int haswell_mode_set_planes_workaround(struct drm_atomic_state *state)
{
	struct drm_crtc_state *crtc_state;
	struct intel_crtc *intel_crtc;
	struct drm_crtc *crtc;
	struct intel_crtc_state *first_crtc_state = NULL;
	struct intel_crtc_state *other_crtc_state = NULL;
	enum pipe first_pipe = INVALID_PIPE, enabled_pipe = INVALID_PIPE;
	int i;

	/* look at all crtc's that are going to be enabled in during modeset */
	for_each_new_crtc_in_state(state, crtc, crtc_state, i) {
		intel_crtc = to_intel_crtc(crtc);

		if (!crtc_state->active || !needs_modeset(crtc_state))
			continue;

		if (first_crtc_state) {
			other_crtc_state = to_intel_crtc_state(crtc_state);
			break;
		} else {
			first_crtc_state = to_intel_crtc_state(crtc_state);
			first_pipe = intel_crtc->pipe;
		}
	}

	/* No workaround needed? */
	if (!first_crtc_state)
		return 0;

	/* w/a possibly needed, check how many crtc's are already enabled. */
	for_each_intel_crtc(state->dev, intel_crtc) {
		struct intel_crtc_state *pipe_config;

		pipe_config = intel_atomic_get_crtc_state(state, intel_crtc);
		if (IS_ERR(pipe_config))
			return PTR_ERR(pipe_config);

		pipe_config->hsw_workaround_pipe = INVALID_PIPE;

		if (!pipe_config->base.active ||
		    needs_modeset(&pipe_config->base))
			continue;

		/* 2 or more enabled crtcs means no need for w/a */
		if (enabled_pipe != INVALID_PIPE)
			return 0;

		enabled_pipe = intel_crtc->pipe;
	}

	if (enabled_pipe != INVALID_PIPE)
		first_crtc_state->hsw_workaround_pipe = enabled_pipe;
	else if (other_crtc_state)
		other_crtc_state->hsw_workaround_pipe = first_pipe;

	return 0;
}

static int intel_lock_all_pipes(struct drm_atomic_state *state)
{
	struct drm_crtc *crtc;

	/* Add all pipes to the state */
	for_each_crtc(state->dev, crtc) {
		struct drm_crtc_state *crtc_state;

		crtc_state = drm_atomic_get_crtc_state(state, crtc);
		if (IS_ERR(crtc_state))
			return PTR_ERR(crtc_state);
	}

	return 0;
}

static int intel_modeset_all_pipes(struct drm_atomic_state *state)
{
	struct drm_crtc *crtc;

	/*
	 * Add all pipes to the state, and force
	 * a modeset on all the active ones.
	 */
	for_each_crtc(state->dev, crtc) {
		struct drm_crtc_state *crtc_state;
		int ret;

		crtc_state = drm_atomic_get_crtc_state(state, crtc);
		if (IS_ERR(crtc_state))
			return PTR_ERR(crtc_state);

		if (!crtc_state->active || needs_modeset(crtc_state))
			continue;

		crtc_state->mode_changed = true;

		ret = drm_atomic_add_affected_connectors(state, crtc);
		if (ret)
			return ret;

		ret = drm_atomic_add_affected_planes(state, crtc);
		if (ret)
			return ret;
	}

	return 0;
}

static int intel_modeset_checks(struct drm_atomic_state *state)
{
	struct intel_atomic_state *intel_state = to_intel_atomic_state(state);
	struct drm_i915_private *dev_priv = to_i915(state->dev);
	struct drm_crtc *crtc;
	struct drm_crtc_state *old_crtc_state, *new_crtc_state;
	int ret = 0, i;

	if (!check_digital_port_conflicts(state)) {
		DRM_DEBUG_KMS("rejecting conflicting digital port configuration\n");
		return -EINVAL;
	}

	intel_state->modeset = true;
	intel_state->active_crtcs = dev_priv->active_crtcs;
	intel_state->cdclk.logical = dev_priv->cdclk.logical;
	intel_state->cdclk.actual = dev_priv->cdclk.actual;

	for_each_oldnew_crtc_in_state(state, crtc, old_crtc_state, new_crtc_state, i) {
		if (new_crtc_state->active)
			intel_state->active_crtcs |= 1 << i;
		else
			intel_state->active_crtcs &= ~(1 << i);

		if (old_crtc_state->active != new_crtc_state->active)
			intel_state->active_pipe_changes |= drm_crtc_mask(crtc);
	}

	/*
	 * See if the config requires any additional preparation, e.g.
	 * to adjust global state with pipes off.  We need to do this
	 * here so we can get the modeset_pipe updated config for the new
	 * mode set on this crtc.  For other crtcs we need to use the
	 * adjusted_mode bits in the crtc directly.
	 */
	if (dev_priv->display.modeset_calc_cdclk) {
		ret = dev_priv->display.modeset_calc_cdclk(state);
		if (ret < 0)
			return ret;

		/*
		 * Writes to dev_priv->cdclk.logical must protected by
		 * holding all the crtc locks, even if we don't end up
		 * touching the hardware
		 */
		if (intel_cdclk_changed(&dev_priv->cdclk.logical,
					&intel_state->cdclk.logical)) {
			ret = intel_lock_all_pipes(state);
			if (ret < 0)
				return ret;
		}

		/* All pipes must be switched off while we change the cdclk. */
		if (intel_cdclk_needs_modeset(&dev_priv->cdclk.actual,
					      &intel_state->cdclk.actual)) {
			ret = intel_modeset_all_pipes(state);
			if (ret < 0)
				return ret;
		}

		DRM_DEBUG_KMS("New cdclk calculated to be logical %u kHz, actual %u kHz\n",
			      intel_state->cdclk.logical.cdclk,
			      intel_state->cdclk.actual.cdclk);
		DRM_DEBUG_KMS("New voltage level calculated to be logical %u, actual %u\n",
			      intel_state->cdclk.logical.voltage_level,
			      intel_state->cdclk.actual.voltage_level);
	} else {
		to_intel_atomic_state(state)->cdclk.logical = dev_priv->cdclk.logical;
	}

	intel_modeset_clear_plls(state);

	if (IS_HASWELL(dev_priv))
		return haswell_mode_set_planes_workaround(state);

	return 0;
}

/*
 * Handle calculation of various watermark data at the end of the atomic check
 * phase.  The code here should be run after the per-crtc and per-plane 'check'
 * handlers to ensure that all derived state has been updated.
 */
static int calc_watermark_data(struct drm_atomic_state *state)
{
	struct drm_device *dev = state->dev;
	struct drm_i915_private *dev_priv = to_i915(dev);

	/* Is there platform-specific watermark information to calculate? */
	if (dev_priv->display.compute_global_watermarks)
		return dev_priv->display.compute_global_watermarks(state);

	return 0;
}

/**
 * intel_atomic_check - validate state object
 * @dev: drm device
 * @state: state to validate
 */
static int intel_atomic_check(struct drm_device *dev,
			      struct drm_atomic_state *state)
{
	struct drm_i915_private *dev_priv = to_i915(dev);
	struct intel_atomic_state *intel_state = to_intel_atomic_state(state);
	struct drm_crtc *crtc;
	struct drm_crtc_state *old_crtc_state, *crtc_state;
	int ret, i;
	bool any_ms = false;

	ret = drm_atomic_helper_check_modeset(dev, state);
	if (ret)
		return ret;

	for_each_oldnew_crtc_in_state(state, crtc, old_crtc_state, crtc_state, i) {
		struct intel_crtc_state *pipe_config =
			to_intel_crtc_state(crtc_state);

		/* Catch I915_MODE_FLAG_INHERITED */
		if (crtc_state->mode.private_flags != old_crtc_state->mode.private_flags)
			crtc_state->mode_changed = true;

		if (!needs_modeset(crtc_state))
			continue;

		if (!crtc_state->enable) {
			any_ms = true;
			continue;
		}

		/* FIXME: For only active_changed we shouldn't need to do any
		 * state recomputation at all. */

		ret = drm_atomic_add_affected_connectors(state, crtc);
		if (ret)
			return ret;

		ret = intel_modeset_pipe_config(crtc, pipe_config);
		if (ret) {
			intel_dump_pipe_config(to_intel_crtc(crtc),
					       pipe_config, "[failed]");
			return ret;
		}

		if (i915_modparams.fastboot &&
		    intel_pipe_config_compare(dev_priv,
					to_intel_crtc_state(old_crtc_state),
					pipe_config, true)) {
			crtc_state->mode_changed = false;
			pipe_config->update_pipe = true;
		}

		if (needs_modeset(crtc_state))
			any_ms = true;

		ret = drm_atomic_add_affected_planes(state, crtc);
		if (ret)
			return ret;

		intel_dump_pipe_config(to_intel_crtc(crtc), pipe_config,
				       needs_modeset(crtc_state) ?
				       "[modeset]" : "[fastset]");
	}

	if (any_ms) {
		ret = intel_modeset_checks(state);

		if (ret)
			return ret;
	} else {
		intel_state->cdclk.logical = dev_priv->cdclk.logical;
	}

	ret = drm_atomic_helper_check_planes(dev, state);
	if (ret)
		return ret;

	intel_fbc_choose_crtc(dev_priv, intel_state);
	return calc_watermark_data(state);
}

static int intel_atomic_prepare_commit(struct drm_device *dev,
				       struct drm_atomic_state *state)
{
	return drm_atomic_helper_prepare_planes(dev, state);
}

u32 intel_crtc_get_vblank_counter(struct intel_crtc *crtc)
{
	struct drm_device *dev = crtc->base.dev;

	if (!dev->max_vblank_count)
		return drm_crtc_accurate_vblank_count(&crtc->base);

	return dev->driver->get_vblank_counter(dev, crtc->pipe);
}

static void intel_update_crtc(struct drm_crtc *crtc,
			      struct drm_atomic_state *state,
			      struct drm_crtc_state *old_crtc_state,
			      struct drm_crtc_state *new_crtc_state)
{
	struct drm_device *dev = crtc->dev;
	struct drm_i915_private *dev_priv = to_i915(dev);
	struct intel_crtc *intel_crtc = to_intel_crtc(crtc);
	struct intel_crtc_state *pipe_config = to_intel_crtc_state(new_crtc_state);
	bool modeset = needs_modeset(new_crtc_state);

	if (modeset) {
		update_scanline_offset(intel_crtc);
		dev_priv->display.crtc_enable(pipe_config, state);
	} else {
		intel_pre_plane_update(to_intel_crtc_state(old_crtc_state),
				       pipe_config);
	}

	if (drm_atomic_get_existing_plane_state(state, crtc->primary)) {
		intel_fbc_enable(
		    intel_crtc, pipe_config,
		    to_intel_plane_state(crtc->primary->state));
	}

	drm_atomic_helper_commit_planes_on_crtc(old_crtc_state);
}

static void intel_update_crtcs(struct drm_atomic_state *state)
{
	struct drm_crtc *crtc;
	struct drm_crtc_state *old_crtc_state, *new_crtc_state;
	int i;

	for_each_oldnew_crtc_in_state(state, crtc, old_crtc_state, new_crtc_state, i) {
		if (!new_crtc_state->active)
			continue;

		intel_update_crtc(crtc, state, old_crtc_state,
				  new_crtc_state);
	}
}

static void skl_update_crtcs(struct drm_atomic_state *state)
{
	struct drm_i915_private *dev_priv = to_i915(state->dev);
	struct intel_atomic_state *intel_state = to_intel_atomic_state(state);
	struct drm_crtc *crtc;
	struct intel_crtc *intel_crtc;
	struct drm_crtc_state *old_crtc_state, *new_crtc_state;
	struct intel_crtc_state *cstate;
	unsigned int updated = 0;
	bool progress;
	enum pipe pipe;
	int i;

	const struct skl_ddb_entry *entries[I915_MAX_PIPES] = {};

	for_each_oldnew_crtc_in_state(state, crtc, old_crtc_state, new_crtc_state, i)
		/* ignore allocations for crtc's that have been turned off. */
		if (new_crtc_state->active)
			entries[i] = &to_intel_crtc_state(old_crtc_state)->wm.skl.ddb;

	/*
	 * Whenever the number of active pipes changes, we need to make sure we
	 * update the pipes in the right order so that their ddb allocations
	 * never overlap with eachother inbetween CRTC updates. Otherwise we'll
	 * cause pipe underruns and other bad stuff.
	 */
	do {
		progress = false;

		for_each_oldnew_crtc_in_state(state, crtc, old_crtc_state, new_crtc_state, i) {
			bool vbl_wait = false;
			unsigned int cmask = drm_crtc_mask(crtc);

			intel_crtc = to_intel_crtc(crtc);
			cstate = to_intel_crtc_state(new_crtc_state);
			pipe = intel_crtc->pipe;

			if (updated & cmask || !cstate->base.active)
				continue;

			if (skl_ddb_allocation_overlaps(dev_priv,
							entries,
							&cstate->wm.skl.ddb,
							i))
				continue;

			updated |= cmask;
			entries[i] = &cstate->wm.skl.ddb;

			/*
			 * If this is an already active pipe, it's DDB changed,
			 * and this isn't the last pipe that needs updating
			 * then we need to wait for a vblank to pass for the
			 * new ddb allocation to take effect.
			 */
			if (!skl_ddb_entry_equal(&cstate->wm.skl.ddb,
						 &to_intel_crtc_state(old_crtc_state)->wm.skl.ddb) &&
			    !new_crtc_state->active_changed &&
			    intel_state->wm_results.dirty_pipes != updated)
				vbl_wait = true;

			intel_update_crtc(crtc, state, old_crtc_state,
					  new_crtc_state);

			if (vbl_wait)
				intel_wait_for_vblank(dev_priv, pipe);

			progress = true;
		}
	} while (progress);
}

static void intel_atomic_helper_free_state(struct drm_i915_private *dev_priv)
{
	struct intel_atomic_state *state, *next;
	struct llist_node *freed;

	freed = llist_del_all(&dev_priv->atomic_helper.free_list);
	llist_for_each_entry_safe(state, next, freed, freed)
		drm_atomic_state_put(&state->base);
}

static void intel_atomic_helper_free_state_worker(struct work_struct *work)
{
	struct drm_i915_private *dev_priv =
		container_of(work, typeof(*dev_priv), atomic_helper.free_work);

	intel_atomic_helper_free_state(dev_priv);
}

static void intel_atomic_commit_fence_wait(struct intel_atomic_state *intel_state)
{
	struct wait_queue_entry wait_fence, wait_reset;
	struct drm_i915_private *dev_priv = to_i915(intel_state->base.dev);

	init_wait_entry(&wait_fence, 0);
	init_wait_entry(&wait_reset, 0);
	for (;;) {
		prepare_to_wait(&intel_state->commit_ready.wait,
				&wait_fence, TASK_UNINTERRUPTIBLE);
		prepare_to_wait(&dev_priv->gpu_error.wait_queue,
				&wait_reset, TASK_UNINTERRUPTIBLE);


		if (i915_sw_fence_done(&intel_state->commit_ready)
		    || test_bit(I915_RESET_MODESET, &dev_priv->gpu_error.flags))
			break;

		schedule();
	}
	finish_wait(&intel_state->commit_ready.wait, &wait_fence);
	finish_wait(&dev_priv->gpu_error.wait_queue, &wait_reset);
}

static void intel_atomic_commit_tail(struct drm_atomic_state *state)
{
	struct drm_device *dev = state->dev;
	struct intel_atomic_state *intel_state = to_intel_atomic_state(state);
	struct drm_i915_private *dev_priv = to_i915(dev);
	struct drm_crtc_state *old_crtc_state, *new_crtc_state;
	struct drm_crtc *crtc;
	struct intel_crtc_state *intel_cstate;
	u64 put_domains[I915_MAX_PIPES] = {};
	int i;

	intel_atomic_commit_fence_wait(intel_state);

	drm_atomic_helper_wait_for_dependencies(state);

	if (intel_state->modeset)
		intel_display_power_get(dev_priv, POWER_DOMAIN_MODESET);

	for_each_oldnew_crtc_in_state(state, crtc, old_crtc_state, new_crtc_state, i) {
		struct intel_crtc *intel_crtc = to_intel_crtc(crtc);

		if (needs_modeset(new_crtc_state) ||
		    to_intel_crtc_state(new_crtc_state)->update_pipe) {

			put_domains[to_intel_crtc(crtc)->pipe] =
				modeset_get_crtc_power_domains(crtc,
					to_intel_crtc_state(new_crtc_state));
		}

		if (!needs_modeset(new_crtc_state))
			continue;

		intel_pre_plane_update(to_intel_crtc_state(old_crtc_state),
				       to_intel_crtc_state(new_crtc_state));

		if (old_crtc_state->active) {
			intel_crtc_disable_planes(crtc, old_crtc_state->plane_mask);
			dev_priv->display.crtc_disable(to_intel_crtc_state(old_crtc_state), state);
			intel_crtc->active = false;
			intel_fbc_disable(intel_crtc);
			intel_disable_shared_dpll(intel_crtc);

			/*
			 * Underruns don't always raise
			 * interrupts, so check manually.
			 */
			intel_check_cpu_fifo_underruns(dev_priv);
			intel_check_pch_fifo_underruns(dev_priv);

			if (!new_crtc_state->active) {
				/*
				 * Make sure we don't call initial_watermarks
				 * for ILK-style watermark updates.
				 *
				 * No clue what this is supposed to achieve.
				 */
				if (INTEL_GEN(dev_priv) >= 9)
					dev_priv->display.initial_watermarks(intel_state,
									     to_intel_crtc_state(new_crtc_state));
			}
		}
	}

	/* FIXME: Eventually get rid of our intel_crtc->config pointer */
	for_each_new_crtc_in_state(state, crtc, new_crtc_state, i)
		to_intel_crtc(crtc)->config = to_intel_crtc_state(new_crtc_state);

	if (intel_state->modeset) {
		drm_atomic_helper_update_legacy_modeset_state(state->dev, state);

		intel_set_cdclk(dev_priv, &dev_priv->cdclk.actual);

		/*
		 * SKL workaround: bspec recommends we disable the SAGV when we
		 * have more then one pipe enabled
		 */
		if (!intel_can_enable_sagv(state))
			intel_disable_sagv(dev_priv);

		intel_modeset_verify_disabled(dev, state);
	}

	/* Complete the events for pipes that have now been disabled */
	for_each_new_crtc_in_state(state, crtc, new_crtc_state, i) {
		bool modeset = needs_modeset(new_crtc_state);

		/* Complete events for now disable pipes here. */
		if (modeset && !new_crtc_state->active && new_crtc_state->event) {
			spin_lock_irq(&dev->event_lock);
			drm_crtc_send_vblank_event(crtc, new_crtc_state->event);
			spin_unlock_irq(&dev->event_lock);

			new_crtc_state->event = NULL;
		}
	}

	/* Now enable the clocks, plane, pipe, and connectors that we set up. */
	dev_priv->display.update_crtcs(state);

	/* FIXME: We should call drm_atomic_helper_commit_hw_done() here
	 * already, but still need the state for the delayed optimization. To
	 * fix this:
	 * - wrap the optimization/post_plane_update stuff into a per-crtc work.
	 * - schedule that vblank worker _before_ calling hw_done
	 * - at the start of commit_tail, cancel it _synchrously
	 * - switch over to the vblank wait helper in the core after that since
	 *   we don't need out special handling any more.
	 */
	drm_atomic_helper_wait_for_flip_done(dev, state);

	/*
	 * Now that the vblank has passed, we can go ahead and program the
	 * optimal watermarks on platforms that need two-step watermark
	 * programming.
	 *
	 * TODO: Move this (and other cleanup) to an async worker eventually.
	 */
	for_each_new_crtc_in_state(state, crtc, new_crtc_state, i) {
		intel_cstate = to_intel_crtc_state(new_crtc_state);

		if (dev_priv->display.optimize_watermarks)
			dev_priv->display.optimize_watermarks(intel_state,
							      intel_cstate);
	}

	for_each_oldnew_crtc_in_state(state, crtc, old_crtc_state, new_crtc_state, i) {
		intel_post_plane_update(to_intel_crtc_state(old_crtc_state));

		if (put_domains[i])
			modeset_put_power_domains(dev_priv, put_domains[i]);

		intel_modeset_verify_crtc(crtc, state, old_crtc_state, new_crtc_state);
	}

	if (intel_state->modeset)
		intel_verify_planes(intel_state);

	if (intel_state->modeset && intel_can_enable_sagv(state))
		intel_enable_sagv(dev_priv);

	drm_atomic_helper_commit_hw_done(state);

	if (intel_state->modeset) {
		/* As one of the primary mmio accessors, KMS has a high
		 * likelihood of triggering bugs in unclaimed access. After we
		 * finish modesetting, see if an error has been flagged, and if
		 * so enable debugging for the next modeset - and hope we catch
		 * the culprit.
		 */
		intel_uncore_arm_unclaimed_mmio_detection(dev_priv);
		intel_display_power_put(dev_priv, POWER_DOMAIN_MODESET);
	}

	drm_atomic_helper_cleanup_planes(dev, state);

	drm_atomic_helper_commit_cleanup_done(state);

	drm_atomic_state_put(state);

	intel_atomic_helper_free_state(dev_priv);
}

static void intel_atomic_commit_work(struct work_struct *work)
{
	struct drm_atomic_state *state =
		container_of(work, struct drm_atomic_state, commit_work);

	intel_atomic_commit_tail(state);
}

static int __i915_sw_fence_call
intel_atomic_commit_ready(struct i915_sw_fence *fence,
			  enum i915_sw_fence_notify notify)
{
	struct intel_atomic_state *state =
		container_of(fence, struct intel_atomic_state, commit_ready);

	switch (notify) {
	case FENCE_COMPLETE:
		/* we do blocking waits in the worker, nothing to do here */
		break;
	case FENCE_FREE:
		{
			struct intel_atomic_helper *helper =
				&to_i915(state->base.dev)->atomic_helper;

			if (llist_add(&state->freed, &helper->free_list))
				schedule_work(&helper->free_work);
			break;
		}
	}

	return NOTIFY_DONE;
}

static void intel_atomic_track_fbs(struct drm_atomic_state *state)
{
	struct drm_plane_state *old_plane_state, *new_plane_state;
	struct drm_plane *plane;
	int i;

	for_each_oldnew_plane_in_state(state, plane, old_plane_state, new_plane_state, i)
		i915_gem_track_fb(intel_fb_obj(old_plane_state->fb),
				  intel_fb_obj(new_plane_state->fb),
				  to_intel_plane(plane)->frontbuffer_bit);
}

/**
 * intel_atomic_commit - commit validated state object
 * @dev: DRM device
 * @state: the top-level driver state object
 * @nonblock: nonblocking commit
 *
 * This function commits a top-level state object that has been validated
 * with drm_atomic_helper_check().
 *
 * RETURNS
 * Zero for success or -errno.
 */
static int intel_atomic_commit(struct drm_device *dev,
			       struct drm_atomic_state *state,
			       bool nonblock)
{
	struct intel_atomic_state *intel_state = to_intel_atomic_state(state);
	struct drm_i915_private *dev_priv = to_i915(dev);
	int ret = 0;

	drm_atomic_state_get(state);
	i915_sw_fence_init(&intel_state->commit_ready,
			   intel_atomic_commit_ready);

	/*
	 * The intel_legacy_cursor_update() fast path takes care
	 * of avoiding the vblank waits for simple cursor
	 * movement and flips. For cursor on/off and size changes,
	 * we want to perform the vblank waits so that watermark
	 * updates happen during the correct frames. Gen9+ have
	 * double buffered watermarks and so shouldn't need this.
	 *
	 * Unset state->legacy_cursor_update before the call to
	 * drm_atomic_helper_setup_commit() because otherwise
	 * drm_atomic_helper_wait_for_flip_done() is a noop and
	 * we get FIFO underruns because we didn't wait
	 * for vblank.
	 *
	 * FIXME doing watermarks and fb cleanup from a vblank worker
	 * (assuming we had any) would solve these problems.
	 */
	if (INTEL_GEN(dev_priv) < 9 && state->legacy_cursor_update) {
		struct intel_crtc_state *new_crtc_state;
		struct intel_crtc *crtc;
		int i;

		for_each_new_intel_crtc_in_state(intel_state, crtc, new_crtc_state, i)
			if (new_crtc_state->wm.need_postvbl_update ||
			    new_crtc_state->update_wm_post)
				state->legacy_cursor_update = false;
	}

	ret = intel_atomic_prepare_commit(dev, state);
	if (ret) {
		DRM_DEBUG_ATOMIC("Preparing state failed with %i\n", ret);
		i915_sw_fence_commit(&intel_state->commit_ready);
		return ret;
	}

	ret = drm_atomic_helper_setup_commit(state, nonblock);
	if (!ret)
		ret = drm_atomic_helper_swap_state(state, true);

	if (ret) {
		i915_sw_fence_commit(&intel_state->commit_ready);

		drm_atomic_helper_cleanup_planes(dev, state);
		return ret;
	}
	dev_priv->wm.distrust_bios_wm = false;
	intel_shared_dpll_swap_state(state);
	intel_atomic_track_fbs(state);

	if (intel_state->modeset) {
		memcpy(dev_priv->min_cdclk, intel_state->min_cdclk,
		       sizeof(intel_state->min_cdclk));
		memcpy(dev_priv->min_voltage_level,
		       intel_state->min_voltage_level,
		       sizeof(intel_state->min_voltage_level));
		dev_priv->active_crtcs = intel_state->active_crtcs;
		dev_priv->cdclk.logical = intel_state->cdclk.logical;
		dev_priv->cdclk.actual = intel_state->cdclk.actual;
	}

	drm_atomic_state_get(state);
	INIT_WORK(&state->commit_work, intel_atomic_commit_work);

	i915_sw_fence_commit(&intel_state->commit_ready);
	if (nonblock && intel_state->modeset) {
		queue_work(dev_priv->modeset_wq, &state->commit_work);
	} else if (nonblock) {
		queue_work(system_unbound_wq, &state->commit_work);
	} else {
		if (intel_state->modeset)
			flush_workqueue(dev_priv->modeset_wq);
		intel_atomic_commit_tail(state);
	}

	return 0;
}

static const struct drm_crtc_funcs intel_crtc_funcs = {
	.gamma_set = drm_atomic_helper_legacy_gamma_set,
	.set_config = drm_atomic_helper_set_config,
	.destroy = intel_crtc_destroy,
	.page_flip = drm_atomic_helper_page_flip,
	.atomic_duplicate_state = intel_crtc_duplicate_state,
	.atomic_destroy_state = intel_crtc_destroy_state,
	.set_crc_source = intel_crtc_set_crc_source,
};

struct wait_rps_boost {
	struct wait_queue_entry wait;

	struct drm_crtc *crtc;
	struct drm_i915_gem_request *request;
};

static int do_rps_boost(struct wait_queue_entry *_wait,
			unsigned mode, int sync, void *key)
{
	struct wait_rps_boost *wait = container_of(_wait, typeof(*wait), wait);
	struct drm_i915_gem_request *rq = wait->request;

	gen6_rps_boost(rq, NULL);
	i915_gem_request_put(rq);

	drm_crtc_vblank_put(wait->crtc);

	list_del(&wait->wait.entry);
	kfree(wait);
	return 1;
}

static void add_rps_boost_after_vblank(struct drm_crtc *crtc,
				       struct dma_fence *fence)
{
	struct wait_rps_boost *wait;

	if (!dma_fence_is_i915(fence))
		return;

	if (INTEL_GEN(to_i915(crtc->dev)) < 6)
		return;

	if (drm_crtc_vblank_get(crtc))
		return;

	wait = kmalloc(sizeof(*wait), GFP_KERNEL);
	if (!wait) {
		drm_crtc_vblank_put(crtc);
		return;
	}

	wait->request = to_request(dma_fence_get(fence));
	wait->crtc = crtc;

	wait->wait.func = do_rps_boost;
	wait->wait.flags = 0;

	add_wait_queue(drm_crtc_vblank_waitqueue(crtc), &wait->wait);
}

/**
 * intel_prepare_plane_fb - Prepare fb for usage on plane
 * @plane: drm plane to prepare for
 * @fb: framebuffer to prepare for presentation
 *
 * Prepares a framebuffer for usage on a display plane.  Generally this
 * involves pinning the underlying object and updating the frontbuffer tracking
 * bits.  Some older platforms need special physical address handling for
 * cursor planes.
 *
 * Must be called with struct_mutex held.
 *
 * Returns 0 on success, negative error code on failure.
 */
int
intel_prepare_plane_fb(struct drm_plane *plane,
		       struct drm_plane_state *new_state)
{
	struct intel_atomic_state *intel_state =
		to_intel_atomic_state(new_state->state);
	struct drm_i915_private *dev_priv = to_i915(plane->dev);
	struct drm_framebuffer *fb = new_state->fb;
	struct drm_i915_gem_object *obj = intel_fb_obj(fb);
	struct drm_i915_gem_object *old_obj = intel_fb_obj(plane->state->fb);
	int ret;

	if (old_obj) {
		struct drm_crtc_state *crtc_state =
			drm_atomic_get_existing_crtc_state(new_state->state,
							   plane->state->crtc);

		/* Big Hammer, we also need to ensure that any pending
		 * MI_WAIT_FOR_EVENT inside a user batch buffer on the
		 * current scanout is retired before unpinning the old
		 * framebuffer. Note that we rely on userspace rendering
		 * into the buffer attached to the pipe they are waiting
		 * on. If not, userspace generates a GPU hang with IPEHR
		 * point to the MI_WAIT_FOR_EVENT.
		 *
		 * This should only fail upon a hung GPU, in which case we
		 * can safely continue.
		 */
		if (needs_modeset(crtc_state)) {
			ret = i915_sw_fence_await_reservation(&intel_state->commit_ready,
							      old_obj->resv, NULL,
							      false, 0,
							      GFP_KERNEL);
			if (ret < 0)
				return ret;
		}
	}

	if (new_state->fence) { /* explicit fencing */
		ret = i915_sw_fence_await_dma_fence(&intel_state->commit_ready,
						    new_state->fence,
						    I915_FENCE_TIMEOUT,
						    GFP_KERNEL);
		if (ret < 0)
			return ret;
	}

	if (!obj)
		return 0;

	ret = i915_gem_object_pin_pages(obj);
	if (ret)
		return ret;

	ret = mutex_lock_interruptible(&dev_priv->drm.struct_mutex);
	if (ret) {
		i915_gem_object_unpin_pages(obj);
		return ret;
	}

	if (plane->type == DRM_PLANE_TYPE_CURSOR &&
	    INTEL_INFO(dev_priv)->cursor_needs_physical) {
		const int align = intel_cursor_alignment(dev_priv);

		ret = i915_gem_object_attach_phys(obj, align);
	} else {
		struct i915_vma *vma;

		vma = intel_pin_and_fence_fb_obj(fb, new_state->rotation);
		if (!IS_ERR(vma))
			to_intel_plane_state(new_state)->vma = vma;
		else
			ret =  PTR_ERR(vma);
	}

	i915_gem_object_wait_priority(obj, 0, I915_PRIORITY_DISPLAY);

	mutex_unlock(&dev_priv->drm.struct_mutex);
	i915_gem_object_unpin_pages(obj);
	if (ret)
		return ret;

	if (!new_state->fence) { /* implicit fencing */
		struct dma_fence *fence;

		ret = i915_sw_fence_await_reservation(&intel_state->commit_ready,
						      obj->resv, NULL,
						      false, I915_FENCE_TIMEOUT,
						      GFP_KERNEL);
		if (ret < 0)
			return ret;

		fence = reservation_object_get_excl_rcu(obj->resv);
		if (fence) {
			add_rps_boost_after_vblank(new_state->crtc, fence);
			dma_fence_put(fence);
		}
	} else {
		add_rps_boost_after_vblank(new_state->crtc, new_state->fence);
	}

	return 0;
}

/**
 * intel_cleanup_plane_fb - Cleans up an fb after plane use
 * @plane: drm plane to clean up for
 * @fb: old framebuffer that was on plane
 *
 * Cleans up a framebuffer that has just been removed from a plane.
 *
 * Must be called with struct_mutex held.
 */
void
intel_cleanup_plane_fb(struct drm_plane *plane,
		       struct drm_plane_state *old_state)
{
	struct i915_vma *vma;

	/* Should only be called after a successful intel_prepare_plane_fb()! */
	vma = fetch_and_zero(&to_intel_plane_state(old_state)->vma);
	if (vma) {
		mutex_lock(&plane->dev->struct_mutex);
		intel_unpin_fb_vma(vma);
		mutex_unlock(&plane->dev->struct_mutex);
	}
}

int
skl_max_scale(struct intel_crtc *intel_crtc, struct intel_crtc_state *crtc_state)
{
	struct drm_i915_private *dev_priv;
	int max_scale;
	int crtc_clock, max_dotclk;

	if (!intel_crtc || !crtc_state->base.enable)
		return DRM_PLANE_HELPER_NO_SCALING;

	dev_priv = to_i915(intel_crtc->base.dev);

	crtc_clock = crtc_state->base.adjusted_mode.crtc_clock;
	max_dotclk = to_intel_atomic_state(crtc_state->base.state)->cdclk.logical.cdclk;

	if (IS_GEMINILAKE(dev_priv) || INTEL_GEN(dev_priv) >= 10)
		max_dotclk *= 2;

	if (WARN_ON_ONCE(!crtc_clock || max_dotclk < crtc_clock))
		return DRM_PLANE_HELPER_NO_SCALING;

	/*
	 * skl max scale is lower of:
	 *    close to 3 but not 3, -1 is for that purpose
	 *            or
	 *    cdclk/crtc_clock
	 */
	max_scale = min((1 << 16) * 3 - 1,
			(1 << 8) * ((max_dotclk << 8) / crtc_clock));

	return max_scale;
}

static int
intel_check_primary_plane(struct intel_plane *plane,
			  struct intel_crtc_state *crtc_state,
			  struct intel_plane_state *state)
{
	struct drm_i915_private *dev_priv = to_i915(plane->base.dev);
	struct drm_crtc *crtc = state->base.crtc;
	int min_scale = DRM_PLANE_HELPER_NO_SCALING;
	int max_scale = DRM_PLANE_HELPER_NO_SCALING;
	bool can_position = false;
	int ret;

	if (INTEL_GEN(dev_priv) >= 9) {
		/* use scaler when colorkey is not required */
		if (state->ckey.flags == I915_SET_COLORKEY_NONE) {
			min_scale = 1;
			max_scale = skl_max_scale(to_intel_crtc(crtc), crtc_state);
		}
		can_position = true;
	}

	ret = drm_atomic_helper_check_plane_state(&state->base,
						  &crtc_state->base,
						  &state->clip,
						  min_scale, max_scale,
						  can_position, true);
	if (ret)
		return ret;

	if (!state->base.fb)
		return 0;

	if (INTEL_GEN(dev_priv) >= 9) {
		ret = skl_check_plane_surface(state);
		if (ret)
			return ret;

		state->ctl = skl_plane_ctl(crtc_state, state);
	} else {
		ret = i9xx_check_plane_surface(state);
		if (ret)
			return ret;

		state->ctl = i9xx_plane_ctl(crtc_state, state);
	}

	if (INTEL_GEN(dev_priv) >= 10 || IS_GEMINILAKE(dev_priv))
		state->color_ctl = glk_plane_color_ctl(crtc_state, state);

	return 0;
}

static void intel_begin_crtc_commit(struct drm_crtc *crtc,
				    struct drm_crtc_state *old_crtc_state)
{
	struct drm_device *dev = crtc->dev;
	struct drm_i915_private *dev_priv = to_i915(dev);
	struct intel_crtc *intel_crtc = to_intel_crtc(crtc);
	struct intel_crtc_state *old_intel_cstate =
		to_intel_crtc_state(old_crtc_state);
	struct intel_atomic_state *old_intel_state =
		to_intel_atomic_state(old_crtc_state->state);
	struct intel_crtc_state *intel_cstate =
		intel_atomic_get_new_crtc_state(old_intel_state, intel_crtc);
	bool modeset = needs_modeset(&intel_cstate->base);

	if (!modeset &&
	    (intel_cstate->base.color_mgmt_changed ||
	     intel_cstate->update_pipe)) {
		intel_color_set_csc(&intel_cstate->base);
		intel_color_load_luts(&intel_cstate->base);
	}

	/* Perform vblank evasion around commit operation */
	intel_pipe_update_start(intel_cstate);

	if (modeset)
		goto out;

	if (intel_cstate->update_pipe)
		intel_update_pipe_config(old_intel_cstate, intel_cstate);
	else if (INTEL_GEN(dev_priv) >= 9)
		skl_detach_scalers(intel_crtc);

out:
	if (dev_priv->display.atomic_update_watermarks)
		dev_priv->display.atomic_update_watermarks(old_intel_state,
							   intel_cstate);
}

static void intel_finish_crtc_commit(struct drm_crtc *crtc,
				     struct drm_crtc_state *old_crtc_state)
{
	struct drm_i915_private *dev_priv = to_i915(crtc->dev);
	struct intel_crtc *intel_crtc = to_intel_crtc(crtc);
	struct intel_atomic_state *old_intel_state =
		to_intel_atomic_state(old_crtc_state->state);
	struct intel_crtc_state *new_crtc_state =
		intel_atomic_get_new_crtc_state(old_intel_state, intel_crtc);

	intel_pipe_update_end(new_crtc_state);

	if (new_crtc_state->update_pipe &&
	    !needs_modeset(&new_crtc_state->base) &&
	    old_crtc_state->mode.private_flags & I915_MODE_FLAG_INHERITED) {
		if (!IS_GEN2(dev_priv))
			intel_set_cpu_fifo_underrun_reporting(dev_priv, intel_crtc->pipe, true);

		if (new_crtc_state->has_pch_encoder) {
			enum pipe pch_transcoder =
				intel_crtc_pch_transcoder(intel_crtc);

			intel_set_pch_fifo_underrun_reporting(dev_priv, pch_transcoder, true);
		}
	}
}

/**
 * intel_plane_destroy - destroy a plane
 * @plane: plane to destroy
 *
 * Common destruction function for all types of planes (primary, cursor,
 * sprite).
 */
void intel_plane_destroy(struct drm_plane *plane)
{
	drm_plane_cleanup(plane);
	kfree(to_intel_plane(plane));
}

static bool i8xx_mod_supported(uint32_t format, uint64_t modifier)
{
	switch (format) {
	case DRM_FORMAT_C8:
	case DRM_FORMAT_RGB565:
	case DRM_FORMAT_XRGB1555:
	case DRM_FORMAT_XRGB8888:
		return modifier == DRM_FORMAT_MOD_LINEAR ||
			modifier == I915_FORMAT_MOD_X_TILED;
	default:
		return false;
	}
}

static bool i965_mod_supported(uint32_t format, uint64_t modifier)
{
	switch (format) {
	case DRM_FORMAT_C8:
	case DRM_FORMAT_RGB565:
	case DRM_FORMAT_XRGB8888:
	case DRM_FORMAT_XBGR8888:
	case DRM_FORMAT_XRGB2101010:
	case DRM_FORMAT_XBGR2101010:
		return modifier == DRM_FORMAT_MOD_LINEAR ||
			modifier == I915_FORMAT_MOD_X_TILED;
	default:
		return false;
	}
}

static bool skl_mod_supported(uint32_t format, uint64_t modifier)
{
	switch (format) {
	case DRM_FORMAT_XRGB8888:
	case DRM_FORMAT_XBGR8888:
	case DRM_FORMAT_ARGB8888:
	case DRM_FORMAT_ABGR8888:
		if (modifier == I915_FORMAT_MOD_Yf_TILED_CCS ||
		    modifier == I915_FORMAT_MOD_Y_TILED_CCS)
			return true;
		/* fall through */
	case DRM_FORMAT_RGB565:
	case DRM_FORMAT_XRGB2101010:
	case DRM_FORMAT_XBGR2101010:
	case DRM_FORMAT_YUYV:
	case DRM_FORMAT_YVYU:
	case DRM_FORMAT_UYVY:
	case DRM_FORMAT_VYUY:
		if (modifier == I915_FORMAT_MOD_Yf_TILED)
			return true;
		/* fall through */
	case DRM_FORMAT_C8:
		if (modifier == DRM_FORMAT_MOD_LINEAR ||
		    modifier == I915_FORMAT_MOD_X_TILED ||
		    modifier == I915_FORMAT_MOD_Y_TILED)
			return true;
		/* fall through */
	default:
		return false;
	}
}

static bool intel_primary_plane_format_mod_supported(struct drm_plane *plane,
						     uint32_t format,
						     uint64_t modifier)
{
	struct drm_i915_private *dev_priv = to_i915(plane->dev);

	if (WARN_ON(modifier == DRM_FORMAT_MOD_INVALID))
		return false;

	if ((modifier >> 56) != DRM_FORMAT_MOD_VENDOR_INTEL &&
	    modifier != DRM_FORMAT_MOD_LINEAR)
		return false;

	if (INTEL_GEN(dev_priv) >= 9)
		return skl_mod_supported(format, modifier);
	else if (INTEL_GEN(dev_priv) >= 4)
		return i965_mod_supported(format, modifier);
	else
		return i8xx_mod_supported(format, modifier);

	unreachable();
}

static bool intel_cursor_plane_format_mod_supported(struct drm_plane *plane,
						    uint32_t format,
						    uint64_t modifier)
{
	if (WARN_ON(modifier == DRM_FORMAT_MOD_INVALID))
		return false;

	return modifier == DRM_FORMAT_MOD_LINEAR && format == DRM_FORMAT_ARGB8888;
}

static struct drm_plane_funcs intel_plane_funcs = {
	.update_plane = drm_atomic_helper_update_plane,
	.disable_plane = drm_atomic_helper_disable_plane,
	.destroy = intel_plane_destroy,
	.atomic_get_property = intel_plane_atomic_get_property,
	.atomic_set_property = intel_plane_atomic_set_property,
	.atomic_duplicate_state = intel_plane_duplicate_state,
	.atomic_destroy_state = intel_plane_destroy_state,
	.format_mod_supported = intel_primary_plane_format_mod_supported,
};

static int
intel_legacy_cursor_update(struct drm_plane *plane,
			   struct drm_crtc *crtc,
			   struct drm_framebuffer *fb,
			   int crtc_x, int crtc_y,
			   unsigned int crtc_w, unsigned int crtc_h,
			   uint32_t src_x, uint32_t src_y,
			   uint32_t src_w, uint32_t src_h,
			   struct drm_modeset_acquire_ctx *ctx)
{
	struct drm_i915_private *dev_priv = to_i915(crtc->dev);
	int ret;
	struct drm_plane_state *old_plane_state, *new_plane_state;
	struct intel_plane *intel_plane = to_intel_plane(plane);
	struct drm_framebuffer *old_fb;
	struct drm_crtc_state *crtc_state = crtc->state;
	struct i915_vma *old_vma, *vma;

	/*
	 * When crtc is inactive or there is a modeset pending,
	 * wait for it to complete in the slowpath
	 */
	if (!crtc_state->active || needs_modeset(crtc_state) ||
	    to_intel_crtc_state(crtc_state)->update_pipe)
		goto slow;

	old_plane_state = plane->state;
	/*
	 * Don't do an async update if there is an outstanding commit modifying
	 * the plane.  This prevents our async update's changes from getting
	 * overridden by a previous synchronous update's state.
	 */
	if (old_plane_state->commit &&
	    !try_wait_for_completion(&old_plane_state->commit->hw_done))
		goto slow;

	/*
	 * If any parameters change that may affect watermarks,
	 * take the slowpath. Only changing fb or position should be
	 * in the fastpath.
	 */
	if (old_plane_state->crtc != crtc ||
	    old_plane_state->src_w != src_w ||
	    old_plane_state->src_h != src_h ||
	    old_plane_state->crtc_w != crtc_w ||
	    old_plane_state->crtc_h != crtc_h ||
	    !old_plane_state->fb != !fb)
		goto slow;

	new_plane_state = intel_plane_duplicate_state(plane);
	if (!new_plane_state)
		return -ENOMEM;

	drm_atomic_set_fb_for_plane(new_plane_state, fb);

	new_plane_state->src_x = src_x;
	new_plane_state->src_y = src_y;
	new_plane_state->src_w = src_w;
	new_plane_state->src_h = src_h;
	new_plane_state->crtc_x = crtc_x;
	new_plane_state->crtc_y = crtc_y;
	new_plane_state->crtc_w = crtc_w;
	new_plane_state->crtc_h = crtc_h;

	ret = intel_plane_atomic_check_with_state(to_intel_crtc_state(crtc->state),
						  to_intel_crtc_state(crtc->state), /* FIXME need a new crtc state? */
						  to_intel_plane_state(plane->state),
						  to_intel_plane_state(new_plane_state));
	if (ret)
		goto out_free;

	ret = mutex_lock_interruptible(&dev_priv->drm.struct_mutex);
	if (ret)
		goto out_free;

	if (INTEL_INFO(dev_priv)->cursor_needs_physical) {
		int align = intel_cursor_alignment(dev_priv);

		ret = i915_gem_object_attach_phys(intel_fb_obj(fb), align);
		if (ret) {
			DRM_DEBUG_KMS("failed to attach phys object\n");
			goto out_unlock;
		}
	} else {
		vma = intel_pin_and_fence_fb_obj(fb, new_plane_state->rotation);
		if (IS_ERR(vma)) {
			DRM_DEBUG_KMS("failed to pin object\n");

			ret = PTR_ERR(vma);
			goto out_unlock;
		}

		to_intel_plane_state(new_plane_state)->vma = vma;
	}

	old_fb = old_plane_state->fb;

	i915_gem_track_fb(intel_fb_obj(old_fb), intel_fb_obj(fb),
			  intel_plane->frontbuffer_bit);

	/* Swap plane state */
	plane->state = new_plane_state;

	if (plane->state->visible) {
		trace_intel_update_plane(plane, to_intel_crtc(crtc));
		intel_plane->update_plane(intel_plane,
					  to_intel_crtc_state(crtc->state),
					  to_intel_plane_state(plane->state));
	} else {
		trace_intel_disable_plane(plane, to_intel_crtc(crtc));
		intel_plane->disable_plane(intel_plane, to_intel_crtc(crtc));
	}

	old_vma = fetch_and_zero(&to_intel_plane_state(old_plane_state)->vma);
	if (old_vma)
		intel_unpin_fb_vma(old_vma);

out_unlock:
	mutex_unlock(&dev_priv->drm.struct_mutex);
out_free:
	if (ret)
		intel_plane_destroy_state(plane, new_plane_state);
	else
		intel_plane_destroy_state(plane, old_plane_state);
	return ret;

slow:
	return drm_atomic_helper_update_plane(plane, crtc, fb,
					      crtc_x, crtc_y, crtc_w, crtc_h,
					      src_x, src_y, src_w, src_h, ctx);
}

static const struct drm_plane_funcs intel_cursor_plane_funcs = {
	.update_plane = intel_legacy_cursor_update,
	.disable_plane = drm_atomic_helper_disable_plane,
	.destroy = intel_plane_destroy,
	.atomic_get_property = intel_plane_atomic_get_property,
	.atomic_set_property = intel_plane_atomic_set_property,
	.atomic_duplicate_state = intel_plane_duplicate_state,
	.atomic_destroy_state = intel_plane_destroy_state,
	.format_mod_supported = intel_cursor_plane_format_mod_supported,
};

static struct intel_plane *
intel_primary_plane_create(struct drm_i915_private *dev_priv, enum pipe pipe)
{
	struct intel_plane *primary = NULL;
	struct intel_plane_state *state = NULL;
	const uint32_t *intel_primary_formats;
	unsigned int supported_rotations;
	unsigned int num_formats;
	const uint64_t *modifiers;
	int ret;

	primary = kzalloc(sizeof(*primary), GFP_KERNEL);
	if (!primary) {
		ret = -ENOMEM;
		goto fail;
	}

	state = intel_create_plane_state(&primary->base);
	if (!state) {
		ret = -ENOMEM;
		goto fail;
	}

	primary->base.state = &state->base;

	primary->can_scale = false;
	primary->max_downscale = 1;
	if (INTEL_GEN(dev_priv) >= 9) {
		primary->can_scale = true;
		state->scaler_id = -1;
	}
	primary->pipe = pipe;
	/*
	 * On gen2/3 only plane A can do FBC, but the panel fitter and LVDS
	 * port is hooked to pipe B. Hence we want plane A feeding pipe B.
	 */
	if (HAS_FBC(dev_priv) && INTEL_GEN(dev_priv) < 4)
		primary->i9xx_plane = (enum i9xx_plane_id) !pipe;
	else
		primary->i9xx_plane = (enum i9xx_plane_id) pipe;
	primary->id = PLANE_PRIMARY;
	primary->frontbuffer_bit = INTEL_FRONTBUFFER_PRIMARY(pipe);
	primary->check_plane = intel_check_primary_plane;

	if (INTEL_GEN(dev_priv) >= 10) {
		intel_primary_formats = skl_primary_formats;
		num_formats = ARRAY_SIZE(skl_primary_formats);
		modifiers = skl_format_modifiers_ccs;

		primary->update_plane = skl_update_plane;
		primary->disable_plane = skl_disable_plane;
		primary->get_hw_state = skl_plane_get_hw_state;
	} else if (INTEL_GEN(dev_priv) >= 9) {
		intel_primary_formats = skl_primary_formats;
		num_formats = ARRAY_SIZE(skl_primary_formats);
		if (pipe < PIPE_C)
			modifiers = skl_format_modifiers_ccs;
		else
			modifiers = skl_format_modifiers_noccs;

		primary->update_plane = skl_update_plane;
		primary->disable_plane = skl_disable_plane;
		primary->get_hw_state = skl_plane_get_hw_state;
	} else if (INTEL_GEN(dev_priv) >= 4) {
		intel_primary_formats = i965_primary_formats;
		num_formats = ARRAY_SIZE(i965_primary_formats);
		modifiers = i9xx_format_modifiers;

		primary->update_plane = i9xx_update_plane;
		primary->disable_plane = i9xx_disable_plane;
		primary->get_hw_state = i9xx_plane_get_hw_state;
	} else {
		intel_primary_formats = i8xx_primary_formats;
		num_formats = ARRAY_SIZE(i8xx_primary_formats);
		modifiers = i9xx_format_modifiers;

		primary->update_plane = i9xx_update_plane;
		primary->disable_plane = i9xx_disable_plane;
		primary->get_hw_state = i9xx_plane_get_hw_state;
	}

	if (INTEL_GEN(dev_priv) >= 9)
		ret = drm_universal_plane_init(&dev_priv->drm, &primary->base,
					       0, &intel_plane_funcs,
					       intel_primary_formats, num_formats,
					       modifiers,
					       DRM_PLANE_TYPE_PRIMARY,
					       "plane 1%c", pipe_name(pipe));
	else if (INTEL_GEN(dev_priv) >= 5 || IS_G4X(dev_priv))
		ret = drm_universal_plane_init(&dev_priv->drm, &primary->base,
					       0, &intel_plane_funcs,
					       intel_primary_formats, num_formats,
					       modifiers,
					       DRM_PLANE_TYPE_PRIMARY,
					       "primary %c", pipe_name(pipe));
	else
		ret = drm_universal_plane_init(&dev_priv->drm, &primary->base,
					       0, &intel_plane_funcs,
					       intel_primary_formats, num_formats,
					       modifiers,
					       DRM_PLANE_TYPE_PRIMARY,
					       "plane %c",
					       plane_name(primary->i9xx_plane));
	if (ret)
		goto fail;

	if (INTEL_GEN(dev_priv) >= 10) {
		supported_rotations =
			DRM_MODE_ROTATE_0 | DRM_MODE_ROTATE_90 |
			DRM_MODE_ROTATE_180 | DRM_MODE_ROTATE_270 |
			DRM_MODE_REFLECT_X;
	} else if (INTEL_GEN(dev_priv) >= 9) {
		supported_rotations =
			DRM_MODE_ROTATE_0 | DRM_MODE_ROTATE_90 |
			DRM_MODE_ROTATE_180 | DRM_MODE_ROTATE_270;
	} else if (IS_CHERRYVIEW(dev_priv) && pipe == PIPE_B) {
		supported_rotations =
			DRM_MODE_ROTATE_0 | DRM_MODE_ROTATE_180 |
			DRM_MODE_REFLECT_X;
	} else if (INTEL_GEN(dev_priv) >= 4) {
		supported_rotations =
			DRM_MODE_ROTATE_0 | DRM_MODE_ROTATE_180;
	} else {
		supported_rotations = DRM_MODE_ROTATE_0;
	}

	if (INTEL_GEN(dev_priv) >= 4)
		drm_plane_create_rotation_property(&primary->base,
						   DRM_MODE_ROTATE_0,
						   supported_rotations);

	drm_plane_helper_add(&primary->base, &intel_plane_helper_funcs);

	return primary;

fail:
	kfree(state);
	kfree(primary);

	return ERR_PTR(ret);
}

static struct intel_plane *
intel_cursor_plane_create(struct drm_i915_private *dev_priv,
			  enum pipe pipe)
{
	struct intel_plane *cursor = NULL;
	struct intel_plane_state *state = NULL;
	int ret;

	cursor = kzalloc(sizeof(*cursor), GFP_KERNEL);
	if (!cursor) {
		ret = -ENOMEM;
		goto fail;
	}

	state = intel_create_plane_state(&cursor->base);
	if (!state) {
		ret = -ENOMEM;
		goto fail;
	}

	cursor->base.state = &state->base;

	cursor->can_scale = false;
	cursor->max_downscale = 1;
	cursor->pipe = pipe;
	cursor->i9xx_plane = (enum i9xx_plane_id) pipe;
	cursor->id = PLANE_CURSOR;
	cursor->frontbuffer_bit = INTEL_FRONTBUFFER_CURSOR(pipe);

	if (IS_I845G(dev_priv) || IS_I865G(dev_priv)) {
		cursor->update_plane = i845_update_cursor;
		cursor->disable_plane = i845_disable_cursor;
		cursor->get_hw_state = i845_cursor_get_hw_state;
		cursor->check_plane = i845_check_cursor;
	} else {
		cursor->update_plane = i9xx_update_cursor;
		cursor->disable_plane = i9xx_disable_cursor;
		cursor->get_hw_state = i9xx_cursor_get_hw_state;
		cursor->check_plane = i9xx_check_cursor;
	}

	cursor->cursor.base = ~0;
	cursor->cursor.cntl = ~0;

	if (IS_I845G(dev_priv) || IS_I865G(dev_priv) || HAS_CUR_FBC(dev_priv))
		cursor->cursor.size = ~0;

	ret = drm_universal_plane_init(&dev_priv->drm, &cursor->base,
				       0, &intel_cursor_plane_funcs,
				       intel_cursor_formats,
				       ARRAY_SIZE(intel_cursor_formats),
				       cursor_format_modifiers,
				       DRM_PLANE_TYPE_CURSOR,
				       "cursor %c", pipe_name(pipe));
	if (ret)
		goto fail;

	if (INTEL_GEN(dev_priv) >= 4)
		drm_plane_create_rotation_property(&cursor->base,
						   DRM_MODE_ROTATE_0,
						   DRM_MODE_ROTATE_0 |
						   DRM_MODE_ROTATE_180);

	if (INTEL_GEN(dev_priv) >= 9)
		state->scaler_id = -1;

	drm_plane_helper_add(&cursor->base, &intel_plane_helper_funcs);

	return cursor;

fail:
	kfree(state);
	kfree(cursor);

	return ERR_PTR(ret);
}

static void intel_crtc_init_scalers(struct intel_crtc *crtc,
				    struct intel_crtc_state *crtc_state)
{
	struct intel_crtc_scaler_state *scaler_state =
		&crtc_state->scaler_state;
	struct drm_i915_private *dev_priv = to_i915(crtc->base.dev);
	int i;

	crtc->num_scalers = dev_priv->info.num_scalers[crtc->pipe];
	if (!crtc->num_scalers)
		return;

	for (i = 0; i < crtc->num_scalers; i++) {
		struct intel_scaler *scaler = &scaler_state->scalers[i];

		scaler->in_use = 0;
		scaler->mode = PS_SCALER_MODE_DYN;
	}

	scaler_state->scaler_id = -1;
}

static int intel_crtc_init(struct drm_i915_private *dev_priv, enum pipe pipe)
{
	struct intel_crtc *intel_crtc;
	struct intel_crtc_state *crtc_state = NULL;
	struct intel_plane *primary = NULL;
	struct intel_plane *cursor = NULL;
	int sprite, ret;

	intel_crtc = kzalloc(sizeof(*intel_crtc), GFP_KERNEL);
	if (!intel_crtc)
		return -ENOMEM;

	crtc_state = kzalloc(sizeof(*crtc_state), GFP_KERNEL);
	if (!crtc_state) {
		ret = -ENOMEM;
		goto fail;
	}
	intel_crtc->config = crtc_state;
	intel_crtc->base.state = &crtc_state->base;
	crtc_state->base.crtc = &intel_crtc->base;

	primary = intel_primary_plane_create(dev_priv, pipe);
	if (IS_ERR(primary)) {
		ret = PTR_ERR(primary);
		goto fail;
	}
	intel_crtc->plane_ids_mask |= BIT(primary->id);

	for_each_sprite(dev_priv, pipe, sprite) {
		struct intel_plane *plane;

		plane = intel_sprite_plane_create(dev_priv, pipe, sprite);
		if (IS_ERR(plane)) {
			ret = PTR_ERR(plane);
			goto fail;
		}
		intel_crtc->plane_ids_mask |= BIT(plane->id);
	}

	cursor = intel_cursor_plane_create(dev_priv, pipe);
	if (IS_ERR(cursor)) {
		ret = PTR_ERR(cursor);
		goto fail;
	}
	intel_crtc->plane_ids_mask |= BIT(cursor->id);

	ret = drm_crtc_init_with_planes(&dev_priv->drm, &intel_crtc->base,
					&primary->base, &cursor->base,
					&intel_crtc_funcs,
					"pipe %c", pipe_name(pipe));
	if (ret)
		goto fail;

	intel_crtc->pipe = pipe;

	/* initialize shared scalers */
	intel_crtc_init_scalers(intel_crtc, crtc_state);

	BUG_ON(pipe >= ARRAY_SIZE(dev_priv->plane_to_crtc_mapping) ||
	       dev_priv->plane_to_crtc_mapping[primary->i9xx_plane] != NULL);
	dev_priv->plane_to_crtc_mapping[primary->i9xx_plane] = intel_crtc;
	dev_priv->pipe_to_crtc_mapping[intel_crtc->pipe] = intel_crtc;

	drm_crtc_helper_add(&intel_crtc->base, &intel_helper_funcs);

	intel_color_init(&intel_crtc->base);

	WARN_ON(drm_crtc_index(&intel_crtc->base) != intel_crtc->pipe);

	return 0;

fail:
	/*
	 * drm_mode_config_cleanup() will free up any
	 * crtcs/planes already initialized.
	 */
	kfree(crtc_state);
	kfree(intel_crtc);

	return ret;
}

enum pipe intel_get_pipe_from_connector(struct intel_connector *connector)
{
	struct drm_device *dev = connector->base.dev;

	WARN_ON(!drm_modeset_is_locked(&dev->mode_config.connection_mutex));

	if (!connector->base.state->crtc)
		return INVALID_PIPE;

	return to_intel_crtc(connector->base.state->crtc)->pipe;
}

int intel_get_pipe_from_crtc_id(struct drm_device *dev, void *data,
				struct drm_file *file)
{
	struct drm_i915_get_pipe_from_crtc_id *pipe_from_crtc_id = data;
	struct drm_crtc *drmmode_crtc;
	struct intel_crtc *crtc;

	drmmode_crtc = drm_crtc_find(dev, file, pipe_from_crtc_id->crtc_id);
	if (!drmmode_crtc)
		return -ENOENT;

	crtc = to_intel_crtc(drmmode_crtc);
	pipe_from_crtc_id->pipe = crtc->pipe;

	return 0;
}

static int intel_encoder_clones(struct intel_encoder *encoder)
{
	struct drm_device *dev = encoder->base.dev;
	struct intel_encoder *source_encoder;
	int index_mask = 0;
	int entry = 0;

	for_each_intel_encoder(dev, source_encoder) {
		if (encoders_cloneable(encoder, source_encoder))
			index_mask |= (1 << entry);

		entry++;
	}

	return index_mask;
}

static bool has_edp_a(struct drm_i915_private *dev_priv)
{
	if (!IS_MOBILE(dev_priv))
		return false;

	if ((I915_READ(DP_A) & DP_DETECTED) == 0)
		return false;

	if (IS_GEN5(dev_priv) && (I915_READ(FUSE_STRAP) & ILK_eDP_A_DISABLE))
		return false;

	return true;
}

static bool intel_crt_present(struct drm_i915_private *dev_priv)
{
	if (INTEL_GEN(dev_priv) >= 9)
		return false;

	if (IS_HSW_ULT(dev_priv) || IS_BDW_ULT(dev_priv))
		return false;

	if (IS_CHERRYVIEW(dev_priv))
		return false;

	if (HAS_PCH_LPT_H(dev_priv) &&
	    I915_READ(SFUSE_STRAP) & SFUSE_STRAP_CRT_DISABLED)
		return false;

	/* DDI E can't be used if DDI A requires 4 lanes */
	if (HAS_DDI(dev_priv) && I915_READ(DDI_BUF_CTL(PORT_A)) & DDI_A_4_LANES)
		return false;

	if (!dev_priv->vbt.int_crt_support)
		return false;

	return true;
}

void intel_pps_unlock_regs_wa(struct drm_i915_private *dev_priv)
{
	int pps_num;
	int pps_idx;

	if (HAS_DDI(dev_priv))
		return;
	/*
	 * This w/a is needed at least on CPT/PPT, but to be sure apply it
	 * everywhere where registers can be write protected.
	 */
	if (IS_VALLEYVIEW(dev_priv) || IS_CHERRYVIEW(dev_priv))
		pps_num = 2;
	else
		pps_num = 1;

	for (pps_idx = 0; pps_idx < pps_num; pps_idx++) {
		u32 val = I915_READ(PP_CONTROL(pps_idx));

		val = (val & ~PANEL_UNLOCK_MASK) | PANEL_UNLOCK_REGS;
		I915_WRITE(PP_CONTROL(pps_idx), val);
	}
}

static void intel_pps_init(struct drm_i915_private *dev_priv)
{
	if (HAS_PCH_SPLIT(dev_priv) || IS_GEN9_LP(dev_priv))
		dev_priv->pps_mmio_base = PCH_PPS_BASE;
	else if (IS_VALLEYVIEW(dev_priv) || IS_CHERRYVIEW(dev_priv))
		dev_priv->pps_mmio_base = VLV_PPS_BASE;
	else
		dev_priv->pps_mmio_base = PPS_BASE;

	intel_pps_unlock_regs_wa(dev_priv);
}

static void intel_setup_outputs(struct drm_i915_private *dev_priv)
{
	struct intel_encoder *encoder;
	bool dpd_is_edp = false;

	intel_pps_init(dev_priv);

	/*
	 * intel_edp_init_connector() depends on this completing first, to
	 * prevent the registeration of both eDP and LVDS and the incorrect
	 * sharing of the PPS.
	 */
	intel_lvds_init(dev_priv);

	if (intel_crt_present(dev_priv))
		intel_crt_init(dev_priv);

	if (IS_GEN9_LP(dev_priv)) {
		/*
		 * FIXME: Broxton doesn't support port detection via the
		 * DDI_BUF_CTL_A or SFUSE_STRAP registers, find another way to
		 * detect the ports.
		 */
		intel_ddi_init(dev_priv, PORT_A);
		intel_ddi_init(dev_priv, PORT_B);
		intel_ddi_init(dev_priv, PORT_C);

		intel_dsi_init(dev_priv);
	} else if (HAS_DDI(dev_priv)) {
		int found;

		/*
		 * Haswell uses DDI functions to detect digital outputs.
		 * On SKL pre-D0 the strap isn't connected, so we assume
		 * it's there.
		 */
		found = I915_READ(DDI_BUF_CTL(PORT_A)) & DDI_INIT_DISPLAY_DETECTED;
		/* WaIgnoreDDIAStrap: skl */
		if (found || IS_GEN9_BC(dev_priv))
			intel_ddi_init(dev_priv, PORT_A);

		/* DDI B, C and D detection is indicated by the SFUSE_STRAP
		 * register */
		found = I915_READ(SFUSE_STRAP);

		if (found & SFUSE_STRAP_DDIB_DETECTED)
			intel_ddi_init(dev_priv, PORT_B);
		if (found & SFUSE_STRAP_DDIC_DETECTED)
			intel_ddi_init(dev_priv, PORT_C);
		if (found & SFUSE_STRAP_DDID_DETECTED)
			intel_ddi_init(dev_priv, PORT_D);
		/*
		 * On SKL we don't have a way to detect DDI-E so we rely on VBT.
		 */
		if (IS_GEN9_BC(dev_priv) &&
		    (dev_priv->vbt.ddi_port_info[PORT_E].supports_dp ||
		     dev_priv->vbt.ddi_port_info[PORT_E].supports_dvi ||
		     dev_priv->vbt.ddi_port_info[PORT_E].supports_hdmi))
			intel_ddi_init(dev_priv, PORT_E);

	} else if (HAS_PCH_SPLIT(dev_priv)) {
		int found;
		dpd_is_edp = intel_dp_is_port_edp(dev_priv, PORT_D);

		if (has_edp_a(dev_priv))
			intel_dp_init(dev_priv, DP_A, PORT_A);

		if (I915_READ(PCH_HDMIB) & SDVO_DETECTED) {
			/* PCH SDVOB multiplex with HDMIB */
			found = intel_sdvo_init(dev_priv, PCH_SDVOB, PORT_B);
			if (!found)
				intel_hdmi_init(dev_priv, PCH_HDMIB, PORT_B);
			if (!found && (I915_READ(PCH_DP_B) & DP_DETECTED))
				intel_dp_init(dev_priv, PCH_DP_B, PORT_B);
		}

		if (I915_READ(PCH_HDMIC) & SDVO_DETECTED)
			intel_hdmi_init(dev_priv, PCH_HDMIC, PORT_C);

		if (!dpd_is_edp && I915_READ(PCH_HDMID) & SDVO_DETECTED)
			intel_hdmi_init(dev_priv, PCH_HDMID, PORT_D);

		if (I915_READ(PCH_DP_C) & DP_DETECTED)
			intel_dp_init(dev_priv, PCH_DP_C, PORT_C);

		if (I915_READ(PCH_DP_D) & DP_DETECTED)
			intel_dp_init(dev_priv, PCH_DP_D, PORT_D);
	} else if (IS_VALLEYVIEW(dev_priv) || IS_CHERRYVIEW(dev_priv)) {
		bool has_edp, has_port;

		/*
		 * The DP_DETECTED bit is the latched state of the DDC
		 * SDA pin at boot. However since eDP doesn't require DDC
		 * (no way to plug in a DP->HDMI dongle) the DDC pins for
		 * eDP ports may have been muxed to an alternate function.
		 * Thus we can't rely on the DP_DETECTED bit alone to detect
		 * eDP ports. Consult the VBT as well as DP_DETECTED to
		 * detect eDP ports.
		 *
		 * Sadly the straps seem to be missing sometimes even for HDMI
		 * ports (eg. on Voyo V3 - CHT x7-Z8700), so check both strap
		 * and VBT for the presence of the port. Additionally we can't
		 * trust the port type the VBT declares as we've seen at least
		 * HDMI ports that the VBT claim are DP or eDP.
		 */
		has_edp = intel_dp_is_port_edp(dev_priv, PORT_B);
		has_port = intel_bios_is_port_present(dev_priv, PORT_B);
		if (I915_READ(VLV_DP_B) & DP_DETECTED || has_port)
			has_edp &= intel_dp_init(dev_priv, VLV_DP_B, PORT_B);
		if ((I915_READ(VLV_HDMIB) & SDVO_DETECTED || has_port) && !has_edp)
			intel_hdmi_init(dev_priv, VLV_HDMIB, PORT_B);

		has_edp = intel_dp_is_port_edp(dev_priv, PORT_C);
		has_port = intel_bios_is_port_present(dev_priv, PORT_C);
		if (I915_READ(VLV_DP_C) & DP_DETECTED || has_port)
			has_edp &= intel_dp_init(dev_priv, VLV_DP_C, PORT_C);
		if ((I915_READ(VLV_HDMIC) & SDVO_DETECTED || has_port) && !has_edp)
			intel_hdmi_init(dev_priv, VLV_HDMIC, PORT_C);

		if (IS_CHERRYVIEW(dev_priv)) {
			/*
			 * eDP not supported on port D,
			 * so no need to worry about it
			 */
			has_port = intel_bios_is_port_present(dev_priv, PORT_D);
			if (I915_READ(CHV_DP_D) & DP_DETECTED || has_port)
				intel_dp_init(dev_priv, CHV_DP_D, PORT_D);
			if (I915_READ(CHV_HDMID) & SDVO_DETECTED || has_port)
				intel_hdmi_init(dev_priv, CHV_HDMID, PORT_D);
		}

		intel_dsi_init(dev_priv);
	} else if (!IS_GEN2(dev_priv) && !IS_PINEVIEW(dev_priv)) {
		bool found = false;

		if (I915_READ(GEN3_SDVOB) & SDVO_DETECTED) {
			DRM_DEBUG_KMS("probing SDVOB\n");
			found = intel_sdvo_init(dev_priv, GEN3_SDVOB, PORT_B);
			if (!found && IS_G4X(dev_priv)) {
				DRM_DEBUG_KMS("probing HDMI on SDVOB\n");
				intel_hdmi_init(dev_priv, GEN4_HDMIB, PORT_B);
			}

			if (!found && IS_G4X(dev_priv))
				intel_dp_init(dev_priv, DP_B, PORT_B);
		}

		/* Before G4X SDVOC doesn't have its own detect register */

		if (I915_READ(GEN3_SDVOB) & SDVO_DETECTED) {
			DRM_DEBUG_KMS("probing SDVOC\n");
			found = intel_sdvo_init(dev_priv, GEN3_SDVOC, PORT_C);
		}

		if (!found && (I915_READ(GEN3_SDVOC) & SDVO_DETECTED)) {

			if (IS_G4X(dev_priv)) {
				DRM_DEBUG_KMS("probing HDMI on SDVOC\n");
				intel_hdmi_init(dev_priv, GEN4_HDMIC, PORT_C);
			}
			if (IS_G4X(dev_priv))
				intel_dp_init(dev_priv, DP_C, PORT_C);
		}

		if (IS_G4X(dev_priv) && (I915_READ(DP_D) & DP_DETECTED))
			intel_dp_init(dev_priv, DP_D, PORT_D);
	} else if (IS_GEN2(dev_priv))
		intel_dvo_init(dev_priv);

	if (SUPPORTS_TV(dev_priv))
		intel_tv_init(dev_priv);

	intel_psr_init(dev_priv);

	for_each_intel_encoder(&dev_priv->drm, encoder) {
		encoder->base.possible_crtcs = encoder->crtc_mask;
		encoder->base.possible_clones =
			intel_encoder_clones(encoder);
	}

	intel_init_pch_refclk(dev_priv);

	drm_helper_move_panel_connectors_to_head(&dev_priv->drm);
}

static void intel_user_framebuffer_destroy(struct drm_framebuffer *fb)
{
	struct intel_framebuffer *intel_fb = to_intel_framebuffer(fb);

	drm_framebuffer_cleanup(fb);

	i915_gem_object_lock(intel_fb->obj);
	WARN_ON(!intel_fb->obj->framebuffer_references--);
	i915_gem_object_unlock(intel_fb->obj);

	i915_gem_object_put(intel_fb->obj);

	kfree(intel_fb);
}

static int intel_user_framebuffer_create_handle(struct drm_framebuffer *fb,
						struct drm_file *file,
						unsigned int *handle)
{
	struct intel_framebuffer *intel_fb = to_intel_framebuffer(fb);
	struct drm_i915_gem_object *obj = intel_fb->obj;

	if (obj->userptr.mm) {
		DRM_DEBUG("attempting to use a userptr for a framebuffer, denied\n");
		return -EINVAL;
	}

	return drm_gem_handle_create(file, &obj->base, handle);
}

static int intel_user_framebuffer_dirty(struct drm_framebuffer *fb,
					struct drm_file *file,
					unsigned flags, unsigned color,
					struct drm_clip_rect *clips,
					unsigned num_clips)
{
	struct drm_i915_gem_object *obj = intel_fb_obj(fb);

	i915_gem_object_flush_if_display(obj);
	intel_fb_obj_flush(obj, ORIGIN_DIRTYFB);

	return 0;
}

static const struct drm_framebuffer_funcs intel_fb_funcs = {
	.destroy = intel_user_framebuffer_destroy,
	.create_handle = intel_user_framebuffer_create_handle,
	.dirty = intel_user_framebuffer_dirty,
};

static
u32 intel_fb_pitch_limit(struct drm_i915_private *dev_priv,
			 uint64_t fb_modifier, uint32_t pixel_format)
{
	u32 gen = INTEL_GEN(dev_priv);

	if (gen >= 9) {
		int cpp = drm_format_plane_cpp(pixel_format, 0);

		/* "The stride in bytes must not exceed the of the size of 8K
		 *  pixels and 32K bytes."
		 */
		return min(8192 * cpp, 32768);
	} else if (gen >= 5 && !HAS_GMCH_DISPLAY(dev_priv)) {
		return 32*1024;
	} else if (gen >= 4) {
		if (fb_modifier == I915_FORMAT_MOD_X_TILED)
			return 16*1024;
		else
			return 32*1024;
	} else if (gen >= 3) {
		if (fb_modifier == I915_FORMAT_MOD_X_TILED)
			return 8*1024;
		else
			return 16*1024;
	} else {
		/* XXX DSPC is limited to 4k tiled */
		return 8*1024;
	}
}

static int intel_framebuffer_init(struct intel_framebuffer *intel_fb,
				  struct drm_i915_gem_object *obj,
				  struct drm_mode_fb_cmd2 *mode_cmd)
{
	struct drm_i915_private *dev_priv = to_i915(obj->base.dev);
	struct drm_framebuffer *fb = &intel_fb->base;
	struct drm_format_name_buf format_name;
	u32 pitch_limit;
	unsigned int tiling, stride;
	int ret = -EINVAL;
	int i;

	i915_gem_object_lock(obj);
	obj->framebuffer_references++;
	tiling = i915_gem_object_get_tiling(obj);
	stride = i915_gem_object_get_stride(obj);
	i915_gem_object_unlock(obj);

	if (mode_cmd->flags & DRM_MODE_FB_MODIFIERS) {
		/*
		 * If there's a fence, enforce that
		 * the fb modifier and tiling mode match.
		 */
		if (tiling != I915_TILING_NONE &&
		    tiling != intel_fb_modifier_to_tiling(mode_cmd->modifier[0])) {
			DRM_DEBUG_KMS("tiling_mode doesn't match fb modifier\n");
			goto err;
		}
	} else {
		if (tiling == I915_TILING_X) {
			mode_cmd->modifier[0] = I915_FORMAT_MOD_X_TILED;
		} else if (tiling == I915_TILING_Y) {
			DRM_DEBUG_KMS("No Y tiling for legacy addfb\n");
			goto err;
		}
	}

	/* Passed in modifier sanity checking. */
	switch (mode_cmd->modifier[0]) {
	case I915_FORMAT_MOD_Y_TILED_CCS:
	case I915_FORMAT_MOD_Yf_TILED_CCS:
		switch (mode_cmd->pixel_format) {
		case DRM_FORMAT_XBGR8888:
		case DRM_FORMAT_ABGR8888:
		case DRM_FORMAT_XRGB8888:
		case DRM_FORMAT_ARGB8888:
			break;
		default:
			DRM_DEBUG_KMS("RC supported only with RGB8888 formats\n");
			goto err;
		}
		/* fall through */
	case I915_FORMAT_MOD_Y_TILED:
	case I915_FORMAT_MOD_Yf_TILED:
		if (INTEL_GEN(dev_priv) < 9) {
			DRM_DEBUG_KMS("Unsupported tiling 0x%llx!\n",
				      mode_cmd->modifier[0]);
			goto err;
		}
	case DRM_FORMAT_MOD_LINEAR:
	case I915_FORMAT_MOD_X_TILED:
		break;
	default:
		DRM_DEBUG_KMS("Unsupported fb modifier 0x%llx!\n",
			      mode_cmd->modifier[0]);
		goto err;
	}

	/*
	 * gen2/3 display engine uses the fence if present,
	 * so the tiling mode must match the fb modifier exactly.
	 */
	if (INTEL_INFO(dev_priv)->gen < 4 &&
	    tiling != intel_fb_modifier_to_tiling(mode_cmd->modifier[0])) {
		DRM_DEBUG_KMS("tiling_mode must match fb modifier exactly on gen2/3\n");
		goto err;
	}

	pitch_limit = intel_fb_pitch_limit(dev_priv, mode_cmd->modifier[0],
					   mode_cmd->pixel_format);
	if (mode_cmd->pitches[0] > pitch_limit) {
		DRM_DEBUG_KMS("%s pitch (%u) must be at most %d\n",
			      mode_cmd->modifier[0] != DRM_FORMAT_MOD_LINEAR ?
			      "tiled" : "linear",
			      mode_cmd->pitches[0], pitch_limit);
		goto err;
	}

	/*
	 * If there's a fence, enforce that
	 * the fb pitch and fence stride match.
	 */
	if (tiling != I915_TILING_NONE && mode_cmd->pitches[0] != stride) {
		DRM_DEBUG_KMS("pitch (%d) must match tiling stride (%d)\n",
			      mode_cmd->pitches[0], stride);
		goto err;
	}

	/* Reject formats not supported by any plane early. */
	switch (mode_cmd->pixel_format) {
	case DRM_FORMAT_C8:
	case DRM_FORMAT_RGB565:
	case DRM_FORMAT_XRGB8888:
	case DRM_FORMAT_ARGB8888:
		break;
	case DRM_FORMAT_XRGB1555:
		if (INTEL_GEN(dev_priv) > 3) {
			DRM_DEBUG_KMS("unsupported pixel format: %s\n",
				      drm_get_format_name(mode_cmd->pixel_format, &format_name));
			goto err;
		}
		break;
	case DRM_FORMAT_ABGR8888:
		if (!IS_VALLEYVIEW(dev_priv) && !IS_CHERRYVIEW(dev_priv) &&
		    INTEL_GEN(dev_priv) < 9) {
			DRM_DEBUG_KMS("unsupported pixel format: %s\n",
				      drm_get_format_name(mode_cmd->pixel_format, &format_name));
			goto err;
		}
		break;
	case DRM_FORMAT_XBGR8888:
	case DRM_FORMAT_XRGB2101010:
	case DRM_FORMAT_XBGR2101010:
		if (INTEL_GEN(dev_priv) < 4) {
			DRM_DEBUG_KMS("unsupported pixel format: %s\n",
				      drm_get_format_name(mode_cmd->pixel_format, &format_name));
			goto err;
		}
		break;
	case DRM_FORMAT_ABGR2101010:
		if (!IS_VALLEYVIEW(dev_priv) && !IS_CHERRYVIEW(dev_priv)) {
			DRM_DEBUG_KMS("unsupported pixel format: %s\n",
				      drm_get_format_name(mode_cmd->pixel_format, &format_name));
			goto err;
		}
		break;
	case DRM_FORMAT_YUYV:
	case DRM_FORMAT_UYVY:
	case DRM_FORMAT_YVYU:
	case DRM_FORMAT_VYUY:
		if (INTEL_GEN(dev_priv) < 5 && !IS_G4X(dev_priv)) {
			DRM_DEBUG_KMS("unsupported pixel format: %s\n",
				      drm_get_format_name(mode_cmd->pixel_format, &format_name));
			goto err;
		}
		break;
	default:
		DRM_DEBUG_KMS("unsupported pixel format: %s\n",
			      drm_get_format_name(mode_cmd->pixel_format, &format_name));
		goto err;
	}

	/* FIXME need to adjust LINOFF/TILEOFF accordingly. */
	if (mode_cmd->offsets[0] != 0)
		goto err;

	drm_helper_mode_fill_fb_struct(&dev_priv->drm, fb, mode_cmd);

	for (i = 0; i < fb->format->num_planes; i++) {
		u32 stride_alignment;

		if (mode_cmd->handles[i] != mode_cmd->handles[0]) {
			DRM_DEBUG_KMS("bad plane %d handle\n", i);
			goto err;
		}

		stride_alignment = intel_fb_stride_alignment(fb, i);

		/*
		 * Display WA #0531: skl,bxt,kbl,glk
		 *
		 * Render decompression and plane width > 3840
		 * combined with horizontal panning requires the
		 * plane stride to be a multiple of 4. We'll just
		 * require the entire fb to accommodate that to avoid
		 * potential runtime errors at plane configuration time.
		 */
		if (IS_GEN9(dev_priv) && i == 0 && fb->width > 3840 &&
		    (fb->modifier == I915_FORMAT_MOD_Y_TILED_CCS ||
		     fb->modifier == I915_FORMAT_MOD_Yf_TILED_CCS))
			stride_alignment *= 4;

		if (fb->pitches[i] & (stride_alignment - 1)) {
			DRM_DEBUG_KMS("plane %d pitch (%d) must be at least %u byte aligned\n",
				      i, fb->pitches[i], stride_alignment);
			goto err;
		}
	}

	intel_fb->obj = obj;

	ret = intel_fill_fb_info(dev_priv, fb);
	if (ret)
		goto err;

	ret = drm_framebuffer_init(&dev_priv->drm, fb, &intel_fb_funcs);
	if (ret) {
		DRM_ERROR("framebuffer init failed %d\n", ret);
		goto err;
	}

	return 0;

err:
	i915_gem_object_lock(obj);
	obj->framebuffer_references--;
	i915_gem_object_unlock(obj);
	return ret;
}

static struct drm_framebuffer *
intel_user_framebuffer_create(struct drm_device *dev,
			      struct drm_file *filp,
			      const struct drm_mode_fb_cmd2 *user_mode_cmd)
{
	struct drm_framebuffer *fb;
	struct drm_i915_gem_object *obj;
	struct drm_mode_fb_cmd2 mode_cmd = *user_mode_cmd;

	obj = i915_gem_object_lookup(filp, mode_cmd.handles[0]);
	if (!obj)
		return ERR_PTR(-ENOENT);

	fb = intel_framebuffer_create(obj, &mode_cmd);
	if (IS_ERR(fb))
		i915_gem_object_put(obj);

	return fb;
}

static void intel_atomic_state_free(struct drm_atomic_state *state)
{
	struct intel_atomic_state *intel_state = to_intel_atomic_state(state);

	drm_atomic_state_default_release(state);

	i915_sw_fence_fini(&intel_state->commit_ready);

	kfree(state);
}

static const struct drm_mode_config_funcs intel_mode_funcs = {
	.fb_create = intel_user_framebuffer_create,
	.get_format_info = intel_get_format_info,
	.output_poll_changed = intel_fbdev_output_poll_changed,
	.atomic_check = intel_atomic_check,
	.atomic_commit = intel_atomic_commit,
	.atomic_state_alloc = intel_atomic_state_alloc,
	.atomic_state_clear = intel_atomic_state_clear,
	.atomic_state_free = intel_atomic_state_free,
};

/**
 * intel_init_display_hooks - initialize the display modesetting hooks
 * @dev_priv: device private
 */
void intel_init_display_hooks(struct drm_i915_private *dev_priv)
{
	intel_init_cdclk_hooks(dev_priv);

	if (INTEL_INFO(dev_priv)->gen >= 9) {
		dev_priv->display.get_pipe_config = haswell_get_pipe_config;
		dev_priv->display.get_initial_plane_config =
			skylake_get_initial_plane_config;
		dev_priv->display.crtc_compute_clock =
			haswell_crtc_compute_clock;
		dev_priv->display.crtc_enable = haswell_crtc_enable;
		dev_priv->display.crtc_disable = haswell_crtc_disable;
	} else if (HAS_DDI(dev_priv)) {
		dev_priv->display.get_pipe_config = haswell_get_pipe_config;
		dev_priv->display.get_initial_plane_config =
			i9xx_get_initial_plane_config;
		dev_priv->display.crtc_compute_clock =
			haswell_crtc_compute_clock;
		dev_priv->display.crtc_enable = haswell_crtc_enable;
		dev_priv->display.crtc_disable = haswell_crtc_disable;
	} else if (HAS_PCH_SPLIT(dev_priv)) {
		dev_priv->display.get_pipe_config = ironlake_get_pipe_config;
		dev_priv->display.get_initial_plane_config =
			i9xx_get_initial_plane_config;
		dev_priv->display.crtc_compute_clock =
			ironlake_crtc_compute_clock;
		dev_priv->display.crtc_enable = ironlake_crtc_enable;
		dev_priv->display.crtc_disable = ironlake_crtc_disable;
	} else if (IS_CHERRYVIEW(dev_priv)) {
		dev_priv->display.get_pipe_config = i9xx_get_pipe_config;
		dev_priv->display.get_initial_plane_config =
			i9xx_get_initial_plane_config;
		dev_priv->display.crtc_compute_clock = chv_crtc_compute_clock;
		dev_priv->display.crtc_enable = valleyview_crtc_enable;
		dev_priv->display.crtc_disable = i9xx_crtc_disable;
	} else if (IS_VALLEYVIEW(dev_priv)) {
		dev_priv->display.get_pipe_config = i9xx_get_pipe_config;
		dev_priv->display.get_initial_plane_config =
			i9xx_get_initial_plane_config;
		dev_priv->display.crtc_compute_clock = vlv_crtc_compute_clock;
		dev_priv->display.crtc_enable = valleyview_crtc_enable;
		dev_priv->display.crtc_disable = i9xx_crtc_disable;
	} else if (IS_G4X(dev_priv)) {
		dev_priv->display.get_pipe_config = i9xx_get_pipe_config;
		dev_priv->display.get_initial_plane_config =
			i9xx_get_initial_plane_config;
		dev_priv->display.crtc_compute_clock = g4x_crtc_compute_clock;
		dev_priv->display.crtc_enable = i9xx_crtc_enable;
		dev_priv->display.crtc_disable = i9xx_crtc_disable;
	} else if (IS_PINEVIEW(dev_priv)) {
		dev_priv->display.get_pipe_config = i9xx_get_pipe_config;
		dev_priv->display.get_initial_plane_config =
			i9xx_get_initial_plane_config;
		dev_priv->display.crtc_compute_clock = pnv_crtc_compute_clock;
		dev_priv->display.crtc_enable = i9xx_crtc_enable;
		dev_priv->display.crtc_disable = i9xx_crtc_disable;
	} else if (!IS_GEN2(dev_priv)) {
		dev_priv->display.get_pipe_config = i9xx_get_pipe_config;
		dev_priv->display.get_initial_plane_config =
			i9xx_get_initial_plane_config;
		dev_priv->display.crtc_compute_clock = i9xx_crtc_compute_clock;
		dev_priv->display.crtc_enable = i9xx_crtc_enable;
		dev_priv->display.crtc_disable = i9xx_crtc_disable;
	} else {
		dev_priv->display.get_pipe_config = i9xx_get_pipe_config;
		dev_priv->display.get_initial_plane_config =
			i9xx_get_initial_plane_config;
		dev_priv->display.crtc_compute_clock = i8xx_crtc_compute_clock;
		dev_priv->display.crtc_enable = i9xx_crtc_enable;
		dev_priv->display.crtc_disable = i9xx_crtc_disable;
	}

	if (IS_GEN5(dev_priv)) {
		dev_priv->display.fdi_link_train = ironlake_fdi_link_train;
	} else if (IS_GEN6(dev_priv)) {
		dev_priv->display.fdi_link_train = gen6_fdi_link_train;
	} else if (IS_IVYBRIDGE(dev_priv)) {
		/* FIXME: detect B0+ stepping and use auto training */
		dev_priv->display.fdi_link_train = ivb_manual_fdi_link_train;
	} else if (IS_HASWELL(dev_priv) || IS_BROADWELL(dev_priv)) {
		dev_priv->display.fdi_link_train = hsw_fdi_link_train;
	}

	if (INTEL_GEN(dev_priv) >= 9)
		dev_priv->display.update_crtcs = skl_update_crtcs;
	else
		dev_priv->display.update_crtcs = intel_update_crtcs;
}

/*
 * Some machines (Lenovo U160) do not work with SSC on LVDS for some reason
 */
static void quirk_ssc_force_disable(struct drm_device *dev)
{
	struct drm_i915_private *dev_priv = to_i915(dev);
	dev_priv->quirks |= QUIRK_LVDS_SSC_DISABLE;
	DRM_INFO("applying lvds SSC disable quirk\n");
}

/*
 * A machine (e.g. Acer Aspire 5734Z) may need to invert the panel backlight
 * brightness value
 */
static void quirk_invert_brightness(struct drm_device *dev)
{
	struct drm_i915_private *dev_priv = to_i915(dev);
	dev_priv->quirks |= QUIRK_INVERT_BRIGHTNESS;
	DRM_INFO("applying inverted panel brightness quirk\n");
}

/* Some VBT's incorrectly indicate no backlight is present */
static void quirk_backlight_present(struct drm_device *dev)
{
	struct drm_i915_private *dev_priv = to_i915(dev);
	dev_priv->quirks |= QUIRK_BACKLIGHT_PRESENT;
	DRM_INFO("applying backlight present quirk\n");
}

/* Toshiba Satellite P50-C-18C requires T12 delay to be min 800ms
 * which is 300 ms greater than eDP spec T12 min.
 */
static void quirk_increase_t12_delay(struct drm_device *dev)
{
	struct drm_i915_private *dev_priv = to_i915(dev);

	dev_priv->quirks |= QUIRK_INCREASE_T12_DELAY;
	DRM_INFO("Applying T12 delay quirk\n");
}

struct intel_quirk {
	int device;
	int subsystem_vendor;
	int subsystem_device;
	void (*hook)(struct drm_device *dev);
};

/* For systems that don't have a meaningful PCI subdevice/subvendor ID */
struct intel_dmi_quirk {
	void (*hook)(struct drm_device *dev);
	const struct dmi_system_id (*dmi_id_list)[];
};

static int intel_dmi_reverse_brightness(const struct dmi_system_id *id)
{
	DRM_INFO("Backlight polarity reversed on %s\n", id->ident);
	return 1;
}

static const struct intel_dmi_quirk intel_dmi_quirks[] = {
	{
		.dmi_id_list = &(const struct dmi_system_id[]) {
			{
				.callback = intel_dmi_reverse_brightness,
				.ident = "NCR Corporation",
				.matches = {DMI_MATCH(DMI_SYS_VENDOR, "NCR Corporation"),
					    DMI_MATCH(DMI_PRODUCT_NAME, ""),
				},
			},
			{ }  /* terminating entry */
		},
		.hook = quirk_invert_brightness,
	},
};

static struct intel_quirk intel_quirks[] = {
	/* Lenovo U160 cannot use SSC on LVDS */
	{ 0x0046, 0x17aa, 0x3920, quirk_ssc_force_disable },

	/* Sony Vaio Y cannot use SSC on LVDS */
	{ 0x0046, 0x104d, 0x9076, quirk_ssc_force_disable },

	/* Acer Aspire 5734Z must invert backlight brightness */
	{ 0x2a42, 0x1025, 0x0459, quirk_invert_brightness },

	/* Acer/eMachines G725 */
	{ 0x2a42, 0x1025, 0x0210, quirk_invert_brightness },

	/* Acer/eMachines e725 */
	{ 0x2a42, 0x1025, 0x0212, quirk_invert_brightness },

	/* Acer/Packard Bell NCL20 */
	{ 0x2a42, 0x1025, 0x034b, quirk_invert_brightness },

	/* Acer Aspire 4736Z */
	{ 0x2a42, 0x1025, 0x0260, quirk_invert_brightness },

	/* Acer Aspire 5336 */
	{ 0x2a42, 0x1025, 0x048a, quirk_invert_brightness },

	/* Acer C720 and C720P Chromebooks (Celeron 2955U) have backlights */
	{ 0x0a06, 0x1025, 0x0a11, quirk_backlight_present },

	/* Acer C720 Chromebook (Core i3 4005U) */
	{ 0x0a16, 0x1025, 0x0a11, quirk_backlight_present },

	/* Apple Macbook 2,1 (Core 2 T7400) */
	{ 0x27a2, 0x8086, 0x7270, quirk_backlight_present },

	/* Apple Macbook 4,1 */
	{ 0x2a02, 0x106b, 0x00a1, quirk_backlight_present },

	/* Toshiba CB35 Chromebook (Celeron 2955U) */
	{ 0x0a06, 0x1179, 0x0a88, quirk_backlight_present },

	/* HP Chromebook 14 (Celeron 2955U) */
	{ 0x0a06, 0x103c, 0x21ed, quirk_backlight_present },

	/* Dell Chromebook 11 */
	{ 0x0a06, 0x1028, 0x0a35, quirk_backlight_present },

	/* Dell Chromebook 11 (2015 version) */
	{ 0x0a16, 0x1028, 0x0a35, quirk_backlight_present },

	/* Toshiba Satellite P50-C-18C */
	{ 0x191B, 0x1179, 0xF840, quirk_increase_t12_delay },
};

static void intel_init_quirks(struct drm_device *dev)
{
	struct pci_dev *d = dev->pdev;
	int i;

	for (i = 0; i < ARRAY_SIZE(intel_quirks); i++) {
		struct intel_quirk *q = &intel_quirks[i];

		if (d->device == q->device &&
		    (d->subsystem_vendor == q->subsystem_vendor ||
		     q->subsystem_vendor == PCI_ANY_ID) &&
		    (d->subsystem_device == q->subsystem_device ||
		     q->subsystem_device == PCI_ANY_ID))
			q->hook(dev);
	}
	for (i = 0; i < ARRAY_SIZE(intel_dmi_quirks); i++) {
		if (dmi_check_system(*intel_dmi_quirks[i].dmi_id_list) != 0)
			intel_dmi_quirks[i].hook(dev);
	}
}

/* Disable the VGA plane that we never use */
static void i915_disable_vga(struct drm_i915_private *dev_priv)
{
	struct pci_dev *pdev = dev_priv->drm.pdev;
	u8 sr1;
	i915_reg_t vga_reg = i915_vgacntrl_reg(dev_priv);

	/* WaEnableVGAAccessThroughIOPort:ctg,elk,ilk,snb,ivb,vlv,hsw */
	vga_get_uninterruptible(pdev, VGA_RSRC_LEGACY_IO);
	outb(SR01, VGA_SR_INDEX);
	sr1 = inb(VGA_SR_DATA);
	outb(sr1 | 1<<5, VGA_SR_DATA);
	vga_put(pdev, VGA_RSRC_LEGACY_IO);
	udelay(300);

	I915_WRITE(vga_reg, VGA_DISP_DISABLE);
	POSTING_READ(vga_reg);
}

void intel_modeset_init_hw(struct drm_device *dev)
{
	struct drm_i915_private *dev_priv = to_i915(dev);

	intel_update_cdclk(dev_priv);
	intel_dump_cdclk_state(&dev_priv->cdclk.hw, "Current CDCLK");
	dev_priv->cdclk.logical = dev_priv->cdclk.actual = dev_priv->cdclk.hw;
}

/*
 * Calculate what we think the watermarks should be for the state we've read
 * out of the hardware and then immediately program those watermarks so that
 * we ensure the hardware settings match our internal state.
 *
 * We can calculate what we think WM's should be by creating a duplicate of the
 * current state (which was constructed during hardware readout) and running it
 * through the atomic check code to calculate new watermark values in the
 * state object.
 */
static void sanitize_watermarks(struct drm_device *dev)
{
	struct drm_i915_private *dev_priv = to_i915(dev);
	struct drm_atomic_state *state;
	struct intel_atomic_state *intel_state;
	struct drm_crtc *crtc;
	struct drm_crtc_state *cstate;
	struct drm_modeset_acquire_ctx ctx;
	int ret;
	int i;

	/* Only supported on platforms that use atomic watermark design */
	if (!dev_priv->display.optimize_watermarks)
		return;

	/*
	 * We need to hold connection_mutex before calling duplicate_state so
	 * that the connector loop is protected.
	 */
	drm_modeset_acquire_init(&ctx, 0);
retry:
	ret = drm_modeset_lock_all_ctx(dev, &ctx);
	if (ret == -EDEADLK) {
		drm_modeset_backoff(&ctx);
		goto retry;
	} else if (WARN_ON(ret)) {
		goto fail;
	}

	state = drm_atomic_helper_duplicate_state(dev, &ctx);
	if (WARN_ON(IS_ERR(state)))
		goto fail;

	intel_state = to_intel_atomic_state(state);

	/*
	 * Hardware readout is the only time we don't want to calculate
	 * intermediate watermarks (since we don't trust the current
	 * watermarks).
	 */
	if (!HAS_GMCH_DISPLAY(dev_priv))
		intel_state->skip_intermediate_wm = true;

	ret = intel_atomic_check(dev, state);
	if (ret) {
		/*
		 * If we fail here, it means that the hardware appears to be
		 * programmed in a way that shouldn't be possible, given our
		 * understanding of watermark requirements.  This might mean a
		 * mistake in the hardware readout code or a mistake in the
		 * watermark calculations for a given platform.  Raise a WARN
		 * so that this is noticeable.
		 *
		 * If this actually happens, we'll have to just leave the
		 * BIOS-programmed watermarks untouched and hope for the best.
		 */
		WARN(true, "Could not determine valid watermarks for inherited state\n");
		goto put_state;
	}

	/* Write calculated watermark values back */
	for_each_new_crtc_in_state(state, crtc, cstate, i) {
		struct intel_crtc_state *cs = to_intel_crtc_state(cstate);

		cs->wm.need_postvbl_update = true;
		dev_priv->display.optimize_watermarks(intel_state, cs);

		to_intel_crtc_state(crtc->state)->wm = cs->wm;
	}

put_state:
	drm_atomic_state_put(state);
fail:
	drm_modeset_drop_locks(&ctx);
	drm_modeset_acquire_fini(&ctx);
}

static void intel_update_fdi_pll_freq(struct drm_i915_private *dev_priv)
{
	if (IS_GEN5(dev_priv)) {
		u32 fdi_pll_clk =
			I915_READ(FDI_PLL_BIOS_0) & FDI_PLL_FB_CLOCK_MASK;

		dev_priv->fdi_pll_freq = (fdi_pll_clk + 2) * 10000;
	} else if (IS_GEN6(dev_priv) || IS_IVYBRIDGE(dev_priv)) {
		dev_priv->fdi_pll_freq = 270000;
	} else {
		return;
	}

	DRM_DEBUG_DRIVER("FDI PLL freq=%d\n", dev_priv->fdi_pll_freq);
}

int intel_modeset_init(struct drm_device *dev)
{
	struct drm_i915_private *dev_priv = to_i915(dev);
	struct i915_ggtt *ggtt = &dev_priv->ggtt;
	enum pipe pipe;
	struct intel_crtc *crtc;

	dev_priv->modeset_wq = alloc_ordered_workqueue("i915_modeset", 0);

	drm_mode_config_init(dev);

	dev->mode_config.min_width = 0;
	dev->mode_config.min_height = 0;

	dev->mode_config.preferred_depth = 24;
	dev->mode_config.prefer_shadow = 1;

	dev->mode_config.allow_fb_modifiers = true;

	dev->mode_config.funcs = &intel_mode_funcs;

	init_llist_head(&dev_priv->atomic_helper.free_list);
	INIT_WORK(&dev_priv->atomic_helper.free_work,
		  intel_atomic_helper_free_state_worker);

	intel_init_quirks(dev);

	intel_init_pm(dev_priv);

	if (INTEL_INFO(dev_priv)->num_pipes == 0)
		return 0;

	/*
	 * There may be no VBT; and if the BIOS enabled SSC we can
	 * just keep using it to avoid unnecessary flicker.  Whereas if the
	 * BIOS isn't using it, don't assume it will work even if the VBT
	 * indicates as much.
	 */
	if (HAS_PCH_IBX(dev_priv) || HAS_PCH_CPT(dev_priv)) {
		bool bios_lvds_use_ssc = !!(I915_READ(PCH_DREF_CONTROL) &
					    DREF_SSC1_ENABLE);

		if (dev_priv->vbt.lvds_use_ssc != bios_lvds_use_ssc) {
			DRM_DEBUG_KMS("SSC %sabled by BIOS, overriding VBT which says %sabled\n",
				     bios_lvds_use_ssc ? "en" : "dis",
				     dev_priv->vbt.lvds_use_ssc ? "en" : "dis");
			dev_priv->vbt.lvds_use_ssc = bios_lvds_use_ssc;
		}
	}

	if (IS_GEN2(dev_priv)) {
		dev->mode_config.max_width = 2048;
		dev->mode_config.max_height = 2048;
	} else if (IS_GEN3(dev_priv)) {
		dev->mode_config.max_width = 4096;
		dev->mode_config.max_height = 4096;
	} else {
		dev->mode_config.max_width = 8192;
		dev->mode_config.max_height = 8192;
	}

	if (IS_I845G(dev_priv) || IS_I865G(dev_priv)) {
		dev->mode_config.cursor_width = IS_I845G(dev_priv) ? 64 : 512;
		dev->mode_config.cursor_height = 1023;
	} else if (IS_GEN2(dev_priv)) {
		dev->mode_config.cursor_width = GEN2_CURSOR_WIDTH;
		dev->mode_config.cursor_height = GEN2_CURSOR_HEIGHT;
	} else {
		dev->mode_config.cursor_width = MAX_CURSOR_WIDTH;
		dev->mode_config.cursor_height = MAX_CURSOR_HEIGHT;
	}

	dev->mode_config.fb_base = ggtt->gmadr.start;

	DRM_DEBUG_KMS("%d display pipe%s available.\n",
		      INTEL_INFO(dev_priv)->num_pipes,
		      INTEL_INFO(dev_priv)->num_pipes > 1 ? "s" : "");

	for_each_pipe(dev_priv, pipe) {
		int ret;

		ret = intel_crtc_init(dev_priv, pipe);
		if (ret) {
			drm_mode_config_cleanup(dev);
			return ret;
		}
	}

	intel_shared_dpll_init(dev);
	intel_update_fdi_pll_freq(dev_priv);

	intel_update_czclk(dev_priv);
	intel_modeset_init_hw(dev);

	if (dev_priv->max_cdclk_freq == 0)
		intel_update_max_cdclk(dev_priv);

	/* Just disable it once at startup */
	i915_disable_vga(dev_priv);
	intel_setup_outputs(dev_priv);

	drm_modeset_lock_all(dev);
	intel_modeset_setup_hw_state(dev, dev->mode_config.acquire_ctx);
	drm_modeset_unlock_all(dev);

	for_each_intel_crtc(dev, crtc) {
		struct intel_initial_plane_config plane_config = {};

		if (!crtc->active)
			continue;

		/*
		 * Note that reserving the BIOS fb up front prevents us
		 * from stuffing other stolen allocations like the ring
		 * on top.  This prevents some ugliness at boot time, and
		 * can even allow for smooth boot transitions if the BIOS
		 * fb is large enough for the active pipe configuration.
		 */
		dev_priv->display.get_initial_plane_config(crtc,
							   &plane_config);

		/*
		 * If the fb is shared between multiple heads, we'll
		 * just get the first one.
		 */
		intel_find_initial_plane_obj(crtc, &plane_config);
	}

	/*
	 * Make sure hardware watermarks really match the state we read out.
	 * Note that we need to do this after reconstructing the BIOS fb's
	 * since the watermark calculation done here will use pstate->fb.
	 */
	if (!HAS_GMCH_DISPLAY(dev_priv))
		sanitize_watermarks(dev);

	return 0;
}

void i830_enable_pipe(struct drm_i915_private *dev_priv, enum pipe pipe)
{
	struct intel_crtc *crtc = intel_get_crtc_for_pipe(dev_priv, pipe);
	/* 640x480@60Hz, ~25175 kHz */
	struct dpll clock = {
		.m1 = 18,
		.m2 = 7,
		.p1 = 13,
		.p2 = 4,
		.n = 2,
	};
	u32 dpll, fp;
	int i;

	WARN_ON(i9xx_calc_dpll_params(48000, &clock) != 25154);

	DRM_DEBUG_KMS("enabling pipe %c due to force quirk (vco=%d dot=%d)\n",
		      pipe_name(pipe), clock.vco, clock.dot);

	fp = i9xx_dpll_compute_fp(&clock);
	dpll = (I915_READ(DPLL(pipe)) & DPLL_DVO_2X_MODE) |
		DPLL_VGA_MODE_DIS |
		((clock.p1 - 2) << DPLL_FPA01_P1_POST_DIV_SHIFT) |
		PLL_P2_DIVIDE_BY_4 |
		PLL_REF_INPUT_DREFCLK |
		DPLL_VCO_ENABLE;

	I915_WRITE(FP0(pipe), fp);
	I915_WRITE(FP1(pipe), fp);

	I915_WRITE(HTOTAL(pipe), (640 - 1) | ((800 - 1) << 16));
	I915_WRITE(HBLANK(pipe), (640 - 1) | ((800 - 1) << 16));
	I915_WRITE(HSYNC(pipe), (656 - 1) | ((752 - 1) << 16));
	I915_WRITE(VTOTAL(pipe), (480 - 1) | ((525 - 1) << 16));
	I915_WRITE(VBLANK(pipe), (480 - 1) | ((525 - 1) << 16));
	I915_WRITE(VSYNC(pipe), (490 - 1) | ((492 - 1) << 16));
	I915_WRITE(PIPESRC(pipe), ((640 - 1) << 16) | (480 - 1));

	/*
	 * Apparently we need to have VGA mode enabled prior to changing
	 * the P1/P2 dividers. Otherwise the DPLL will keep using the old
	 * dividers, even though the register value does change.
	 */
	I915_WRITE(DPLL(pipe), dpll & ~DPLL_VGA_MODE_DIS);
	I915_WRITE(DPLL(pipe), dpll);

	/* Wait for the clocks to stabilize. */
	POSTING_READ(DPLL(pipe));
	udelay(150);

	/* The pixel multiplier can only be updated once the
	 * DPLL is enabled and the clocks are stable.
	 *
	 * So write it again.
	 */
	I915_WRITE(DPLL(pipe), dpll);

	/* We do this three times for luck */
	for (i = 0; i < 3 ; i++) {
		I915_WRITE(DPLL(pipe), dpll);
		POSTING_READ(DPLL(pipe));
		udelay(150); /* wait for warmup */
	}

	I915_WRITE(PIPECONF(pipe), PIPECONF_ENABLE | PIPECONF_PROGRESSIVE);
	POSTING_READ(PIPECONF(pipe));

	intel_wait_for_pipe_scanline_moving(crtc);
}

void i830_disable_pipe(struct drm_i915_private *dev_priv, enum pipe pipe)
{
	struct intel_crtc *crtc = intel_get_crtc_for_pipe(dev_priv, pipe);

	DRM_DEBUG_KMS("disabling pipe %c due to force quirk\n",
		      pipe_name(pipe));

	WARN_ON(I915_READ(DSPCNTR(PLANE_A)) & DISPLAY_PLANE_ENABLE);
	WARN_ON(I915_READ(DSPCNTR(PLANE_B)) & DISPLAY_PLANE_ENABLE);
	WARN_ON(I915_READ(DSPCNTR(PLANE_C)) & DISPLAY_PLANE_ENABLE);
	WARN_ON(I915_READ(CURCNTR(PIPE_A)) & CURSOR_MODE);
	WARN_ON(I915_READ(CURCNTR(PIPE_B)) & CURSOR_MODE);

	I915_WRITE(PIPECONF(pipe), 0);
	POSTING_READ(PIPECONF(pipe));

	intel_wait_for_pipe_scanline_stopped(crtc);

	I915_WRITE(DPLL(pipe), DPLL_VGA_MODE_DIS);
	POSTING_READ(DPLL(pipe));
}

static bool intel_plane_mapping_ok(struct intel_crtc *crtc,
				   struct intel_plane *plane)
{
	struct drm_i915_private *dev_priv = to_i915(crtc->base.dev);
	enum i9xx_plane_id i9xx_plane = plane->i9xx_plane;
	u32 val = I915_READ(DSPCNTR(i9xx_plane));

	return (val & DISPLAY_PLANE_ENABLE) == 0 ||
		(val & DISPPLANE_SEL_PIPE_MASK) == DISPPLANE_SEL_PIPE(crtc->pipe);
}

static void
intel_sanitize_plane_mapping(struct drm_i915_private *dev_priv)
{
	struct intel_crtc *crtc;

	if (INTEL_GEN(dev_priv) >= 4)
		return;

	for_each_intel_crtc(&dev_priv->drm, crtc) {
		struct intel_plane *plane =
			to_intel_plane(crtc->base.primary);

		if (intel_plane_mapping_ok(crtc, plane))
			continue;

		DRM_DEBUG_KMS("%s attached to the wrong pipe, disabling plane\n",
			      plane->base.name);
		intel_plane_disable_noatomic(crtc, plane);
	}
}

static bool intel_crtc_has_encoders(struct intel_crtc *crtc)
{
	struct drm_device *dev = crtc->base.dev;
	struct intel_encoder *encoder;

	for_each_encoder_on_crtc(dev, &crtc->base, encoder)
		return true;

	return false;
}

static struct intel_connector *intel_encoder_find_connector(struct intel_encoder *encoder)
{
	struct drm_device *dev = encoder->base.dev;
	struct intel_connector *connector;

	for_each_connector_on_encoder(dev, &encoder->base, connector)
		return connector;

	return NULL;
}

static bool has_pch_trancoder(struct drm_i915_private *dev_priv,
			      enum pipe pch_transcoder)
{
	return HAS_PCH_IBX(dev_priv) || HAS_PCH_CPT(dev_priv) ||
		(HAS_PCH_LPT_H(dev_priv) && pch_transcoder == PIPE_A);
}

static void intel_sanitize_crtc(struct intel_crtc *crtc,
				struct drm_modeset_acquire_ctx *ctx)
{
	struct drm_device *dev = crtc->base.dev;
	struct drm_i915_private *dev_priv = to_i915(dev);
	enum transcoder cpu_transcoder = crtc->config->cpu_transcoder;

	/* Clear any frame start delays used for debugging left by the BIOS */
	if (crtc->active && !transcoder_is_dsi(cpu_transcoder)) {
		i915_reg_t reg = PIPECONF(cpu_transcoder);

		I915_WRITE(reg,
			   I915_READ(reg) & ~PIPECONF_FRAME_START_DELAY_MASK);
	}

	/* restore vblank interrupts to correct state */
	drm_crtc_vblank_reset(&crtc->base);
	if (crtc->active) {
		struct intel_plane *plane;

		drm_crtc_vblank_on(&crtc->base);

		/* Disable everything but the primary plane */
		for_each_intel_plane_on_crtc(dev, crtc, plane) {
			const struct intel_plane_state *plane_state =
				to_intel_plane_state(plane->base.state);

			if (plane_state->base.visible &&
			    plane->base.type != DRM_PLANE_TYPE_PRIMARY)
				intel_plane_disable_noatomic(crtc, plane);
		}
	}

	/* Adjust the state of the output pipe according to whether we
	 * have active connectors/encoders. */
	if (crtc->active && !intel_crtc_has_encoders(crtc))
		intel_crtc_disable_noatomic(&crtc->base, ctx);

	if (crtc->active || HAS_GMCH_DISPLAY(dev_priv)) {
		/*
		 * We start out with underrun reporting disabled to avoid races.
		 * For correct bookkeeping mark this on active crtcs.
		 *
		 * Also on gmch platforms we dont have any hardware bits to
		 * disable the underrun reporting. Which means we need to start
		 * out with underrun reporting disabled also on inactive pipes,
		 * since otherwise we'll complain about the garbage we read when
		 * e.g. coming up after runtime pm.
		 *
		 * No protection against concurrent access is required - at
		 * worst a fifo underrun happens which also sets this to false.
		 */
		crtc->cpu_fifo_underrun_disabled = true;
		/*
		 * We track the PCH trancoder underrun reporting state
		 * within the crtc. With crtc for pipe A housing the underrun
		 * reporting state for PCH transcoder A, crtc for pipe B housing
		 * it for PCH transcoder B, etc. LPT-H has only PCH transcoder A,
		 * and marking underrun reporting as disabled for the non-existing
		 * PCH transcoders B and C would prevent enabling the south
		 * error interrupt (see cpt_can_enable_serr_int()).
		 */
		if (has_pch_trancoder(dev_priv, crtc->pipe))
			crtc->pch_fifo_underrun_disabled = true;
	}
}

static void intel_sanitize_encoder(struct intel_encoder *encoder)
{
	struct intel_connector *connector;

	/* We need to check both for a crtc link (meaning that the
	 * encoder is active and trying to read from a pipe) and the
	 * pipe itself being active. */
	bool has_active_crtc = encoder->base.crtc &&
		to_intel_crtc(encoder->base.crtc)->active;

	connector = intel_encoder_find_connector(encoder);
	if (connector && !has_active_crtc) {
		DRM_DEBUG_KMS("[ENCODER:%d:%s] has active connectors but no active pipe!\n",
			      encoder->base.base.id,
			      encoder->base.name);

		/* Connector is active, but has no active pipe. This is
		 * fallout from our resume register restoring. Disable
		 * the encoder manually again. */
		if (encoder->base.crtc) {
			struct drm_crtc_state *crtc_state = encoder->base.crtc->state;

			DRM_DEBUG_KMS("[ENCODER:%d:%s] manually disabled\n",
				      encoder->base.base.id,
				      encoder->base.name);
			encoder->disable(encoder, to_intel_crtc_state(crtc_state), connector->base.state);
			if (encoder->post_disable)
				encoder->post_disable(encoder, to_intel_crtc_state(crtc_state), connector->base.state);
		}
		encoder->base.crtc = NULL;

		/* Inconsistent output/port/pipe state happens presumably due to
		 * a bug in one of the get_hw_state functions. Or someplace else
		 * in our code, like the register restore mess on resume. Clamp
		 * things to off as a safer default. */

		connector->base.dpms = DRM_MODE_DPMS_OFF;
		connector->base.encoder = NULL;
	}
}

void i915_redisable_vga_power_on(struct drm_i915_private *dev_priv)
{
	i915_reg_t vga_reg = i915_vgacntrl_reg(dev_priv);

	if (!(I915_READ(vga_reg) & VGA_DISP_DISABLE)) {
		DRM_DEBUG_KMS("Something enabled VGA plane, disabling it\n");
		i915_disable_vga(dev_priv);
	}
}

void i915_redisable_vga(struct drm_i915_private *dev_priv)
{
	/* This function can be called both from intel_modeset_setup_hw_state or
	 * at a very early point in our resume sequence, where the power well
	 * structures are not yet restored. Since this function is at a very
	 * paranoid "someone might have enabled VGA while we were not looking"
	 * level, just check if the power well is enabled instead of trying to
	 * follow the "don't touch the power well if we don't need it" policy
	 * the rest of the driver uses. */
	if (!intel_display_power_get_if_enabled(dev_priv, POWER_DOMAIN_VGA))
		return;

	i915_redisable_vga_power_on(dev_priv);

	intel_display_power_put(dev_priv, POWER_DOMAIN_VGA);
}

/* FIXME read out full plane state for all planes */
static void readout_plane_state(struct intel_crtc *crtc)
{
	struct drm_i915_private *dev_priv = to_i915(crtc->base.dev);
	struct intel_crtc_state *crtc_state =
		to_intel_crtc_state(crtc->base.state);
	struct intel_plane *plane;

	for_each_intel_plane_on_crtc(&dev_priv->drm, crtc, plane) {
		struct intel_plane_state *plane_state =
			to_intel_plane_state(plane->base.state);
		bool visible = plane->get_hw_state(plane);

		intel_set_plane_visible(crtc_state, plane_state, visible);
	}
}

static void intel_modeset_readout_hw_state(struct drm_device *dev)
{
	struct drm_i915_private *dev_priv = to_i915(dev);
	enum pipe pipe;
	struct intel_crtc *crtc;
	struct intel_encoder *encoder;
	struct intel_connector *connector;
	struct drm_connector_list_iter conn_iter;
	int i;

	dev_priv->active_crtcs = 0;

	for_each_intel_crtc(dev, crtc) {
		struct intel_crtc_state *crtc_state =
			to_intel_crtc_state(crtc->base.state);

		__drm_atomic_helper_crtc_destroy_state(&crtc_state->base);
		memset(crtc_state, 0, sizeof(*crtc_state));
		crtc_state->base.crtc = &crtc->base;

		crtc_state->base.active = crtc_state->base.enable =
			dev_priv->display.get_pipe_config(crtc, crtc_state);

		crtc->base.enabled = crtc_state->base.enable;
		crtc->active = crtc_state->base.active;

		if (crtc_state->base.active)
			dev_priv->active_crtcs |= 1 << crtc->pipe;

		readout_plane_state(crtc);

		DRM_DEBUG_KMS("[CRTC:%d:%s] hw state readout: %s\n",
			      crtc->base.base.id, crtc->base.name,
			      enableddisabled(crtc_state->base.active));
	}

	for (i = 0; i < dev_priv->num_shared_dpll; i++) {
		struct intel_shared_dpll *pll = &dev_priv->shared_dplls[i];

		pll->on = pll->funcs.get_hw_state(dev_priv, pll,
						  &pll->state.hw_state);
		pll->state.crtc_mask = 0;
		for_each_intel_crtc(dev, crtc) {
			struct intel_crtc_state *crtc_state =
				to_intel_crtc_state(crtc->base.state);

			if (crtc_state->base.active &&
			    crtc_state->shared_dpll == pll)
				pll->state.crtc_mask |= 1 << crtc->pipe;
		}
		pll->active_mask = pll->state.crtc_mask;

		DRM_DEBUG_KMS("%s hw state readout: crtc_mask 0x%08x, on %i\n",
			      pll->name, pll->state.crtc_mask, pll->on);
	}

	for_each_intel_encoder(dev, encoder) {
		pipe = 0;

		if (encoder->get_hw_state(encoder, &pipe)) {
			struct intel_crtc_state *crtc_state;

			crtc = intel_get_crtc_for_pipe(dev_priv, pipe);
			crtc_state = to_intel_crtc_state(crtc->base.state);

			encoder->base.crtc = &crtc->base;
			encoder->get_config(encoder, crtc_state);
		} else {
			encoder->base.crtc = NULL;
		}

		DRM_DEBUG_KMS("[ENCODER:%d:%s] hw state readout: %s, pipe %c\n",
			      encoder->base.base.id, encoder->base.name,
			      enableddisabled(encoder->base.crtc),
			      pipe_name(pipe));
	}

	drm_connector_list_iter_begin(dev, &conn_iter);
	for_each_intel_connector_iter(connector, &conn_iter) {
		if (connector->get_hw_state(connector)) {
			connector->base.dpms = DRM_MODE_DPMS_ON;

			encoder = connector->encoder;
			connector->base.encoder = &encoder->base;

			if (encoder->base.crtc &&
			    encoder->base.crtc->state->active) {
				/*
				 * This has to be done during hardware readout
				 * because anything calling .crtc_disable may
				 * rely on the connector_mask being accurate.
				 */
				encoder->base.crtc->state->connector_mask |=
					1 << drm_connector_index(&connector->base);
				encoder->base.crtc->state->encoder_mask |=
					1 << drm_encoder_index(&encoder->base);
			}

		} else {
			connector->base.dpms = DRM_MODE_DPMS_OFF;
			connector->base.encoder = NULL;
		}
		DRM_DEBUG_KMS("[CONNECTOR:%d:%s] hw state readout: %s\n",
			      connector->base.base.id, connector->base.name,
			      enableddisabled(connector->base.encoder));
	}
	drm_connector_list_iter_end(&conn_iter);

	for_each_intel_crtc(dev, crtc) {
		struct intel_crtc_state *crtc_state =
			to_intel_crtc_state(crtc->base.state);
		int min_cdclk = 0;

		memset(&crtc->base.mode, 0, sizeof(crtc->base.mode));
		if (crtc_state->base.active) {
			intel_mode_from_pipe_config(&crtc->base.mode, crtc_state);
			intel_mode_from_pipe_config(&crtc_state->base.adjusted_mode, crtc_state);
			WARN_ON(drm_atomic_set_mode_for_crtc(crtc->base.state, &crtc->base.mode));

			/*
			 * The initial mode needs to be set in order to keep
			 * the atomic core happy. It wants a valid mode if the
			 * crtc's enabled, so we do the above call.
			 *
			 * But we don't set all the derived state fully, hence
			 * set a flag to indicate that a full recalculation is
			 * needed on the next commit.
			 */
			crtc_state->base.mode.private_flags = I915_MODE_FLAG_INHERITED;

			intel_crtc_compute_pixel_rate(crtc_state);

			if (dev_priv->display.modeset_calc_cdclk) {
				min_cdclk = intel_crtc_compute_min_cdclk(crtc_state);
				if (WARN_ON(min_cdclk < 0))
					min_cdclk = 0;
			}

			drm_calc_timestamping_constants(&crtc->base,
							&crtc_state->base.adjusted_mode);
			update_scanline_offset(crtc);
		}

		dev_priv->min_cdclk[crtc->pipe] = min_cdclk;
		dev_priv->min_voltage_level[crtc->pipe] =
			crtc_state->min_voltage_level;

		intel_pipe_config_sanity_check(dev_priv, crtc_state);
	}
}

static void
get_encoder_power_domains(struct drm_i915_private *dev_priv)
{
	struct intel_encoder *encoder;

	for_each_intel_encoder(&dev_priv->drm, encoder) {
		u64 get_domains;
		enum intel_display_power_domain domain;

		if (!encoder->get_power_domains)
			continue;

		get_domains = encoder->get_power_domains(encoder);
		for_each_power_domain(domain, get_domains)
			intel_display_power_get(dev_priv, domain);
	}
}

static void intel_early_display_was(struct drm_i915_private *dev_priv)
{
	/* Display WA #1185 WaDisableDARBFClkGating:cnl,glk */
	if (IS_CANNONLAKE(dev_priv) || IS_GEMINILAKE(dev_priv))
		I915_WRITE(GEN9_CLKGATE_DIS_0, I915_READ(GEN9_CLKGATE_DIS_0) |
			   DARBF_GATING_DIS);

	if (IS_HASWELL(dev_priv)) {
		/*
		 * WaRsPkgCStateDisplayPMReq:hsw
		 * System hang if this isn't done before disabling all planes!
		 */
		I915_WRITE(CHICKEN_PAR1_1,
			   I915_READ(CHICKEN_PAR1_1) | FORCE_ARB_IDLE_PLANES);
	}
}

/* Scan out the current hw modeset state,
 * and sanitizes it to the current state
 */
static void
intel_modeset_setup_hw_state(struct drm_device *dev,
			     struct drm_modeset_acquire_ctx *ctx)
{
	struct drm_i915_private *dev_priv = to_i915(dev);
	enum pipe pipe;
	struct intel_crtc *crtc;
	struct intel_encoder *encoder;
	int i;

	intel_early_display_was(dev_priv);
	intel_modeset_readout_hw_state(dev);

	/* HW state is read out, now we need to sanitize this mess. */
	get_encoder_power_domains(dev_priv);

	intel_sanitize_plane_mapping(dev_priv);

	for_each_intel_encoder(dev, encoder) {
		intel_sanitize_encoder(encoder);
	}

	for_each_pipe(dev_priv, pipe) {
		crtc = intel_get_crtc_for_pipe(dev_priv, pipe);

		intel_sanitize_crtc(crtc, ctx);
		intel_dump_pipe_config(crtc, crtc->config,
				       "[setup_hw_state]");
	}

	intel_modeset_update_connector_atomic_state(dev);

	for (i = 0; i < dev_priv->num_shared_dpll; i++) {
		struct intel_shared_dpll *pll = &dev_priv->shared_dplls[i];

		if (!pll->on || pll->active_mask)
			continue;

		DRM_DEBUG_KMS("%s enabled but not in use, disabling\n", pll->name);

		pll->funcs.disable(dev_priv, pll);
		pll->on = false;
	}

	if (IS_G4X(dev_priv)) {
		g4x_wm_get_hw_state(dev);
		g4x_wm_sanitize(dev_priv);
	} else if (IS_VALLEYVIEW(dev_priv) || IS_CHERRYVIEW(dev_priv)) {
		vlv_wm_get_hw_state(dev);
		vlv_wm_sanitize(dev_priv);
	} else if (INTEL_GEN(dev_priv) >= 9) {
		skl_wm_get_hw_state(dev);
	} else if (HAS_PCH_SPLIT(dev_priv)) {
		ilk_wm_get_hw_state(dev);
	}

	for_each_intel_crtc(dev, crtc) {
		u64 put_domains;

		put_domains = modeset_get_crtc_power_domains(&crtc->base, crtc->config);
		if (WARN_ON(put_domains))
			modeset_put_power_domains(dev_priv, put_domains);
	}
	intel_display_set_init_power(dev_priv, false);

	intel_power_domains_verify_state(dev_priv);

	intel_fbc_init_pipe_state(dev_priv);
}

void intel_display_resume(struct drm_device *dev)
{
	struct drm_i915_private *dev_priv = to_i915(dev);
	struct drm_atomic_state *state = dev_priv->modeset_restore_state;
	struct drm_modeset_acquire_ctx ctx;
	int ret;

	dev_priv->modeset_restore_state = NULL;
	if (state)
		state->acquire_ctx = &ctx;

	drm_modeset_acquire_init(&ctx, 0);

	while (1) {
		ret = drm_modeset_lock_all_ctx(dev, &ctx);
		if (ret != -EDEADLK)
			break;

		drm_modeset_backoff(&ctx);
	}

	if (!ret)
		ret = __intel_display_resume(dev, state, &ctx);

	intel_enable_ipc(dev_priv);
	drm_modeset_drop_locks(&ctx);
	drm_modeset_acquire_fini(&ctx);

	if (ret)
		DRM_ERROR("Restoring old state failed with %i\n", ret);
	if (state)
		drm_atomic_state_put(state);
}

int intel_connector_register(struct drm_connector *connector)
{
	struct intel_connector *intel_connector = to_intel_connector(connector);
	int ret;

	ret = intel_backlight_device_register(intel_connector);
	if (ret)
		goto err;

	return 0;

err:
	return ret;
}

void intel_connector_unregister(struct drm_connector *connector)
{
	struct intel_connector *intel_connector = to_intel_connector(connector);

	intel_backlight_device_unregister(intel_connector);
	intel_panel_destroy_backlight(connector);
}

static void intel_hpd_poll_fini(struct drm_device *dev)
{
	struct intel_connector *connector;
	struct drm_connector_list_iter conn_iter;

	/* Kill all the work that may have been queued by hpd. */
	drm_connector_list_iter_begin(dev, &conn_iter);
	for_each_intel_connector_iter(connector, &conn_iter) {
		if (connector->modeset_retry_work.func)
			cancel_work_sync(&connector->modeset_retry_work);
	}
	drm_connector_list_iter_end(&conn_iter);
}

void intel_modeset_cleanup(struct drm_device *dev)
{
	struct drm_i915_private *dev_priv = to_i915(dev);

	flush_work(&dev_priv->atomic_helper.free_work);
	WARN_ON(!llist_empty(&dev_priv->atomic_helper.free_list));

	intel_disable_gt_powersave(dev_priv);

	/*
	 * Interrupts and polling as the first thing to avoid creating havoc.
	 * Too much stuff here (turning of connectors, ...) would
	 * experience fancy races otherwise.
	 */
	intel_irq_uninstall(dev_priv);

	/*
	 * Due to the hpd irq storm handling the hotplug work can re-arm the
	 * poll handlers. Hence disable polling after hpd handling is shut down.
	 */
	intel_hpd_poll_fini(dev);

	/* poll work can call into fbdev, hence clean that up afterwards */
	intel_fbdev_fini(dev_priv);

	intel_unregister_dsm_handler();

	intel_fbc_global_disable(dev_priv);

	/* flush any delayed tasks or pending work */
	flush_scheduled_work();

	drm_mode_config_cleanup(dev);

	intel_cleanup_overlay(dev_priv);

	intel_cleanup_gt_powersave(dev_priv);

	intel_teardown_gmbus(dev_priv);

	destroy_workqueue(dev_priv->modeset_wq);
}

void intel_connector_attach_encoder(struct intel_connector *connector,
				    struct intel_encoder *encoder)
{
	connector->encoder = encoder;
	drm_mode_connector_attach_encoder(&connector->base,
					  &encoder->base);
}

/*
 * set vga decode state - true == enable VGA decode
 */
int intel_modeset_vga_set_state(struct drm_i915_private *dev_priv, bool state)
{
	unsigned reg = INTEL_GEN(dev_priv) >= 6 ? SNB_GMCH_CTRL : INTEL_GMCH_CTRL;
	u16 gmch_ctrl;

	if (pci_read_config_word(dev_priv->bridge_dev, reg, &gmch_ctrl)) {
		DRM_ERROR("failed to read control word\n");
		return -EIO;
	}

	if (!!(gmch_ctrl & INTEL_GMCH_VGA_DISABLE) == !state)
		return 0;

	if (state)
		gmch_ctrl &= ~INTEL_GMCH_VGA_DISABLE;
	else
		gmch_ctrl |= INTEL_GMCH_VGA_DISABLE;

	if (pci_write_config_word(dev_priv->bridge_dev, reg, gmch_ctrl)) {
		DRM_ERROR("failed to write control word\n");
		return -EIO;
	}

	return 0;
}

#if IS_ENABLED(CONFIG_DRM_I915_CAPTURE_ERROR)

struct intel_display_error_state {

	u32 power_well_driver;

	int num_transcoders;

	struct intel_cursor_error_state {
		u32 control;
		u32 position;
		u32 base;
		u32 size;
	} cursor[I915_MAX_PIPES];

	struct intel_pipe_error_state {
		bool power_domain_on;
		u32 source;
		u32 stat;
	} pipe[I915_MAX_PIPES];

	struct intel_plane_error_state {
		u32 control;
		u32 stride;
		u32 size;
		u32 pos;
		u32 addr;
		u32 surface;
		u32 tile_offset;
	} plane[I915_MAX_PIPES];

	struct intel_transcoder_error_state {
		bool power_domain_on;
		enum transcoder cpu_transcoder;

		u32 conf;

		u32 htotal;
		u32 hblank;
		u32 hsync;
		u32 vtotal;
		u32 vblank;
		u32 vsync;
	} transcoder[4];
};

struct intel_display_error_state *
intel_display_capture_error_state(struct drm_i915_private *dev_priv)
{
	struct intel_display_error_state *error;
	int transcoders[] = {
		TRANSCODER_A,
		TRANSCODER_B,
		TRANSCODER_C,
		TRANSCODER_EDP,
	};
	int i;

	if (INTEL_INFO(dev_priv)->num_pipes == 0)
		return NULL;

	error = kzalloc(sizeof(*error), GFP_ATOMIC);
	if (error == NULL)
		return NULL;

	if (IS_HASWELL(dev_priv) || IS_BROADWELL(dev_priv))
		error->power_well_driver =
			I915_READ(HSW_PWR_WELL_CTL_DRIVER(HSW_DISP_PW_GLOBAL));

	for_each_pipe(dev_priv, i) {
		error->pipe[i].power_domain_on =
			__intel_display_power_is_enabled(dev_priv,
							 POWER_DOMAIN_PIPE(i));
		if (!error->pipe[i].power_domain_on)
			continue;

		error->cursor[i].control = I915_READ(CURCNTR(i));
		error->cursor[i].position = I915_READ(CURPOS(i));
		error->cursor[i].base = I915_READ(CURBASE(i));

		error->plane[i].control = I915_READ(DSPCNTR(i));
		error->plane[i].stride = I915_READ(DSPSTRIDE(i));
		if (INTEL_GEN(dev_priv) <= 3) {
			error->plane[i].size = I915_READ(DSPSIZE(i));
			error->plane[i].pos = I915_READ(DSPPOS(i));
		}
		if (INTEL_GEN(dev_priv) <= 7 && !IS_HASWELL(dev_priv))
			error->plane[i].addr = I915_READ(DSPADDR(i));
		if (INTEL_GEN(dev_priv) >= 4) {
			error->plane[i].surface = I915_READ(DSPSURF(i));
			error->plane[i].tile_offset = I915_READ(DSPTILEOFF(i));
		}

		error->pipe[i].source = I915_READ(PIPESRC(i));

		if (HAS_GMCH_DISPLAY(dev_priv))
			error->pipe[i].stat = I915_READ(PIPESTAT(i));
	}

	/* Note: this does not include DSI transcoders. */
	error->num_transcoders = INTEL_INFO(dev_priv)->num_pipes;
	if (HAS_DDI(dev_priv))
		error->num_transcoders++; /* Account for eDP. */

	for (i = 0; i < error->num_transcoders; i++) {
		enum transcoder cpu_transcoder = transcoders[i];

		error->transcoder[i].power_domain_on =
			__intel_display_power_is_enabled(dev_priv,
				POWER_DOMAIN_TRANSCODER(cpu_transcoder));
		if (!error->transcoder[i].power_domain_on)
			continue;

		error->transcoder[i].cpu_transcoder = cpu_transcoder;

		error->transcoder[i].conf = I915_READ(PIPECONF(cpu_transcoder));
		error->transcoder[i].htotal = I915_READ(HTOTAL(cpu_transcoder));
		error->transcoder[i].hblank = I915_READ(HBLANK(cpu_transcoder));
		error->transcoder[i].hsync = I915_READ(HSYNC(cpu_transcoder));
		error->transcoder[i].vtotal = I915_READ(VTOTAL(cpu_transcoder));
		error->transcoder[i].vblank = I915_READ(VBLANK(cpu_transcoder));
		error->transcoder[i].vsync = I915_READ(VSYNC(cpu_transcoder));
	}

	return error;
}

#define err_printf(e, ...) i915_error_printf(e, __VA_ARGS__)

void
intel_display_print_error_state(struct drm_i915_error_state_buf *m,
				struct intel_display_error_state *error)
{
	struct drm_i915_private *dev_priv = m->i915;
	int i;

	if (!error)
		return;

	err_printf(m, "Num Pipes: %d\n", INTEL_INFO(dev_priv)->num_pipes);
	if (IS_HASWELL(dev_priv) || IS_BROADWELL(dev_priv))
		err_printf(m, "PWR_WELL_CTL2: %08x\n",
			   error->power_well_driver);
	for_each_pipe(dev_priv, i) {
		err_printf(m, "Pipe [%d]:\n", i);
		err_printf(m, "  Power: %s\n",
			   onoff(error->pipe[i].power_domain_on));
		err_printf(m, "  SRC: %08x\n", error->pipe[i].source);
		err_printf(m, "  STAT: %08x\n", error->pipe[i].stat);

		err_printf(m, "Plane [%d]:\n", i);
		err_printf(m, "  CNTR: %08x\n", error->plane[i].control);
		err_printf(m, "  STRIDE: %08x\n", error->plane[i].stride);
		if (INTEL_GEN(dev_priv) <= 3) {
			err_printf(m, "  SIZE: %08x\n", error->plane[i].size);
			err_printf(m, "  POS: %08x\n", error->plane[i].pos);
		}
		if (INTEL_GEN(dev_priv) <= 7 && !IS_HASWELL(dev_priv))
			err_printf(m, "  ADDR: %08x\n", error->plane[i].addr);
		if (INTEL_GEN(dev_priv) >= 4) {
			err_printf(m, "  SURF: %08x\n", error->plane[i].surface);
			err_printf(m, "  TILEOFF: %08x\n", error->plane[i].tile_offset);
		}

		err_printf(m, "Cursor [%d]:\n", i);
		err_printf(m, "  CNTR: %08x\n", error->cursor[i].control);
		err_printf(m, "  POS: %08x\n", error->cursor[i].position);
		err_printf(m, "  BASE: %08x\n", error->cursor[i].base);
	}

	for (i = 0; i < error->num_transcoders; i++) {
		err_printf(m, "CPU transcoder: %s\n",
			   transcoder_name(error->transcoder[i].cpu_transcoder));
		err_printf(m, "  Power: %s\n",
			   onoff(error->transcoder[i].power_domain_on));
		err_printf(m, "  CONF: %08x\n", error->transcoder[i].conf);
		err_printf(m, "  HTOTAL: %08x\n", error->transcoder[i].htotal);
		err_printf(m, "  HBLANK: %08x\n", error->transcoder[i].hblank);
		err_printf(m, "  HSYNC: %08x\n", error->transcoder[i].hsync);
		err_printf(m, "  VTOTAL: %08x\n", error->transcoder[i].vtotal);
		err_printf(m, "  VBLANK: %08x\n", error->transcoder[i].vblank);
		err_printf(m, "  VSYNC: %08x\n", error->transcoder[i].vsync);
	}
}

#endif<|MERGE_RESOLUTION|>--- conflicted
+++ resolved
@@ -4941,17 +4941,6 @@
 	int pipe = intel_crtc->pipe;
 
 	/*
-<<<<<<< HEAD
-	 * FIXME IPS should be fine as long as one plane is
-	 * enabled, but in practice it seems to have problems
-	 * when going from primary only to sprite only and vice
-	 * versa.
-	 */
-	hsw_enable_ips(new_crtc_state);
-
-	/*
-=======
->>>>>>> 9e6d49d9
 	 * Gen2 reports pipe underruns whenever all planes are disabled.
 	 * So don't enable underrun reporting before at least some planes
 	 * are enabled.
@@ -4968,12 +4957,7 @@
 
 /* FIXME get rid of this and use pre_plane_update */
 static void
-<<<<<<< HEAD
-intel_pre_disable_primary(struct drm_crtc *crtc,
-			  const struct intel_crtc_state *old_crtc_state)
-=======
 intel_pre_disable_primary_noatomic(struct drm_crtc *crtc)
->>>>>>> 9e6d49d9
 {
 	struct drm_device *dev = crtc->dev;
 	struct drm_i915_private *dev_priv = to_i915(dev);
@@ -4987,29 +4971,7 @@
 	if (IS_GEN2(dev_priv))
 		intel_set_cpu_fifo_underrun_reporting(dev_priv, pipe, false);
 
-<<<<<<< HEAD
-	/*
-	 * FIXME IPS should be fine as long as one plane is
-	 * enabled, but in practice it seems to have problems
-	 * when going from primary only to sprite only and vice
-	 * versa.
-	 */
-	hsw_disable_ips(old_crtc_state);
-}
-
-/* FIXME get rid of this and use pre_plane_update */
-static void
-intel_pre_disable_primary_noatomic(struct drm_crtc *crtc)
-{
-	struct drm_device *dev = crtc->dev;
-	struct drm_i915_private *dev_priv = to_i915(dev);
-	struct intel_crtc *intel_crtc = to_intel_crtc(crtc);
-	int pipe = intel_crtc->pipe;
-
-	intel_pre_disable_primary(crtc, to_intel_crtc_state(crtc->state));
-=======
 	hsw_disable_ips(to_intel_crtc_state(crtc->state));
->>>>>>> 9e6d49d9
 
 	/*
 	 * Vblank time updates from the shadow to live plane control register
@@ -5123,11 +5085,7 @@
 		 */
 		if (IS_GEN2(dev_priv) && old_primary_state->base.visible &&
 		    (modeset || !primary_state->base.visible))
-<<<<<<< HEAD
-			intel_pre_disable_primary(&crtc->base, old_crtc_state);
-=======
 			intel_set_cpu_fifo_underrun_reporting(dev_priv, crtc->pipe, false);
->>>>>>> 9e6d49d9
 	}
 
 	/*
@@ -8513,15 +8471,10 @@
 {
 	struct drm_device *dev = crtc->base.dev;
 	struct drm_i915_private *dev_priv = to_i915(dev);
-<<<<<<< HEAD
-	u32 val, base, offset, stride_mult, tiling, alpha;
-	int pipe = crtc->pipe;
-=======
 	struct intel_plane *plane = to_intel_plane(crtc->base.primary);
 	enum plane_id plane_id = plane->id;
 	enum pipe pipe = crtc->pipe;
 	u32 val, base, offset, stride_mult, tiling, alpha;
->>>>>>> 9e6d49d9
 	int fourcc, pixel_format;
 	unsigned int aligned_height;
 	struct drm_framebuffer *fb;
@@ -8545,11 +8498,7 @@
 	pixel_format = val & PLANE_CTL_FORMAT_MASK;
 
 	if (INTEL_GEN(dev_priv) >= 10 || IS_GEMINILAKE(dev_priv)) {
-<<<<<<< HEAD
-		alpha = I915_READ(PLANE_COLOR_CTL(pipe, 0));
-=======
 		alpha = I915_READ(PLANE_COLOR_CTL(pipe, plane_id));
->>>>>>> 9e6d49d9
 		alpha &= PLANE_COLOR_ALPHA_MASK;
 	} else {
 		alpha = val & PLANE_CTL_ALPHA_MASK;
@@ -9271,8 +9220,6 @@
 			ironlake_get_pfit_config(crtc, pipe_config);
 	}
 
-<<<<<<< HEAD
-=======
 	if (hsw_crtc_supports_ips(crtc)) {
 		if (IS_HASWELL(dev_priv))
 			pipe_config->ips_enabled = I915_READ(IPS_CTL) & IPS_ENABLE;
@@ -9286,7 +9233,6 @@
 		}
 	}
 
->>>>>>> 9e6d49d9
 	if (pipe_config->cpu_transcoder != TRANSCODER_EDP &&
 	    !transcoder_is_dsi(pipe_config->cpu_transcoder)) {
 		pipe_config->pixel_multiplier =
