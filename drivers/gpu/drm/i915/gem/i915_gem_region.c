--- conflicted
+++ resolved
@@ -168,21 +168,10 @@
 	if (!obj)
 		return ERR_PTR(-ENOMEM);
 
-<<<<<<< HEAD
-	obj = i915_gem_object_alloc();
-	if (!obj)
-		return ERR_PTR(-ENOMEM);
-
 	err = mem->ops->init_object(mem, obj, size, flags);
 	if (err)
 		goto err_object_free;
 
-=======
-	err = mem->ops->init_object(mem, obj, size, flags);
-	if (err)
-		goto err_object_free;
-
->>>>>>> 1914911f
 	trace_i915_gem_object_create(obj);
 	return obj;
 
