/*
 * Copyright © 2016 Intel Corporation
 *
 * Permission is hereby granted, free of charge, to any person obtaining a
 * copy of this software and associated documentation files (the "Software"),
 * to deal in the Software without restriction, including without limitation
 * the rights to use, copy, modify, merge, publish, distribute, sublicense,
 * and/or sell copies of the Software, and to permit persons to whom the
 * Software is furnished to do so, subject to the following conditions:
 *
 * The above copyright notice and this permission notice (including the next
 * paragraph) shall be included in all copies or substantial portions of the
 * Software.
 *
 * THE SOFTWARE IS PROVIDED "AS IS", WITHOUT WARRANTY OF ANY KIND, EXPRESS OR
 * IMPLIED, INCLUDING BUT NOT LIMITED TO THE WARRANTIES OF MERCHANTABILITY,
 * FITNESS FOR A PARTICULAR PURPOSE AND NONINFRINGEMENT.  IN NO EVENT SHALL
 * THE AUTHORS OR COPYRIGHT HOLDERS BE LIABLE FOR ANY CLAIM, DAMAGES OR OTHER
 * LIABILITY, WHETHER IN AN ACTION OF CONTRACT, TORT OR OTHERWISE, ARISING
 * FROM, OUT OF OR IN CONNECTION WITH THE SOFTWARE OR THE USE OR OTHER DEALINGS
 * IN THE SOFTWARE.
 *
 */

#include <linux/pm_domain.h>
#include <linux/pm_runtime.h>

#include "mock_engine.h"
#include "mock_context.h"
#include "mock_request.h"
#include "mock_gem_device.h"
#include "mock_gem_object.h"
#include "mock_gtt.h"
#include "mock_uncore.h"

void mock_device_flush(struct drm_i915_private *i915)
{
	struct intel_engine_cs *engine;
	enum intel_engine_id id;

	lockdep_assert_held(&i915->drm.struct_mutex);

	for_each_engine(engine, i915, id)
		mock_engine_flush(engine);

	i915_gem_retire_requests(i915);
}

static void mock_device_release(struct drm_device *dev)
{
	struct drm_i915_private *i915 = to_i915(dev);
	struct intel_engine_cs *engine;
	enum intel_engine_id id;

	mutex_lock(&i915->drm.struct_mutex);
	mock_device_flush(i915);
	i915_gem_contexts_lost(i915);
	mutex_unlock(&i915->drm.struct_mutex);

	cancel_delayed_work_sync(&i915->gt.retire_work);
	cancel_delayed_work_sync(&i915->gt.idle_work);
	i915_gem_drain_workqueue(i915);

	mutex_lock(&i915->drm.struct_mutex);
	for_each_engine(engine, i915, id)
		mock_engine_free(engine);
	i915_gem_contexts_fini(i915);
	mutex_unlock(&i915->drm.struct_mutex);

	drain_workqueue(i915->wq);
	i915_gem_drain_freed_objects(i915);

	mutex_lock(&i915->drm.struct_mutex);
	mock_fini_ggtt(i915);
	i915_gem_timeline_fini(&i915->gt.global_timeline);
	mutex_unlock(&i915->drm.struct_mutex);

	destroy_workqueue(i915->wq);

	kmem_cache_destroy(i915->priorities);
	kmem_cache_destroy(i915->dependencies);
	kmem_cache_destroy(i915->requests);
	kmem_cache_destroy(i915->vmas);
	kmem_cache_destroy(i915->objects);

	i915_gemfs_fini(i915);

	drm_mode_config_cleanup(&i915->drm);

	drm_dev_fini(&i915->drm);
	put_device(&i915->drm.pdev->dev);
}

static struct drm_driver mock_driver = {
	.name = "mock",
	.driver_features = DRIVER_GEM,
	.release = mock_device_release,

	.gem_close_object = i915_gem_close_object,
	.gem_free_object_unlocked = i915_gem_free_object,
};

static void release_dev(struct device *dev)
{
	struct pci_dev *pdev = to_pci_dev(dev);

	kfree(pdev);
}

static void mock_retire_work_handler(struct work_struct *work)
{
}

static void mock_idle_work_handler(struct work_struct *work)
{
}

static int pm_domain_resume(struct device *dev)
{
	return pm_generic_runtime_resume(dev);
}

static int pm_domain_suspend(struct device *dev)
{
	return pm_generic_runtime_suspend(dev);
}

static struct dev_pm_domain pm_domain = {
	.ops = {
		.runtime_suspend = pm_domain_suspend,
		.runtime_resume = pm_domain_resume,
	},
};

struct drm_i915_private *mock_gem_device(void)
{
	struct drm_i915_private *i915;
	struct intel_engine_cs *engine;
	enum intel_engine_id id;
	struct pci_dev *pdev;
	int err;

	pdev = kzalloc(sizeof(*pdev) + sizeof(*i915), GFP_KERNEL);
	if (!pdev)
		goto err;

	device_initialize(&pdev->dev);
	pdev->class = PCI_BASE_CLASS_DISPLAY << 16;
	pdev->dev.release = release_dev;
	dev_set_name(&pdev->dev, "mock");
	dma_coerce_mask_and_coherent(&pdev->dev, DMA_BIT_MASK(32));

#if IS_ENABLED(CONFIG_IOMMU_API) && defined(CONFIG_INTEL_IOMMU)
	/* hack to disable iommu for the fake device; force identity mapping */
	pdev->dev.archdata.iommu = (void *)-1;
#endif

	dev_pm_domain_set(&pdev->dev, &pm_domain);
	pm_runtime_enable(&pdev->dev);
	pm_runtime_dont_use_autosuspend(&pdev->dev);
	WARN_ON(pm_runtime_get_sync(&pdev->dev));

	i915 = (struct drm_i915_private *)(pdev + 1);
	pci_set_drvdata(pdev, i915);

	err = drm_dev_init(&i915->drm, &mock_driver, &pdev->dev);
	if (err) {
		pr_err("Failed to initialise mock GEM device: err=%d\n", err);
		goto put_device;
	}
	i915->drm.pdev = pdev;
	i915->drm.dev_private = i915;

	/* Using the global GTT may ask questions about KMS users, so prepare */
	drm_mode_config_init(&i915->drm);

	mkwrite_device_info(i915)->gen = -1;

	mkwrite_device_info(i915)->page_sizes =
		I915_GTT_PAGE_SIZE_4K |
		I915_GTT_PAGE_SIZE_64K |
		I915_GTT_PAGE_SIZE_2M;

	mock_uncore_init(i915);
	i915_gem_init__mm(i915);

	init_waitqueue_head(&i915->gpu_error.wait_queue);
	init_waitqueue_head(&i915->gpu_error.reset_queue);

	i915->wq = alloc_ordered_workqueue("mock", 0);
	if (!i915->wq)
<<<<<<< HEAD
		goto put_device;
=======
		goto err_drv;
>>>>>>> 9e6d49d9

	mock_init_contexts(i915);

	INIT_DELAYED_WORK(&i915->gt.retire_work, mock_retire_work_handler);
	INIT_DELAYED_WORK(&i915->gt.idle_work, mock_idle_work_handler);

	i915->gt.awake = true;

	i915->objects = KMEM_CACHE(mock_object, SLAB_HWCACHE_ALIGN);
	if (!i915->objects)
		goto err_wq;

	i915->vmas = KMEM_CACHE(i915_vma, SLAB_HWCACHE_ALIGN);
	if (!i915->vmas)
		goto err_objects;

	i915->requests = KMEM_CACHE(mock_request,
				    SLAB_HWCACHE_ALIGN |
				    SLAB_RECLAIM_ACCOUNT |
				    SLAB_TYPESAFE_BY_RCU);
	if (!i915->requests)
		goto err_vmas;

	i915->dependencies = KMEM_CACHE(i915_dependency,
					SLAB_HWCACHE_ALIGN |
					SLAB_RECLAIM_ACCOUNT);
	if (!i915->dependencies)
		goto err_requests;

	i915->priorities = KMEM_CACHE(i915_priolist, SLAB_HWCACHE_ALIGN);
	if (!i915->priorities)
		goto err_dependencies;

	mutex_lock(&i915->drm.struct_mutex);
	INIT_LIST_HEAD(&i915->gt.timelines);
	err = i915_gem_timeline_init__global(i915);
	if (err) {
		mutex_unlock(&i915->drm.struct_mutex);
		goto err_priorities;
	}

	mock_init_ggtt(i915);
	mutex_unlock(&i915->drm.struct_mutex);

	mkwrite_device_info(i915)->ring_mask = BIT(0);
	i915->engine[RCS] = mock_engine(i915, "mock", RCS);
	if (!i915->engine[RCS])
		goto err_priorities;

	i915->kernel_context = mock_context(i915, NULL);
	if (!i915->kernel_context)
		goto err_engine;

	i915->preempt_context = mock_context(i915, NULL);
	if (!i915->preempt_context)
		goto err_kernel_context;

	WARN_ON(i915_gemfs_init(i915));

	return i915;

err_kernel_context:
	i915_gem_context_put(i915->kernel_context);
err_engine:
	for_each_engine(engine, i915, id)
		mock_engine_free(engine);
err_priorities:
	kmem_cache_destroy(i915->priorities);
err_dependencies:
	kmem_cache_destroy(i915->dependencies);
err_requests:
	kmem_cache_destroy(i915->requests);
err_vmas:
	kmem_cache_destroy(i915->vmas);
err_objects:
	kmem_cache_destroy(i915->objects);
err_wq:
	destroy_workqueue(i915->wq);
err_drv:
	drm_mode_config_cleanup(&i915->drm);
	drm_dev_fini(&i915->drm);
put_device:
	put_device(&pdev->dev);
err:
	return NULL;
}<|MERGE_RESOLUTION|>--- conflicted
+++ resolved
@@ -189,11 +189,7 @@
 
 	i915->wq = alloc_ordered_workqueue("mock", 0);
 	if (!i915->wq)
-<<<<<<< HEAD
-		goto put_device;
-=======
 		goto err_drv;
->>>>>>> 9e6d49d9
 
 	mock_init_contexts(i915);
 
