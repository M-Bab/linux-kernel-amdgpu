--- conflicted
+++ resolved
@@ -2037,7 +2037,7 @@
 #define _CNL_PORT_TX_DW5_LN0_AE		0x162454
 #define _CNL_PORT_TX_DW5_LN0_B		0x162654
 #define _CNL_PORT_TX_DW5_LN0_C		0x162C54
-#define _CNL_PORT_TX_DW5_LN0_D		0x162ED4
+#define _CNL_PORT_TX_DW5_LN0_D		0x162E54
 #define _CNL_PORT_TX_DW5_LN0_F		0x162854
 #define CNL_PORT_TX_DW5_GRP(port)	_MMIO_PORT6(port, \
 						    _CNL_PORT_TX_DW5_GRP_AE, \
@@ -2068,7 +2068,7 @@
 #define _CNL_PORT_TX_DW7_LN0_AE		0x16245C
 #define _CNL_PORT_TX_DW7_LN0_B		0x16265C
 #define _CNL_PORT_TX_DW7_LN0_C		0x162C5C
-#define _CNL_PORT_TX_DW7_LN0_D		0x162EDC
+#define _CNL_PORT_TX_DW7_LN0_D		0x162E5C
 #define _CNL_PORT_TX_DW7_LN0_F		0x16285C
 #define CNL_PORT_TX_DW7_GRP(port)	_MMIO_PORT6(port, \
 						    _CNL_PORT_TX_DW7_GRP_AE, \
@@ -5372,13 +5372,8 @@
 #define _DPF_AUX_CH_DATA4	(dev_priv->info.display_mmio_offset + 0x64520)
 #define _DPF_AUX_CH_DATA5	(dev_priv->info.display_mmio_offset + 0x64524)
 
-<<<<<<< HEAD
-#define DP_AUX_CH_CTL(port)	_MMIO_PORT(port, _DPA_AUX_CH_CTL, _DPB_AUX_CH_CTL)
-#define DP_AUX_CH_DATA(port, i)	_MMIO(_PORT(port, _DPA_AUX_CH_DATA1, _DPB_AUX_CH_DATA1) + (i) * 4) /* 5 registers */
-=======
 #define DP_AUX_CH_CTL(aux_ch)	_MMIO_PORT(aux_ch, _DPA_AUX_CH_CTL, _DPB_AUX_CH_CTL)
 #define DP_AUX_CH_DATA(aux_ch, i)	_MMIO(_PORT(aux_ch, _DPA_AUX_CH_DATA1, _DPB_AUX_CH_DATA1) + (i) * 4) /* 5 registers */
->>>>>>> 6fb7f18d
 
 #define   DP_AUX_CH_CTL_SEND_BUSY	    (1 << 31)
 #define   DP_AUX_CH_CTL_DONE		    (1 << 30)
@@ -6423,10 +6418,7 @@
 #define _PLANE_CTL_3_A				0x70380
 #define   PLANE_CTL_ENABLE			(1 << 31)
 #define   PLANE_CTL_PIPE_GAMMA_ENABLE		(1 << 30)   /* Pre-GLK */
-<<<<<<< HEAD
-=======
 #define   PLANE_CTL_YUV_RANGE_CORRECTION_DISABLE	(1 << 28)
->>>>>>> 6fb7f18d
 /*
  * ICL+ uses the same PLANE_CTL_FORMAT bits, but the field definition
  * expanded to include bit 23 as well. However, the shift-24 based values
