/*
 * Copyright © 2013 Intel Corporation
 *
 * Permission is hereby granted, free of charge, to any person obtaining a
 * copy of this software and associated documentation files (the "Software"),
 * to deal in the Software without restriction, including without limitation
 * the rights to use, copy, modify, merge, publish, distribute, sublicense,
 * and/or sell copies of the Software, and to permit persons to whom the
 * Software is furnished to do so, subject to the following conditions:
 *
 * The above copyright notice and this permission notice (including the next
 * paragraph) shall be included in all copies or substantial portions of the
 * Software.
 *
 * THE SOFTWARE IS PROVIDED "AS IS", WITHOUT WARRANTY OF ANY KIND, EXPRESS OR
 * IMPLIED, INCLUDING BUT NOT LIMITED TO THE WARRANTIES OF MERCHANTABILITY,
 * FITNESS FOR A PARTICULAR PURPOSE AND NONINFRINGEMENT.  IN NO EVENT SHALL
 * THE AUTHORS OR COPYRIGHT HOLDERS BE LIABLE FOR ANY CLAIM, DAMAGES OR OTHER
 * LIABILITY, WHETHER IN AN ACTION OF CONTRACT, TORT OR OTHERWISE, ARISING
 * FROM, OUT OF OR IN CONNECTION WITH THE SOFTWARE OR THE USE OR OTHER DEALINGS
 * IN THE SOFTWARE.
 *
 * Authors:
 *    Brad Volkin <bradley.d.volkin@intel.com>
 *
 */

#include "gt/intel_engine.h"
#include "gt/intel_gpu_commands.h"

#include "i915_drv.h"
#include "i915_memcpy.h"

/**
 * DOC: batch buffer command parser
 *
 * Motivation:
 * Certain OpenGL features (e.g. transform feedback, performance monitoring)
 * require userspace code to submit batches containing commands such as
 * MI_LOAD_REGISTER_IMM to access various registers. Unfortunately, some
 * generations of the hardware will noop these commands in "unsecure" batches
 * (which includes all userspace batches submitted via i915) even though the
 * commands may be safe and represent the intended programming model of the
 * device.
 *
 * The software command parser is similar in operation to the command parsing
 * done in hardware for unsecure batches. However, the software parser allows
 * some operations that would be noop'd by hardware, if the parser determines
 * the operation is safe, and submits the batch as "secure" to prevent hardware
 * parsing.
 *
 * Threats:
 * At a high level, the hardware (and software) checks attempt to prevent
 * granting userspace undue privileges. There are three categories of privilege.
 *
 * First, commands which are explicitly defined as privileged or which should
 * only be used by the kernel driver. The parser rejects such commands
 *
 * Second, commands which access registers. To support correct/enhanced
 * userspace functionality, particularly certain OpenGL extensions, the parser
 * provides a whitelist of registers which userspace may safely access
 *
 * Third, commands which access privileged memory (i.e. GGTT, HWS page, etc).
 * The parser always rejects such commands.
 *
 * The majority of the problematic commands fall in the MI_* range, with only a
 * few specific commands on each engine (e.g. PIPE_CONTROL and MI_FLUSH_DW).
 *
 * Implementation:
 * Each engine maintains tables of commands and registers which the parser
 * uses in scanning batch buffers submitted to that engine.
 *
 * Since the set of commands that the parser must check for is significantly
 * smaller than the number of commands supported, the parser tables contain only
 * those commands required by the parser. This generally works because command
 * opcode ranges have standard command length encodings. So for commands that
 * the parser does not need to check, it can easily skip them. This is
 * implemented via a per-engine length decoding vfunc.
 *
 * Unfortunately, there are a number of commands that do not follow the standard
 * length encoding for their opcode range, primarily amongst the MI_* commands.
 * To handle this, the parser provides a way to define explicit "skip" entries
 * in the per-engine command tables.
 *
 * Other command table entries map fairly directly to high level categories
 * mentioned above: rejected, register whitelist. The parser implements a number
 * of checks, including the privileged memory checks, via a general bitmasking
 * mechanism.
 */

/*
 * A command that requires special handling by the command parser.
 */
struct drm_i915_cmd_descriptor {
	/*
	 * Flags describing how the command parser processes the command.
	 *
	 * CMD_DESC_FIXED: The command has a fixed length if this is set,
	 *                 a length mask if not set
	 * CMD_DESC_SKIP: The command is allowed but does not follow the
	 *                standard length encoding for the opcode range in
	 *                which it falls
	 * CMD_DESC_REJECT: The command is never allowed
	 * CMD_DESC_REGISTER: The command should be checked against the
	 *                    register whitelist for the appropriate ring
	 */
	u32 flags;
#define CMD_DESC_FIXED    (1<<0)
#define CMD_DESC_SKIP     (1<<1)
#define CMD_DESC_REJECT   (1<<2)
#define CMD_DESC_REGISTER (1<<3)
#define CMD_DESC_BITMASK  (1<<4)

	/*
	 * The command's unique identification bits and the bitmask to get them.
	 * This isn't strictly the opcode field as defined in the spec and may
	 * also include type, subtype, and/or subop fields.
	 */
	struct {
		u32 value;
		u32 mask;
	} cmd;

	/*
	 * The command's length. The command is either fixed length (i.e. does
	 * not include a length field) or has a length field mask. The flag
	 * CMD_DESC_FIXED indicates a fixed length. Otherwise, the command has
	 * a length mask. All command entries in a command table must include
	 * length information.
	 */
	union {
		u32 fixed;
		u32 mask;
	} length;

	/*
	 * Describes where to find a register address in the command to check
	 * against the ring's register whitelist. Only valid if flags has the
	 * CMD_DESC_REGISTER bit set.
	 *
	 * A non-zero step value implies that the command may access multiple
	 * registers in sequence (e.g. LRI), in that case step gives the
	 * distance in dwords between individual offset fields.
	 */
	struct {
		u32 offset;
		u32 mask;
		u32 step;
	} reg;

#define MAX_CMD_DESC_BITMASKS 3
	/*
	 * Describes command checks where a particular dword is masked and
	 * compared against an expected value. If the command does not match
	 * the expected value, the parser rejects it. Only valid if flags has
	 * the CMD_DESC_BITMASK bit set. Only entries where mask is non-zero
	 * are valid.
	 *
	 * If the check specifies a non-zero condition_mask then the parser
	 * only performs the check when the bits specified by condition_mask
	 * are non-zero.
	 */
	struct {
		u32 offset;
		u32 mask;
		u32 expected;
		u32 condition_offset;
		u32 condition_mask;
	} bits[MAX_CMD_DESC_BITMASKS];
};

/*
 * A table of commands requiring special handling by the command parser.
 *
 * Each engine has an array of tables. Each table consists of an array of
 * command descriptors, which must be sorted with command opcodes in
 * ascending order.
 */
struct drm_i915_cmd_table {
	const struct drm_i915_cmd_descriptor *table;
	int count;
};

#define STD_MI_OPCODE_SHIFT  (32 - 9)
#define STD_3D_OPCODE_SHIFT  (32 - 16)
#define STD_2D_OPCODE_SHIFT  (32 - 10)
#define STD_MFX_OPCODE_SHIFT (32 - 16)
#define MIN_OPCODE_SHIFT 16

#define CMD(op, opm, f, lm, fl, ...)				\
	{							\
		.flags = (fl) | ((f) ? CMD_DESC_FIXED : 0),	\
		.cmd = { (op & ~0u << (opm)), ~0u << (opm) },	\
		.length = { (lm) },				\
		__VA_ARGS__					\
	}

/* Convenience macros to compress the tables */
#define SMI STD_MI_OPCODE_SHIFT
#define S3D STD_3D_OPCODE_SHIFT
#define S2D STD_2D_OPCODE_SHIFT
#define SMFX STD_MFX_OPCODE_SHIFT
#define F true
#define S CMD_DESC_SKIP
#define R CMD_DESC_REJECT
#define W CMD_DESC_REGISTER
#define B CMD_DESC_BITMASK

/*            Command                          Mask   Fixed Len   Action
	      ---------------------------------------------------------- */
static const struct drm_i915_cmd_descriptor gen7_common_cmds[] = {
	CMD(  MI_NOOP,                          SMI,    F,  1,      S  ),
	CMD(  MI_USER_INTERRUPT,                SMI,    F,  1,      R  ),
	CMD(  MI_WAIT_FOR_EVENT,                SMI,    F,  1,      R  ),
	CMD(  MI_ARB_CHECK,                     SMI,    F,  1,      S  ),
	CMD(  MI_REPORT_HEAD,                   SMI,    F,  1,      S  ),
	CMD(  MI_SUSPEND_FLUSH,                 SMI,    F,  1,      S  ),
	CMD(  MI_SEMAPHORE_MBOX,                SMI,   !F,  0xFF,   R  ),
	CMD(  MI_STORE_DWORD_INDEX,             SMI,   !F,  0xFF,   R  ),
	CMD(  MI_LOAD_REGISTER_IMM(1),          SMI,   !F,  0xFF,   W,
	      .reg = { .offset = 1, .mask = 0x007FFFFC, .step = 2 }    ),
	CMD(  MI_STORE_REGISTER_MEM,            SMI,    F,  3,     W | B,
	      .reg = { .offset = 1, .mask = 0x007FFFFC },
	      .bits = {{
			.offset = 0,
			.mask = MI_GLOBAL_GTT,
			.expected = 0,
	      }},						       ),
	CMD(  MI_LOAD_REGISTER_MEM,             SMI,    F,  3,     W | B,
	      .reg = { .offset = 1, .mask = 0x007FFFFC },
	      .bits = {{
			.offset = 0,
			.mask = MI_GLOBAL_GTT,
			.expected = 0,
	      }},						       ),
	/*
	 * MI_BATCH_BUFFER_START requires some special handling. It's not
	 * really a 'skip' action but it doesn't seem like it's worth adding
	 * a new action. See intel_engine_cmd_parser().
	 */
	CMD(  MI_BATCH_BUFFER_START,            SMI,   !F,  0xFF,   S  ),
};

static const struct drm_i915_cmd_descriptor gen7_render_cmds[] = {
	CMD(  MI_FLUSH,                         SMI,    F,  1,      S  ),
	CMD(  MI_ARB_ON_OFF,                    SMI,    F,  1,      R  ),
	CMD(  MI_PREDICATE,                     SMI,    F,  1,      S  ),
	CMD(  MI_TOPOLOGY_FILTER,               SMI,    F,  1,      S  ),
	CMD(  MI_SET_APPID,                     SMI,    F,  1,      S  ),
	CMD(  MI_DISPLAY_FLIP,                  SMI,   !F,  0xFF,   R  ),
	CMD(  MI_SET_CONTEXT,                   SMI,   !F,  0xFF,   R  ),
	CMD(  MI_URB_CLEAR,                     SMI,   !F,  0xFF,   S  ),
	CMD(  MI_STORE_DWORD_IMM,               SMI,   !F,  0x3F,   B,
	      .bits = {{
			.offset = 0,
			.mask = MI_GLOBAL_GTT,
			.expected = 0,
	      }},						       ),
	CMD(  MI_UPDATE_GTT,                    SMI,   !F,  0xFF,   R  ),
	CMD(  MI_CLFLUSH,                       SMI,   !F,  0x3FF,  B,
	      .bits = {{
			.offset = 0,
			.mask = MI_GLOBAL_GTT,
			.expected = 0,
	      }},						       ),
	CMD(  MI_REPORT_PERF_COUNT,             SMI,   !F,  0x3F,   B,
	      .bits = {{
			.offset = 1,
			.mask = MI_REPORT_PERF_COUNT_GGTT,
			.expected = 0,
	      }},						       ),
	CMD(  MI_CONDITIONAL_BATCH_BUFFER_END,  SMI,   !F,  0xFF,   B,
	      .bits = {{
			.offset = 0,
			.mask = MI_GLOBAL_GTT,
			.expected = 0,
	      }},						       ),
	CMD(  GFX_OP_3DSTATE_VF_STATISTICS,     S3D,    F,  1,      S  ),
	CMD(  PIPELINE_SELECT,                  S3D,    F,  1,      S  ),
	CMD(  MEDIA_VFE_STATE,			S3D,   !F,  0xFFFF, B,
	      .bits = {{
			.offset = 2,
			.mask = MEDIA_VFE_STATE_MMIO_ACCESS_MASK,
			.expected = 0,
	      }},						       ),
	CMD(  GPGPU_OBJECT,                     S3D,   !F,  0xFF,   S  ),
	CMD(  GPGPU_WALKER,                     S3D,   !F,  0xFF,   S  ),
	CMD(  GFX_OP_3DSTATE_SO_DECL_LIST,      S3D,   !F,  0x1FF,  S  ),
	CMD(  GFX_OP_PIPE_CONTROL(5),           S3D,   !F,  0xFF,   B,
	      .bits = {{
			.offset = 1,
			.mask = (PIPE_CONTROL_MMIO_WRITE | PIPE_CONTROL_NOTIFY),
			.expected = 0,
	      },
	      {
			.offset = 1,
		        .mask = (PIPE_CONTROL_GLOBAL_GTT_IVB |
				 PIPE_CONTROL_STORE_DATA_INDEX),
			.expected = 0,
			.condition_offset = 1,
			.condition_mask = PIPE_CONTROL_POST_SYNC_OP_MASK,
	      }},						       ),
};

static const struct drm_i915_cmd_descriptor hsw_render_cmds[] = {
	CMD(  MI_SET_PREDICATE,                 SMI,    F,  1,      S  ),
	CMD(  MI_RS_CONTROL,                    SMI,    F,  1,      S  ),
	CMD(  MI_URB_ATOMIC_ALLOC,              SMI,    F,  1,      S  ),
	CMD(  MI_SET_APPID,                     SMI,    F,  1,      S  ),
	CMD(  MI_RS_CONTEXT,                    SMI,    F,  1,      S  ),
	CMD(  MI_LOAD_SCAN_LINES_INCL,          SMI,   !F,  0x3F,   R  ),
	CMD(  MI_LOAD_SCAN_LINES_EXCL,          SMI,   !F,  0x3F,   R  ),
	CMD(  MI_LOAD_REGISTER_REG,             SMI,   !F,  0xFF,   W,
	      .reg = { .offset = 1, .mask = 0x007FFFFC, .step = 1 }    ),
	CMD(  MI_RS_STORE_DATA_IMM,             SMI,   !F,  0xFF,   S  ),
	CMD(  MI_LOAD_URB_MEM,                  SMI,   !F,  0xFF,   S  ),
	CMD(  MI_STORE_URB_MEM,                 SMI,   !F,  0xFF,   S  ),
	CMD(  GFX_OP_3DSTATE_DX9_CONSTANTF_VS,  S3D,   !F,  0x7FF,  S  ),
	CMD(  GFX_OP_3DSTATE_DX9_CONSTANTF_PS,  S3D,   !F,  0x7FF,  S  ),

	CMD(  GFX_OP_3DSTATE_BINDING_TABLE_EDIT_VS,  S3D,   !F,  0x1FF,  S  ),
	CMD(  GFX_OP_3DSTATE_BINDING_TABLE_EDIT_GS,  S3D,   !F,  0x1FF,  S  ),
	CMD(  GFX_OP_3DSTATE_BINDING_TABLE_EDIT_HS,  S3D,   !F,  0x1FF,  S  ),
	CMD(  GFX_OP_3DSTATE_BINDING_TABLE_EDIT_DS,  S3D,   !F,  0x1FF,  S  ),
	CMD(  GFX_OP_3DSTATE_BINDING_TABLE_EDIT_PS,  S3D,   !F,  0x1FF,  S  ),
};

static const struct drm_i915_cmd_descriptor gen7_video_cmds[] = {
	CMD(  MI_ARB_ON_OFF,                    SMI,    F,  1,      R  ),
	CMD(  MI_SET_APPID,                     SMI,    F,  1,      S  ),
	CMD(  MI_STORE_DWORD_IMM,               SMI,   !F,  0xFF,   B,
	      .bits = {{
			.offset = 0,
			.mask = MI_GLOBAL_GTT,
			.expected = 0,
	      }},						       ),
	CMD(  MI_UPDATE_GTT,                    SMI,   !F,  0x3F,   R  ),
	CMD(  MI_FLUSH_DW,                      SMI,   !F,  0x3F,   B,
	      .bits = {{
			.offset = 0,
			.mask = MI_FLUSH_DW_NOTIFY,
			.expected = 0,
	      },
	      {
			.offset = 1,
			.mask = MI_FLUSH_DW_USE_GTT,
			.expected = 0,
			.condition_offset = 0,
			.condition_mask = MI_FLUSH_DW_OP_MASK,
	      },
	      {
			.offset = 0,
			.mask = MI_FLUSH_DW_STORE_INDEX,
			.expected = 0,
			.condition_offset = 0,
			.condition_mask = MI_FLUSH_DW_OP_MASK,
	      }},						       ),
	CMD(  MI_CONDITIONAL_BATCH_BUFFER_END,  SMI,   !F,  0xFF,   B,
	      .bits = {{
			.offset = 0,
			.mask = MI_GLOBAL_GTT,
			.expected = 0,
	      }},						       ),
	/*
	 * MFX_WAIT doesn't fit the way we handle length for most commands.
	 * It has a length field but it uses a non-standard length bias.
	 * It is always 1 dword though, so just treat it as fixed length.
	 */
	CMD(  MFX_WAIT,                         SMFX,   F,  1,      S  ),
};

static const struct drm_i915_cmd_descriptor gen7_vecs_cmds[] = {
	CMD(  MI_ARB_ON_OFF,                    SMI,    F,  1,      R  ),
	CMD(  MI_SET_APPID,                     SMI,    F,  1,      S  ),
	CMD(  MI_STORE_DWORD_IMM,               SMI,   !F,  0xFF,   B,
	      .bits = {{
			.offset = 0,
			.mask = MI_GLOBAL_GTT,
			.expected = 0,
	      }},						       ),
	CMD(  MI_UPDATE_GTT,                    SMI,   !F,  0x3F,   R  ),
	CMD(  MI_FLUSH_DW,                      SMI,   !F,  0x3F,   B,
	      .bits = {{
			.offset = 0,
			.mask = MI_FLUSH_DW_NOTIFY,
			.expected = 0,
	      },
	      {
			.offset = 1,
			.mask = MI_FLUSH_DW_USE_GTT,
			.expected = 0,
			.condition_offset = 0,
			.condition_mask = MI_FLUSH_DW_OP_MASK,
	      },
	      {
			.offset = 0,
			.mask = MI_FLUSH_DW_STORE_INDEX,
			.expected = 0,
			.condition_offset = 0,
			.condition_mask = MI_FLUSH_DW_OP_MASK,
	      }},						       ),
	CMD(  MI_CONDITIONAL_BATCH_BUFFER_END,  SMI,   !F,  0xFF,   B,
	      .bits = {{
			.offset = 0,
			.mask = MI_GLOBAL_GTT,
			.expected = 0,
	      }},						       ),
};

static const struct drm_i915_cmd_descriptor gen7_blt_cmds[] = {
	CMD(  MI_DISPLAY_FLIP,                  SMI,   !F,  0xFF,   R  ),
	CMD(  MI_STORE_DWORD_IMM,               SMI,   !F,  0x3FF,  B,
	      .bits = {{
			.offset = 0,
			.mask = MI_GLOBAL_GTT,
			.expected = 0,
	      }},						       ),
	CMD(  MI_UPDATE_GTT,                    SMI,   !F,  0x3F,   R  ),
	CMD(  MI_FLUSH_DW,                      SMI,   !F,  0x3F,   B,
	      .bits = {{
			.offset = 0,
			.mask = MI_FLUSH_DW_NOTIFY,
			.expected = 0,
	      },
	      {
			.offset = 1,
			.mask = MI_FLUSH_DW_USE_GTT,
			.expected = 0,
			.condition_offset = 0,
			.condition_mask = MI_FLUSH_DW_OP_MASK,
	      },
	      {
			.offset = 0,
			.mask = MI_FLUSH_DW_STORE_INDEX,
			.expected = 0,
			.condition_offset = 0,
			.condition_mask = MI_FLUSH_DW_OP_MASK,
	      }},						       ),
	CMD(  COLOR_BLT,                        S2D,   !F,  0x3F,   S  ),
	CMD(  SRC_COPY_BLT,                     S2D,   !F,  0x3F,   S  ),
};

static const struct drm_i915_cmd_descriptor hsw_blt_cmds[] = {
	CMD(  MI_LOAD_SCAN_LINES_INCL,          SMI,   !F,  0x3F,   R  ),
	CMD(  MI_LOAD_SCAN_LINES_EXCL,          SMI,   !F,  0x3F,   R  ),
};

/*
 * For Gen9 we can still rely on the h/w to enforce cmd security, and only
 * need to re-enforce the register access checks. We therefore only need to
 * teach the cmdparser how to find the end of each command, and identify
 * register accesses. The table doesn't need to reject any commands, and so
 * the only commands listed here are:
 *   1) Those that touch registers
 *   2) Those that do not have the default 8-bit length
 *
 * Note that the default MI length mask chosen for this table is 0xFF, not
 * the 0x3F used on older devices. This is because the vast majority of MI
 * cmds on Gen9 use a standard 8-bit Length field.
 * All the Gen9 blitter instructions are standard 0xFF length mask, and
 * none allow access to non-general registers, so in fact no BLT cmds are
 * included in the table at all.
 *
 */
static const struct drm_i915_cmd_descriptor gen9_blt_cmds[] = {
	CMD(  MI_NOOP,                          SMI,    F,  1,      S  ),
	CMD(  MI_USER_INTERRUPT,                SMI,    F,  1,      S  ),
	CMD(  MI_WAIT_FOR_EVENT,                SMI,    F,  1,      S  ),
	CMD(  MI_FLUSH,                         SMI,    F,  1,      S  ),
	CMD(  MI_ARB_CHECK,                     SMI,    F,  1,      S  ),
	CMD(  MI_REPORT_HEAD,                   SMI,    F,  1,      S  ),
	CMD(  MI_ARB_ON_OFF,                    SMI,    F,  1,      S  ),
	CMD(  MI_SUSPEND_FLUSH,                 SMI,    F,  1,      S  ),
	CMD(  MI_LOAD_SCAN_LINES_INCL,          SMI,   !F,  0x3F,   S  ),
	CMD(  MI_LOAD_SCAN_LINES_EXCL,          SMI,   !F,  0x3F,   S  ),
	CMD(  MI_STORE_DWORD_IMM,               SMI,   !F,  0x3FF,  S  ),
	CMD(  MI_LOAD_REGISTER_IMM(1),          SMI,   !F,  0xFF,   W,
	      .reg = { .offset = 1, .mask = 0x007FFFFC, .step = 2 }    ),
	CMD(  MI_UPDATE_GTT,                    SMI,   !F,  0x3FF,  S  ),
	CMD(  MI_STORE_REGISTER_MEM_GEN8,       SMI,    F,  4,      W,
	      .reg = { .offset = 1, .mask = 0x007FFFFC }               ),
	CMD(  MI_FLUSH_DW,                      SMI,   !F,  0x3F,   S  ),
	CMD(  MI_LOAD_REGISTER_MEM_GEN8,        SMI,    F,  4,      W,
	      .reg = { .offset = 1, .mask = 0x007FFFFC }               ),
	CMD(  MI_LOAD_REGISTER_REG,             SMI,    !F,  0xFF,  W,
	      .reg = { .offset = 1, .mask = 0x007FFFFC, .step = 1 }    ),

	/*
	 * We allow BB_START but apply further checks. We just sanitize the
	 * basic fields here.
	 */
#define MI_BB_START_OPERAND_MASK   GENMASK(SMI-1, 0)
#define MI_BB_START_OPERAND_EXPECT (MI_BATCH_PPGTT_HSW | 1)
	CMD(  MI_BATCH_BUFFER_START_GEN8,       SMI,    !F,  0xFF,  B,
	      .bits = {{
			.offset = 0,
			.mask = MI_BB_START_OPERAND_MASK,
			.expected = MI_BB_START_OPERAND_EXPECT,
	      }},						       ),
};

static const struct drm_i915_cmd_descriptor noop_desc =
	CMD(MI_NOOP, SMI, F, 1, S);

#undef CMD
#undef SMI
#undef S3D
#undef S2D
#undef SMFX
#undef F
#undef S
#undef R
#undef W
#undef B

static const struct drm_i915_cmd_table gen7_render_cmd_table[] = {
	{ gen7_common_cmds, ARRAY_SIZE(gen7_common_cmds) },
	{ gen7_render_cmds, ARRAY_SIZE(gen7_render_cmds) },
};

static const struct drm_i915_cmd_table hsw_render_ring_cmd_table[] = {
	{ gen7_common_cmds, ARRAY_SIZE(gen7_common_cmds) },
	{ gen7_render_cmds, ARRAY_SIZE(gen7_render_cmds) },
	{ hsw_render_cmds, ARRAY_SIZE(hsw_render_cmds) },
};

static const struct drm_i915_cmd_table gen7_video_cmd_table[] = {
	{ gen7_common_cmds, ARRAY_SIZE(gen7_common_cmds) },
	{ gen7_video_cmds, ARRAY_SIZE(gen7_video_cmds) },
};

static const struct drm_i915_cmd_table hsw_vebox_cmd_table[] = {
	{ gen7_common_cmds, ARRAY_SIZE(gen7_common_cmds) },
	{ gen7_vecs_cmds, ARRAY_SIZE(gen7_vecs_cmds) },
};

static const struct drm_i915_cmd_table gen7_blt_cmd_table[] = {
	{ gen7_common_cmds, ARRAY_SIZE(gen7_common_cmds) },
	{ gen7_blt_cmds, ARRAY_SIZE(gen7_blt_cmds) },
};

static const struct drm_i915_cmd_table hsw_blt_ring_cmd_table[] = {
	{ gen7_common_cmds, ARRAY_SIZE(gen7_common_cmds) },
	{ gen7_blt_cmds, ARRAY_SIZE(gen7_blt_cmds) },
	{ hsw_blt_cmds, ARRAY_SIZE(hsw_blt_cmds) },
};

static const struct drm_i915_cmd_table gen9_blt_cmd_table[] = {
	{ gen9_blt_cmds, ARRAY_SIZE(gen9_blt_cmds) },
};


/*
 * Register whitelists, sorted by increasing register offset.
 */

/*
 * An individual whitelist entry granting access to register addr.  If
 * mask is non-zero the argument of immediate register writes will be
 * AND-ed with mask, and the command will be rejected if the result
 * doesn't match value.
 *
 * Registers with non-zero mask are only allowed to be written using
 * LRI.
 */
struct drm_i915_reg_descriptor {
	i915_reg_t addr;
	u32 mask;
	u32 value;
};

/* Convenience macro for adding 32-bit registers. */
#define REG32(_reg, ...) \
	{ .addr = (_reg), __VA_ARGS__ }

#define REG32_IDX(_reg, idx) \
	{ .addr = _reg(idx) }

/*
 * Convenience macro for adding 64-bit registers.
 *
 * Some registers that userspace accesses are 64 bits. The register
 * access commands only allow 32-bit accesses. Hence, we have to include
 * entries for both halves of the 64-bit registers.
 */
#define REG64(_reg) \
	{ .addr = _reg }, \
	{ .addr = _reg ## _UDW }

#define REG64_IDX(_reg, idx) \
	{ .addr = _reg(idx) }, \
	{ .addr = _reg ## _UDW(idx) }

static const struct drm_i915_reg_descriptor gen7_render_regs[] = {
	REG64(GPGPU_THREADS_DISPATCHED),
	REG64(HS_INVOCATION_COUNT),
	REG64(DS_INVOCATION_COUNT),
	REG64(IA_VERTICES_COUNT),
	REG64(IA_PRIMITIVES_COUNT),
	REG64(VS_INVOCATION_COUNT),
	REG64(GS_INVOCATION_COUNT),
	REG64(GS_PRIMITIVES_COUNT),
	REG64(CL_INVOCATION_COUNT),
	REG64(CL_PRIMITIVES_COUNT),
	REG64(PS_INVOCATION_COUNT),
	REG64(PS_DEPTH_COUNT),
	REG64_IDX(RING_TIMESTAMP, RENDER_RING_BASE),
	REG64(MI_PREDICATE_SRC0),
	REG64(MI_PREDICATE_SRC1),
	REG32(GEN7_3DPRIM_END_OFFSET),
	REG32(GEN7_3DPRIM_START_VERTEX),
	REG32(GEN7_3DPRIM_VERTEX_COUNT),
	REG32(GEN7_3DPRIM_INSTANCE_COUNT),
	REG32(GEN7_3DPRIM_START_INSTANCE),
	REG32(GEN7_3DPRIM_BASE_VERTEX),
	REG32(GEN7_GPGPU_DISPATCHDIMX),
	REG32(GEN7_GPGPU_DISPATCHDIMY),
	REG32(GEN7_GPGPU_DISPATCHDIMZ),
	REG64_IDX(RING_TIMESTAMP, BSD_RING_BASE),
	REG64_IDX(GEN7_SO_NUM_PRIMS_WRITTEN, 0),
	REG64_IDX(GEN7_SO_NUM_PRIMS_WRITTEN, 1),
	REG64_IDX(GEN7_SO_NUM_PRIMS_WRITTEN, 2),
	REG64_IDX(GEN7_SO_NUM_PRIMS_WRITTEN, 3),
	REG64_IDX(GEN7_SO_PRIM_STORAGE_NEEDED, 0),
	REG64_IDX(GEN7_SO_PRIM_STORAGE_NEEDED, 1),
	REG64_IDX(GEN7_SO_PRIM_STORAGE_NEEDED, 2),
	REG64_IDX(GEN7_SO_PRIM_STORAGE_NEEDED, 3),
	REG32(GEN7_SO_WRITE_OFFSET(0)),
	REG32(GEN7_SO_WRITE_OFFSET(1)),
	REG32(GEN7_SO_WRITE_OFFSET(2)),
	REG32(GEN7_SO_WRITE_OFFSET(3)),
	REG32(GEN7_L3SQCREG1),
	REG32(GEN7_L3CNTLREG2),
	REG32(GEN7_L3CNTLREG3),
	REG64_IDX(RING_TIMESTAMP, BLT_RING_BASE),
};

static const struct drm_i915_reg_descriptor hsw_render_regs[] = {
	REG64_IDX(HSW_CS_GPR, 0),
	REG64_IDX(HSW_CS_GPR, 1),
	REG64_IDX(HSW_CS_GPR, 2),
	REG64_IDX(HSW_CS_GPR, 3),
	REG64_IDX(HSW_CS_GPR, 4),
	REG64_IDX(HSW_CS_GPR, 5),
	REG64_IDX(HSW_CS_GPR, 6),
	REG64_IDX(HSW_CS_GPR, 7),
	REG64_IDX(HSW_CS_GPR, 8),
	REG64_IDX(HSW_CS_GPR, 9),
	REG64_IDX(HSW_CS_GPR, 10),
	REG64_IDX(HSW_CS_GPR, 11),
	REG64_IDX(HSW_CS_GPR, 12),
	REG64_IDX(HSW_CS_GPR, 13),
	REG64_IDX(HSW_CS_GPR, 14),
	REG64_IDX(HSW_CS_GPR, 15),
	REG32(HSW_SCRATCH1,
	      .mask = ~HSW_SCRATCH1_L3_DATA_ATOMICS_DISABLE,
	      .value = 0),
	REG32(HSW_ROW_CHICKEN3,
	      .mask = ~(HSW_ROW_CHICKEN3_L3_GLOBAL_ATOMICS_DISABLE << 16 |
                        HSW_ROW_CHICKEN3_L3_GLOBAL_ATOMICS_DISABLE),
	      .value = 0),
};

static const struct drm_i915_reg_descriptor gen7_blt_regs[] = {
	REG64_IDX(RING_TIMESTAMP, RENDER_RING_BASE),
	REG64_IDX(RING_TIMESTAMP, BSD_RING_BASE),
	REG32(BCS_SWCTRL),
	REG64_IDX(RING_TIMESTAMP, BLT_RING_BASE),
};

static const struct drm_i915_reg_descriptor gen9_blt_regs[] = {
	REG64_IDX(RING_TIMESTAMP, RENDER_RING_BASE),
	REG64_IDX(RING_TIMESTAMP, BSD_RING_BASE),
	REG32(BCS_SWCTRL),
	REG64_IDX(RING_TIMESTAMP, BLT_RING_BASE),
	REG32_IDX(RING_CTX_TIMESTAMP, BLT_RING_BASE),
	REG64_IDX(BCS_GPR, 0),
	REG64_IDX(BCS_GPR, 1),
	REG64_IDX(BCS_GPR, 2),
	REG64_IDX(BCS_GPR, 3),
	REG64_IDX(BCS_GPR, 4),
	REG64_IDX(BCS_GPR, 5),
	REG64_IDX(BCS_GPR, 6),
	REG64_IDX(BCS_GPR, 7),
	REG64_IDX(BCS_GPR, 8),
	REG64_IDX(BCS_GPR, 9),
	REG64_IDX(BCS_GPR, 10),
	REG64_IDX(BCS_GPR, 11),
	REG64_IDX(BCS_GPR, 12),
	REG64_IDX(BCS_GPR, 13),
	REG64_IDX(BCS_GPR, 14),
	REG64_IDX(BCS_GPR, 15),
};

#undef REG64
#undef REG32

struct drm_i915_reg_table {
	const struct drm_i915_reg_descriptor *regs;
	int num_regs;
};

static const struct drm_i915_reg_table ivb_render_reg_tables[] = {
	{ gen7_render_regs, ARRAY_SIZE(gen7_render_regs) },
};

static const struct drm_i915_reg_table ivb_blt_reg_tables[] = {
	{ gen7_blt_regs, ARRAY_SIZE(gen7_blt_regs) },
};

static const struct drm_i915_reg_table hsw_render_reg_tables[] = {
	{ gen7_render_regs, ARRAY_SIZE(gen7_render_regs) },
	{ hsw_render_regs, ARRAY_SIZE(hsw_render_regs) },
};

static const struct drm_i915_reg_table hsw_blt_reg_tables[] = {
	{ gen7_blt_regs, ARRAY_SIZE(gen7_blt_regs) },
};

static const struct drm_i915_reg_table gen9_blt_reg_tables[] = {
	{ gen9_blt_regs, ARRAY_SIZE(gen9_blt_regs) },
};

static u32 gen7_render_get_cmd_length_mask(u32 cmd_header)
{
	u32 client = cmd_header >> INSTR_CLIENT_SHIFT;
	u32 subclient =
		(cmd_header & INSTR_SUBCLIENT_MASK) >> INSTR_SUBCLIENT_SHIFT;

	if (client == INSTR_MI_CLIENT)
		return 0x3F;
	else if (client == INSTR_RC_CLIENT) {
		if (subclient == INSTR_MEDIA_SUBCLIENT)
			return 0xFFFF;
		else
			return 0xFF;
	}

	DRM_DEBUG("CMD: Abnormal rcs cmd length! 0x%08X\n", cmd_header);
	return 0;
}

static u32 gen7_bsd_get_cmd_length_mask(u32 cmd_header)
{
	u32 client = cmd_header >> INSTR_CLIENT_SHIFT;
	u32 subclient =
		(cmd_header & INSTR_SUBCLIENT_MASK) >> INSTR_SUBCLIENT_SHIFT;
	u32 op = (cmd_header & INSTR_26_TO_24_MASK) >> INSTR_26_TO_24_SHIFT;

	if (client == INSTR_MI_CLIENT)
		return 0x3F;
	else if (client == INSTR_RC_CLIENT) {
		if (subclient == INSTR_MEDIA_SUBCLIENT) {
			if (op == 6)
				return 0xFFFF;
			else
				return 0xFFF;
		} else
			return 0xFF;
	}

	DRM_DEBUG("CMD: Abnormal bsd cmd length! 0x%08X\n", cmd_header);
	return 0;
}

static u32 gen7_blt_get_cmd_length_mask(u32 cmd_header)
{
	u32 client = cmd_header >> INSTR_CLIENT_SHIFT;

	if (client == INSTR_MI_CLIENT)
		return 0x3F;
	else if (client == INSTR_BC_CLIENT)
		return 0xFF;

	DRM_DEBUG("CMD: Abnormal blt cmd length! 0x%08X\n", cmd_header);
	return 0;
}

static u32 gen9_blt_get_cmd_length_mask(u32 cmd_header)
{
	u32 client = cmd_header >> INSTR_CLIENT_SHIFT;

	if (client == INSTR_MI_CLIENT || client == INSTR_BC_CLIENT)
		return 0xFF;

	DRM_DEBUG("CMD: Abnormal blt cmd length! 0x%08X\n", cmd_header);
	return 0;
}

static bool validate_cmds_sorted(const struct intel_engine_cs *engine,
				 const struct drm_i915_cmd_table *cmd_tables,
				 int cmd_table_count)
{
	int i;
	bool ret = true;

	if (!cmd_tables || cmd_table_count == 0)
		return true;

	for (i = 0; i < cmd_table_count; i++) {
		const struct drm_i915_cmd_table *table = &cmd_tables[i];
		u32 previous = 0;
		int j;

		for (j = 0; j < table->count; j++) {
			const struct drm_i915_cmd_descriptor *desc =
				&table->table[j];
			u32 curr = desc->cmd.value & desc->cmd.mask;

			if (curr < previous) {
				drm_err(&engine->i915->drm,
					"CMD: %s [%d] command table not sorted: "
					"table=%d entry=%d cmd=0x%08X prev=0x%08X\n",
					engine->name, engine->id,
					i, j, curr, previous);
				ret = false;
			}

			previous = curr;
		}
	}

	return ret;
}

static bool check_sorted(const struct intel_engine_cs *engine,
			 const struct drm_i915_reg_descriptor *reg_table,
			 int reg_count)
{
	int i;
	u32 previous = 0;
	bool ret = true;

	for (i = 0; i < reg_count; i++) {
		u32 curr = i915_mmio_reg_offset(reg_table[i].addr);

		if (curr < previous) {
			drm_err(&engine->i915->drm,
				"CMD: %s [%d] register table not sorted: "
				"entry=%d reg=0x%08X prev=0x%08X\n",
				engine->name, engine->id,
				i, curr, previous);
			ret = false;
		}

		previous = curr;
	}

	return ret;
}

static bool validate_regs_sorted(struct intel_engine_cs *engine)
{
	int i;
	const struct drm_i915_reg_table *table;

	for (i = 0; i < engine->reg_table_count; i++) {
		table = &engine->reg_tables[i];
		if (!check_sorted(engine, table->regs, table->num_regs))
			return false;
	}

	return true;
}

struct cmd_node {
	const struct drm_i915_cmd_descriptor *desc;
	struct hlist_node node;
};

/*
 * Different command ranges have different numbers of bits for the opcode. For
 * example, MI commands use bits 31:23 while 3D commands use bits 31:16. The
 * problem is that, for example, MI commands use bits 22:16 for other fields
 * such as GGTT vs PPGTT bits. If we include those bits in the mask then when
 * we mask a command from a batch it could hash to the wrong bucket due to
 * non-opcode bits being set. But if we don't include those bits, some 3D
 * commands may hash to the same bucket due to not including opcode bits that
 * make the command unique. For now, we will risk hashing to the same bucket.
 */
static inline u32 cmd_header_key(u32 x)
{
	switch (x >> INSTR_CLIENT_SHIFT) {
	default:
	case INSTR_MI_CLIENT:
		return x >> STD_MI_OPCODE_SHIFT;
	case INSTR_RC_CLIENT:
		return x >> STD_3D_OPCODE_SHIFT;
	case INSTR_BC_CLIENT:
		return x >> STD_2D_OPCODE_SHIFT;
	}
}

static int init_hash_table(struct intel_engine_cs *engine,
			   const struct drm_i915_cmd_table *cmd_tables,
			   int cmd_table_count)
{
	int i, j;

	hash_init(engine->cmd_hash);

	for (i = 0; i < cmd_table_count; i++) {
		const struct drm_i915_cmd_table *table = &cmd_tables[i];

		for (j = 0; j < table->count; j++) {
			const struct drm_i915_cmd_descriptor *desc =
				&table->table[j];
			struct cmd_node *desc_node =
				kmalloc(sizeof(*desc_node), GFP_KERNEL);

			if (!desc_node)
				return -ENOMEM;

			desc_node->desc = desc;
			hash_add(engine->cmd_hash, &desc_node->node,
				 cmd_header_key(desc->cmd.value));
		}
	}

	return 0;
}

static void fini_hash_table(struct intel_engine_cs *engine)
{
	struct hlist_node *tmp;
	struct cmd_node *desc_node;
	int i;

	hash_for_each_safe(engine->cmd_hash, i, tmp, desc_node, node) {
		hash_del(&desc_node->node);
		kfree(desc_node);
	}
}

/**
 * intel_engine_init_cmd_parser() - set cmd parser related fields for an engine
 * @engine: the engine to initialize
 *
 * Optionally initializes fields related to batch buffer command parsing in the
 * struct intel_engine_cs based on whether the platform requires software
 * command parsing.
 */
int intel_engine_init_cmd_parser(struct intel_engine_cs *engine)
{
	const struct drm_i915_cmd_table *cmd_tables;
	int cmd_table_count;
	int ret;

	if (GRAPHICS_VER(engine->i915) != 7 && !(GRAPHICS_VER(engine->i915) == 9 &&
						 engine->class == COPY_ENGINE_CLASS))
		return 0;

	switch (engine->class) {
	case RENDER_CLASS:
		if (IS_HASWELL(engine->i915)) {
			cmd_tables = hsw_render_ring_cmd_table;
			cmd_table_count =
				ARRAY_SIZE(hsw_render_ring_cmd_table);
		} else {
			cmd_tables = gen7_render_cmd_table;
			cmd_table_count = ARRAY_SIZE(gen7_render_cmd_table);
		}

		if (IS_HASWELL(engine->i915)) {
			engine->reg_tables = hsw_render_reg_tables;
			engine->reg_table_count = ARRAY_SIZE(hsw_render_reg_tables);
		} else {
			engine->reg_tables = ivb_render_reg_tables;
			engine->reg_table_count = ARRAY_SIZE(ivb_render_reg_tables);
		}
		engine->get_cmd_length_mask = gen7_render_get_cmd_length_mask;
		break;
	case VIDEO_DECODE_CLASS:
		cmd_tables = gen7_video_cmd_table;
		cmd_table_count = ARRAY_SIZE(gen7_video_cmd_table);
		engine->get_cmd_length_mask = gen7_bsd_get_cmd_length_mask;
		break;
	case COPY_ENGINE_CLASS:
		engine->get_cmd_length_mask = gen7_blt_get_cmd_length_mask;
		if (GRAPHICS_VER(engine->i915) == 9) {
			cmd_tables = gen9_blt_cmd_table;
			cmd_table_count = ARRAY_SIZE(gen9_blt_cmd_table);
			engine->get_cmd_length_mask =
				gen9_blt_get_cmd_length_mask;

			/* BCS Engine unsafe without parser */
			engine->flags |= I915_ENGINE_REQUIRES_CMD_PARSER;
		} else if (IS_HASWELL(engine->i915)) {
			cmd_tables = hsw_blt_ring_cmd_table;
			cmd_table_count = ARRAY_SIZE(hsw_blt_ring_cmd_table);
		} else {
			cmd_tables = gen7_blt_cmd_table;
			cmd_table_count = ARRAY_SIZE(gen7_blt_cmd_table);
		}

		if (GRAPHICS_VER(engine->i915) == 9) {
			engine->reg_tables = gen9_blt_reg_tables;
			engine->reg_table_count =
				ARRAY_SIZE(gen9_blt_reg_tables);
		} else if (IS_HASWELL(engine->i915)) {
			engine->reg_tables = hsw_blt_reg_tables;
			engine->reg_table_count = ARRAY_SIZE(hsw_blt_reg_tables);
		} else {
			engine->reg_tables = ivb_blt_reg_tables;
			engine->reg_table_count = ARRAY_SIZE(ivb_blt_reg_tables);
		}
		break;
	case VIDEO_ENHANCEMENT_CLASS:
		cmd_tables = hsw_vebox_cmd_table;
		cmd_table_count = ARRAY_SIZE(hsw_vebox_cmd_table);
		/* VECS can use the same length_mask function as VCS */
		engine->get_cmd_length_mask = gen7_bsd_get_cmd_length_mask;
		break;
	default:
		MISSING_CASE(engine->class);
		goto out;
	}

	if (!validate_cmds_sorted(engine, cmd_tables, cmd_table_count)) {
		drm_err(&engine->i915->drm,
			"%s: command descriptions are not sorted\n",
			engine->name);
		goto out;
	}
	if (!validate_regs_sorted(engine)) {
		drm_err(&engine->i915->drm,
			"%s: registers are not sorted\n", engine->name);
		goto out;
	}

	ret = init_hash_table(engine, cmd_tables, cmd_table_count);
	if (ret) {
		drm_err(&engine->i915->drm,
			"%s: initialised failed!\n", engine->name);
		fini_hash_table(engine);
		goto out;
	}

	engine->flags |= I915_ENGINE_USING_CMD_PARSER;

out:
	if (intel_engine_requires_cmd_parser(engine) &&
	    !intel_engine_using_cmd_parser(engine))
		return -EINVAL;

	return 0;
}

/**
 * intel_engine_cleanup_cmd_parser() - clean up cmd parser related fields
 * @engine: the engine to clean up
 *
 * Releases any resources related to command parsing that may have been
 * initialized for the specified engine.
 */
void intel_engine_cleanup_cmd_parser(struct intel_engine_cs *engine)
{
	if (!intel_engine_using_cmd_parser(engine))
		return;

	fini_hash_table(engine);
}

static const struct drm_i915_cmd_descriptor*
find_cmd_in_table(struct intel_engine_cs *engine,
		  u32 cmd_header)
{
	struct cmd_node *desc_node;

	hash_for_each_possible(engine->cmd_hash, desc_node, node,
			       cmd_header_key(cmd_header)) {
		const struct drm_i915_cmd_descriptor *desc = desc_node->desc;
		if (((cmd_header ^ desc->cmd.value) & desc->cmd.mask) == 0)
			return desc;
	}

	return NULL;
}

/*
 * Returns a pointer to a descriptor for the command specified by cmd_header.
 *
 * The caller must supply space for a default descriptor via the default_desc
 * parameter. If no descriptor for the specified command exists in the engine's
 * command parser tables, this function fills in default_desc based on the
 * engine's default length encoding and returns default_desc.
 */
static const struct drm_i915_cmd_descriptor*
find_cmd(struct intel_engine_cs *engine,
	 u32 cmd_header,
	 const struct drm_i915_cmd_descriptor *desc,
	 struct drm_i915_cmd_descriptor *default_desc)
{
	u32 mask;

	if (((cmd_header ^ desc->cmd.value) & desc->cmd.mask) == 0)
		return desc;

	desc = find_cmd_in_table(engine, cmd_header);
	if (desc)
		return desc;

	mask = engine->get_cmd_length_mask(cmd_header);
	if (!mask)
		return NULL;

	default_desc->cmd.value = cmd_header;
	default_desc->cmd.mask = ~0u << MIN_OPCODE_SHIFT;
	default_desc->length.mask = mask;
	default_desc->flags = CMD_DESC_SKIP;
	return default_desc;
}

static const struct drm_i915_reg_descriptor *
__find_reg(const struct drm_i915_reg_descriptor *table, int count, u32 addr)
{
	int start = 0, end = count;
	while (start < end) {
		int mid = start + (end - start) / 2;
		int ret = addr - i915_mmio_reg_offset(table[mid].addr);
		if (ret < 0)
			end = mid;
		else if (ret > 0)
			start = mid + 1;
		else
			return &table[mid];
	}
	return NULL;
}

static const struct drm_i915_reg_descriptor *
find_reg(const struct intel_engine_cs *engine, u32 addr)
{
	const struct drm_i915_reg_table *table = engine->reg_tables;
	const struct drm_i915_reg_descriptor *reg = NULL;
	int count = engine->reg_table_count;

	for (; !reg && (count > 0); ++table, --count)
		reg = __find_reg(table->regs, table->num_regs, addr);

	return reg;
}

/* Returns a vmap'd pointer to dst_obj, which the caller must unmap */
static u32 *copy_batch(struct drm_i915_gem_object *dst_obj,
		       struct drm_i915_gem_object *src_obj,
		       unsigned long offset, unsigned long length,
		       bool *needs_clflush_after)
{
	unsigned int src_needs_clflush;
	unsigned int dst_needs_clflush;
	void *dst, *src;
	int ret;

	ret = i915_gem_object_prepare_write(dst_obj, &dst_needs_clflush);
	if (ret)
		return ERR_PTR(ret);

	dst = i915_gem_object_pin_map(dst_obj, I915_MAP_WB);
	i915_gem_object_finish_access(dst_obj);
	if (IS_ERR(dst))
		return dst;

	ret = i915_gem_object_prepare_read(src_obj, &src_needs_clflush);
	if (ret) {
		i915_gem_object_unpin_map(dst_obj);
		return ERR_PTR(ret);
	}

	src = ERR_PTR(-ENODEV);
	if (src_needs_clflush && i915_has_memcpy_from_wc()) {
		src = i915_gem_object_pin_map(src_obj, I915_MAP_WC);
		if (!IS_ERR(src)) {
			i915_unaligned_memcpy_from_wc(dst,
						      src + offset,
						      length);
			i915_gem_object_unpin_map(src_obj);
		}
	}
	if (IS_ERR(src)) {
		unsigned long x, n, remain;
		void *ptr;

		/*
		 * We can avoid clflushing partial cachelines before the write
		 * if we only every write full cache-lines. Since we know that
		 * both the source and destination are in multiples of
		 * PAGE_SIZE, we can simply round up to the next cacheline.
		 * We don't care about copying too much here as we only
		 * validate up to the end of the batch.
		 */
		remain = length;
		if (dst_needs_clflush & CLFLUSH_BEFORE)
			remain = round_up(remain,
					  boot_cpu_data.x86_clflush_size);

		ptr = dst;
		x = offset_in_page(offset);
		for (n = offset >> PAGE_SHIFT; remain; n++) {
			int len = min(remain, PAGE_SIZE - x);

			src = kmap_atomic(i915_gem_object_get_page(src_obj, n));
			if (src_needs_clflush)
				drm_clflush_virt_range(src + x, len);
			memcpy(ptr, src + x, len);
			kunmap_atomic(src);

			ptr += len;
			remain -= len;
			x = 0;
		}
	}

	i915_gem_object_finish_access(src_obj);

	memset32(dst + length, 0, (dst_obj->base.size - length) / sizeof(u32));

	/* dst_obj is returned with vmap pinned */
	*needs_clflush_after = dst_needs_clflush & CLFLUSH_AFTER;

	return dst;
}

static inline bool cmd_desc_is(const struct drm_i915_cmd_descriptor * const desc,
			       const u32 cmd)
{
	return desc->cmd.value == (cmd & desc->cmd.mask);
}

static bool check_cmd(const struct intel_engine_cs *engine,
		      const struct drm_i915_cmd_descriptor *desc,
		      const u32 *cmd, u32 length)
{
	if (desc->flags & CMD_DESC_SKIP)
		return true;

	if (desc->flags & CMD_DESC_REJECT) {
		DRM_DEBUG("CMD: Rejected command: 0x%08X\n", *cmd);
		return false;
	}

	if (desc->flags & CMD_DESC_REGISTER) {
		/*
		 * Get the distance between individual register offset
		 * fields if the command can perform more than one
		 * access at a time.
		 */
		const u32 step = desc->reg.step ? desc->reg.step : length;
		u32 offset;

		for (offset = desc->reg.offset; offset < length;
		     offset += step) {
			const u32 reg_addr = cmd[offset] & desc->reg.mask;
			const struct drm_i915_reg_descriptor *reg =
				find_reg(engine, reg_addr);

			if (!reg) {
				DRM_DEBUG("CMD: Rejected register 0x%08X in command: 0x%08X (%s)\n",
					  reg_addr, *cmd, engine->name);
				return false;
			}

			/*
			 * Check the value written to the register against the
			 * allowed mask/value pair given in the whitelist entry.
			 */
			if (reg->mask) {
				if (cmd_desc_is(desc, MI_LOAD_REGISTER_MEM)) {
					DRM_DEBUG("CMD: Rejected LRM to masked register 0x%08X\n",
						  reg_addr);
					return false;
				}

				if (cmd_desc_is(desc, MI_LOAD_REGISTER_REG)) {
					DRM_DEBUG("CMD: Rejected LRR to masked register 0x%08X\n",
						  reg_addr);
					return false;
				}

				if (cmd_desc_is(desc, MI_LOAD_REGISTER_IMM(1)) &&
				    (offset + 2 > length ||
				     (cmd[offset + 1] & reg->mask) != reg->value)) {
					DRM_DEBUG("CMD: Rejected LRI to masked register 0x%08X\n",
						  reg_addr);
					return false;
				}
			}
		}
	}

	if (desc->flags & CMD_DESC_BITMASK) {
		int i;

		for (i = 0; i < MAX_CMD_DESC_BITMASKS; i++) {
			u32 dword;

			if (desc->bits[i].mask == 0)
				break;

			if (desc->bits[i].condition_mask != 0) {
				u32 offset =
					desc->bits[i].condition_offset;
				u32 condition = cmd[offset] &
					desc->bits[i].condition_mask;

				if (condition == 0)
					continue;
			}

			if (desc->bits[i].offset >= length) {
				DRM_DEBUG("CMD: Rejected command 0x%08X, too short to check bitmask (%s)\n",
					  *cmd, engine->name);
				return false;
			}

			dword = cmd[desc->bits[i].offset] &
				desc->bits[i].mask;

			if (dword != desc->bits[i].expected) {
				DRM_DEBUG("CMD: Rejected command 0x%08X for bitmask 0x%08X (exp=0x%08X act=0x%08X) (%s)\n",
					  *cmd,
					  desc->bits[i].mask,
					  desc->bits[i].expected,
					  dword, engine->name);
				return false;
			}
		}
	}

	return true;
}

static int check_bbstart(u32 *cmd, u32 offset, u32 length,
			 u32 batch_length,
			 u64 batch_addr,
			 u64 shadow_addr,
			 const unsigned long *jump_whitelist)
{
	u64 jump_offset, jump_target;
	u32 target_cmd_offset, target_cmd_index;

	/* For igt compatibility on older platforms */
	if (!jump_whitelist) {
		DRM_DEBUG("CMD: Rejecting BB_START for ggtt based submission\n");
		return -EACCES;
	}

	if (length != 3) {
		DRM_DEBUG("CMD: Recursive BB_START with bad length(%u)\n",
			  length);
		return -EINVAL;
	}

	jump_target = *(u64 *)(cmd + 1);
	jump_offset = jump_target - batch_addr;

	/*
	 * Any underflow of jump_target is guaranteed to be outside the range
	 * of a u32, so >= test catches both too large and too small
	 */
	if (jump_offset >= batch_length) {
		DRM_DEBUG("CMD: BB_START to 0x%llx jumps out of BB\n",
			  jump_target);
		return -EINVAL;
	}

	/*
	 * This cannot overflow a u32 because we already checked jump_offset
	 * is within the BB, and the batch_length is a u32
	 */
	target_cmd_offset = lower_32_bits(jump_offset);
	target_cmd_index = target_cmd_offset / sizeof(u32);

	*(u64 *)(cmd + 1) = shadow_addr + target_cmd_offset;

	if (target_cmd_index == offset)
		return 0;

	if (IS_ERR(jump_whitelist))
		return PTR_ERR(jump_whitelist);

	if (!test_bit(target_cmd_index, jump_whitelist)) {
		DRM_DEBUG("CMD: BB_START to 0x%llx not a previously executed cmd\n",
			  jump_target);
		return -EINVAL;
	}

	return 0;
}

<<<<<<< HEAD
/**
 * intel_engine_cmd_parser_alloc_jump_whitelist() - preallocate jump whitelist for intel_engine_cmd_parser()
 * @batch_length: length of the commands in batch_obj
 * @trampoline: Whether jump trampolines are used.
 *
 * Preallocates a jump whitelist for parsing the cmd buffer in intel_engine_cmd_parser().
 * This has to be preallocated, because the command parser runs in signaling context,
 * and may not allocate any memory.
 *
 * Return: NULL or pointer to a jump whitelist, or ERR_PTR() on failure. Use
 * IS_ERR() to check for errors. Must bre freed() with kfree().
 *
 * NULL is a valid value, meaning no allocation was required.
 */
unsigned long *intel_engine_cmd_parser_alloc_jump_whitelist(u32 batch_length,
							    bool trampoline)
=======
static unsigned long *alloc_whitelist(u32 batch_length)
>>>>>>> 7aeadb5b
{
	unsigned long *jmp;

	/*
	 * We expect batch_length to be less than 256KiB for known users,
	 * i.e. we need at most an 8KiB bitmap allocation which should be
	 * reasonably cheap due to kmalloc caches.
	 */

	/* Prefer to report transient allocation failure rather than hit oom */
	jmp = bitmap_zalloc(DIV_ROUND_UP(batch_length, sizeof(u32)),
			    GFP_KERNEL | __GFP_RETRY_MAYFAIL | __GFP_NOWARN);
	if (!jmp)
		return ERR_PTR(-ENOMEM);

	return jmp;
}

#define LENGTH_BIAS 2

/**
 * intel_engine_cmd_parser() - parse a batch buffer for privilege violations
 * @engine: the engine on which the batch is to execute
 * @batch: the batch buffer in question
 * @batch_offset: byte offset in the batch at which execution starts
 * @batch_length: length of the commands in batch_obj
 * @shadow: validated copy of the batch buffer in question
 * @jump_whitelist: buffer preallocated with intel_engine_cmd_parser_alloc_jump_whitelist()
 * @shadow_map: mapping to @shadow vma
 * @batch_map: mapping to @batch vma
 *
 * Parses the specified batch buffer looking for privilege violations as
 * described in the overview.
 *
 * Return: non-zero if the parser finds violations or otherwise fails; -EACCES
 * if the batch appears legal but should use hardware parsing
 */

int intel_engine_cmd_parser(struct intel_engine_cs *engine,
			    struct i915_vma *batch,
			    unsigned long batch_offset,
			    unsigned long batch_length,
			    struct i915_vma *shadow,
			    bool trampoline)
{
	u32 *cmd, *batch_end, offset = 0;
	struct drm_i915_cmd_descriptor default_desc = noop_desc;
	const struct drm_i915_cmd_descriptor *desc = &default_desc;
	bool needs_clflush_after = false;
	unsigned long *jump_whitelist;
	u64 batch_addr, shadow_addr;
	int ret = 0;

	GEM_BUG_ON(!IS_ALIGNED(batch_offset, sizeof(*cmd)));
	GEM_BUG_ON(!IS_ALIGNED(batch_length, sizeof(*cmd)));
	GEM_BUG_ON(range_overflows_t(u64, batch_offset, batch_length,
				     batch->size));
	GEM_BUG_ON(!batch_length);

	cmd = copy_batch(shadow->obj, batch->obj,
			 batch_offset, batch_length,
			 &needs_clflush_after);
	if (IS_ERR(cmd)) {
		DRM_DEBUG("CMD: Failed to copy batch\n");
		return PTR_ERR(cmd);
	}

	jump_whitelist = NULL;
	if (!trampoline)
		/* Defer failure until attempted use */
		jump_whitelist = alloc_whitelist(batch_length);

	shadow_addr = gen8_canonical_addr(shadow->node.start);
	batch_addr = gen8_canonical_addr(batch->node.start + batch_offset);

	/*
	 * We use the batch length as size because the shadow object is as
	 * large or larger and copy_batch() will write MI_NOPs to the extra
	 * space. Parsing should be faster in some cases this way.
	 */
	batch_end = cmd + batch_length / sizeof(*batch_end);
	while (*cmd != MI_BATCH_BUFFER_END) {
		u32 length = 1;

		if (*cmd != MI_NOOP) { /* MI_NOOP == 0 */
			desc = find_cmd(engine, *cmd, desc, &default_desc);
			if (!desc) {
				DRM_DEBUG("CMD: Unrecognized command: 0x%08X\n", *cmd);
				ret = -EINVAL;
				break;
			}

			if (desc->flags & CMD_DESC_FIXED)
				length = desc->length.fixed;
			else
				length = (*cmd & desc->length.mask) + LENGTH_BIAS;

			if ((batch_end - cmd) < length) {
				DRM_DEBUG("CMD: Command length exceeds batch length: 0x%08X length=%u batchlen=%td\n",
					  *cmd,
					  length,
					  batch_end - cmd);
				ret = -EINVAL;
				break;
			}

			if (!check_cmd(engine, desc, cmd, length)) {
				ret = -EACCES;
				break;
			}

			if (cmd_desc_is(desc, MI_BATCH_BUFFER_START)) {
				ret = check_bbstart(cmd, offset, length, batch_length,
						    batch_addr, shadow_addr,
						    jump_whitelist);
				break;
			}
		}

		if (!IS_ERR_OR_NULL(jump_whitelist))
			__set_bit(offset, jump_whitelist);

		cmd += length;
		offset += length;
		if  (cmd >= batch_end) {
			DRM_DEBUG("CMD: Got to the end of the buffer w/o a BBE cmd!\n");
			ret = -EINVAL;
			break;
		}
	}

	if (trampoline) {
		/*
		 * With the trampoline, the shadow is executed twice.
		 *
		 *   1 - starting at offset 0, in privileged mode
		 *   2 - starting at offset batch_len, as non-privileged
		 *
		 * Only if the batch is valid and safe to execute, do we
		 * allow the first privileged execution to proceed. If not,
		 * we terminate the first batch and use the second batchbuffer
		 * entry to chain to the original unsafe non-privileged batch,
		 * leaving it to the HW to validate.
		 */
		*batch_end = MI_BATCH_BUFFER_END;

		if (ret) {
			/* Batch unsafe to execute with privileges, cancel! */
			cmd = page_mask_bits(shadow->obj->mm.mapping);
			*cmd = MI_BATCH_BUFFER_END;

			/* If batch is unsafe but valid, jump to the original */
			if (ret == -EACCES) {
				unsigned int flags;

				flags = MI_BATCH_NON_SECURE_I965;
				if (IS_HASWELL(engine->i915))
					flags = MI_BATCH_NON_SECURE_HSW;

				GEM_BUG_ON(!IS_GRAPHICS_VER(engine->i915, 6, 7));
				__gen6_emit_bb_start(batch_end,
						     batch_addr,
						     flags);

				ret = 0; /* allow execution */
			}
		}
	}

	i915_gem_object_flush_map(shadow->obj);

	if (!IS_ERR_OR_NULL(jump_whitelist))
		kfree(jump_whitelist);
	i915_gem_object_unpin_map(shadow->obj);
	return ret;
}

/**
 * i915_cmd_parser_get_version() - get the cmd parser version number
 * @dev_priv: i915 device private
 *
 * The cmd parser maintains a simple increasing integer version number suitable
 * for passing to userspace clients to determine what operations are permitted.
 *
 * Return: the current version number of the cmd parser
 */
int i915_cmd_parser_get_version(struct drm_i915_private *dev_priv)
{
	struct intel_engine_cs *engine;
	bool active = false;

	/* If the command parser is not enabled, report 0 - unsupported */
	for_each_uabi_engine(engine, dev_priv) {
		if (intel_engine_using_cmd_parser(engine)) {
			active = true;
			break;
		}
	}
	if (!active)
		return 0;

	/*
	 * Command parser version history
	 *
	 * 1. Initial version. Checks batches and reports violations, but leaves
	 *    hardware parsing enabled (so does not allow new use cases).
	 * 2. Allow access to the MI_PREDICATE_SRC0 and
	 *    MI_PREDICATE_SRC1 registers.
	 * 3. Allow access to the GPGPU_THREADS_DISPATCHED register.
	 * 4. L3 atomic chicken bits of HSW_SCRATCH1 and HSW_ROW_CHICKEN3.
	 * 5. GPGPU dispatch compute indirect registers.
	 * 6. TIMESTAMP register and Haswell CS GPR registers
	 * 7. Allow MI_LOAD_REGISTER_REG between whitelisted registers.
	 * 8. Don't report cmd_check() failures as EINVAL errors to userspace;
	 *    rely on the HW to NOOP disallowed commands as it would without
	 *    the parser enabled.
	 * 9. Don't whitelist or handle oacontrol specially, as ownership
	 *    for oacontrol state is moving to i915-perf.
	 * 10. Support for Gen9 BCS Parsing
	 */
	return 10;
}<|MERGE_RESOLUTION|>--- conflicted
+++ resolved
@@ -1388,7 +1388,6 @@
 	return 0;
 }
 
-<<<<<<< HEAD
 /**
  * intel_engine_cmd_parser_alloc_jump_whitelist() - preallocate jump whitelist for intel_engine_cmd_parser()
  * @batch_length: length of the commands in batch_obj
@@ -1403,11 +1402,7 @@
  *
  * NULL is a valid value, meaning no allocation was required.
  */
-unsigned long *intel_engine_cmd_parser_alloc_jump_whitelist(u32 batch_length,
-							    bool trampoline)
-=======
 static unsigned long *alloc_whitelist(u32 batch_length)
->>>>>>> 7aeadb5b
 {
 	unsigned long *jmp;
 
