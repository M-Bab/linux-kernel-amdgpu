/*
 * Copyright(c) 2011-2016 Intel Corporation. All rights reserved.
 *
 * Permission is hereby granted, free of charge, to any person obtaining a
 * copy of this software and associated documentation files (the "Software"),
 * to deal in the Software without restriction, including without limitation
 * the rights to use, copy, modify, merge, publish, distribute, sublicense,
 * and/or sell copies of the Software, and to permit persons to whom the
 * Software is furnished to do so, subject to the following conditions:
 *
 * The above copyright notice and this permission notice (including the next
 * paragraph) shall be included in all copies or substantial portions of the
 * Software.
 *
 * THE SOFTWARE IS PROVIDED "AS IS", WITHOUT WARRANTY OF ANY KIND, EXPRESS OR
 * IMPLIED, INCLUDING BUT NOT LIMITED TO THE WARRANTIES OF MERCHANTABILITY,
 * FITNESS FOR A PARTICULAR PURPOSE AND NONINFRINGEMENT.  IN NO EVENT SHALL
 * THE AUTHORS OR COPYRIGHT HOLDERS BE LIABLE FOR ANY CLAIM, DAMAGES OR OTHER
 * LIABILITY, WHETHER IN AN ACTION OF CONTRACT, TORT OR OTHERWISE, ARISING FROM,
 * OUT OF OR IN CONNECTION WITH THE SOFTWARE OR THE USE OR OTHER DEALINGS IN THE
 * SOFTWARE.
 *
 * Authors:
 *    Ke Yu
 *    Kevin Tian <kevin.tian@intel.com>
 *    Dexuan Cui
 *
 * Contributors:
 *    Tina Zhang <tina.zhang@intel.com>
 *    Min He <min.he@intel.com>
 *    Niu Bing <bing.niu@intel.com>
 *    Zhi Wang <zhi.a.wang@intel.com>
 *
 */

#ifndef _GVT_MMIO_H_
#define _GVT_MMIO_H_

struct intel_gvt;
struct intel_vgpu;

#define D_BDW   (1 << 0)
#define D_SKL	(1 << 1)
#define D_KBL	(1 << 2)

#define D_GEN9PLUS	(D_SKL | D_KBL)
#define D_GEN8PLUS	(D_BDW | D_SKL | D_KBL)

#define D_SKL_PLUS	(D_SKL | D_KBL)
#define D_BDW_PLUS	(D_BDW | D_SKL | D_KBL)

#define D_PRE_SKL	(D_BDW)
#define D_ALL		(D_BDW | D_SKL | D_KBL)

typedef int (*gvt_mmio_func)(struct intel_vgpu *, unsigned int, void *,
			     unsigned int);

struct intel_gvt_mmio_info {
	u32 offset;
	u64 ro_mask;
	u32 device;
	gvt_mmio_func read;
	gvt_mmio_func write;
	u32 addr_range;
	struct hlist_node node;
};

int intel_gvt_render_mmio_to_ring_id(struct intel_gvt *gvt,
		unsigned int reg);
unsigned long intel_gvt_get_device_type(struct intel_gvt *gvt);
bool intel_gvt_match_device(struct intel_gvt *gvt, unsigned long device);

int intel_gvt_setup_mmio_info(struct intel_gvt *gvt);
void intel_gvt_clean_mmio_info(struct intel_gvt *gvt);
int intel_gvt_for_each_tracked_mmio(struct intel_gvt *gvt,
	int (*handler)(struct intel_gvt *gvt, u32 offset, void *data),
	void *data);
<<<<<<< HEAD


#define INTEL_GVT_MMIO_OFFSET(reg) ({ \
	typeof(reg) __reg = reg; \
	u32 *offset = (u32 *)&__reg; \
	*offset; \
})
=======
>>>>>>> 9e6d49d9

int intel_vgpu_init_mmio(struct intel_vgpu *vgpu);
void intel_vgpu_reset_mmio(struct intel_vgpu *vgpu, bool dmlr);
void intel_vgpu_clean_mmio(struct intel_vgpu *vgpu);

int intel_vgpu_gpa_to_mmio_offset(struct intel_vgpu *vgpu, u64 gpa);

int intel_vgpu_emulate_mmio_read(struct intel_vgpu *vgpu, u64 pa,
				void *p_data, unsigned int bytes);
int intel_vgpu_emulate_mmio_write(struct intel_vgpu *vgpu, u64 pa,
				void *p_data, unsigned int bytes);

int intel_vgpu_default_mmio_read(struct intel_vgpu *vgpu, unsigned int offset,
				 void *p_data, unsigned int bytes);
int intel_vgpu_default_mmio_write(struct intel_vgpu *vgpu, unsigned int offset,
				  void *p_data, unsigned int bytes);

bool intel_gvt_in_force_nonpriv_whitelist(struct intel_gvt *gvt,
					  unsigned int offset);

int intel_vgpu_mmio_reg_rw(struct intel_vgpu *vgpu, unsigned int offset,
			   void *pdata, unsigned int bytes, bool is_read);

#endif<|MERGE_RESOLUTION|>--- conflicted
+++ resolved
@@ -75,16 +75,6 @@
 int intel_gvt_for_each_tracked_mmio(struct intel_gvt *gvt,
 	int (*handler)(struct intel_gvt *gvt, u32 offset, void *data),
 	void *data);
-<<<<<<< HEAD
-
-
-#define INTEL_GVT_MMIO_OFFSET(reg) ({ \
-	typeof(reg) __reg = reg; \
-	u32 *offset = (u32 *)&__reg; \
-	*offset; \
-})
-=======
->>>>>>> 9e6d49d9
 
 int intel_vgpu_init_mmio(struct intel_vgpu *vgpu);
 void intel_vgpu_reset_mmio(struct intel_vgpu *vgpu, bool dmlr);
