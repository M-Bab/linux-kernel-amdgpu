--- conflicted
+++ resolved
@@ -189,9 +189,11 @@
 		atomic_set(&workload->shadow_ctx_active, 1);
 		break;
 	case INTEL_CONTEXT_SCHEDULE_OUT:
+		save_ring_hw_state(workload->vgpu, ring_id);
+		atomic_set(&workload->shadow_ctx_active, 0);
+		break;
 	case INTEL_CONTEXT_SCHEDULE_PREEMPTED:
 		save_ring_hw_state(workload->vgpu, ring_id);
-		atomic_set(&workload->shadow_ctx_active, 0);
 		break;
 	default:
 		WARN_ON(1);
@@ -1007,7 +1009,6 @@
 		unsigned long engine_mask)
 {
 	struct intel_vgpu_submission *s = &vgpu->submission;
-<<<<<<< HEAD
 
 	if (!s->active)
 		return;
@@ -1016,16 +1017,6 @@
 	s->ops->reset(vgpu, engine_mask);
 }
 
-=======
-
-	if (!s->active)
-		return;
-
-	clean_workloads(vgpu, engine_mask);
-	s->ops->reset(vgpu, engine_mask);
-}
-
->>>>>>> 9e6d49d9
 /**
  * intel_vgpu_setup_submission - setup submission-related resource for vGPU
  * @vgpu: a vGPU
@@ -1048,7 +1039,9 @@
 	if (IS_ERR(s->shadow_ctx))
 		return PTR_ERR(s->shadow_ctx);
 
-<<<<<<< HEAD
+	if (HAS_LOGICAL_RING_PREEMPTION(vgpu->gvt->dev_priv))
+		s->shadow_ctx->priority = INT_MAX;
+
 	bitmap_zero(s->shadow_ctx_desc_updated, I915_NUM_ENGINES);
 
 	s->workloads = kmem_cache_create("gvt-g_vgpu_workload",
@@ -1181,28 +1174,6 @@
 		intel_gvt_hypervisor_read_gpa(vgpu,
 				gpa + i * 8, &pdp[7 - i], 4);
 }
-=======
-	if (HAS_LOGICAL_RING_PREEMPTION(vgpu->gvt->dev_priv))
-		s->shadow_ctx->priority = INT_MAX;
-
-	bitmap_zero(s->shadow_ctx_desc_updated, I915_NUM_ENGINES);
-
-	s->workloads = kmem_cache_create("gvt-g_vgpu_workload",
-			sizeof(struct intel_vgpu_workload), 0,
-			SLAB_HWCACHE_ALIGN,
-			NULL);
-
-	if (!s->workloads) {
-		ret = -ENOMEM;
-		goto out_shadow_ctx;
-	}
-
-	for_each_engine(engine, vgpu->gvt->dev_priv, i)
-		INIT_LIST_HEAD(&s->workload_q_head[i]);
-
-	atomic_set(&s->running_workload_num, 0);
-	bitmap_zero(s->tlb_handle_pending, I915_NUM_ENGINES);
->>>>>>> 9e6d49d9
 
 static int prepare_mm(struct intel_vgpu_workload *workload)
 {
@@ -1237,156 +1208,6 @@
 	}
 	workload->shadow_mm = mm;
 	return 0;
-<<<<<<< HEAD
-=======
-
-out_shadow_ctx:
-	i915_gem_context_put(s->shadow_ctx);
-	return ret;
-}
-
-/**
- * intel_vgpu_select_submission_ops - select virtual submission interface
- * @vgpu: a vGPU
- * @interface: expected vGPU virtual submission interface
- *
- * This function is called when guest configures submission interface.
- *
- * Returns:
- * Zero on success, negative error code if failed.
- *
- */
-int intel_vgpu_select_submission_ops(struct intel_vgpu *vgpu,
-				     unsigned int interface)
-{
-	struct intel_vgpu_submission *s = &vgpu->submission;
-	const struct intel_vgpu_submission_ops *ops[] = {
-		[INTEL_VGPU_EXECLIST_SUBMISSION] =
-			&intel_vgpu_execlist_submission_ops,
-	};
-	int ret;
-
-	if (WARN_ON(interface >= ARRAY_SIZE(ops)))
-		return -EINVAL;
-
-	if (s->active) {
-		s->ops->clean(vgpu);
-		s->active = false;
-		gvt_dbg_core("vgpu%d: de-select ops [ %s ] \n",
-				vgpu->id, s->ops->name);
-	}
-
-	if (interface == 0) {
-		s->ops = NULL;
-		s->virtual_submission_interface = 0;
-		gvt_dbg_core("vgpu%d: no submission ops\n", vgpu->id);
-		return 0;
-	}
-
-	ret = ops[interface]->init(vgpu);
-	if (ret)
-		return ret;
-
-	s->ops = ops[interface];
-	s->virtual_submission_interface = interface;
-	s->active = true;
-
-	gvt_dbg_core("vgpu%d: activate ops [ %s ]\n",
-			vgpu->id, s->ops->name);
-
-	return 0;
-}
-
-/**
- * intel_vgpu_destroy_workload - destroy a vGPU workload
- * @vgpu: a vGPU
- *
- * This function is called when destroy a vGPU workload.
- *
- */
-void intel_vgpu_destroy_workload(struct intel_vgpu_workload *workload)
-{
-	struct intel_vgpu_submission *s = &workload->vgpu->submission;
-
-	if (workload->shadow_mm)
-		intel_gvt_mm_unreference(workload->shadow_mm);
-
-	kmem_cache_free(s->workloads, workload);
-}
-
-static struct intel_vgpu_workload *
-alloc_workload(struct intel_vgpu *vgpu)
-{
-	struct intel_vgpu_submission *s = &vgpu->submission;
-	struct intel_vgpu_workload *workload;
-
-	workload = kmem_cache_zalloc(s->workloads, GFP_KERNEL);
-	if (!workload)
-		return ERR_PTR(-ENOMEM);
-
-	INIT_LIST_HEAD(&workload->list);
-	INIT_LIST_HEAD(&workload->shadow_bb);
-
-	init_waitqueue_head(&workload->shadow_ctx_status_wq);
-	atomic_set(&workload->shadow_ctx_active, 0);
-
-	workload->status = -EINPROGRESS;
-	workload->shadowed = false;
-	workload->vgpu = vgpu;
-
-	return workload;
-}
-
-#define RING_CTX_OFF(x) \
-	offsetof(struct execlist_ring_context, x)
-
-static void read_guest_pdps(struct intel_vgpu *vgpu,
-		u64 ring_context_gpa, u32 pdp[8])
-{
-	u64 gpa;
-	int i;
-
-	gpa = ring_context_gpa + RING_CTX_OFF(pdp3_UDW.val);
-
-	for (i = 0; i < 8; i++)
-		intel_gvt_hypervisor_read_gpa(vgpu,
-				gpa + i * 8, &pdp[7 - i], 4);
-}
-
-static int prepare_mm(struct intel_vgpu_workload *workload)
-{
-	struct execlist_ctx_descriptor_format *desc = &workload->ctx_desc;
-	struct intel_vgpu_mm *mm;
-	struct intel_vgpu *vgpu = workload->vgpu;
-	int page_table_level;
-	u32 pdp[8];
-
-	if (desc->addressing_mode == 1) { /* legacy 32-bit */
-		page_table_level = 3;
-	} else if (desc->addressing_mode == 3) { /* legacy 64 bit */
-		page_table_level = 4;
-	} else {
-		gvt_vgpu_err("Advanced Context mode(SVM) is not supported!\n");
-		return -EINVAL;
-	}
-
-	read_guest_pdps(workload->vgpu, workload->ring_context_gpa, pdp);
-
-	mm = intel_vgpu_find_ppgtt_mm(workload->vgpu, page_table_level, pdp);
-	if (mm) {
-		intel_gvt_mm_reference(mm);
-	} else {
-
-		mm = intel_vgpu_create_mm(workload->vgpu, INTEL_GVT_MM_PPGTT,
-				pdp, page_table_level, 0);
-		if (IS_ERR(mm)) {
-			gvt_vgpu_err("fail to create mm object.\n");
-			return PTR_ERR(mm);
-		}
-	}
-	workload->shadow_mm = mm;
-	return 0;
->>>>>>> 9e6d49d9
 }
 
 #define same_context(a, b) (((a)->context_id == (b)->context_id) && \
@@ -1512,8 +1333,6 @@
 	}
 
 	return workload;
-<<<<<<< HEAD
-=======
 }
 
 /**
@@ -1526,5 +1345,4 @@
 		workload_q_head(workload->vgpu, workload->ring_id));
 	intel_gvt_kick_schedule(workload->vgpu->gvt);
 	wake_up(&workload->vgpu->gvt->scheduler.waitq[workload->ring_id]);
->>>>>>> 9e6d49d9
 }