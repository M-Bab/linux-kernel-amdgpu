/*
 * Copyright(c) 2011-2016 Intel Corporation. All rights reserved.
 *
 * Permission is hereby granted, free of charge, to any person obtaining a
 * copy of this software and associated documentation files (the "Software"),
 * to deal in the Software without restriction, including without limitation
 * the rights to use, copy, modify, merge, publish, distribute, sublicense,
 * and/or sell copies of the Software, and to permit persons to whom the
 * Software is furnished to do so, subject to the following conditions:
 *
 * The above copyright notice and this permission notice (including the next
 * paragraph) shall be included in all copies or substantial portions of the
 * Software.
 *
 * THE SOFTWARE IS PROVIDED "AS IS", WITHOUT WARRANTY OF ANY KIND, EXPRESS OR
 * IMPLIED, INCLUDING BUT NOT LIMITED TO THE WARRANTIES OF MERCHANTABILITY,
 * FITNESS FOR A PARTICULAR PURPOSE AND NONINFRINGEMENT.  IN NO EVENT SHALL
 * THE AUTHORS OR COPYRIGHT HOLDERS BE LIABLE FOR ANY CLAIM, DAMAGES OR OTHER
 * LIABILITY, WHETHER IN AN ACTION OF CONTRACT, TORT OR OTHERWISE, ARISING FROM,
 * OUT OF OR IN CONNECTION WITH THE SOFTWARE OR THE USE OR OTHER DEALINGS IN THE
 * SOFTWARE.
 *
 * Authors:
 *    Ke Yu
 *    Kevin Tian <kevin.tian@intel.com>
 *    Zhiyuan Lv <zhiyuan.lv@intel.com>
 *
 * Contributors:
 *    Min He <min.he@intel.com>
 *    Ping Gao <ping.a.gao@intel.com>
 *    Tina Zhang <tina.zhang@intel.com>
 *    Yulei Zhang <yulei.zhang@intel.com>
 *    Zhi Wang <zhi.a.wang@intel.com>
 *
 */

#include <linux/slab.h>
#include "i915_drv.h"
#include "gvt.h"
#include "i915_pvinfo.h"
#include "trace.h"

#define INVALID_OP    (~0U)

#define OP_LEN_MI           9
#define OP_LEN_2D           10
#define OP_LEN_3D_MEDIA     16
#define OP_LEN_MFX_VC       16
#define OP_LEN_VEBOX	    16

#define CMD_TYPE(cmd)	(((cmd) >> 29) & 7)

struct sub_op_bits {
	int hi;
	int low;
};
struct decode_info {
	char *name;
	int op_len;
	int nr_sub_op;
	struct sub_op_bits *sub_op;
};

#define   MAX_CMD_BUDGET			0x7fffffff
#define   MI_WAIT_FOR_PLANE_C_FLIP_PENDING      (1<<15)
#define   MI_WAIT_FOR_PLANE_B_FLIP_PENDING      (1<<9)
#define   MI_WAIT_FOR_PLANE_A_FLIP_PENDING      (1<<1)

#define   MI_WAIT_FOR_SPRITE_C_FLIP_PENDING      (1<<20)
#define   MI_WAIT_FOR_SPRITE_B_FLIP_PENDING      (1<<10)
#define   MI_WAIT_FOR_SPRITE_A_FLIP_PENDING      (1<<2)

/* Render Command Map */

/* MI_* command Opcode (28:23) */
#define OP_MI_NOOP                          0x0
#define OP_MI_SET_PREDICATE                 0x1  /* HSW+ */
#define OP_MI_USER_INTERRUPT                0x2
#define OP_MI_WAIT_FOR_EVENT                0x3
#define OP_MI_FLUSH                         0x4
#define OP_MI_ARB_CHECK                     0x5
#define OP_MI_RS_CONTROL                    0x6  /* HSW+ */
#define OP_MI_REPORT_HEAD                   0x7
#define OP_MI_ARB_ON_OFF                    0x8
#define OP_MI_URB_ATOMIC_ALLOC              0x9  /* HSW+ */
#define OP_MI_BATCH_BUFFER_END              0xA
#define OP_MI_SUSPEND_FLUSH                 0xB
#define OP_MI_PREDICATE                     0xC  /* IVB+ */
#define OP_MI_TOPOLOGY_FILTER               0xD  /* IVB+ */
#define OP_MI_SET_APPID                     0xE  /* IVB+ */
#define OP_MI_RS_CONTEXT                    0xF  /* HSW+ */
#define OP_MI_LOAD_SCAN_LINES_INCL          0x12 /* HSW+ */
#define OP_MI_DISPLAY_FLIP                  0x14
#define OP_MI_SEMAPHORE_MBOX                0x16
#define OP_MI_SET_CONTEXT                   0x18
#define OP_MI_MATH                          0x1A
#define OP_MI_URB_CLEAR                     0x19
#define OP_MI_SEMAPHORE_SIGNAL		    0x1B  /* BDW+ */
#define OP_MI_SEMAPHORE_WAIT		    0x1C  /* BDW+ */

#define OP_MI_STORE_DATA_IMM                0x20
#define OP_MI_STORE_DATA_INDEX              0x21
#define OP_MI_LOAD_REGISTER_IMM             0x22
#define OP_MI_UPDATE_GTT                    0x23
#define OP_MI_STORE_REGISTER_MEM            0x24
#define OP_MI_FLUSH_DW                      0x26
#define OP_MI_CLFLUSH                       0x27
#define OP_MI_REPORT_PERF_COUNT             0x28
#define OP_MI_LOAD_REGISTER_MEM             0x29  /* HSW+ */
#define OP_MI_LOAD_REGISTER_REG             0x2A  /* HSW+ */
#define OP_MI_RS_STORE_DATA_IMM             0x2B  /* HSW+ */
#define OP_MI_LOAD_URB_MEM                  0x2C  /* HSW+ */
#define OP_MI_STORE_URM_MEM                 0x2D  /* HSW+ */
#define OP_MI_2E			    0x2E  /* BDW+ */
#define OP_MI_2F			    0x2F  /* BDW+ */
#define OP_MI_BATCH_BUFFER_START            0x31

/* Bit definition for dword 0 */
#define _CMDBIT_BB_START_IN_PPGTT	(1UL << 8)

#define OP_MI_CONDITIONAL_BATCH_BUFFER_END  0x36

#define BATCH_BUFFER_ADDR_MASK ((1UL << 32) - (1U << 2))
#define BATCH_BUFFER_ADDR_HIGH_MASK ((1UL << 16) - (1U))
#define BATCH_BUFFER_ADR_SPACE_BIT(x)	(((x) >> 8) & 1U)
#define BATCH_BUFFER_2ND_LEVEL_BIT(x)   ((x) >> 22 & 1U)

/* 2D command: Opcode (28:22) */
#define OP_2D(x)    ((2<<7) | x)

#define OP_XY_SETUP_BLT                             OP_2D(0x1)
#define OP_XY_SETUP_CLIP_BLT                        OP_2D(0x3)
#define OP_XY_SETUP_MONO_PATTERN_SL_BLT             OP_2D(0x11)
#define OP_XY_PIXEL_BLT                             OP_2D(0x24)
#define OP_XY_SCANLINES_BLT                         OP_2D(0x25)
#define OP_XY_TEXT_BLT                              OP_2D(0x26)
#define OP_XY_TEXT_IMMEDIATE_BLT                    OP_2D(0x31)
#define OP_XY_COLOR_BLT                             OP_2D(0x50)
#define OP_XY_PAT_BLT                               OP_2D(0x51)
#define OP_XY_MONO_PAT_BLT                          OP_2D(0x52)
#define OP_XY_SRC_COPY_BLT                          OP_2D(0x53)
#define OP_XY_MONO_SRC_COPY_BLT                     OP_2D(0x54)
#define OP_XY_FULL_BLT                              OP_2D(0x55)
#define OP_XY_FULL_MONO_SRC_BLT                     OP_2D(0x56)
#define OP_XY_FULL_MONO_PATTERN_BLT                 OP_2D(0x57)
#define OP_XY_FULL_MONO_PATTERN_MONO_SRC_BLT        OP_2D(0x58)
#define OP_XY_MONO_PAT_FIXED_BLT                    OP_2D(0x59)
#define OP_XY_MONO_SRC_COPY_IMMEDIATE_BLT           OP_2D(0x71)
#define OP_XY_PAT_BLT_IMMEDIATE                     OP_2D(0x72)
#define OP_XY_SRC_COPY_CHROMA_BLT                   OP_2D(0x73)
#define OP_XY_FULL_IMMEDIATE_PATTERN_BLT            OP_2D(0x74)
#define OP_XY_FULL_MONO_SRC_IMMEDIATE_PATTERN_BLT   OP_2D(0x75)
#define OP_XY_PAT_CHROMA_BLT                        OP_2D(0x76)
#define OP_XY_PAT_CHROMA_BLT_IMMEDIATE              OP_2D(0x77)

/* 3D/Media Command: Pipeline Type(28:27) Opcode(26:24) Sub Opcode(23:16) */
#define OP_3D_MEDIA(sub_type, opcode, sub_opcode) \
	((3 << 13) | ((sub_type) << 11) | ((opcode) << 8) | (sub_opcode))

#define OP_STATE_PREFETCH                       OP_3D_MEDIA(0x0, 0x0, 0x03)

#define OP_STATE_BASE_ADDRESS                   OP_3D_MEDIA(0x0, 0x1, 0x01)
#define OP_STATE_SIP                            OP_3D_MEDIA(0x0, 0x1, 0x02)
#define OP_3D_MEDIA_0_1_4			OP_3D_MEDIA(0x0, 0x1, 0x04)

#define OP_3DSTATE_VF_STATISTICS_GM45           OP_3D_MEDIA(0x1, 0x0, 0x0B)

#define OP_PIPELINE_SELECT                      OP_3D_MEDIA(0x1, 0x1, 0x04)

#define OP_MEDIA_VFE_STATE                      OP_3D_MEDIA(0x2, 0x0, 0x0)
#define OP_MEDIA_CURBE_LOAD                     OP_3D_MEDIA(0x2, 0x0, 0x1)
#define OP_MEDIA_INTERFACE_DESCRIPTOR_LOAD      OP_3D_MEDIA(0x2, 0x0, 0x2)
#define OP_MEDIA_GATEWAY_STATE                  OP_3D_MEDIA(0x2, 0x0, 0x3)
#define OP_MEDIA_STATE_FLUSH                    OP_3D_MEDIA(0x2, 0x0, 0x4)

#define OP_MEDIA_OBJECT                         OP_3D_MEDIA(0x2, 0x1, 0x0)
#define OP_MEDIA_OBJECT_PRT                     OP_3D_MEDIA(0x2, 0x1, 0x2)
#define OP_MEDIA_OBJECT_WALKER                  OP_3D_MEDIA(0x2, 0x1, 0x3)
#define OP_GPGPU_WALKER                         OP_3D_MEDIA(0x2, 0x1, 0x5)

#define OP_3DSTATE_CLEAR_PARAMS                 OP_3D_MEDIA(0x3, 0x0, 0x04) /* IVB+ */
#define OP_3DSTATE_DEPTH_BUFFER                 OP_3D_MEDIA(0x3, 0x0, 0x05) /* IVB+ */
#define OP_3DSTATE_STENCIL_BUFFER               OP_3D_MEDIA(0x3, 0x0, 0x06) /* IVB+ */
#define OP_3DSTATE_HIER_DEPTH_BUFFER            OP_3D_MEDIA(0x3, 0x0, 0x07) /* IVB+ */
#define OP_3DSTATE_VERTEX_BUFFERS               OP_3D_MEDIA(0x3, 0x0, 0x08)
#define OP_3DSTATE_VERTEX_ELEMENTS              OP_3D_MEDIA(0x3, 0x0, 0x09)
#define OP_3DSTATE_INDEX_BUFFER                 OP_3D_MEDIA(0x3, 0x0, 0x0A)
#define OP_3DSTATE_VF_STATISTICS                OP_3D_MEDIA(0x3, 0x0, 0x0B)
#define OP_3DSTATE_VF                           OP_3D_MEDIA(0x3, 0x0, 0x0C)  /* HSW+ */
#define OP_3DSTATE_CC_STATE_POINTERS            OP_3D_MEDIA(0x3, 0x0, 0x0E)
#define OP_3DSTATE_SCISSOR_STATE_POINTERS       OP_3D_MEDIA(0x3, 0x0, 0x0F)
#define OP_3DSTATE_VS                           OP_3D_MEDIA(0x3, 0x0, 0x10)
#define OP_3DSTATE_GS                           OP_3D_MEDIA(0x3, 0x0, 0x11)
#define OP_3DSTATE_CLIP                         OP_3D_MEDIA(0x3, 0x0, 0x12)
#define OP_3DSTATE_SF                           OP_3D_MEDIA(0x3, 0x0, 0x13)
#define OP_3DSTATE_WM                           OP_3D_MEDIA(0x3, 0x0, 0x14)
#define OP_3DSTATE_CONSTANT_VS                  OP_3D_MEDIA(0x3, 0x0, 0x15)
#define OP_3DSTATE_CONSTANT_GS                  OP_3D_MEDIA(0x3, 0x0, 0x16)
#define OP_3DSTATE_CONSTANT_PS                  OP_3D_MEDIA(0x3, 0x0, 0x17)
#define OP_3DSTATE_SAMPLE_MASK                  OP_3D_MEDIA(0x3, 0x0, 0x18)
#define OP_3DSTATE_CONSTANT_HS                  OP_3D_MEDIA(0x3, 0x0, 0x19) /* IVB+ */
#define OP_3DSTATE_CONSTANT_DS                  OP_3D_MEDIA(0x3, 0x0, 0x1A) /* IVB+ */
#define OP_3DSTATE_HS                           OP_3D_MEDIA(0x3, 0x0, 0x1B) /* IVB+ */
#define OP_3DSTATE_TE                           OP_3D_MEDIA(0x3, 0x0, 0x1C) /* IVB+ */
#define OP_3DSTATE_DS                           OP_3D_MEDIA(0x3, 0x0, 0x1D) /* IVB+ */
#define OP_3DSTATE_STREAMOUT                    OP_3D_MEDIA(0x3, 0x0, 0x1E) /* IVB+ */
#define OP_3DSTATE_SBE                          OP_3D_MEDIA(0x3, 0x0, 0x1F) /* IVB+ */
#define OP_3DSTATE_PS                           OP_3D_MEDIA(0x3, 0x0, 0x20) /* IVB+ */
#define OP_3DSTATE_VIEWPORT_STATE_POINTERS_SF_CLIP OP_3D_MEDIA(0x3, 0x0, 0x21) /* IVB+ */
#define OP_3DSTATE_VIEWPORT_STATE_POINTERS_CC   OP_3D_MEDIA(0x3, 0x0, 0x23) /* IVB+ */
#define OP_3DSTATE_BLEND_STATE_POINTERS         OP_3D_MEDIA(0x3, 0x0, 0x24) /* IVB+ */
#define OP_3DSTATE_DEPTH_STENCIL_STATE_POINTERS OP_3D_MEDIA(0x3, 0x0, 0x25) /* IVB+ */
#define OP_3DSTATE_BINDING_TABLE_POINTERS_VS    OP_3D_MEDIA(0x3, 0x0, 0x26) /* IVB+ */
#define OP_3DSTATE_BINDING_TABLE_POINTERS_HS    OP_3D_MEDIA(0x3, 0x0, 0x27) /* IVB+ */
#define OP_3DSTATE_BINDING_TABLE_POINTERS_DS    OP_3D_MEDIA(0x3, 0x0, 0x28) /* IVB+ */
#define OP_3DSTATE_BINDING_TABLE_POINTERS_GS    OP_3D_MEDIA(0x3, 0x0, 0x29) /* IVB+ */
#define OP_3DSTATE_BINDING_TABLE_POINTERS_PS    OP_3D_MEDIA(0x3, 0x0, 0x2A) /* IVB+ */
#define OP_3DSTATE_SAMPLER_STATE_POINTERS_VS    OP_3D_MEDIA(0x3, 0x0, 0x2B) /* IVB+ */
#define OP_3DSTATE_SAMPLER_STATE_POINTERS_HS    OP_3D_MEDIA(0x3, 0x0, 0x2C) /* IVB+ */
#define OP_3DSTATE_SAMPLER_STATE_POINTERS_DS    OP_3D_MEDIA(0x3, 0x0, 0x2D) /* IVB+ */
#define OP_3DSTATE_SAMPLER_STATE_POINTERS_GS    OP_3D_MEDIA(0x3, 0x0, 0x2E) /* IVB+ */
#define OP_3DSTATE_SAMPLER_STATE_POINTERS_PS    OP_3D_MEDIA(0x3, 0x0, 0x2F) /* IVB+ */
#define OP_3DSTATE_URB_VS                       OP_3D_MEDIA(0x3, 0x0, 0x30) /* IVB+ */
#define OP_3DSTATE_URB_HS                       OP_3D_MEDIA(0x3, 0x0, 0x31) /* IVB+ */
#define OP_3DSTATE_URB_DS                       OP_3D_MEDIA(0x3, 0x0, 0x32) /* IVB+ */
#define OP_3DSTATE_URB_GS                       OP_3D_MEDIA(0x3, 0x0, 0x33) /* IVB+ */
#define OP_3DSTATE_GATHER_CONSTANT_VS           OP_3D_MEDIA(0x3, 0x0, 0x34) /* HSW+ */
#define OP_3DSTATE_GATHER_CONSTANT_GS           OP_3D_MEDIA(0x3, 0x0, 0x35) /* HSW+ */
#define OP_3DSTATE_GATHER_CONSTANT_HS           OP_3D_MEDIA(0x3, 0x0, 0x36) /* HSW+ */
#define OP_3DSTATE_GATHER_CONSTANT_DS           OP_3D_MEDIA(0x3, 0x0, 0x37) /* HSW+ */
#define OP_3DSTATE_GATHER_CONSTANT_PS           OP_3D_MEDIA(0x3, 0x0, 0x38) /* HSW+ */
#define OP_3DSTATE_DX9_CONSTANTF_VS             OP_3D_MEDIA(0x3, 0x0, 0x39) /* HSW+ */
#define OP_3DSTATE_DX9_CONSTANTF_PS             OP_3D_MEDIA(0x3, 0x0, 0x3A) /* HSW+ */
#define OP_3DSTATE_DX9_CONSTANTI_VS             OP_3D_MEDIA(0x3, 0x0, 0x3B) /* HSW+ */
#define OP_3DSTATE_DX9_CONSTANTI_PS             OP_3D_MEDIA(0x3, 0x0, 0x3C) /* HSW+ */
#define OP_3DSTATE_DX9_CONSTANTB_VS             OP_3D_MEDIA(0x3, 0x0, 0x3D) /* HSW+ */
#define OP_3DSTATE_DX9_CONSTANTB_PS             OP_3D_MEDIA(0x3, 0x0, 0x3E) /* HSW+ */
#define OP_3DSTATE_DX9_LOCAL_VALID_VS           OP_3D_MEDIA(0x3, 0x0, 0x3F) /* HSW+ */
#define OP_3DSTATE_DX9_LOCAL_VALID_PS           OP_3D_MEDIA(0x3, 0x0, 0x40) /* HSW+ */
#define OP_3DSTATE_DX9_GENERATE_ACTIVE_VS       OP_3D_MEDIA(0x3, 0x0, 0x41) /* HSW+ */
#define OP_3DSTATE_DX9_GENERATE_ACTIVE_PS       OP_3D_MEDIA(0x3, 0x0, 0x42) /* HSW+ */
#define OP_3DSTATE_BINDING_TABLE_EDIT_VS        OP_3D_MEDIA(0x3, 0x0, 0x43) /* HSW+ */
#define OP_3DSTATE_BINDING_TABLE_EDIT_GS        OP_3D_MEDIA(0x3, 0x0, 0x44) /* HSW+ */
#define OP_3DSTATE_BINDING_TABLE_EDIT_HS        OP_3D_MEDIA(0x3, 0x0, 0x45) /* HSW+ */
#define OP_3DSTATE_BINDING_TABLE_EDIT_DS        OP_3D_MEDIA(0x3, 0x0, 0x46) /* HSW+ */
#define OP_3DSTATE_BINDING_TABLE_EDIT_PS        OP_3D_MEDIA(0x3, 0x0, 0x47) /* HSW+ */

#define OP_3DSTATE_VF_INSTANCING 		OP_3D_MEDIA(0x3, 0x0, 0x49) /* BDW+ */
#define OP_3DSTATE_VF_SGVS  			OP_3D_MEDIA(0x3, 0x0, 0x4A) /* BDW+ */
#define OP_3DSTATE_VF_TOPOLOGY   		OP_3D_MEDIA(0x3, 0x0, 0x4B) /* BDW+ */
#define OP_3DSTATE_WM_CHROMAKEY   		OP_3D_MEDIA(0x3, 0x0, 0x4C) /* BDW+ */
#define OP_3DSTATE_PS_BLEND   			OP_3D_MEDIA(0x3, 0x0, 0x4D) /* BDW+ */
#define OP_3DSTATE_WM_DEPTH_STENCIL   		OP_3D_MEDIA(0x3, 0x0, 0x4E) /* BDW+ */
#define OP_3DSTATE_PS_EXTRA   			OP_3D_MEDIA(0x3, 0x0, 0x4F) /* BDW+ */
#define OP_3DSTATE_RASTER   			OP_3D_MEDIA(0x3, 0x0, 0x50) /* BDW+ */
#define OP_3DSTATE_SBE_SWIZ   			OP_3D_MEDIA(0x3, 0x0, 0x51) /* BDW+ */
#define OP_3DSTATE_WM_HZ_OP   			OP_3D_MEDIA(0x3, 0x0, 0x52) /* BDW+ */
#define OP_3DSTATE_COMPONENT_PACKING		OP_3D_MEDIA(0x3, 0x0, 0x55) /* SKL+ */

#define OP_3DSTATE_DRAWING_RECTANGLE            OP_3D_MEDIA(0x3, 0x1, 0x00)
#define OP_3DSTATE_SAMPLER_PALETTE_LOAD0        OP_3D_MEDIA(0x3, 0x1, 0x02)
#define OP_3DSTATE_CHROMA_KEY                   OP_3D_MEDIA(0x3, 0x1, 0x04)
#define OP_SNB_3DSTATE_DEPTH_BUFFER             OP_3D_MEDIA(0x3, 0x1, 0x05)
#define OP_3DSTATE_POLY_STIPPLE_OFFSET          OP_3D_MEDIA(0x3, 0x1, 0x06)
#define OP_3DSTATE_POLY_STIPPLE_PATTERN         OP_3D_MEDIA(0x3, 0x1, 0x07)
#define OP_3DSTATE_LINE_STIPPLE                 OP_3D_MEDIA(0x3, 0x1, 0x08)
#define OP_3DSTATE_AA_LINE_PARAMS               OP_3D_MEDIA(0x3, 0x1, 0x0A)
#define OP_3DSTATE_GS_SVB_INDEX                 OP_3D_MEDIA(0x3, 0x1, 0x0B)
#define OP_3DSTATE_SAMPLER_PALETTE_LOAD1        OP_3D_MEDIA(0x3, 0x1, 0x0C)
#define OP_3DSTATE_MULTISAMPLE_BDW		OP_3D_MEDIA(0x3, 0x0, 0x0D)
#define OP_SNB_3DSTATE_STENCIL_BUFFER           OP_3D_MEDIA(0x3, 0x1, 0x0E)
#define OP_SNB_3DSTATE_HIER_DEPTH_BUFFER        OP_3D_MEDIA(0x3, 0x1, 0x0F)
#define OP_SNB_3DSTATE_CLEAR_PARAMS             OP_3D_MEDIA(0x3, 0x1, 0x10)
#define OP_3DSTATE_MONOFILTER_SIZE              OP_3D_MEDIA(0x3, 0x1, 0x11)
#define OP_3DSTATE_PUSH_CONSTANT_ALLOC_VS       OP_3D_MEDIA(0x3, 0x1, 0x12) /* IVB+ */
#define OP_3DSTATE_PUSH_CONSTANT_ALLOC_HS       OP_3D_MEDIA(0x3, 0x1, 0x13) /* IVB+ */
#define OP_3DSTATE_PUSH_CONSTANT_ALLOC_DS       OP_3D_MEDIA(0x3, 0x1, 0x14) /* IVB+ */
#define OP_3DSTATE_PUSH_CONSTANT_ALLOC_GS       OP_3D_MEDIA(0x3, 0x1, 0x15) /* IVB+ */
#define OP_3DSTATE_PUSH_CONSTANT_ALLOC_PS       OP_3D_MEDIA(0x3, 0x1, 0x16) /* IVB+ */
#define OP_3DSTATE_SO_DECL_LIST                 OP_3D_MEDIA(0x3, 0x1, 0x17)
#define OP_3DSTATE_SO_BUFFER                    OP_3D_MEDIA(0x3, 0x1, 0x18)
#define OP_3DSTATE_BINDING_TABLE_POOL_ALLOC     OP_3D_MEDIA(0x3, 0x1, 0x19) /* HSW+ */
#define OP_3DSTATE_GATHER_POOL_ALLOC            OP_3D_MEDIA(0x3, 0x1, 0x1A) /* HSW+ */
#define OP_3DSTATE_DX9_CONSTANT_BUFFER_POOL_ALLOC OP_3D_MEDIA(0x3, 0x1, 0x1B) /* HSW+ */
#define OP_3DSTATE_SAMPLE_PATTERN               OP_3D_MEDIA(0x3, 0x1, 0x1C)
#define OP_PIPE_CONTROL                         OP_3D_MEDIA(0x3, 0x2, 0x00)
#define OP_3DPRIMITIVE                          OP_3D_MEDIA(0x3, 0x3, 0x00)

/* VCCP Command Parser */

/*
 * Below MFX and VBE cmd definition is from vaapi intel driver project (BSD License)
 * git://anongit.freedesktop.org/vaapi/intel-driver
 * src/i965_defines.h
 *
 */

#define OP_MFX(pipeline, op, sub_opa, sub_opb)     \
	(3 << 13 | \
	 (pipeline) << 11 | \
	 (op) << 8 | \
	 (sub_opa) << 5 | \
	 (sub_opb))

#define OP_MFX_PIPE_MODE_SELECT                    OP_MFX(2, 0, 0, 0)  /* ALL */
#define OP_MFX_SURFACE_STATE                       OP_MFX(2, 0, 0, 1)  /* ALL */
#define OP_MFX_PIPE_BUF_ADDR_STATE                 OP_MFX(2, 0, 0, 2)  /* ALL */
#define OP_MFX_IND_OBJ_BASE_ADDR_STATE             OP_MFX(2, 0, 0, 3)  /* ALL */
#define OP_MFX_BSP_BUF_BASE_ADDR_STATE             OP_MFX(2, 0, 0, 4)  /* ALL */
#define OP_2_0_0_5                                 OP_MFX(2, 0, 0, 5)  /* ALL */
#define OP_MFX_STATE_POINTER                       OP_MFX(2, 0, 0, 6)  /* ALL */
#define OP_MFX_QM_STATE                            OP_MFX(2, 0, 0, 7)  /* IVB+ */
#define OP_MFX_FQM_STATE                           OP_MFX(2, 0, 0, 8)  /* IVB+ */
#define OP_MFX_PAK_INSERT_OBJECT                   OP_MFX(2, 0, 2, 8)  /* IVB+ */
#define OP_MFX_STITCH_OBJECT                       OP_MFX(2, 0, 2, 0xA)  /* IVB+ */

#define OP_MFD_IT_OBJECT                           OP_MFX(2, 0, 1, 9) /* ALL */

#define OP_MFX_WAIT                                OP_MFX(1, 0, 0, 0) /* IVB+ */
#define OP_MFX_AVC_IMG_STATE                       OP_MFX(2, 1, 0, 0) /* ALL */
#define OP_MFX_AVC_QM_STATE                        OP_MFX(2, 1, 0, 1) /* ALL */
#define OP_MFX_AVC_DIRECTMODE_STATE                OP_MFX(2, 1, 0, 2) /* ALL */
#define OP_MFX_AVC_SLICE_STATE                     OP_MFX(2, 1, 0, 3) /* ALL */
#define OP_MFX_AVC_REF_IDX_STATE                   OP_MFX(2, 1, 0, 4) /* ALL */
#define OP_MFX_AVC_WEIGHTOFFSET_STATE              OP_MFX(2, 1, 0, 5) /* ALL */
#define OP_MFD_AVC_PICID_STATE                     OP_MFX(2, 1, 1, 5) /* HSW+ */
#define OP_MFD_AVC_DPB_STATE			   OP_MFX(2, 1, 1, 6) /* IVB+ */
#define OP_MFD_AVC_SLICEADDR                       OP_MFX(2, 1, 1, 7) /* IVB+ */
#define OP_MFD_AVC_BSD_OBJECT                      OP_MFX(2, 1, 1, 8) /* ALL */
#define OP_MFC_AVC_PAK_OBJECT                      OP_MFX(2, 1, 2, 9) /* ALL */

#define OP_MFX_VC1_PRED_PIPE_STATE                 OP_MFX(2, 2, 0, 1) /* ALL */
#define OP_MFX_VC1_DIRECTMODE_STATE                OP_MFX(2, 2, 0, 2) /* ALL */
#define OP_MFD_VC1_SHORT_PIC_STATE                 OP_MFX(2, 2, 1, 0) /* IVB+ */
#define OP_MFD_VC1_LONG_PIC_STATE                  OP_MFX(2, 2, 1, 1) /* IVB+ */
#define OP_MFD_VC1_BSD_OBJECT                      OP_MFX(2, 2, 1, 8) /* ALL */

#define OP_MFX_MPEG2_PIC_STATE                     OP_MFX(2, 3, 0, 0) /* ALL */
#define OP_MFX_MPEG2_QM_STATE                      OP_MFX(2, 3, 0, 1) /* ALL */
#define OP_MFD_MPEG2_BSD_OBJECT                    OP_MFX(2, 3, 1, 8) /* ALL */
#define OP_MFC_MPEG2_SLICEGROUP_STATE              OP_MFX(2, 3, 2, 3) /* ALL */
#define OP_MFC_MPEG2_PAK_OBJECT                    OP_MFX(2, 3, 2, 9) /* ALL */

#define OP_MFX_2_6_0_0                             OP_MFX(2, 6, 0, 0) /* IVB+ */
#define OP_MFX_2_6_0_8                             OP_MFX(2, 6, 0, 8) /* IVB+ */
#define OP_MFX_2_6_0_9                             OP_MFX(2, 6, 0, 9) /* IVB+ */

#define OP_MFX_JPEG_PIC_STATE                      OP_MFX(2, 7, 0, 0)
#define OP_MFX_JPEG_HUFF_TABLE_STATE               OP_MFX(2, 7, 0, 2)
#define OP_MFD_JPEG_BSD_OBJECT                     OP_MFX(2, 7, 1, 8)

#define OP_VEB(pipeline, op, sub_opa, sub_opb) \
	(3 << 13 | \
	 (pipeline) << 11 | \
	 (op) << 8 | \
	 (sub_opa) << 5 | \
	 (sub_opb))

#define OP_VEB_SURFACE_STATE                       OP_VEB(2, 4, 0, 0)
#define OP_VEB_STATE                               OP_VEB(2, 4, 0, 2)
#define OP_VEB_DNDI_IECP_STATE                     OP_VEB(2, 4, 0, 3)

struct parser_exec_state;

typedef int (*parser_cmd_handler)(struct parser_exec_state *s);

#define GVT_CMD_HASH_BITS   7

/* which DWords need address fix */
#define ADDR_FIX_1(x1)			(1 << (x1))
#define ADDR_FIX_2(x1, x2)		(ADDR_FIX_1(x1) | ADDR_FIX_1(x2))
#define ADDR_FIX_3(x1, x2, x3)		(ADDR_FIX_1(x1) | ADDR_FIX_2(x2, x3))
#define ADDR_FIX_4(x1, x2, x3, x4)	(ADDR_FIX_1(x1) | ADDR_FIX_3(x2, x3, x4))
#define ADDR_FIX_5(x1, x2, x3, x4, x5)  (ADDR_FIX_1(x1) | ADDR_FIX_4(x2, x3, x4, x5))

struct cmd_info {
	char *name;
	u32 opcode;

#define F_LEN_MASK	(1U<<0)
#define F_LEN_CONST  1U
#define F_LEN_VAR    0U

/*
 * command has its own ip advance logic
 * e.g. MI_BATCH_START, MI_BATCH_END
 */
#define F_IP_ADVANCE_CUSTOM (1<<1)

#define F_POST_HANDLE	(1<<2)
	u32 flag;

#define R_RCS	(1 << RCS)
#define R_VCS1  (1 << VCS)
#define R_VCS2  (1 << VCS2)
#define R_VCS	(R_VCS1 | R_VCS2)
#define R_BCS	(1 << BCS)
#define R_VECS	(1 << VECS)
#define R_ALL (R_RCS | R_VCS | R_BCS | R_VECS)
	/* rings that support this cmd: BLT/RCS/VCS/VECS */
	uint16_t rings;

	/* devices that support this cmd: SNB/IVB/HSW/... */
	uint16_t devices;

	/* which DWords are address that need fix up.
	 * bit 0 means a 32-bit non address operand in command
	 * bit 1 means address operand, which could be 32-bit
	 * or 64-bit depending on different architectures.(
	 * defined by "gmadr_bytes_in_cmd" in intel_gvt.
	 * No matter the address length, each address only takes
	 * one bit in the bitmap.
	 */
	uint16_t addr_bitmap;

	/* flag == F_LEN_CONST : command length
	 * flag == F_LEN_VAR : length bias bits
	 * Note: length is in DWord
	 */
	uint8_t	len;

	parser_cmd_handler handler;
};

struct cmd_entry {
	struct hlist_node hlist;
	struct cmd_info *info;
};

enum {
	RING_BUFFER_INSTRUCTION,
	BATCH_BUFFER_INSTRUCTION,
	BATCH_BUFFER_2ND_LEVEL,
};

enum {
	GTT_BUFFER,
	PPGTT_BUFFER
};

struct parser_exec_state {
	struct intel_vgpu *vgpu;
	int ring_id;

	int buf_type;

	/* batch buffer address type */
	int buf_addr_type;

	/* graphics memory address of ring buffer start */
	unsigned long ring_start;
	unsigned long ring_size;
	unsigned long ring_head;
	unsigned long ring_tail;

	/* instruction graphics memory address */
	unsigned long ip_gma;

	/* mapped va of the instr_gma */
	void *ip_va;
	void *rb_va;

	void *ret_bb_va;
	/* next instruction when return from  batch buffer to ring buffer */
	unsigned long ret_ip_gma_ring;

	/* next instruction when return from 2nd batch buffer to batch buffer */
	unsigned long ret_ip_gma_bb;

	/* batch buffer address type (GTT or PPGTT)
	 * used when ret from 2nd level batch buffer
	 */
	int saved_buf_addr_type;

	struct cmd_info *info;

	struct intel_vgpu_workload *workload;
};

#define gmadr_dw_number(s)	\
	(s->vgpu->gvt->device_info.gmadr_bytes_in_cmd >> 2)

static unsigned long bypass_scan_mask = 0;

/* ring ALL, type = 0 */
static struct sub_op_bits sub_op_mi[] = {
	{31, 29},
	{28, 23},
};

static struct decode_info decode_info_mi = {
	"MI",
	OP_LEN_MI,
	ARRAY_SIZE(sub_op_mi),
	sub_op_mi,
};

/* ring RCS, command type 2 */
static struct sub_op_bits sub_op_2d[] = {
	{31, 29},
	{28, 22},
};

static struct decode_info decode_info_2d = {
	"2D",
	OP_LEN_2D,
	ARRAY_SIZE(sub_op_2d),
	sub_op_2d,
};

/* ring RCS, command type 3 */
static struct sub_op_bits sub_op_3d_media[] = {
	{31, 29},
	{28, 27},
	{26, 24},
	{23, 16},
};

static struct decode_info decode_info_3d_media = {
	"3D_Media",
	OP_LEN_3D_MEDIA,
	ARRAY_SIZE(sub_op_3d_media),
	sub_op_3d_media,
};

/* ring VCS, command type 3 */
static struct sub_op_bits sub_op_mfx_vc[] = {
	{31, 29},
	{28, 27},
	{26, 24},
	{23, 21},
	{20, 16},
};

static struct decode_info decode_info_mfx_vc = {
	"MFX_VC",
	OP_LEN_MFX_VC,
	ARRAY_SIZE(sub_op_mfx_vc),
	sub_op_mfx_vc,
};

/* ring VECS, command type 3 */
static struct sub_op_bits sub_op_vebox[] = {
	{31, 29},
	{28, 27},
	{26, 24},
	{23, 21},
	{20, 16},
};

static struct decode_info decode_info_vebox = {
	"VEBOX",
	OP_LEN_VEBOX,
	ARRAY_SIZE(sub_op_vebox),
	sub_op_vebox,
};

static struct decode_info *ring_decode_info[I915_NUM_ENGINES][8] = {
	[RCS] = {
		&decode_info_mi,
		NULL,
		NULL,
		&decode_info_3d_media,
		NULL,
		NULL,
		NULL,
		NULL,
	},

	[VCS] = {
		&decode_info_mi,
		NULL,
		NULL,
		&decode_info_mfx_vc,
		NULL,
		NULL,
		NULL,
		NULL,
	},

	[BCS] = {
		&decode_info_mi,
		NULL,
		&decode_info_2d,
		NULL,
		NULL,
		NULL,
		NULL,
		NULL,
	},

	[VECS] = {
		&decode_info_mi,
		NULL,
		NULL,
		&decode_info_vebox,
		NULL,
		NULL,
		NULL,
		NULL,
	},

	[VCS2] = {
		&decode_info_mi,
		NULL,
		NULL,
		&decode_info_mfx_vc,
		NULL,
		NULL,
		NULL,
		NULL,
	},
};

static inline u32 get_opcode(u32 cmd, int ring_id)
{
	struct decode_info *d_info;

	d_info = ring_decode_info[ring_id][CMD_TYPE(cmd)];
	if (d_info == NULL)
		return INVALID_OP;

	return cmd >> (32 - d_info->op_len);
}

static inline struct cmd_info *find_cmd_entry(struct intel_gvt *gvt,
		unsigned int opcode, int ring_id)
{
	struct cmd_entry *e;

	hash_for_each_possible(gvt->cmd_table, e, hlist, opcode) {
		if ((opcode == e->info->opcode) &&
				(e->info->rings & (1 << ring_id)))
			return e->info;
	}
	return NULL;
}

static inline struct cmd_info *get_cmd_info(struct intel_gvt *gvt,
		u32 cmd, int ring_id)
{
	u32 opcode;

	opcode = get_opcode(cmd, ring_id);
	if (opcode == INVALID_OP)
		return NULL;

	return find_cmd_entry(gvt, opcode, ring_id);
}

static inline u32 sub_op_val(u32 cmd, u32 hi, u32 low)
{
	return (cmd >> low) & ((1U << (hi - low + 1)) - 1);
}

static inline void print_opcode(u32 cmd, int ring_id)
{
	struct decode_info *d_info;
	int i;

	d_info = ring_decode_info[ring_id][CMD_TYPE(cmd)];
	if (d_info == NULL)
		return;

	gvt_dbg_cmd("opcode=0x%x %s sub_ops:",
			cmd >> (32 - d_info->op_len), d_info->name);

	for (i = 0; i < d_info->nr_sub_op; i++)
		pr_err("0x%x ", sub_op_val(cmd, d_info->sub_op[i].hi,
					d_info->sub_op[i].low));

	pr_err("\n");
}

static inline u32 *cmd_ptr(struct parser_exec_state *s, int index)
{
	return s->ip_va + (index << 2);
}

static inline u32 cmd_val(struct parser_exec_state *s, int index)
{
	return *cmd_ptr(s, index);
}

static void parser_exec_state_dump(struct parser_exec_state *s)
{
	int cnt = 0;
	int i;

	gvt_dbg_cmd("  vgpu%d RING%d: ring_start(%08lx) ring_end(%08lx)"
			" ring_head(%08lx) ring_tail(%08lx)\n", s->vgpu->id,
			s->ring_id, s->ring_start, s->ring_start + s->ring_size,
			s->ring_head, s->ring_tail);

	gvt_dbg_cmd("  %s %s ip_gma(%08lx) ",
			s->buf_type == RING_BUFFER_INSTRUCTION ?
			"RING_BUFFER" : "BATCH_BUFFER",
			s->buf_addr_type == GTT_BUFFER ?
			"GTT" : "PPGTT", s->ip_gma);

	if (s->ip_va == NULL) {
		gvt_dbg_cmd(" ip_va(NULL)");
		return;
	}

	gvt_dbg_cmd("  ip_va=%p: %08x %08x %08x %08x\n",
			s->ip_va, cmd_val(s, 0), cmd_val(s, 1),
			cmd_val(s, 2), cmd_val(s, 3));

	print_opcode(cmd_val(s, 0), s->ring_id);

	s->ip_va = (u32 *)((((u64)s->ip_va) >> 12) << 12);

	while (cnt < 1024) {
		gvt_dbg_cmd("ip_va=%p: ", s->ip_va);
		for (i = 0; i < 8; i++)
			gvt_dbg_cmd("%08x ", cmd_val(s, i));
		gvt_dbg_cmd("\n");

		s->ip_va += 8 * sizeof(u32);
		cnt += 8;
	}
}

static inline void update_ip_va(struct parser_exec_state *s)
{
	unsigned long len = 0;

	if (WARN_ON(s->ring_head == s->ring_tail))
		return;

	if (s->buf_type == RING_BUFFER_INSTRUCTION) {
		unsigned long ring_top = s->ring_start + s->ring_size;

		if (s->ring_head > s->ring_tail) {
			if (s->ip_gma >= s->ring_head && s->ip_gma < ring_top)
				len = (s->ip_gma - s->ring_head);
			else if (s->ip_gma >= s->ring_start &&
					s->ip_gma <= s->ring_tail)
				len = (ring_top - s->ring_head) +
					(s->ip_gma - s->ring_start);
		} else
			len = (s->ip_gma - s->ring_head);

		s->ip_va = s->rb_va + len;
	} else {/* shadow batch buffer */
		s->ip_va = s->ret_bb_va;
	}
}

static inline int ip_gma_set(struct parser_exec_state *s,
		unsigned long ip_gma)
{
	WARN_ON(!IS_ALIGNED(ip_gma, 4));

	s->ip_gma = ip_gma;
	update_ip_va(s);
	return 0;
}

static inline int ip_gma_advance(struct parser_exec_state *s,
		unsigned int dw_len)
{
	s->ip_gma += (dw_len << 2);

	if (s->buf_type == RING_BUFFER_INSTRUCTION) {
		if (s->ip_gma >= s->ring_start + s->ring_size)
			s->ip_gma -= s->ring_size;
		update_ip_va(s);
	} else {
		s->ip_va += (dw_len << 2);
	}

	return 0;
}

static inline int get_cmd_length(struct cmd_info *info, u32 cmd)
{
	if ((info->flag & F_LEN_MASK) == F_LEN_CONST)
		return info->len;
	else
		return (cmd & ((1U << info->len) - 1)) + 2;
	return 0;
}

static inline int cmd_length(struct parser_exec_state *s)
{
	return get_cmd_length(s->info, cmd_val(s, 0));
}

/* do not remove this, some platform may need clflush here */
#define patch_value(s, addr, val) do { \
	*addr = val; \
} while (0)

static bool is_shadowed_mmio(unsigned int offset)
{
	bool ret = false;

	if ((offset == 0x2168) || /*BB current head register UDW */
	    (offset == 0x2140) || /*BB current header register */
	    (offset == 0x211c) || /*second BB header register UDW */
	    (offset == 0x2114)) { /*second BB header register UDW */
		ret = true;
	}
	return ret;
}

static inline bool is_force_nonpriv_mmio(unsigned int offset)
{
	return (offset >= 0x24d0 && offset < 0x2500);
}

static int force_nonpriv_reg_handler(struct parser_exec_state *s,
				     unsigned int offset, unsigned int index)
{
	struct intel_gvt *gvt = s->vgpu->gvt;
	unsigned int data = cmd_val(s, index + 1);

	if (!intel_gvt_in_force_nonpriv_whitelist(gvt, data)) {
		gvt_err("Unexpected forcenonpriv 0x%x LRI write, value=0x%x\n",
			offset, data);
		return -EPERM;
	}
	return 0;
}

static inline bool is_mocs_mmio(unsigned int offset)
{
	return ((offset >= 0xc800) && (offset <= 0xcff8)) ||
		((offset >= 0xb020) && (offset <= 0xb0a0));
}

static int mocs_cmd_reg_handler(struct parser_exec_state *s,
				unsigned int offset, unsigned int index)
{
	if (!is_mocs_mmio(offset))
		return -EINVAL;
	vgpu_vreg(s->vgpu, offset) = cmd_val(s, index + 1);
	return 0;
}

static int cmd_reg_handler(struct parser_exec_state *s,
	unsigned int offset, unsigned int index, char *cmd)
{
	struct intel_vgpu *vgpu = s->vgpu;
	struct intel_gvt *gvt = vgpu->gvt;

	if (offset + 4 > gvt->device_info.mmio_size) {
		gvt_vgpu_err("%s access to (%x) outside of MMIO range\n",
				cmd, offset);
		return -EFAULT;
	}

	if (!intel_gvt_mmio_is_cmd_access(gvt, offset)) {
		gvt_vgpu_err("%s access to non-render register (%x)\n",
				cmd, offset);
		return 0;
	}

	if (is_shadowed_mmio(offset)) {
		gvt_vgpu_err("found access of shadowed MMIO %x\n", offset);
		return 0;
	}

<<<<<<< HEAD
	if (is_force_nonpriv_mmio(offset) &&
		force_nonpriv_reg_handler(s, offset, index))
		return -EPERM;
=======
	if (is_mocs_mmio(offset) &&
	    mocs_cmd_reg_handler(s, offset, index))
		return -EINVAL;
>>>>>>> 9e6d49d9

	if (is_force_nonpriv_mmio(offset) &&
		force_nonpriv_reg_handler(s, offset, index))
		return -EPERM;

	if (offset == i915_mmio_reg_offset(DERRMR) ||
		offset == i915_mmio_reg_offset(FORCEWAKE_MT)) {
		/* Writing to HW VGT_PVINFO_PAGE offset will be discarded */
		patch_value(s, cmd_ptr(s, index), VGT_PVINFO_PAGE);
	}

	/* TODO: Update the global mask if this MMIO is a masked-MMIO */
	intel_gvt_mmio_set_cmd_accessed(gvt, offset);
	return 0;
}

#define cmd_reg(s, i) \
	(cmd_val(s, i) & GENMASK(22, 2))

#define cmd_reg_inhibit(s, i) \
	(cmd_val(s, i) & GENMASK(22, 18))

#define cmd_gma(s, i) \
	(cmd_val(s, i) & GENMASK(31, 2))

#define cmd_gma_hi(s, i) \
	(cmd_val(s, i) & GENMASK(15, 0))

static int cmd_handler_lri(struct parser_exec_state *s)
{
	int i, ret = 0;
	int cmd_len = cmd_length(s);
	struct intel_gvt *gvt = s->vgpu->gvt;

	for (i = 1; i < cmd_len; i += 2) {
		if (IS_BROADWELL(gvt->dev_priv) &&
				(s->ring_id != RCS)) {
			if (s->ring_id == BCS &&
					cmd_reg(s, i) ==
					i915_mmio_reg_offset(DERRMR))
				ret |= 0;
			else
				ret |= (cmd_reg_inhibit(s, i)) ?
					-EBADRQC : 0;
		}
		if (ret)
			break;
		ret |= cmd_reg_handler(s, cmd_reg(s, i), i, "lri");
		if (ret)
			break;
	}
	return ret;
}

static int cmd_handler_lrr(struct parser_exec_state *s)
{
	int i, ret = 0;
	int cmd_len = cmd_length(s);

	for (i = 1; i < cmd_len; i += 2) {
		if (IS_BROADWELL(s->vgpu->gvt->dev_priv))
			ret |= ((cmd_reg_inhibit(s, i) ||
					(cmd_reg_inhibit(s, i + 1)))) ?
				-EBADRQC : 0;
		if (ret)
			break;
		ret |= cmd_reg_handler(s, cmd_reg(s, i), i, "lrr-src");
		if (ret)
			break;
		ret |= cmd_reg_handler(s, cmd_reg(s, i + 1), i, "lrr-dst");
		if (ret)
			break;
	}
	return ret;
}

static inline int cmd_address_audit(struct parser_exec_state *s,
		unsigned long guest_gma, int op_size, bool index_mode);

static int cmd_handler_lrm(struct parser_exec_state *s)
{
	struct intel_gvt *gvt = s->vgpu->gvt;
	int gmadr_bytes = gvt->device_info.gmadr_bytes_in_cmd;
	unsigned long gma;
	int i, ret = 0;
	int cmd_len = cmd_length(s);

	for (i = 1; i < cmd_len;) {
		if (IS_BROADWELL(gvt->dev_priv))
			ret |= (cmd_reg_inhibit(s, i)) ? -EBADRQC : 0;
		if (ret)
			break;
		ret |= cmd_reg_handler(s, cmd_reg(s, i), i, "lrm");
		if (ret)
			break;
		if (cmd_val(s, 0) & (1 << 22)) {
			gma = cmd_gma(s, i + 1);
			if (gmadr_bytes == 8)
				gma |= (cmd_gma_hi(s, i + 2)) << 32;
			ret |= cmd_address_audit(s, gma, sizeof(u32), false);
			if (ret)
				break;
		}
		i += gmadr_dw_number(s) + 1;
	}
	return ret;
}

static int cmd_handler_srm(struct parser_exec_state *s)
{
	int gmadr_bytes = s->vgpu->gvt->device_info.gmadr_bytes_in_cmd;
	unsigned long gma;
	int i, ret = 0;
	int cmd_len = cmd_length(s);

	for (i = 1; i < cmd_len;) {
		ret |= cmd_reg_handler(s, cmd_reg(s, i), i, "srm");
		if (ret)
			break;
		if (cmd_val(s, 0) & (1 << 22)) {
			gma = cmd_gma(s, i + 1);
			if (gmadr_bytes == 8)
				gma |= (cmd_gma_hi(s, i + 2)) << 32;
			ret |= cmd_address_audit(s, gma, sizeof(u32), false);
			if (ret)
				break;
		}
		i += gmadr_dw_number(s) + 1;
	}
	return ret;
}

struct cmd_interrupt_event {
	int pipe_control_notify;
	int mi_flush_dw;
	int mi_user_interrupt;
};

static struct cmd_interrupt_event cmd_interrupt_events[] = {
	[RCS] = {
		.pipe_control_notify = RCS_PIPE_CONTROL,
		.mi_flush_dw = INTEL_GVT_EVENT_RESERVED,
		.mi_user_interrupt = RCS_MI_USER_INTERRUPT,
	},
	[BCS] = {
		.pipe_control_notify = INTEL_GVT_EVENT_RESERVED,
		.mi_flush_dw = BCS_MI_FLUSH_DW,
		.mi_user_interrupt = BCS_MI_USER_INTERRUPT,
	},
	[VCS] = {
		.pipe_control_notify = INTEL_GVT_EVENT_RESERVED,
		.mi_flush_dw = VCS_MI_FLUSH_DW,
		.mi_user_interrupt = VCS_MI_USER_INTERRUPT,
	},
	[VCS2] = {
		.pipe_control_notify = INTEL_GVT_EVENT_RESERVED,
		.mi_flush_dw = VCS2_MI_FLUSH_DW,
		.mi_user_interrupt = VCS2_MI_USER_INTERRUPT,
	},
	[VECS] = {
		.pipe_control_notify = INTEL_GVT_EVENT_RESERVED,
		.mi_flush_dw = VECS_MI_FLUSH_DW,
		.mi_user_interrupt = VECS_MI_USER_INTERRUPT,
	},
};

static int cmd_handler_pipe_control(struct parser_exec_state *s)
{
	int gmadr_bytes = s->vgpu->gvt->device_info.gmadr_bytes_in_cmd;
	unsigned long gma;
	bool index_mode = false;
	unsigned int post_sync;
	int ret = 0;

	post_sync = (cmd_val(s, 1) & PIPE_CONTROL_POST_SYNC_OP_MASK) >> 14;

	/* LRI post sync */
	if (cmd_val(s, 1) & PIPE_CONTROL_MMIO_WRITE)
		ret = cmd_reg_handler(s, cmd_reg(s, 2), 1, "pipe_ctrl");
	/* post sync */
	else if (post_sync) {
		if (post_sync == 2)
			ret = cmd_reg_handler(s, 0x2350, 1, "pipe_ctrl");
		else if (post_sync == 3)
			ret = cmd_reg_handler(s, 0x2358, 1, "pipe_ctrl");
		else if (post_sync == 1) {
			/* check ggtt*/
			if ((cmd_val(s, 1) & PIPE_CONTROL_GLOBAL_GTT_IVB)) {
				gma = cmd_val(s, 2) & GENMASK(31, 3);
				if (gmadr_bytes == 8)
					gma |= (cmd_gma_hi(s, 3)) << 32;
				/* Store Data Index */
				if (cmd_val(s, 1) & (1 << 21))
					index_mode = true;
				ret |= cmd_address_audit(s, gma, sizeof(u64),
						index_mode);
			}
		}
	}

	if (ret)
		return ret;

	if (cmd_val(s, 1) & PIPE_CONTROL_NOTIFY)
		set_bit(cmd_interrupt_events[s->ring_id].pipe_control_notify,
				s->workload->pending_events);
	return 0;
}

static int cmd_handler_mi_user_interrupt(struct parser_exec_state *s)
{
	set_bit(cmd_interrupt_events[s->ring_id].mi_user_interrupt,
			s->workload->pending_events);
	return 0;
}

static int cmd_advance_default(struct parser_exec_state *s)
{
	return ip_gma_advance(s, cmd_length(s));
}

static int cmd_handler_mi_batch_buffer_end(struct parser_exec_state *s)
{
	int ret;

	if (s->buf_type == BATCH_BUFFER_2ND_LEVEL) {
		s->buf_type = BATCH_BUFFER_INSTRUCTION;
		ret = ip_gma_set(s, s->ret_ip_gma_bb);
		s->buf_addr_type = s->saved_buf_addr_type;
	} else {
		s->buf_type = RING_BUFFER_INSTRUCTION;
		s->buf_addr_type = GTT_BUFFER;
		if (s->ret_ip_gma_ring >= s->ring_start + s->ring_size)
			s->ret_ip_gma_ring -= s->ring_size;
		ret = ip_gma_set(s, s->ret_ip_gma_ring);
	}
	return ret;
}

struct mi_display_flip_command_info {
	int pipe;
	int plane;
	int event;
	i915_reg_t stride_reg;
	i915_reg_t ctrl_reg;
	i915_reg_t surf_reg;
	u64 stride_val;
	u64 tile_val;
	u64 surf_val;
	bool async_flip;
};

struct plane_code_mapping {
	int pipe;
	int plane;
	int event;
};

static int gen8_decode_mi_display_flip(struct parser_exec_state *s,
		struct mi_display_flip_command_info *info)
{
	struct drm_i915_private *dev_priv = s->vgpu->gvt->dev_priv;
	struct plane_code_mapping gen8_plane_code[] = {
		[0] = {PIPE_A, PLANE_A, PRIMARY_A_FLIP_DONE},
		[1] = {PIPE_B, PLANE_A, PRIMARY_B_FLIP_DONE},
		[2] = {PIPE_A, PLANE_B, SPRITE_A_FLIP_DONE},
		[3] = {PIPE_B, PLANE_B, SPRITE_B_FLIP_DONE},
		[4] = {PIPE_C, PLANE_A, PRIMARY_C_FLIP_DONE},
		[5] = {PIPE_C, PLANE_B, SPRITE_C_FLIP_DONE},
	};
	u32 dword0, dword1, dword2;
	u32 v;

	dword0 = cmd_val(s, 0);
	dword1 = cmd_val(s, 1);
	dword2 = cmd_val(s, 2);

	v = (dword0 & GENMASK(21, 19)) >> 19;
	if (WARN_ON(v >= ARRAY_SIZE(gen8_plane_code)))
		return -EBADRQC;

	info->pipe = gen8_plane_code[v].pipe;
	info->plane = gen8_plane_code[v].plane;
	info->event = gen8_plane_code[v].event;
	info->stride_val = (dword1 & GENMASK(15, 6)) >> 6;
	info->tile_val = (dword1 & 0x1);
	info->surf_val = (dword2 & GENMASK(31, 12)) >> 12;
	info->async_flip = ((dword2 & GENMASK(1, 0)) == 0x1);

	if (info->plane == PLANE_A) {
		info->ctrl_reg = DSPCNTR(info->pipe);
		info->stride_reg = DSPSTRIDE(info->pipe);
		info->surf_reg = DSPSURF(info->pipe);
	} else if (info->plane == PLANE_B) {
		info->ctrl_reg = SPRCTL(info->pipe);
		info->stride_reg = SPRSTRIDE(info->pipe);
		info->surf_reg = SPRSURF(info->pipe);
	} else {
		WARN_ON(1);
		return -EBADRQC;
	}
	return 0;
}

static int skl_decode_mi_display_flip(struct parser_exec_state *s,
		struct mi_display_flip_command_info *info)
{
	struct drm_i915_private *dev_priv = s->vgpu->gvt->dev_priv;
	struct intel_vgpu *vgpu = s->vgpu;
	u32 dword0 = cmd_val(s, 0);
	u32 dword1 = cmd_val(s, 1);
	u32 dword2 = cmd_val(s, 2);
	u32 plane = (dword0 & GENMASK(12, 8)) >> 8;

	info->plane = PRIMARY_PLANE;

	switch (plane) {
	case MI_DISPLAY_FLIP_SKL_PLANE_1_A:
		info->pipe = PIPE_A;
		info->event = PRIMARY_A_FLIP_DONE;
		break;
	case MI_DISPLAY_FLIP_SKL_PLANE_1_B:
		info->pipe = PIPE_B;
		info->event = PRIMARY_B_FLIP_DONE;
		break;
	case MI_DISPLAY_FLIP_SKL_PLANE_1_C:
		info->pipe = PIPE_C;
		info->event = PRIMARY_C_FLIP_DONE;
		break;

	case MI_DISPLAY_FLIP_SKL_PLANE_2_A:
		info->pipe = PIPE_A;
		info->event = SPRITE_A_FLIP_DONE;
		info->plane = SPRITE_PLANE;
		break;
	case MI_DISPLAY_FLIP_SKL_PLANE_2_B:
		info->pipe = PIPE_B;
		info->event = SPRITE_B_FLIP_DONE;
		info->plane = SPRITE_PLANE;
		break;
	case MI_DISPLAY_FLIP_SKL_PLANE_2_C:
		info->pipe = PIPE_C;
		info->event = SPRITE_C_FLIP_DONE;
		info->plane = SPRITE_PLANE;
		break;

	default:
		gvt_vgpu_err("unknown plane code %d\n", plane);
		return -EBADRQC;
	}

	info->stride_val = (dword1 & GENMASK(15, 6)) >> 6;
	info->tile_val = (dword1 & GENMASK(2, 0));
	info->surf_val = (dword2 & GENMASK(31, 12)) >> 12;
	info->async_flip = ((dword2 & GENMASK(1, 0)) == 0x1);

	info->ctrl_reg = DSPCNTR(info->pipe);
	info->stride_reg = DSPSTRIDE(info->pipe);
	info->surf_reg = DSPSURF(info->pipe);

	return 0;
}

static int gen8_check_mi_display_flip(struct parser_exec_state *s,
		struct mi_display_flip_command_info *info)
{
	struct drm_i915_private *dev_priv = s->vgpu->gvt->dev_priv;
	u32 stride, tile;

	if (!info->async_flip)
		return 0;

	if (IS_SKYLAKE(dev_priv) || IS_KABYLAKE(dev_priv)) {
		stride = vgpu_vreg_t(s->vgpu, info->stride_reg) & GENMASK(9, 0);
		tile = (vgpu_vreg_t(s->vgpu, info->ctrl_reg) &
				GENMASK(12, 10)) >> 10;
	} else {
		stride = (vgpu_vreg_t(s->vgpu, info->stride_reg) &
				GENMASK(15, 6)) >> 6;
		tile = (vgpu_vreg_t(s->vgpu, info->ctrl_reg) & (1 << 10)) >> 10;
	}

	if (stride != info->stride_val)
		gvt_dbg_cmd("cannot change stride during async flip\n");

	if (tile != info->tile_val)
		gvt_dbg_cmd("cannot change tile during async flip\n");

	return 0;
}

static int gen8_update_plane_mmio_from_mi_display_flip(
		struct parser_exec_state *s,
		struct mi_display_flip_command_info *info)
{
	struct drm_i915_private *dev_priv = s->vgpu->gvt->dev_priv;
	struct intel_vgpu *vgpu = s->vgpu;

	set_mask_bits(&vgpu_vreg_t(vgpu, info->surf_reg), GENMASK(31, 12),
		      info->surf_val << 12);
	if (IS_SKYLAKE(dev_priv) || IS_KABYLAKE(dev_priv)) {
		set_mask_bits(&vgpu_vreg_t(vgpu, info->stride_reg), GENMASK(9, 0),
			      info->stride_val);
		set_mask_bits(&vgpu_vreg_t(vgpu, info->ctrl_reg), GENMASK(12, 10),
			      info->tile_val << 10);
	} else {
		set_mask_bits(&vgpu_vreg_t(vgpu, info->stride_reg), GENMASK(15, 6),
			      info->stride_val << 6);
		set_mask_bits(&vgpu_vreg_t(vgpu, info->ctrl_reg), GENMASK(10, 10),
			      info->tile_val << 10);
	}

	vgpu_vreg_t(vgpu, PIPE_FRMCOUNT_G4X(info->pipe))++;
	intel_vgpu_trigger_virtual_event(vgpu, info->event);
	return 0;
}

static int decode_mi_display_flip(struct parser_exec_state *s,
		struct mi_display_flip_command_info *info)
{
	struct drm_i915_private *dev_priv = s->vgpu->gvt->dev_priv;

	if (IS_BROADWELL(dev_priv))
		return gen8_decode_mi_display_flip(s, info);
	if (IS_SKYLAKE(dev_priv) || IS_KABYLAKE(dev_priv))
		return skl_decode_mi_display_flip(s, info);

	return -ENODEV;
}

static int check_mi_display_flip(struct parser_exec_state *s,
		struct mi_display_flip_command_info *info)
{
	struct drm_i915_private *dev_priv = s->vgpu->gvt->dev_priv;

	if (IS_BROADWELL(dev_priv)
		|| IS_SKYLAKE(dev_priv)
		|| IS_KABYLAKE(dev_priv))
		return gen8_check_mi_display_flip(s, info);
	return -ENODEV;
}

static int update_plane_mmio_from_mi_display_flip(
		struct parser_exec_state *s,
		struct mi_display_flip_command_info *info)
{
	struct drm_i915_private *dev_priv = s->vgpu->gvt->dev_priv;

	if (IS_BROADWELL(dev_priv)
		|| IS_SKYLAKE(dev_priv)
		|| IS_KABYLAKE(dev_priv))
		return gen8_update_plane_mmio_from_mi_display_flip(s, info);
	return -ENODEV;
}

static int cmd_handler_mi_display_flip(struct parser_exec_state *s)
{
	struct mi_display_flip_command_info info;
	struct intel_vgpu *vgpu = s->vgpu;
	int ret;
	int i;
	int len = cmd_length(s);

	ret = decode_mi_display_flip(s, &info);
	if (ret) {
		gvt_vgpu_err("fail to decode MI display flip command\n");
		return ret;
	}

	ret = check_mi_display_flip(s, &info);
	if (ret) {
		gvt_vgpu_err("invalid MI display flip command\n");
		return ret;
	}

	ret = update_plane_mmio_from_mi_display_flip(s, &info);
	if (ret) {
		gvt_vgpu_err("fail to update plane mmio\n");
		return ret;
	}

	for (i = 0; i < len; i++)
		patch_value(s, cmd_ptr(s, i), MI_NOOP);
	return 0;
}

static bool is_wait_for_flip_pending(u32 cmd)
{
	return cmd & (MI_WAIT_FOR_PLANE_A_FLIP_PENDING |
			MI_WAIT_FOR_PLANE_B_FLIP_PENDING |
			MI_WAIT_FOR_PLANE_C_FLIP_PENDING |
			MI_WAIT_FOR_SPRITE_A_FLIP_PENDING |
			MI_WAIT_FOR_SPRITE_B_FLIP_PENDING |
			MI_WAIT_FOR_SPRITE_C_FLIP_PENDING);
}

static int cmd_handler_mi_wait_for_event(struct parser_exec_state *s)
{
	u32 cmd = cmd_val(s, 0);

	if (!is_wait_for_flip_pending(cmd))
		return 0;

	patch_value(s, cmd_ptr(s, 0), MI_NOOP);
	return 0;
}

static unsigned long get_gma_bb_from_cmd(struct parser_exec_state *s, int index)
{
	unsigned long addr;
	unsigned long gma_high, gma_low;
	struct intel_vgpu *vgpu = s->vgpu;
	int gmadr_bytes = vgpu->gvt->device_info.gmadr_bytes_in_cmd;

	if (WARN_ON(gmadr_bytes != 4 && gmadr_bytes != 8)) {
		gvt_vgpu_err("invalid gma bytes %d\n", gmadr_bytes);
		return INTEL_GVT_INVALID_ADDR;
	}

	gma_low = cmd_val(s, index) & BATCH_BUFFER_ADDR_MASK;
	if (gmadr_bytes == 4) {
		addr = gma_low;
	} else {
		gma_high = cmd_val(s, index + 1) & BATCH_BUFFER_ADDR_HIGH_MASK;
		addr = (((unsigned long)gma_high) << 32) | gma_low;
	}
	return addr;
}

static inline int cmd_address_audit(struct parser_exec_state *s,
		unsigned long guest_gma, int op_size, bool index_mode)
{
	struct intel_vgpu *vgpu = s->vgpu;
	u32 max_surface_size = vgpu->gvt->device_info.max_surface_size;
	int i;
	int ret;

	if (op_size > max_surface_size) {
		gvt_vgpu_err("command address audit fail name %s\n",
			s->info->name);
		return -EFAULT;
	}

	if (index_mode)	{
		if (guest_gma >= I915_GTT_PAGE_SIZE / sizeof(u64)) {
			ret = -EFAULT;
			goto err;
		}
	} else if (!intel_gvt_ggtt_validate_range(vgpu, guest_gma, op_size)) {
		ret = -EFAULT;
		goto err;
	}

	return 0;

err:
	gvt_vgpu_err("cmd_parser: Malicious %s detected, addr=0x%lx, len=%d!\n",
			s->info->name, guest_gma, op_size);

	pr_err("cmd dump: ");
	for (i = 0; i < cmd_length(s); i++) {
		if (!(i % 4))
			pr_err("\n%08x ", cmd_val(s, i));
		else
			pr_err("%08x ", cmd_val(s, i));
	}
	pr_err("\nvgpu%d: aperture 0x%llx - 0x%llx, hidden 0x%llx - 0x%llx\n",
			vgpu->id,
			vgpu_aperture_gmadr_base(vgpu),
			vgpu_aperture_gmadr_end(vgpu),
			vgpu_hidden_gmadr_base(vgpu),
			vgpu_hidden_gmadr_end(vgpu));
	return ret;
}

static int cmd_handler_mi_store_data_imm(struct parser_exec_state *s)
{
	int gmadr_bytes = s->vgpu->gvt->device_info.gmadr_bytes_in_cmd;
	int op_size = (cmd_length(s) - 3) * sizeof(u32);
	int core_id = (cmd_val(s, 2) & (1 << 0)) ? 1 : 0;
	unsigned long gma, gma_low, gma_high;
	int ret = 0;

	/* check ppggt */
	if (!(cmd_val(s, 0) & (1 << 22)))
		return 0;

	gma = cmd_val(s, 2) & GENMASK(31, 2);

	if (gmadr_bytes == 8) {
		gma_low = cmd_val(s, 1) & GENMASK(31, 2);
		gma_high = cmd_val(s, 2) & GENMASK(15, 0);
		gma = (gma_high << 32) | gma_low;
		core_id = (cmd_val(s, 1) & (1 << 0)) ? 1 : 0;
	}
	ret = cmd_address_audit(s, gma + op_size * core_id, op_size, false);
	return ret;
}

static inline int unexpected_cmd(struct parser_exec_state *s)
{
	struct intel_vgpu *vgpu = s->vgpu;

	gvt_vgpu_err("Unexpected %s in command buffer!\n", s->info->name);

	return -EBADRQC;
}

static int cmd_handler_mi_semaphore_wait(struct parser_exec_state *s)
{
	return unexpected_cmd(s);
}

static int cmd_handler_mi_report_perf_count(struct parser_exec_state *s)
{
	return unexpected_cmd(s);
}

static int cmd_handler_mi_op_2e(struct parser_exec_state *s)
{
	return unexpected_cmd(s);
}

static int cmd_handler_mi_op_2f(struct parser_exec_state *s)
{
	int gmadr_bytes = s->vgpu->gvt->device_info.gmadr_bytes_in_cmd;
	int op_size = (1 << ((cmd_val(s, 0) & GENMASK(20, 19)) >> 19)) *
			sizeof(u32);
	unsigned long gma, gma_high;
	int ret = 0;

	if (!(cmd_val(s, 0) & (1 << 22)))
		return ret;

	gma = cmd_val(s, 1) & GENMASK(31, 2);
	if (gmadr_bytes == 8) {
		gma_high = cmd_val(s, 2) & GENMASK(15, 0);
		gma = (gma_high << 32) | gma;
	}
	ret = cmd_address_audit(s, gma, op_size, false);
	return ret;
}

static int cmd_handler_mi_store_data_index(struct parser_exec_state *s)
{
	return unexpected_cmd(s);
}

static int cmd_handler_mi_clflush(struct parser_exec_state *s)
{
	return unexpected_cmd(s);
}

static int cmd_handler_mi_conditional_batch_buffer_end(
		struct parser_exec_state *s)
{
	return unexpected_cmd(s);
}

static int cmd_handler_mi_update_gtt(struct parser_exec_state *s)
{
	return unexpected_cmd(s);
}

static int cmd_handler_mi_flush_dw(struct parser_exec_state *s)
{
	int gmadr_bytes = s->vgpu->gvt->device_info.gmadr_bytes_in_cmd;
	unsigned long gma;
	bool index_mode = false;
	int ret = 0;

	/* Check post-sync and ppgtt bit */
	if (((cmd_val(s, 0) >> 14) & 0x3) && (cmd_val(s, 1) & (1 << 2))) {
		gma = cmd_val(s, 1) & GENMASK(31, 3);
		if (gmadr_bytes == 8)
			gma |= (cmd_val(s, 2) & GENMASK(15, 0)) << 32;
		/* Store Data Index */
		if (cmd_val(s, 0) & (1 << 21))
			index_mode = true;
		ret = cmd_address_audit(s, gma, sizeof(u64), index_mode);
	}
	/* Check notify bit */
	if ((cmd_val(s, 0) & (1 << 8)))
		set_bit(cmd_interrupt_events[s->ring_id].mi_flush_dw,
				s->workload->pending_events);
	return ret;
}

static void addr_type_update_snb(struct parser_exec_state *s)
{
	if ((s->buf_type == RING_BUFFER_INSTRUCTION) &&
			(BATCH_BUFFER_ADR_SPACE_BIT(cmd_val(s, 0)) == 1)) {
		s->buf_addr_type = PPGTT_BUFFER;
	}
}


static int copy_gma_to_hva(struct intel_vgpu *vgpu, struct intel_vgpu_mm *mm,
		unsigned long gma, unsigned long end_gma, void *va)
{
	unsigned long copy_len, offset;
	unsigned long len = 0;
	unsigned long gpa;

	while (gma != end_gma) {
		gpa = intel_vgpu_gma_to_gpa(mm, gma);
		if (gpa == INTEL_GVT_INVALID_ADDR) {
			gvt_vgpu_err("invalid gma address: %lx\n", gma);
			return -EFAULT;
		}

		offset = gma & (I915_GTT_PAGE_SIZE - 1);

		copy_len = (end_gma - gma) >= (I915_GTT_PAGE_SIZE - offset) ?
			I915_GTT_PAGE_SIZE - offset : end_gma - gma;

		intel_gvt_hypervisor_read_gpa(vgpu, gpa, va + len, copy_len);

		len += copy_len;
		gma += copy_len;
	}
	return len;
}


/*
 * Check whether a batch buffer needs to be scanned. Currently
 * the only criteria is based on privilege.
 */
static int batch_buffer_needs_scan(struct parser_exec_state *s)
{
	struct intel_gvt *gvt = s->vgpu->gvt;

	if (IS_BROADWELL(gvt->dev_priv) || IS_SKYLAKE(gvt->dev_priv)
		|| IS_KABYLAKE(gvt->dev_priv)) {
		/* BDW decides privilege based on address space */
		if (cmd_val(s, 0) & (1 << 8))
			return 0;
	}
	return 1;
}

static int find_bb_size(struct parser_exec_state *s, unsigned long *bb_size)
{
	unsigned long gma = 0;
	struct cmd_info *info;
	uint32_t cmd_len = 0;
	bool bb_end = false;
	struct intel_vgpu *vgpu = s->vgpu;
	u32 cmd;

	*bb_size = 0;

	/* get the start gm address of the batch buffer */
	gma = get_gma_bb_from_cmd(s, 1);
	if (gma == INTEL_GVT_INVALID_ADDR)
		return -EFAULT;

	cmd = cmd_val(s, 0);
	info = get_cmd_info(s->vgpu->gvt, cmd, s->ring_id);
	if (info == NULL) {
		gvt_vgpu_err("unknown cmd 0x%x, opcode=0x%x\n",
				cmd, get_opcode(cmd, s->ring_id));
		return -EBADRQC;
	}
	do {
		if (copy_gma_to_hva(s->vgpu, s->vgpu->gtt.ggtt_mm,
				gma, gma + 4, &cmd) < 0)
			return -EFAULT;
		info = get_cmd_info(s->vgpu->gvt, cmd, s->ring_id);
		if (info == NULL) {
			gvt_vgpu_err("unknown cmd 0x%x, opcode=0x%x\n",
				cmd, get_opcode(cmd, s->ring_id));
			return -EBADRQC;
		}

		if (info->opcode == OP_MI_BATCH_BUFFER_END) {
			bb_end = true;
		} else if (info->opcode == OP_MI_BATCH_BUFFER_START) {
			if (BATCH_BUFFER_2ND_LEVEL_BIT(cmd) == 0)
				/* chained batch buffer */
				bb_end = true;
		}
		cmd_len = get_cmd_length(info, cmd) << 2;
		*bb_size += cmd_len;
		gma += cmd_len;
	} while (!bb_end);

	return 0;
}

static int perform_bb_shadow(struct parser_exec_state *s)
{
	struct intel_vgpu *vgpu = s->vgpu;
	struct intel_vgpu_shadow_bb *bb;
	unsigned long gma = 0;
	unsigned long bb_size;
	int ret = 0;

	/* get the start gm address of the batch buffer */
	gma = get_gma_bb_from_cmd(s, 1);
	if (gma == INTEL_GVT_INVALID_ADDR)
		return -EFAULT;

	ret = find_bb_size(s, &bb_size);
	if (ret)
		return ret;

	bb = kzalloc(sizeof(*bb), GFP_KERNEL);
	if (!bb)
		return -ENOMEM;

	bb->obj = i915_gem_object_create(s->vgpu->gvt->dev_priv,
					 roundup(bb_size, PAGE_SIZE));
	if (IS_ERR(bb->obj)) {
		ret = PTR_ERR(bb->obj);
		goto err_free_bb;
	}

	ret = i915_gem_obj_prepare_shmem_write(bb->obj, &bb->clflush);
	if (ret)
		goto err_free_obj;

	bb->va = i915_gem_object_pin_map(bb->obj, I915_MAP_WB);
	if (IS_ERR(bb->va)) {
		ret = PTR_ERR(bb->va);
		goto err_finish_shmem_access;
	}

	if (bb->clflush & CLFLUSH_BEFORE) {
		drm_clflush_virt_range(bb->va, bb->obj->base.size);
		bb->clflush &= ~CLFLUSH_BEFORE;
	}

	ret = copy_gma_to_hva(s->vgpu, s->vgpu->gtt.ggtt_mm,
			      gma, gma + bb_size,
			      bb->va);
	if (ret < 0) {
		gvt_vgpu_err("fail to copy guest ring buffer\n");
		ret = -EFAULT;
		goto err_unmap;
	}

	INIT_LIST_HEAD(&bb->list);
	list_add(&bb->list, &s->workload->shadow_bb);

	bb->accessing = true;
	bb->bb_start_cmd_va = s->ip_va;

	/*
	 * ip_va saves the virtual address of the shadow batch buffer, while
	 * ip_gma saves the graphics address of the original batch buffer.
	 * As the shadow batch buffer is just a copy from the originial one,
	 * it should be right to use shadow batch buffer'va and original batch
	 * buffer's gma in pair. After all, we don't want to pin the shadow
	 * buffer here (too early).
	 */
	s->ip_va = bb->va;
	s->ip_gma = gma;
	return 0;
err_unmap:
	i915_gem_object_unpin_map(bb->obj);
err_finish_shmem_access:
	i915_gem_obj_finish_shmem_access(bb->obj);
err_free_obj:
	i915_gem_object_put(bb->obj);
err_free_bb:
	kfree(bb);
	return ret;
}

static int cmd_handler_mi_batch_buffer_start(struct parser_exec_state *s)
{
	bool second_level;
	int ret = 0;
	struct intel_vgpu *vgpu = s->vgpu;

	if (s->buf_type == BATCH_BUFFER_2ND_LEVEL) {
		gvt_vgpu_err("Found MI_BATCH_BUFFER_START in 2nd level BB\n");
		return -EFAULT;
	}

	second_level = BATCH_BUFFER_2ND_LEVEL_BIT(cmd_val(s, 0)) == 1;
	if (second_level && (s->buf_type != BATCH_BUFFER_INSTRUCTION)) {
		gvt_vgpu_err("Jumping to 2nd level BB from RB is not allowed\n");
		return -EFAULT;
	}

	s->saved_buf_addr_type = s->buf_addr_type;
	addr_type_update_snb(s);
	if (s->buf_type == RING_BUFFER_INSTRUCTION) {
		s->ret_ip_gma_ring = s->ip_gma + cmd_length(s) * sizeof(u32);
		s->buf_type = BATCH_BUFFER_INSTRUCTION;
	} else if (second_level) {
		s->buf_type = BATCH_BUFFER_2ND_LEVEL;
		s->ret_ip_gma_bb = s->ip_gma + cmd_length(s) * sizeof(u32);
		s->ret_bb_va = s->ip_va + cmd_length(s) * sizeof(u32);
	}

	if (batch_buffer_needs_scan(s)) {
		ret = perform_bb_shadow(s);
		if (ret < 0)
			gvt_vgpu_err("invalid shadow batch buffer\n");
	} else {
		/* emulate a batch buffer end to do return right */
		ret = cmd_handler_mi_batch_buffer_end(s);
		if (ret < 0)
			return ret;
	}
	return ret;
}

static struct cmd_info cmd_info[] = {
	{"MI_NOOP", OP_MI_NOOP, F_LEN_CONST, R_ALL, D_ALL, 0, 1, NULL},

	{"MI_SET_PREDICATE", OP_MI_SET_PREDICATE, F_LEN_CONST, R_ALL, D_ALL,
		0, 1, NULL},

	{"MI_USER_INTERRUPT", OP_MI_USER_INTERRUPT, F_LEN_CONST, R_ALL, D_ALL,
		0, 1, cmd_handler_mi_user_interrupt},

	{"MI_WAIT_FOR_EVENT", OP_MI_WAIT_FOR_EVENT, F_LEN_CONST, R_RCS | R_BCS,
		D_ALL, 0, 1, cmd_handler_mi_wait_for_event},

	{"MI_FLUSH", OP_MI_FLUSH, F_LEN_CONST, R_ALL, D_ALL, 0, 1, NULL},

	{"MI_ARB_CHECK", OP_MI_ARB_CHECK, F_LEN_CONST, R_ALL, D_ALL, 0, 1,
		NULL},

	{"MI_RS_CONTROL", OP_MI_RS_CONTROL, F_LEN_CONST, R_RCS, D_ALL, 0, 1,
		NULL},

	{"MI_REPORT_HEAD", OP_MI_REPORT_HEAD, F_LEN_CONST, R_ALL, D_ALL, 0, 1,
		NULL},

	{"MI_ARB_ON_OFF", OP_MI_ARB_ON_OFF, F_LEN_CONST, R_ALL, D_ALL, 0, 1,
		NULL},

	{"MI_URB_ATOMIC_ALLOC", OP_MI_URB_ATOMIC_ALLOC, F_LEN_CONST, R_RCS,
		D_ALL, 0, 1, NULL},

	{"MI_BATCH_BUFFER_END", OP_MI_BATCH_BUFFER_END,
		F_IP_ADVANCE_CUSTOM | F_LEN_CONST, R_ALL, D_ALL, 0, 1,
		cmd_handler_mi_batch_buffer_end},

	{"MI_SUSPEND_FLUSH", OP_MI_SUSPEND_FLUSH, F_LEN_CONST, R_ALL, D_ALL,
		0, 1, NULL},

	{"MI_PREDICATE", OP_MI_PREDICATE, F_LEN_CONST, R_RCS, D_ALL, 0, 1,
		NULL},

	{"MI_TOPOLOGY_FILTER", OP_MI_TOPOLOGY_FILTER, F_LEN_CONST, R_ALL,
		D_ALL, 0, 1, NULL},

	{"MI_SET_APPID", OP_MI_SET_APPID, F_LEN_CONST, R_ALL, D_ALL, 0, 1,
		NULL},

	{"MI_RS_CONTEXT", OP_MI_RS_CONTEXT, F_LEN_CONST, R_RCS, D_ALL, 0, 1,
		NULL},

	{"MI_DISPLAY_FLIP", OP_MI_DISPLAY_FLIP, F_LEN_VAR | F_POST_HANDLE,
		R_RCS | R_BCS, D_ALL, 0, 8, cmd_handler_mi_display_flip},

	{"MI_SEMAPHORE_MBOX", OP_MI_SEMAPHORE_MBOX, F_LEN_VAR, R_ALL, D_ALL,
		0, 8, NULL},

	{"MI_MATH", OP_MI_MATH, F_LEN_VAR, R_ALL, D_ALL, 0, 8, NULL},

	{"MI_URB_CLEAR", OP_MI_URB_CLEAR, F_LEN_VAR, R_RCS, D_ALL, 0, 8, NULL},

	{"ME_SEMAPHORE_SIGNAL", OP_MI_SEMAPHORE_SIGNAL, F_LEN_VAR, R_ALL,
		D_BDW_PLUS, 0, 8, NULL},

	{"ME_SEMAPHORE_WAIT", OP_MI_SEMAPHORE_WAIT, F_LEN_VAR, R_ALL, D_BDW_PLUS,
		ADDR_FIX_1(2), 8, cmd_handler_mi_semaphore_wait},

	{"MI_STORE_DATA_IMM", OP_MI_STORE_DATA_IMM, F_LEN_VAR, R_ALL, D_BDW_PLUS,
		ADDR_FIX_1(1), 10, cmd_handler_mi_store_data_imm},

	{"MI_STORE_DATA_INDEX", OP_MI_STORE_DATA_INDEX, F_LEN_VAR, R_ALL, D_ALL,
		0, 8, cmd_handler_mi_store_data_index},

	{"MI_LOAD_REGISTER_IMM", OP_MI_LOAD_REGISTER_IMM, F_LEN_VAR, R_ALL,
		D_ALL, 0, 8, cmd_handler_lri},

	{"MI_UPDATE_GTT", OP_MI_UPDATE_GTT, F_LEN_VAR, R_ALL, D_BDW_PLUS, 0, 10,
		cmd_handler_mi_update_gtt},

	{"MI_STORE_REGISTER_MEM", OP_MI_STORE_REGISTER_MEM, F_LEN_VAR, R_ALL,
		D_ALL, ADDR_FIX_1(2), 8, cmd_handler_srm},

	{"MI_FLUSH_DW", OP_MI_FLUSH_DW, F_LEN_VAR, R_ALL, D_ALL, 0, 6,
		cmd_handler_mi_flush_dw},

	{"MI_CLFLUSH", OP_MI_CLFLUSH, F_LEN_VAR, R_ALL, D_ALL, ADDR_FIX_1(1),
		10, cmd_handler_mi_clflush},

	{"MI_REPORT_PERF_COUNT", OP_MI_REPORT_PERF_COUNT, F_LEN_VAR, R_ALL,
		D_ALL, ADDR_FIX_1(1), 6, cmd_handler_mi_report_perf_count},

	{"MI_LOAD_REGISTER_MEM", OP_MI_LOAD_REGISTER_MEM, F_LEN_VAR, R_ALL,
		D_ALL, ADDR_FIX_1(2), 8, cmd_handler_lrm},

	{"MI_LOAD_REGISTER_REG", OP_MI_LOAD_REGISTER_REG, F_LEN_VAR, R_ALL,
		D_ALL, 0, 8, cmd_handler_lrr},

	{"MI_RS_STORE_DATA_IMM", OP_MI_RS_STORE_DATA_IMM, F_LEN_VAR, R_RCS,
		D_ALL, 0, 8, NULL},

	{"MI_LOAD_URB_MEM", OP_MI_LOAD_URB_MEM, F_LEN_VAR, R_RCS, D_ALL,
		ADDR_FIX_1(2), 8, NULL},

	{"MI_STORE_URM_MEM", OP_MI_STORE_URM_MEM, F_LEN_VAR, R_RCS, D_ALL,
		ADDR_FIX_1(2), 8, NULL},

	{"MI_OP_2E", OP_MI_2E, F_LEN_VAR, R_ALL, D_BDW_PLUS, ADDR_FIX_2(1, 2),
		8, cmd_handler_mi_op_2e},

	{"MI_OP_2F", OP_MI_2F, F_LEN_VAR, R_ALL, D_BDW_PLUS, ADDR_FIX_1(1),
		8, cmd_handler_mi_op_2f},

	{"MI_BATCH_BUFFER_START", OP_MI_BATCH_BUFFER_START,
		F_IP_ADVANCE_CUSTOM, R_ALL, D_ALL, 0, 8,
		cmd_handler_mi_batch_buffer_start},

	{"MI_CONDITIONAL_BATCH_BUFFER_END", OP_MI_CONDITIONAL_BATCH_BUFFER_END,
		F_LEN_VAR, R_ALL, D_ALL, ADDR_FIX_1(2), 8,
		cmd_handler_mi_conditional_batch_buffer_end},

	{"MI_LOAD_SCAN_LINES_INCL", OP_MI_LOAD_SCAN_LINES_INCL, F_LEN_CONST,
		R_RCS | R_BCS, D_ALL, 0, 2, NULL},

	{"XY_SETUP_BLT", OP_XY_SETUP_BLT, F_LEN_VAR, R_BCS, D_ALL,
		ADDR_FIX_2(4, 7), 8, NULL},

	{"XY_SETUP_CLIP_BLT", OP_XY_SETUP_CLIP_BLT, F_LEN_VAR, R_BCS, D_ALL,
		0, 8, NULL},

	{"XY_SETUP_MONO_PATTERN_SL_BLT", OP_XY_SETUP_MONO_PATTERN_SL_BLT,
		F_LEN_VAR, R_BCS, D_ALL, ADDR_FIX_1(4), 8, NULL},

	{"XY_PIXEL_BLT", OP_XY_PIXEL_BLT, F_LEN_VAR, R_BCS, D_ALL, 0, 8, NULL},

	{"XY_SCANLINES_BLT", OP_XY_SCANLINES_BLT, F_LEN_VAR, R_BCS, D_ALL,
		0, 8, NULL},

	{"XY_TEXT_BLT", OP_XY_TEXT_BLT, F_LEN_VAR, R_BCS, D_ALL,
		ADDR_FIX_1(3), 8, NULL},

	{"XY_TEXT_IMMEDIATE_BLT", OP_XY_TEXT_IMMEDIATE_BLT, F_LEN_VAR, R_BCS,
		D_ALL, 0, 8, NULL},

	{"XY_COLOR_BLT", OP_XY_COLOR_BLT, F_LEN_VAR, R_BCS, D_ALL,
		ADDR_FIX_1(4), 8, NULL},

	{"XY_PAT_BLT", OP_XY_PAT_BLT, F_LEN_VAR, R_BCS, D_ALL,
		ADDR_FIX_2(4, 5), 8, NULL},

	{"XY_MONO_PAT_BLT", OP_XY_MONO_PAT_BLT, F_LEN_VAR, R_BCS, D_ALL,
		ADDR_FIX_1(4), 8, NULL},

	{"XY_SRC_COPY_BLT", OP_XY_SRC_COPY_BLT, F_LEN_VAR, R_BCS, D_ALL,
		ADDR_FIX_2(4, 7), 8, NULL},

	{"XY_MONO_SRC_COPY_BLT", OP_XY_MONO_SRC_COPY_BLT, F_LEN_VAR, R_BCS,
		D_ALL, ADDR_FIX_2(4, 5), 8, NULL},

	{"XY_FULL_BLT", OP_XY_FULL_BLT, F_LEN_VAR, R_BCS, D_ALL, 0, 8, NULL},

	{"XY_FULL_MONO_SRC_BLT", OP_XY_FULL_MONO_SRC_BLT, F_LEN_VAR, R_BCS,
		D_ALL, ADDR_FIX_3(4, 5, 8), 8, NULL},

	{"XY_FULL_MONO_PATTERN_BLT", OP_XY_FULL_MONO_PATTERN_BLT, F_LEN_VAR,
		R_BCS, D_ALL, ADDR_FIX_2(4, 7), 8, NULL},

	{"XY_FULL_MONO_PATTERN_MONO_SRC_BLT",
		OP_XY_FULL_MONO_PATTERN_MONO_SRC_BLT,
		F_LEN_VAR, R_BCS, D_ALL, ADDR_FIX_2(4, 5), 8, NULL},

	{"XY_MONO_PAT_FIXED_BLT", OP_XY_MONO_PAT_FIXED_BLT, F_LEN_VAR, R_BCS,
		D_ALL, ADDR_FIX_1(4), 8, NULL},

	{"XY_MONO_SRC_COPY_IMMEDIATE_BLT", OP_XY_MONO_SRC_COPY_IMMEDIATE_BLT,
		F_LEN_VAR, R_BCS, D_ALL, ADDR_FIX_1(4), 8, NULL},

	{"XY_PAT_BLT_IMMEDIATE", OP_XY_PAT_BLT_IMMEDIATE, F_LEN_VAR, R_BCS,
		D_ALL, ADDR_FIX_1(4), 8, NULL},

	{"XY_SRC_COPY_CHROMA_BLT", OP_XY_SRC_COPY_CHROMA_BLT, F_LEN_VAR, R_BCS,
		D_ALL, ADDR_FIX_2(4, 7), 8, NULL},

	{"XY_FULL_IMMEDIATE_PATTERN_BLT", OP_XY_FULL_IMMEDIATE_PATTERN_BLT,
		F_LEN_VAR, R_BCS, D_ALL, ADDR_FIX_2(4, 7), 8, NULL},

	{"XY_FULL_MONO_SRC_IMMEDIATE_PATTERN_BLT",
		OP_XY_FULL_MONO_SRC_IMMEDIATE_PATTERN_BLT,
		F_LEN_VAR, R_BCS, D_ALL, ADDR_FIX_2(4, 5), 8, NULL},

	{"XY_PAT_CHROMA_BLT", OP_XY_PAT_CHROMA_BLT, F_LEN_VAR, R_BCS, D_ALL,
		ADDR_FIX_2(4, 5), 8, NULL},

	{"XY_PAT_CHROMA_BLT_IMMEDIATE", OP_XY_PAT_CHROMA_BLT_IMMEDIATE,
		F_LEN_VAR, R_BCS, D_ALL, ADDR_FIX_1(4), 8, NULL},

	{"3DSTATE_VIEWPORT_STATE_POINTERS_SF_CLIP",
		OP_3DSTATE_VIEWPORT_STATE_POINTERS_SF_CLIP,
		F_LEN_VAR, R_RCS, D_ALL, 0, 8, NULL},

	{"3DSTATE_VIEWPORT_STATE_POINTERS_CC",
		OP_3DSTATE_VIEWPORT_STATE_POINTERS_CC,
		F_LEN_VAR, R_RCS, D_ALL, 0, 8, NULL},

	{"3DSTATE_BLEND_STATE_POINTERS",
		OP_3DSTATE_BLEND_STATE_POINTERS,
		F_LEN_VAR, R_RCS, D_ALL, 0, 8, NULL},

	{"3DSTATE_DEPTH_STENCIL_STATE_POINTERS",
		OP_3DSTATE_DEPTH_STENCIL_STATE_POINTERS,
		F_LEN_VAR, R_RCS, D_ALL, 0, 8, NULL},

	{"3DSTATE_BINDING_TABLE_POINTERS_VS",
		OP_3DSTATE_BINDING_TABLE_POINTERS_VS,
		F_LEN_VAR, R_RCS, D_ALL, 0, 8, NULL},

	{"3DSTATE_BINDING_TABLE_POINTERS_HS",
		OP_3DSTATE_BINDING_TABLE_POINTERS_HS,
		F_LEN_VAR, R_RCS, D_ALL, 0, 8, NULL},

	{"3DSTATE_BINDING_TABLE_POINTERS_DS",
		OP_3DSTATE_BINDING_TABLE_POINTERS_DS,
		F_LEN_VAR, R_RCS, D_ALL, 0, 8, NULL},

	{"3DSTATE_BINDING_TABLE_POINTERS_GS",
		OP_3DSTATE_BINDING_TABLE_POINTERS_GS,
		F_LEN_VAR, R_RCS, D_ALL, 0, 8, NULL},

	{"3DSTATE_BINDING_TABLE_POINTERS_PS",
		OP_3DSTATE_BINDING_TABLE_POINTERS_PS,
		F_LEN_VAR, R_RCS, D_ALL, 0, 8, NULL},

	{"3DSTATE_SAMPLER_STATE_POINTERS_VS",
		OP_3DSTATE_SAMPLER_STATE_POINTERS_VS,
		F_LEN_VAR, R_RCS, D_ALL, 0, 8, NULL},

	{"3DSTATE_SAMPLER_STATE_POINTERS_HS",
		OP_3DSTATE_SAMPLER_STATE_POINTERS_HS,
		F_LEN_VAR, R_RCS, D_ALL, 0, 8, NULL},

	{"3DSTATE_SAMPLER_STATE_POINTERS_DS",
		OP_3DSTATE_SAMPLER_STATE_POINTERS_DS,
		F_LEN_VAR, R_RCS, D_ALL, 0, 8, NULL},

	{"3DSTATE_SAMPLER_STATE_POINTERS_GS",
		OP_3DSTATE_SAMPLER_STATE_POINTERS_GS,
		F_LEN_VAR, R_RCS, D_ALL, 0, 8, NULL},

	{"3DSTATE_SAMPLER_STATE_POINTERS_PS",
		OP_3DSTATE_SAMPLER_STATE_POINTERS_PS,
		F_LEN_VAR, R_RCS, D_ALL, 0, 8, NULL},

	{"3DSTATE_URB_VS", OP_3DSTATE_URB_VS, F_LEN_VAR, R_RCS, D_ALL,
		0, 8, NULL},

	{"3DSTATE_URB_HS", OP_3DSTATE_URB_HS, F_LEN_VAR, R_RCS, D_ALL,
		0, 8, NULL},

	{"3DSTATE_URB_DS", OP_3DSTATE_URB_DS, F_LEN_VAR, R_RCS, D_ALL,
		0, 8, NULL},

	{"3DSTATE_URB_GS", OP_3DSTATE_URB_GS, F_LEN_VAR, R_RCS, D_ALL,
		0, 8, NULL},

	{"3DSTATE_GATHER_CONSTANT_VS", OP_3DSTATE_GATHER_CONSTANT_VS,
		F_LEN_VAR, R_RCS, D_ALL, 0, 8, NULL},

	{"3DSTATE_GATHER_CONSTANT_GS", OP_3DSTATE_GATHER_CONSTANT_GS,
		F_LEN_VAR, R_RCS, D_ALL, 0, 8, NULL},

	{"3DSTATE_GATHER_CONSTANT_HS", OP_3DSTATE_GATHER_CONSTANT_HS,
		F_LEN_VAR, R_RCS, D_ALL, 0, 8, NULL},

	{"3DSTATE_GATHER_CONSTANT_DS", OP_3DSTATE_GATHER_CONSTANT_DS,
		F_LEN_VAR, R_RCS, D_ALL, 0, 8, NULL},

	{"3DSTATE_GATHER_CONSTANT_PS", OP_3DSTATE_GATHER_CONSTANT_PS,
		F_LEN_VAR, R_RCS, D_ALL, 0, 8, NULL},

	{"3DSTATE_DX9_CONSTANTF_VS", OP_3DSTATE_DX9_CONSTANTF_VS,
		F_LEN_VAR, R_RCS, D_ALL, 0, 11, NULL},

	{"3DSTATE_DX9_CONSTANTF_PS", OP_3DSTATE_DX9_CONSTANTF_PS,
		F_LEN_VAR, R_RCS, D_ALL, 0, 11, NULL},

	{"3DSTATE_DX9_CONSTANTI_VS", OP_3DSTATE_DX9_CONSTANTI_VS,
		F_LEN_VAR, R_RCS, D_ALL, 0, 8, NULL},

	{"3DSTATE_DX9_CONSTANTI_PS", OP_3DSTATE_DX9_CONSTANTI_PS,
		F_LEN_VAR, R_RCS, D_ALL, 0, 8, NULL},

	{"3DSTATE_DX9_CONSTANTB_VS", OP_3DSTATE_DX9_CONSTANTB_VS,
		F_LEN_VAR, R_RCS, D_ALL, 0, 8, NULL},

	{"3DSTATE_DX9_CONSTANTB_PS", OP_3DSTATE_DX9_CONSTANTB_PS,
		F_LEN_VAR, R_RCS, D_ALL, 0, 8, NULL},

	{"3DSTATE_DX9_LOCAL_VALID_VS", OP_3DSTATE_DX9_LOCAL_VALID_VS,
		F_LEN_VAR, R_RCS, D_ALL, 0, 8, NULL},

	{"3DSTATE_DX9_LOCAL_VALID_PS", OP_3DSTATE_DX9_LOCAL_VALID_PS,
		F_LEN_VAR, R_RCS, D_ALL, 0, 8, NULL},

	{"3DSTATE_DX9_GENERATE_ACTIVE_VS", OP_3DSTATE_DX9_GENERATE_ACTIVE_VS,
		F_LEN_VAR, R_RCS, D_ALL, 0, 8, NULL},

	{"3DSTATE_DX9_GENERATE_ACTIVE_PS", OP_3DSTATE_DX9_GENERATE_ACTIVE_PS,
		F_LEN_VAR, R_RCS, D_ALL, 0, 8, NULL},

	{"3DSTATE_BINDING_TABLE_EDIT_VS", OP_3DSTATE_BINDING_TABLE_EDIT_VS,
		F_LEN_VAR, R_RCS, D_ALL, 0, 9, NULL},

	{"3DSTATE_BINDING_TABLE_EDIT_GS", OP_3DSTATE_BINDING_TABLE_EDIT_GS,
		F_LEN_VAR, R_RCS, D_ALL, 0, 9, NULL},

	{"3DSTATE_BINDING_TABLE_EDIT_HS", OP_3DSTATE_BINDING_TABLE_EDIT_HS,
		F_LEN_VAR, R_RCS, D_ALL, 0, 9, NULL},

	{"3DSTATE_BINDING_TABLE_EDIT_DS", OP_3DSTATE_BINDING_TABLE_EDIT_DS,
		F_LEN_VAR, R_RCS, D_ALL, 0, 9, NULL},

	{"3DSTATE_BINDING_TABLE_EDIT_PS", OP_3DSTATE_BINDING_TABLE_EDIT_PS,
		F_LEN_VAR, R_RCS, D_ALL, 0, 9, NULL},

	{"3DSTATE_VF_INSTANCING", OP_3DSTATE_VF_INSTANCING, F_LEN_VAR, R_RCS,
		D_BDW_PLUS, 0, 8, NULL},

	{"3DSTATE_VF_SGVS", OP_3DSTATE_VF_SGVS, F_LEN_VAR, R_RCS, D_BDW_PLUS, 0, 8,
		NULL},

	{"3DSTATE_VF_TOPOLOGY", OP_3DSTATE_VF_TOPOLOGY, F_LEN_VAR, R_RCS,
		D_BDW_PLUS, 0, 8, NULL},

	{"3DSTATE_WM_CHROMAKEY", OP_3DSTATE_WM_CHROMAKEY, F_LEN_VAR, R_RCS,
		D_BDW_PLUS, 0, 8, NULL},

	{"3DSTATE_PS_BLEND", OP_3DSTATE_PS_BLEND, F_LEN_VAR, R_RCS, D_BDW_PLUS, 0,
		8, NULL},

	{"3DSTATE_WM_DEPTH_STENCIL", OP_3DSTATE_WM_DEPTH_STENCIL, F_LEN_VAR,
		R_RCS, D_BDW_PLUS, 0, 8, NULL},

	{"3DSTATE_PS_EXTRA", OP_3DSTATE_PS_EXTRA, F_LEN_VAR, R_RCS, D_BDW_PLUS, 0,
		8, NULL},

	{"3DSTATE_RASTER", OP_3DSTATE_RASTER, F_LEN_VAR, R_RCS, D_BDW_PLUS, 0, 8,
		NULL},

	{"3DSTATE_SBE_SWIZ", OP_3DSTATE_SBE_SWIZ, F_LEN_VAR, R_RCS, D_BDW_PLUS, 0, 8,
		NULL},

	{"3DSTATE_WM_HZ_OP", OP_3DSTATE_WM_HZ_OP, F_LEN_VAR, R_RCS, D_BDW_PLUS, 0, 8,
		NULL},

	{"3DSTATE_VERTEX_BUFFERS", OP_3DSTATE_VERTEX_BUFFERS, F_LEN_VAR, R_RCS,
		D_BDW_PLUS, 0, 8, NULL},

	{"3DSTATE_VERTEX_ELEMENTS", OP_3DSTATE_VERTEX_ELEMENTS, F_LEN_VAR,
		R_RCS, D_ALL, 0, 8, NULL},

	{"3DSTATE_INDEX_BUFFER", OP_3DSTATE_INDEX_BUFFER, F_LEN_VAR, R_RCS,
		D_BDW_PLUS, ADDR_FIX_1(2), 8, NULL},

	{"3DSTATE_VF_STATISTICS", OP_3DSTATE_VF_STATISTICS, F_LEN_CONST,
		R_RCS, D_ALL, 0, 1, NULL},

	{"3DSTATE_VF", OP_3DSTATE_VF, F_LEN_VAR, R_RCS, D_ALL, 0, 8, NULL},

	{"3DSTATE_CC_STATE_POINTERS", OP_3DSTATE_CC_STATE_POINTERS, F_LEN_VAR,
		R_RCS, D_ALL, 0, 8, NULL},

	{"3DSTATE_SCISSOR_STATE_POINTERS", OP_3DSTATE_SCISSOR_STATE_POINTERS,
		F_LEN_VAR, R_RCS, D_ALL, 0, 8, NULL},

	{"3DSTATE_GS", OP_3DSTATE_GS, F_LEN_VAR, R_RCS, D_ALL, 0, 8, NULL},

	{"3DSTATE_CLIP", OP_3DSTATE_CLIP, F_LEN_VAR, R_RCS, D_ALL, 0, 8, NULL},

	{"3DSTATE_WM", OP_3DSTATE_WM, F_LEN_VAR, R_RCS, D_ALL, 0, 8, NULL},

	{"3DSTATE_CONSTANT_GS", OP_3DSTATE_CONSTANT_GS, F_LEN_VAR, R_RCS,
		D_BDW_PLUS, 0, 8, NULL},

	{"3DSTATE_CONSTANT_PS", OP_3DSTATE_CONSTANT_PS, F_LEN_VAR, R_RCS,
		D_BDW_PLUS, 0, 8, NULL},

	{"3DSTATE_SAMPLE_MASK", OP_3DSTATE_SAMPLE_MASK, F_LEN_VAR, R_RCS,
		D_ALL, 0, 8, NULL},

	{"3DSTATE_CONSTANT_HS", OP_3DSTATE_CONSTANT_HS, F_LEN_VAR, R_RCS,
		D_BDW_PLUS, 0, 8, NULL},

	{"3DSTATE_CONSTANT_DS", OP_3DSTATE_CONSTANT_DS, F_LEN_VAR, R_RCS,
		D_BDW_PLUS, 0, 8, NULL},

	{"3DSTATE_HS", OP_3DSTATE_HS, F_LEN_VAR, R_RCS, D_ALL, 0, 8, NULL},

	{"3DSTATE_TE", OP_3DSTATE_TE, F_LEN_VAR, R_RCS, D_ALL, 0, 8, NULL},

	{"3DSTATE_DS", OP_3DSTATE_DS, F_LEN_VAR, R_RCS, D_ALL, 0, 8, NULL},

	{"3DSTATE_STREAMOUT", OP_3DSTATE_STREAMOUT, F_LEN_VAR, R_RCS,
		D_ALL, 0, 8, NULL},

	{"3DSTATE_SBE", OP_3DSTATE_SBE, F_LEN_VAR, R_RCS, D_ALL, 0, 8, NULL},

	{"3DSTATE_PS", OP_3DSTATE_PS, F_LEN_VAR, R_RCS, D_ALL, 0, 8, NULL},

	{"3DSTATE_DRAWING_RECTANGLE", OP_3DSTATE_DRAWING_RECTANGLE, F_LEN_VAR,
		R_RCS, D_ALL, 0, 8, NULL},

	{"3DSTATE_SAMPLER_PALETTE_LOAD0", OP_3DSTATE_SAMPLER_PALETTE_LOAD0,
		F_LEN_VAR, R_RCS, D_ALL, 0, 8, NULL},

	{"3DSTATE_CHROMA_KEY", OP_3DSTATE_CHROMA_KEY, F_LEN_VAR, R_RCS, D_ALL,
		0, 8, NULL},

	{"3DSTATE_DEPTH_BUFFER", OP_3DSTATE_DEPTH_BUFFER, F_LEN_VAR, R_RCS,
		D_ALL, ADDR_FIX_1(2), 8, NULL},

	{"3DSTATE_POLY_STIPPLE_OFFSET", OP_3DSTATE_POLY_STIPPLE_OFFSET,
		F_LEN_VAR, R_RCS, D_ALL, 0, 8, NULL},

	{"3DSTATE_POLY_STIPPLE_PATTERN", OP_3DSTATE_POLY_STIPPLE_PATTERN,
		F_LEN_VAR, R_RCS, D_ALL, 0, 8, NULL},

	{"3DSTATE_LINE_STIPPLE", OP_3DSTATE_LINE_STIPPLE, F_LEN_VAR, R_RCS,
		D_ALL, 0, 8, NULL},

	{"3DSTATE_AA_LINE_PARAMS", OP_3DSTATE_AA_LINE_PARAMS, F_LEN_VAR, R_RCS,
		D_ALL, 0, 8, NULL},

	{"3DSTATE_GS_SVB_INDEX", OP_3DSTATE_GS_SVB_INDEX, F_LEN_VAR, R_RCS,
		D_ALL, 0, 8, NULL},

	{"3DSTATE_SAMPLER_PALETTE_LOAD1", OP_3DSTATE_SAMPLER_PALETTE_LOAD1,
		F_LEN_VAR, R_RCS, D_ALL, 0, 8, NULL},

	{"3DSTATE_MULTISAMPLE", OP_3DSTATE_MULTISAMPLE_BDW, F_LEN_VAR, R_RCS,
		D_BDW_PLUS, 0, 8, NULL},

	{"3DSTATE_STENCIL_BUFFER", OP_3DSTATE_STENCIL_BUFFER, F_LEN_VAR, R_RCS,
		D_ALL, ADDR_FIX_1(2), 8, NULL},

	{"3DSTATE_HIER_DEPTH_BUFFER", OP_3DSTATE_HIER_DEPTH_BUFFER, F_LEN_VAR,
		R_RCS, D_ALL, ADDR_FIX_1(2), 8, NULL},

	{"3DSTATE_CLEAR_PARAMS", OP_3DSTATE_CLEAR_PARAMS, F_LEN_VAR,
		R_RCS, D_ALL, 0, 8, NULL},

	{"3DSTATE_PUSH_CONSTANT_ALLOC_VS", OP_3DSTATE_PUSH_CONSTANT_ALLOC_VS,
		F_LEN_VAR, R_RCS, D_ALL, 0, 8, NULL},

	{"3DSTATE_PUSH_CONSTANT_ALLOC_HS", OP_3DSTATE_PUSH_CONSTANT_ALLOC_HS,
		F_LEN_VAR, R_RCS, D_ALL, 0, 8, NULL},

	{"3DSTATE_PUSH_CONSTANT_ALLOC_DS", OP_3DSTATE_PUSH_CONSTANT_ALLOC_DS,
		F_LEN_VAR, R_RCS, D_ALL, 0, 8, NULL},

	{"3DSTATE_PUSH_CONSTANT_ALLOC_GS", OP_3DSTATE_PUSH_CONSTANT_ALLOC_GS,
		F_LEN_VAR, R_RCS, D_ALL, 0, 8, NULL},

	{"3DSTATE_PUSH_CONSTANT_ALLOC_PS", OP_3DSTATE_PUSH_CONSTANT_ALLOC_PS,
		F_LEN_VAR, R_RCS, D_ALL, 0, 8, NULL},

	{"3DSTATE_MONOFILTER_SIZE", OP_3DSTATE_MONOFILTER_SIZE, F_LEN_VAR,
		R_RCS, D_ALL, 0, 8, NULL},

	{"3DSTATE_SO_DECL_LIST", OP_3DSTATE_SO_DECL_LIST, F_LEN_VAR, R_RCS,
		D_ALL, 0, 9, NULL},

	{"3DSTATE_SO_BUFFER", OP_3DSTATE_SO_BUFFER, F_LEN_VAR, R_RCS, D_BDW_PLUS,
		ADDR_FIX_2(2, 4), 8, NULL},

	{"3DSTATE_BINDING_TABLE_POOL_ALLOC",
		OP_3DSTATE_BINDING_TABLE_POOL_ALLOC,
		F_LEN_VAR, R_RCS, D_BDW_PLUS, ADDR_FIX_1(1), 8, NULL},

	{"3DSTATE_GATHER_POOL_ALLOC", OP_3DSTATE_GATHER_POOL_ALLOC,
		F_LEN_VAR, R_RCS, D_BDW_PLUS, ADDR_FIX_1(1), 8, NULL},

	{"3DSTATE_DX9_CONSTANT_BUFFER_POOL_ALLOC",
		OP_3DSTATE_DX9_CONSTANT_BUFFER_POOL_ALLOC,
		F_LEN_VAR, R_RCS, D_BDW_PLUS, ADDR_FIX_1(1), 8, NULL},

	{"3DSTATE_SAMPLE_PATTERN", OP_3DSTATE_SAMPLE_PATTERN, F_LEN_VAR, R_RCS,
		D_BDW_PLUS, 0, 8, NULL},

	{"PIPE_CONTROL", OP_PIPE_CONTROL, F_LEN_VAR, R_RCS, D_ALL,
		ADDR_FIX_1(2), 8, cmd_handler_pipe_control},

	{"3DPRIMITIVE", OP_3DPRIMITIVE, F_LEN_VAR, R_RCS, D_ALL, 0, 8, NULL},

	{"PIPELINE_SELECT", OP_PIPELINE_SELECT, F_LEN_CONST, R_RCS, D_ALL, 0,
		1, NULL},

	{"STATE_PREFETCH", OP_STATE_PREFETCH, F_LEN_VAR, R_RCS, D_ALL,
		ADDR_FIX_1(1), 8, NULL},

	{"STATE_SIP", OP_STATE_SIP, F_LEN_VAR, R_RCS, D_ALL, 0, 8, NULL},

	{"STATE_BASE_ADDRESS", OP_STATE_BASE_ADDRESS, F_LEN_VAR, R_RCS, D_BDW_PLUS,
		ADDR_FIX_5(1, 3, 4, 5, 6), 8, NULL},

	{"OP_3D_MEDIA_0_1_4", OP_3D_MEDIA_0_1_4, F_LEN_VAR, R_RCS, D_ALL,
		ADDR_FIX_1(1), 8, NULL},

	{"3DSTATE_VS", OP_3DSTATE_VS, F_LEN_VAR, R_RCS, D_ALL, 0, 8, NULL},

	{"3DSTATE_SF", OP_3DSTATE_SF, F_LEN_VAR, R_RCS, D_ALL, 0, 8, NULL},

	{"3DSTATE_CONSTANT_VS", OP_3DSTATE_CONSTANT_VS, F_LEN_VAR, R_RCS, D_BDW_PLUS,
		0, 8, NULL},

	{"3DSTATE_COMPONENT_PACKING", OP_3DSTATE_COMPONENT_PACKING, F_LEN_VAR, R_RCS,
		D_SKL_PLUS, 0, 8, NULL},

	{"MEDIA_INTERFACE_DESCRIPTOR_LOAD", OP_MEDIA_INTERFACE_DESCRIPTOR_LOAD,
		F_LEN_VAR, R_RCS, D_ALL, 0, 16, NULL},

	{"MEDIA_GATEWAY_STATE", OP_MEDIA_GATEWAY_STATE, F_LEN_VAR, R_RCS, D_ALL,
		0, 16, NULL},

	{"MEDIA_STATE_FLUSH", OP_MEDIA_STATE_FLUSH, F_LEN_VAR, R_RCS, D_ALL,
		0, 16, NULL},

	{"MEDIA_OBJECT", OP_MEDIA_OBJECT, F_LEN_VAR, R_RCS, D_ALL, 0, 16, NULL},

	{"MEDIA_CURBE_LOAD", OP_MEDIA_CURBE_LOAD, F_LEN_VAR, R_RCS, D_ALL,
		0, 16, NULL},

	{"MEDIA_OBJECT_PRT", OP_MEDIA_OBJECT_PRT, F_LEN_VAR, R_RCS, D_ALL,
		0, 16, NULL},

	{"MEDIA_OBJECT_WALKER", OP_MEDIA_OBJECT_WALKER, F_LEN_VAR, R_RCS, D_ALL,
		0, 16, NULL},

	{"GPGPU_WALKER", OP_GPGPU_WALKER, F_LEN_VAR, R_RCS, D_ALL,
		0, 8, NULL},

	{"MEDIA_VFE_STATE", OP_MEDIA_VFE_STATE, F_LEN_VAR, R_RCS, D_ALL, 0, 16,
		NULL},

	{"3DSTATE_VF_STATISTICS_GM45", OP_3DSTATE_VF_STATISTICS_GM45,
		F_LEN_CONST, R_ALL, D_ALL, 0, 1, NULL},

	{"MFX_PIPE_MODE_SELECT", OP_MFX_PIPE_MODE_SELECT, F_LEN_VAR,
		R_VCS, D_ALL, 0, 12, NULL},

	{"MFX_SURFACE_STATE", OP_MFX_SURFACE_STATE, F_LEN_VAR,
		R_VCS, D_ALL, 0, 12, NULL},

	{"MFX_PIPE_BUF_ADDR_STATE", OP_MFX_PIPE_BUF_ADDR_STATE, F_LEN_VAR,
		R_VCS, D_BDW_PLUS, 0, 12, NULL},

	{"MFX_IND_OBJ_BASE_ADDR_STATE", OP_MFX_IND_OBJ_BASE_ADDR_STATE,
		F_LEN_VAR, R_VCS, D_BDW_PLUS, 0, 12, NULL},

	{"MFX_BSP_BUF_BASE_ADDR_STATE", OP_MFX_BSP_BUF_BASE_ADDR_STATE,
		F_LEN_VAR, R_VCS, D_BDW_PLUS, ADDR_FIX_3(1, 3, 5), 12, NULL},

	{"OP_2_0_0_5", OP_2_0_0_5, F_LEN_VAR, R_VCS, D_BDW_PLUS, 0, 12, NULL},

	{"MFX_STATE_POINTER", OP_MFX_STATE_POINTER, F_LEN_VAR,
		R_VCS, D_ALL, 0, 12, NULL},

	{"MFX_QM_STATE", OP_MFX_QM_STATE, F_LEN_VAR,
		R_VCS, D_ALL, 0, 12, NULL},

	{"MFX_FQM_STATE", OP_MFX_FQM_STATE, F_LEN_VAR,
		R_VCS, D_ALL, 0, 12, NULL},

	{"MFX_PAK_INSERT_OBJECT", OP_MFX_PAK_INSERT_OBJECT, F_LEN_VAR,
		R_VCS, D_ALL, 0, 12, NULL},

	{"MFX_STITCH_OBJECT", OP_MFX_STITCH_OBJECT, F_LEN_VAR,
		R_VCS, D_ALL, 0, 12, NULL},

	{"MFD_IT_OBJECT", OP_MFD_IT_OBJECT, F_LEN_VAR,
		R_VCS, D_ALL, 0, 12, NULL},

	{"MFX_WAIT", OP_MFX_WAIT, F_LEN_VAR,
		R_VCS, D_ALL, 0, 6, NULL},

	{"MFX_AVC_IMG_STATE", OP_MFX_AVC_IMG_STATE, F_LEN_VAR,
		R_VCS, D_ALL, 0, 12, NULL},

	{"MFX_AVC_QM_STATE", OP_MFX_AVC_QM_STATE, F_LEN_VAR,
		R_VCS, D_ALL, 0, 12, NULL},

	{"MFX_AVC_DIRECTMODE_STATE", OP_MFX_AVC_DIRECTMODE_STATE, F_LEN_VAR,
		R_VCS, D_ALL, 0, 12, NULL},

	{"MFX_AVC_SLICE_STATE", OP_MFX_AVC_SLICE_STATE, F_LEN_VAR,
		R_VCS, D_ALL, 0, 12, NULL},

	{"MFX_AVC_REF_IDX_STATE", OP_MFX_AVC_REF_IDX_STATE, F_LEN_VAR,
		R_VCS, D_ALL, 0, 12, NULL},

	{"MFX_AVC_WEIGHTOFFSET_STATE", OP_MFX_AVC_WEIGHTOFFSET_STATE, F_LEN_VAR,
		R_VCS, D_ALL, 0, 12, NULL},

	{"MFD_AVC_PICID_STATE", OP_MFD_AVC_PICID_STATE, F_LEN_VAR,
		R_VCS, D_ALL, 0, 12, NULL},
	{"MFD_AVC_DPB_STATE", OP_MFD_AVC_DPB_STATE, F_LEN_VAR,
		R_VCS, D_ALL, 0, 12, NULL},

	{"MFD_AVC_BSD_OBJECT", OP_MFD_AVC_BSD_OBJECT, F_LEN_VAR,
		R_VCS, D_ALL, 0, 12, NULL},

	{"MFD_AVC_SLICEADDR", OP_MFD_AVC_SLICEADDR, F_LEN_VAR,
		R_VCS, D_ALL, ADDR_FIX_1(2), 12, NULL},

	{"MFC_AVC_PAK_OBJECT", OP_MFC_AVC_PAK_OBJECT, F_LEN_VAR,
		R_VCS, D_ALL, 0, 12, NULL},

	{"MFX_VC1_PRED_PIPE_STATE", OP_MFX_VC1_PRED_PIPE_STATE, F_LEN_VAR,
		R_VCS, D_ALL, 0, 12, NULL},

	{"MFX_VC1_DIRECTMODE_STATE", OP_MFX_VC1_DIRECTMODE_STATE, F_LEN_VAR,
		R_VCS, D_ALL, 0, 12, NULL},

	{"MFD_VC1_SHORT_PIC_STATE", OP_MFD_VC1_SHORT_PIC_STATE, F_LEN_VAR,
		R_VCS, D_ALL, 0, 12, NULL},

	{"MFD_VC1_LONG_PIC_STATE", OP_MFD_VC1_LONG_PIC_STATE, F_LEN_VAR,
		R_VCS, D_ALL, 0, 12, NULL},

	{"MFD_VC1_BSD_OBJECT", OP_MFD_VC1_BSD_OBJECT, F_LEN_VAR,
		R_VCS, D_ALL, 0, 12, NULL},

	{"MFC_MPEG2_SLICEGROUP_STATE", OP_MFC_MPEG2_SLICEGROUP_STATE, F_LEN_VAR,
		R_VCS, D_ALL, 0, 12, NULL},

	{"MFC_MPEG2_PAK_OBJECT", OP_MFC_MPEG2_PAK_OBJECT, F_LEN_VAR,
		R_VCS, D_ALL, 0, 12, NULL},

	{"MFX_MPEG2_PIC_STATE", OP_MFX_MPEG2_PIC_STATE, F_LEN_VAR,
		R_VCS, D_ALL, 0, 12, NULL},

	{"MFX_MPEG2_QM_STATE", OP_MFX_MPEG2_QM_STATE, F_LEN_VAR,
		R_VCS, D_ALL, 0, 12, NULL},

	{"MFD_MPEG2_BSD_OBJECT", OP_MFD_MPEG2_BSD_OBJECT, F_LEN_VAR,
		R_VCS, D_ALL, 0, 12, NULL},

	{"MFX_2_6_0_0", OP_MFX_2_6_0_0, F_LEN_VAR, R_VCS, D_ALL,
		0, 16, NULL},

	{"MFX_2_6_0_9", OP_MFX_2_6_0_9, F_LEN_VAR, R_VCS, D_ALL, 0, 16, NULL},

	{"MFX_2_6_0_8", OP_MFX_2_6_0_8, F_LEN_VAR, R_VCS, D_ALL, 0, 16, NULL},

	{"MFX_JPEG_PIC_STATE", OP_MFX_JPEG_PIC_STATE, F_LEN_VAR,
		R_VCS, D_ALL, 0, 12, NULL},

	{"MFX_JPEG_HUFF_TABLE_STATE", OP_MFX_JPEG_HUFF_TABLE_STATE, F_LEN_VAR,
		R_VCS, D_ALL, 0, 12, NULL},

	{"MFD_JPEG_BSD_OBJECT", OP_MFD_JPEG_BSD_OBJECT, F_LEN_VAR,
		R_VCS, D_ALL, 0, 12, NULL},

	{"VEBOX_STATE", OP_VEB_STATE, F_LEN_VAR, R_VECS, D_ALL, 0, 12, NULL},

	{"VEBOX_SURFACE_STATE", OP_VEB_SURFACE_STATE, F_LEN_VAR, R_VECS, D_ALL,
		0, 12, NULL},

	{"VEB_DI_IECP", OP_VEB_DNDI_IECP_STATE, F_LEN_VAR, R_VECS, D_BDW_PLUS,
		0, 20, NULL},
};

static void add_cmd_entry(struct intel_gvt *gvt, struct cmd_entry *e)
{
	hash_add(gvt->cmd_table, &e->hlist, e->info->opcode);
}

/* call the cmd handler, and advance ip */
static int cmd_parser_exec(struct parser_exec_state *s)
{
	struct intel_vgpu *vgpu = s->vgpu;
	struct cmd_info *info;
	u32 cmd;
	int ret = 0;

	cmd = cmd_val(s, 0);

	info = get_cmd_info(s->vgpu->gvt, cmd, s->ring_id);
	if (info == NULL) {
		gvt_vgpu_err("unknown cmd 0x%x, opcode=0x%x\n",
				cmd, get_opcode(cmd, s->ring_id));
		return -EBADRQC;
	}

	s->info = info;

	trace_gvt_command(vgpu->id, s->ring_id, s->ip_gma, s->ip_va,
			  cmd_length(s), s->buf_type);

	if (info->handler) {
		ret = info->handler(s);
		if (ret < 0) {
			gvt_vgpu_err("%s handler error\n", info->name);
			return ret;
		}
	}

	if (!(info->flag & F_IP_ADVANCE_CUSTOM)) {
		ret = cmd_advance_default(s);
		if (ret) {
			gvt_vgpu_err("%s IP advance error\n", info->name);
			return ret;
		}
	}
	return 0;
}

static inline bool gma_out_of_range(unsigned long gma,
		unsigned long gma_head, unsigned int gma_tail)
{
	if (gma_tail >= gma_head)
		return (gma < gma_head) || (gma > gma_tail);
	else
		return (gma > gma_tail) && (gma < gma_head);
}

/* Keep the consistent return type, e.g EBADRQC for unknown
 * cmd, EFAULT for invalid address, EPERM for nonpriv. later
 * works as the input of VM healthy status.
 */
static int command_scan(struct parser_exec_state *s,
		unsigned long rb_head, unsigned long rb_tail,
		unsigned long rb_start, unsigned long rb_len)
{

	unsigned long gma_head, gma_tail, gma_bottom;
	int ret = 0;
	struct intel_vgpu *vgpu = s->vgpu;

	gma_head = rb_start + rb_head;
	gma_tail = rb_start + rb_tail;
	gma_bottom = rb_start +  rb_len;

	while (s->ip_gma != gma_tail) {
		if (s->buf_type == RING_BUFFER_INSTRUCTION) {
			if (!(s->ip_gma >= rb_start) ||
				!(s->ip_gma < gma_bottom)) {
				gvt_vgpu_err("ip_gma %lx out of ring scope."
					"(base:0x%lx, bottom: 0x%lx)\n",
					s->ip_gma, rb_start,
					gma_bottom);
				parser_exec_state_dump(s);
				return -EFAULT;
			}
			if (gma_out_of_range(s->ip_gma, gma_head, gma_tail)) {
				gvt_vgpu_err("ip_gma %lx out of range."
					"base 0x%lx head 0x%lx tail 0x%lx\n",
					s->ip_gma, rb_start,
					rb_head, rb_tail);
				parser_exec_state_dump(s);
				break;
			}
		}
		ret = cmd_parser_exec(s);
		if (ret) {
			gvt_vgpu_err("cmd parser error\n");
			parser_exec_state_dump(s);
			break;
		}
	}

	return ret;
}

static int scan_workload(struct intel_vgpu_workload *workload)
{
	unsigned long gma_head, gma_tail, gma_bottom;
	struct parser_exec_state s;
	int ret = 0;

	/* ring base is page aligned */
	if (WARN_ON(!IS_ALIGNED(workload->rb_start, I915_GTT_PAGE_SIZE)))
		return -EINVAL;

	gma_head = workload->rb_start + workload->rb_head;
	gma_tail = workload->rb_start + workload->rb_tail;
	gma_bottom = workload->rb_start +  _RING_CTL_BUF_SIZE(workload->rb_ctl);

	s.buf_type = RING_BUFFER_INSTRUCTION;
	s.buf_addr_type = GTT_BUFFER;
	s.vgpu = workload->vgpu;
	s.ring_id = workload->ring_id;
	s.ring_start = workload->rb_start;
	s.ring_size = _RING_CTL_BUF_SIZE(workload->rb_ctl);
	s.ring_head = gma_head;
	s.ring_tail = gma_tail;
	s.rb_va = workload->shadow_ring_buffer_va;
	s.workload = workload;

	if ((bypass_scan_mask & (1 << workload->ring_id)) ||
		gma_head == gma_tail)
		return 0;

	if (!intel_gvt_ggtt_validate_range(s.vgpu, s.ring_start, s.ring_size)) {
		ret = -EINVAL;
		goto out;
	}

	ret = ip_gma_set(&s, gma_head);
	if (ret)
		goto out;

	ret = command_scan(&s, workload->rb_head, workload->rb_tail,
		workload->rb_start, _RING_CTL_BUF_SIZE(workload->rb_ctl));

out:
	return ret;
}

static int scan_wa_ctx(struct intel_shadow_wa_ctx *wa_ctx)
{

	unsigned long gma_head, gma_tail, gma_bottom, ring_size, ring_tail;
	struct parser_exec_state s;
	int ret = 0;
	struct intel_vgpu_workload *workload = container_of(wa_ctx,
				struct intel_vgpu_workload,
				wa_ctx);

	/* ring base is page aligned */
	if (WARN_ON(!IS_ALIGNED(wa_ctx->indirect_ctx.guest_gma,
					I915_GTT_PAGE_SIZE)))
		return -EINVAL;

	ring_tail = wa_ctx->indirect_ctx.size + 3 * sizeof(uint32_t);
	ring_size = round_up(wa_ctx->indirect_ctx.size + CACHELINE_BYTES,
			PAGE_SIZE);
	gma_head = wa_ctx->indirect_ctx.guest_gma;
	gma_tail = wa_ctx->indirect_ctx.guest_gma + ring_tail;
	gma_bottom = wa_ctx->indirect_ctx.guest_gma + ring_size;

	s.buf_type = RING_BUFFER_INSTRUCTION;
	s.buf_addr_type = GTT_BUFFER;
	s.vgpu = workload->vgpu;
	s.ring_id = workload->ring_id;
	s.ring_start = wa_ctx->indirect_ctx.guest_gma;
	s.ring_size = ring_size;
	s.ring_head = gma_head;
	s.ring_tail = gma_tail;
	s.rb_va = wa_ctx->indirect_ctx.shadow_va;
	s.workload = workload;

	if (!intel_gvt_ggtt_validate_range(s.vgpu, s.ring_start, s.ring_size)) {
		ret = -EINVAL;
		goto out;
	}

	ret = ip_gma_set(&s, gma_head);
	if (ret)
		goto out;

	ret = command_scan(&s, 0, ring_tail,
		wa_ctx->indirect_ctx.guest_gma, ring_size);
out:
	return ret;
}

static int shadow_workload_ring_buffer(struct intel_vgpu_workload *workload)
{
	struct intel_vgpu *vgpu = workload->vgpu;
	struct intel_vgpu_submission *s = &vgpu->submission;
	unsigned long gma_head, gma_tail, gma_top, guest_rb_size;
	void *shadow_ring_buffer_va;
	int ring_id = workload->ring_id;
	int ret;

	guest_rb_size = _RING_CTL_BUF_SIZE(workload->rb_ctl);

	/* calculate workload ring buffer size */
	workload->rb_len = (workload->rb_tail + guest_rb_size -
			workload->rb_head) % guest_rb_size;

	gma_head = workload->rb_start + workload->rb_head;
	gma_tail = workload->rb_start + workload->rb_tail;
	gma_top = workload->rb_start + guest_rb_size;

	if (workload->rb_len > s->ring_scan_buffer_size[ring_id]) {
		void *p;

		/* realloc the new ring buffer if needed */
		p = krealloc(s->ring_scan_buffer[ring_id], workload->rb_len,
				GFP_KERNEL);
		if (!p) {
			gvt_vgpu_err("fail to re-alloc ring scan buffer\n");
			return -ENOMEM;
		}
		s->ring_scan_buffer[ring_id] = p;
		s->ring_scan_buffer_size[ring_id] = workload->rb_len;
	}

	shadow_ring_buffer_va = s->ring_scan_buffer[ring_id];

	/* get shadow ring buffer va */
	workload->shadow_ring_buffer_va = shadow_ring_buffer_va;

	/* head > tail --> copy head <-> top */
	if (gma_head > gma_tail) {
		ret = copy_gma_to_hva(vgpu, vgpu->gtt.ggtt_mm,
				      gma_head, gma_top, shadow_ring_buffer_va);
		if (ret < 0) {
			gvt_vgpu_err("fail to copy guest ring buffer\n");
			return ret;
		}
		shadow_ring_buffer_va += ret;
		gma_head = workload->rb_start;
	}

	/* copy head or start <-> tail */
	ret = copy_gma_to_hva(vgpu, vgpu->gtt.ggtt_mm, gma_head, gma_tail,
				shadow_ring_buffer_va);
	if (ret < 0) {
		gvt_vgpu_err("fail to copy guest ring buffer\n");
		return ret;
	}
	return 0;
}

int intel_gvt_scan_and_shadow_ringbuffer(struct intel_vgpu_workload *workload)
{
	int ret;
	struct intel_vgpu *vgpu = workload->vgpu;

	ret = shadow_workload_ring_buffer(workload);
	if (ret) {
		gvt_vgpu_err("fail to shadow workload ring_buffer\n");
		return ret;
	}

	ret = scan_workload(workload);
	if (ret) {
		gvt_vgpu_err("scan workload error\n");
		return ret;
	}
	return 0;
}

static int shadow_indirect_ctx(struct intel_shadow_wa_ctx *wa_ctx)
{
	int ctx_size = wa_ctx->indirect_ctx.size;
	unsigned long guest_gma = wa_ctx->indirect_ctx.guest_gma;
	struct intel_vgpu_workload *workload = container_of(wa_ctx,
					struct intel_vgpu_workload,
					wa_ctx);
	struct intel_vgpu *vgpu = workload->vgpu;
	struct drm_i915_gem_object *obj;
	int ret = 0;
	void *map;

	obj = i915_gem_object_create(workload->vgpu->gvt->dev_priv,
				     roundup(ctx_size + CACHELINE_BYTES,
					     PAGE_SIZE));
	if (IS_ERR(obj))
		return PTR_ERR(obj);

	/* get the va of the shadow batch buffer */
	map = i915_gem_object_pin_map(obj, I915_MAP_WB);
	if (IS_ERR(map)) {
		gvt_vgpu_err("failed to vmap shadow indirect ctx\n");
		ret = PTR_ERR(map);
		goto put_obj;
	}

	ret = i915_gem_object_set_to_cpu_domain(obj, false);
	if (ret) {
		gvt_vgpu_err("failed to set shadow indirect ctx to CPU\n");
		goto unmap_src;
	}

	ret = copy_gma_to_hva(workload->vgpu,
				workload->vgpu->gtt.ggtt_mm,
				guest_gma, guest_gma + ctx_size,
				map);
	if (ret < 0) {
		gvt_vgpu_err("fail to copy guest indirect ctx\n");
		goto unmap_src;
	}

	wa_ctx->indirect_ctx.obj = obj;
	wa_ctx->indirect_ctx.shadow_va = map;
	return 0;

unmap_src:
	i915_gem_object_unpin_map(obj);
put_obj:
	i915_gem_object_put(obj);
	return ret;
}

static int combine_wa_ctx(struct intel_shadow_wa_ctx *wa_ctx)
{
	uint32_t per_ctx_start[CACHELINE_DWORDS] = {0};
	unsigned char *bb_start_sva;

	if (!wa_ctx->per_ctx.valid)
		return 0;

	per_ctx_start[0] = 0x18800001;
	per_ctx_start[1] = wa_ctx->per_ctx.guest_gma;

	bb_start_sva = (unsigned char *)wa_ctx->indirect_ctx.shadow_va +
				wa_ctx->indirect_ctx.size;

	memcpy(bb_start_sva, per_ctx_start, CACHELINE_BYTES);

	return 0;
}

int intel_gvt_scan_and_shadow_wa_ctx(struct intel_shadow_wa_ctx *wa_ctx)
{
	int ret;
	struct intel_vgpu_workload *workload = container_of(wa_ctx,
					struct intel_vgpu_workload,
					wa_ctx);
	struct intel_vgpu *vgpu = workload->vgpu;

	if (wa_ctx->indirect_ctx.size == 0)
		return 0;

	ret = shadow_indirect_ctx(wa_ctx);
	if (ret) {
		gvt_vgpu_err("fail to shadow indirect ctx\n");
		return ret;
	}

	combine_wa_ctx(wa_ctx);

	ret = scan_wa_ctx(wa_ctx);
	if (ret) {
		gvt_vgpu_err("scan wa ctx error\n");
		return ret;
	}

	return 0;
}

static struct cmd_info *find_cmd_entry_any_ring(struct intel_gvt *gvt,
		unsigned int opcode, unsigned long rings)
{
	struct cmd_info *info = NULL;
	unsigned int ring;

	for_each_set_bit(ring, &rings, I915_NUM_ENGINES) {
		info = find_cmd_entry(gvt, opcode, ring);
		if (info)
			break;
	}
	return info;
}

static int init_cmd_table(struct intel_gvt *gvt)
{
	int i;
	struct cmd_entry *e;
	struct cmd_info	*info;
	unsigned int gen_type;

	gen_type = intel_gvt_get_device_type(gvt);

	for (i = 0; i < ARRAY_SIZE(cmd_info); i++) {
		if (!(cmd_info[i].devices & gen_type))
			continue;

		e = kzalloc(sizeof(*e), GFP_KERNEL);
		if (!e)
			return -ENOMEM;

		e->info = &cmd_info[i];
		info = find_cmd_entry_any_ring(gvt,
				e->info->opcode, e->info->rings);
		if (info) {
			gvt_err("%s %s duplicated\n", e->info->name,
					info->name);
			return -EEXIST;
		}

		INIT_HLIST_NODE(&e->hlist);
		add_cmd_entry(gvt, e);
		gvt_dbg_cmd("add %-30s op %04x flag %x devs %02x rings %02x\n",
				e->info->name, e->info->opcode, e->info->flag,
				e->info->devices, e->info->rings);
	}
	return 0;
}

static void clean_cmd_table(struct intel_gvt *gvt)
{
	struct hlist_node *tmp;
	struct cmd_entry *e;
	int i;

	hash_for_each_safe(gvt->cmd_table, i, tmp, e, hlist)
		kfree(e);

	hash_init(gvt->cmd_table);
}

void intel_gvt_clean_cmd_parser(struct intel_gvt *gvt)
{
	clean_cmd_table(gvt);
}

int intel_gvt_init_cmd_parser(struct intel_gvt *gvt)
{
	int ret;

	ret = init_cmd_table(gvt);
	if (ret) {
		intel_gvt_clean_cmd_parser(gvt);
		return ret;
	}
	return 0;
}<|MERGE_RESOLUTION|>--- conflicted
+++ resolved
@@ -863,15 +863,9 @@
 		return 0;
 	}
 
-<<<<<<< HEAD
-	if (is_force_nonpriv_mmio(offset) &&
-		force_nonpriv_reg_handler(s, offset, index))
-		return -EPERM;
-=======
 	if (is_mocs_mmio(offset) &&
 	    mocs_cmd_reg_handler(s, offset, index))
 		return -EINVAL;
->>>>>>> 9e6d49d9
 
 	if (is_force_nonpriv_mmio(offset) &&
 		force_nonpriv_reg_handler(s, offset, index))
@@ -2825,12 +2819,12 @@
 }
 
 static struct cmd_info *find_cmd_entry_any_ring(struct intel_gvt *gvt,
-		unsigned int opcode, unsigned long rings)
+		unsigned int opcode, int rings)
 {
 	struct cmd_info *info = NULL;
 	unsigned int ring;
 
-	for_each_set_bit(ring, &rings, I915_NUM_ENGINES) {
+	for_each_set_bit(ring, (unsigned long *)&rings, I915_NUM_ENGINES) {
 		info = find_cmd_entry(gvt, opcode, ring);
 		if (info)
 			break;
