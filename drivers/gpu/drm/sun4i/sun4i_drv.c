--- conflicted
+++ resolved
@@ -182,14 +182,6 @@
 static bool sun4i_drv_node_is_deu(struct device_node *node)
 {
 	return of_device_is_compatible(node, "allwinner,sun9i-a80-deu");
-}
-
-static bool sun4i_drv_node_is_supported_frontend(struct device_node *node)
-{
-	if (IS_ENABLED(CONFIG_DRM_SUN4I_BACKEND))
-		return !!of_match_node(sun4i_frontend_of_table, node);
-
-	return false;
 }
 
 static bool sun4i_drv_node_is_supported_frontend(struct device_node *node)
@@ -270,12 +262,8 @@
 	 * enabled frontend supported by the driver, we add it to our
 	 * component list.
 	 */
-<<<<<<< HEAD
-	if (!sun4i_drv_node_is_frontend(node) ||
-=======
 	if (!(sun4i_drv_node_is_frontend(node) ||
 	      sun4i_drv_node_is_deu(node)) ||
->>>>>>> 6fb7f18d
 	    (sun4i_drv_node_is_supported_frontend(node) &&
 	     of_device_is_available(node))) {
 		/* Add current component */
