--- conflicted
+++ resolved
@@ -24,10 +24,7 @@
 
 struct sun4i_layer_state {
 	struct drm_plane_state	state;
-<<<<<<< HEAD
-=======
 	unsigned int		pipe;
->>>>>>> 6fb7f18d
 	bool			uses_frontend;
 };
 
