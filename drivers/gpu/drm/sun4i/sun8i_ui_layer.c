/*
 * Copyright (C) Icenowy Zheng <icenowy@aosc.io>
 *
 * Based on sun4i_layer.h, which is:
 *   Copyright (C) 2015 Free Electrons
 *   Copyright (C) 2015 NextThing Co
 *
 *   Maxime Ripard <maxime.ripard@free-electrons.com>
 *
 * This program is free software; you can redistribute it and/or
 * modify it under the terms of the GNU General Public License as
 * published by the Free Software Foundation; either version 2 of
 * the License, or (at your option) any later version.
 */

#include <drm/drm_atomic.h>
#include <drm/drm_atomic_helper.h>
#include <drm/drm_crtc.h>
#include <drm/drm_crtc_helper.h>
#include <drm/drm_fb_cma_helper.h>
#include <drm/drm_gem_cma_helper.h>
#include <drm/drm_plane_helper.h>
#include <drm/drmP.h>

#include "sun8i_ui_layer.h"
#include "sun8i_mixer.h"
#include "sun8i_ui_scaler.h"

static void sun8i_ui_layer_enable(struct sun8i_mixer *mixer, int channel,
				  int overlay, bool enable)
{
	u32 val;

	DRM_DEBUG_DRIVER("%sabling channel %d overlay %d\n",
			 enable ? "En" : "Dis", channel, overlay);

	if (enable)
		val = SUN8I_MIXER_CHAN_UI_LAYER_ATTR_EN;
	else
		val = 0;

	regmap_update_bits(mixer->engine.regs,
			   SUN8I_MIXER_CHAN_UI_LAYER_ATTR(channel, overlay),
			   SUN8I_MIXER_CHAN_UI_LAYER_ATTR_EN, val);

	if (enable)
		val = SUN8I_MIXER_BLEND_PIPE_CTL_EN(channel);
	else
		val = 0;

	regmap_update_bits(mixer->engine.regs,
			   SUN8I_MIXER_BLEND_PIPE_CTL,
			   SUN8I_MIXER_BLEND_PIPE_CTL_EN(channel), val);
}

static int sun8i_ui_layer_update_coord(struct sun8i_mixer *mixer, int channel,
				       int overlay, struct drm_plane *plane)
{
	struct drm_plane_state *state = plane->state;
	u32 src_w, src_h, dst_w, dst_h;
	u32 outsize, insize;
	u32 hphase, vphase;

	DRM_DEBUG_DRIVER("Updating UI channel %d overlay %d\n",
			 channel, overlay);

	src_w = drm_rect_width(&state->src) >> 16;
	src_h = drm_rect_height(&state->src) >> 16;
	dst_w = drm_rect_width(&state->dst);
	dst_h = drm_rect_height(&state->dst);

	hphase = state->src.x1 & 0xffff;
	vphase = state->src.y1 & 0xffff;

	insize = SUN8I_MIXER_SIZE(src_w, src_h);
	outsize = SUN8I_MIXER_SIZE(dst_w, dst_h);

	if (plane->type == DRM_PLANE_TYPE_PRIMARY) {
		bool interlaced = false;
		u32 val;

		DRM_DEBUG_DRIVER("Primary layer, updating global size W: %u H: %u\n",
				 dst_w, dst_h);
		regmap_write(mixer->engine.regs,
			     SUN8I_MIXER_GLOBAL_SIZE,
			     outsize);
		regmap_write(mixer->engine.regs, SUN8I_MIXER_BLEND_OUTSIZE,
			     outsize);

		if (state->crtc)
			interlaced = state->crtc->state->adjusted_mode.flags
				& DRM_MODE_FLAG_INTERLACE;

		if (interlaced)
			val = SUN8I_MIXER_BLEND_OUTCTL_INTERLACED;
		else
			val = 0;

		regmap_update_bits(mixer->engine.regs,
				   SUN8I_MIXER_BLEND_OUTCTL,
				   SUN8I_MIXER_BLEND_OUTCTL_INTERLACED,
				   val);

		DRM_DEBUG_DRIVER("Switching display mixer interlaced mode %s\n",
				 interlaced ? "on" : "off");
	}

	/* Set height and width */
	DRM_DEBUG_DRIVER("Layer source offset X: %d Y: %d\n",
			 state->src.x1 >> 16, state->src.y1 >> 16);
	DRM_DEBUG_DRIVER("Layer source size W: %d H: %d\n", src_w, src_h);
	regmap_write(mixer->engine.regs,
		     SUN8I_MIXER_CHAN_UI_LAYER_SIZE(channel, overlay),
		     insize);
	regmap_write(mixer->engine.regs,
		     SUN8I_MIXER_CHAN_UI_OVL_SIZE(channel),
		     insize);

	if (insize != outsize || hphase || vphase) {
		u32 hscale, vscale;

		DRM_DEBUG_DRIVER("HW scaling is enabled\n");

		hscale = state->src_w / state->crtc_w;
		vscale = state->src_h / state->crtc_h;

		sun8i_ui_scaler_setup(mixer, channel, src_w, src_h, dst_w,
				      dst_h, hscale, vscale, hphase, vphase);
		sun8i_ui_scaler_enable(mixer, channel, true);
	} else {
		DRM_DEBUG_DRIVER("HW scaling is not needed\n");
		sun8i_ui_scaler_enable(mixer, channel, false);
	}

	/* Set base coordinates */
	DRM_DEBUG_DRIVER("Layer destination coordinates X: %d Y: %d\n",
			 state->dst.x1, state->dst.y1);
	DRM_DEBUG_DRIVER("Layer destination size W: %d H: %d\n", dst_w, dst_h);
	regmap_write(mixer->engine.regs,
		     SUN8I_MIXER_BLEND_ATTR_COORD(channel),
		     SUN8I_MIXER_COORD(state->dst.x1, state->dst.y1));
	regmap_write(mixer->engine.regs,
		     SUN8I_MIXER_BLEND_ATTR_INSIZE(channel),
		     outsize);

	return 0;
}

static int sun8i_ui_layer_update_formats(struct sun8i_mixer *mixer, int channel,
					 int overlay, struct drm_plane *plane)
{
	struct drm_plane_state *state = plane->state;
	const struct de2_fmt_info *fmt_info;
	u32 val;

	fmt_info = sun8i_mixer_format_info(state->fb->format->format);
	if (!fmt_info || !fmt_info->rgb) {
		DRM_DEBUG_DRIVER("Invalid format\n");
		return -EINVAL;
	}

	val = fmt_info->de2_fmt << SUN8I_MIXER_CHAN_UI_LAYER_ATTR_FBFMT_OFFSET;
	regmap_update_bits(mixer->engine.regs,
			   SUN8I_MIXER_CHAN_UI_LAYER_ATTR(channel, overlay),
			   SUN8I_MIXER_CHAN_UI_LAYER_ATTR_FBFMT_MASK, val);

	return 0;
}

static int sun8i_ui_layer_update_buffer(struct sun8i_mixer *mixer, int channel,
					int overlay, struct drm_plane *plane)
{
	struct drm_plane_state *state = plane->state;
	struct drm_framebuffer *fb = state->fb;
	struct drm_gem_cma_object *gem;
	dma_addr_t paddr;
	int bpp;

	/* Get the physical address of the buffer in memory */
	gem = drm_fb_cma_get_gem_obj(fb, 0);

	DRM_DEBUG_DRIVER("Using GEM @ %pad\n", &gem->paddr);

	/* Compute the start of the displayed memory */
	bpp = fb->format->cpp[0];
	paddr = gem->paddr + fb->offsets[0];

	/* Fixup framebuffer address for src coordinates */
	paddr += (state->src.x1 >> 16) * bpp;
	paddr += (state->src.y1 >> 16) * fb->pitches[0];

	/* Set the line width */
	DRM_DEBUG_DRIVER("Layer line width: %d bytes\n", fb->pitches[0]);
	regmap_write(mixer->engine.regs,
		     SUN8I_MIXER_CHAN_UI_LAYER_PITCH(channel, overlay),
		     fb->pitches[0]);

	DRM_DEBUG_DRIVER("Setting buffer address to %pad\n", &paddr);

	regmap_write(mixer->engine.regs,
		     SUN8I_MIXER_CHAN_UI_LAYER_TOP_LADDR(channel, overlay),
		     lower_32_bits(paddr));

	return 0;
}

static int sun8i_ui_layer_atomic_check(struct drm_plane *plane,
				       struct drm_plane_state *state)
{
	struct sun8i_ui_layer *layer = plane_to_sun8i_ui_layer(plane);
	struct drm_crtc *crtc = state->crtc;
	struct drm_crtc_state *crtc_state;
	int min_scale, max_scale;
<<<<<<< HEAD
	struct drm_rect clip = {};
=======
>>>>>>> 6fb7f18d

	if (!crtc)
		return 0;

	crtc_state = drm_atomic_get_existing_crtc_state(state->state, crtc);
	if (WARN_ON(!crtc_state))
		return -EINVAL;

<<<<<<< HEAD
	if (crtc_state->enable)
		drm_mode_get_hv_timing(&crtc_state->mode,
				       &clip.x2, &clip.y2);

=======
>>>>>>> 6fb7f18d
	min_scale = DRM_PLANE_HELPER_NO_SCALING;
	max_scale = DRM_PLANE_HELPER_NO_SCALING;

	if (layer->mixer->cfg->scaler_mask & BIT(layer->channel)) {
		min_scale = SUN8I_UI_SCALER_SCALE_MIN;
		max_scale = SUN8I_UI_SCALER_SCALE_MAX;
	}

	return drm_atomic_helper_check_plane_state(state, crtc_state,
						   min_scale, max_scale,
						   true, true);
}

static void sun8i_ui_layer_atomic_disable(struct drm_plane *plane,
					  struct drm_plane_state *old_state)
{
	struct sun8i_ui_layer *layer = plane_to_sun8i_ui_layer(plane);
	struct sun8i_mixer *mixer = layer->mixer;

	sun8i_ui_layer_enable(mixer, layer->channel, layer->overlay, false);
}

static void sun8i_ui_layer_atomic_update(struct drm_plane *plane,
					 struct drm_plane_state *old_state)
{
	struct sun8i_ui_layer *layer = plane_to_sun8i_ui_layer(plane);
	struct sun8i_mixer *mixer = layer->mixer;

	if (!plane->state->visible) {
		sun8i_ui_layer_enable(mixer, layer->channel,
				      layer->overlay, false);
		return;
	}

	sun8i_ui_layer_update_coord(mixer, layer->channel,
				    layer->overlay, plane);
	sun8i_ui_layer_update_formats(mixer, layer->channel,
				      layer->overlay, plane);
	sun8i_ui_layer_update_buffer(mixer, layer->channel,
				     layer->overlay, plane);
	sun8i_ui_layer_enable(mixer, layer->channel, layer->overlay, true);
}

static struct drm_plane_helper_funcs sun8i_ui_layer_helper_funcs = {
	.atomic_check	= sun8i_ui_layer_atomic_check,
	.atomic_disable	= sun8i_ui_layer_atomic_disable,
	.atomic_update	= sun8i_ui_layer_atomic_update,
};

static const struct drm_plane_funcs sun8i_ui_layer_funcs = {
	.atomic_destroy_state	= drm_atomic_helper_plane_destroy_state,
	.atomic_duplicate_state	= drm_atomic_helper_plane_duplicate_state,
	.destroy		= drm_plane_cleanup,
	.disable_plane		= drm_atomic_helper_disable_plane,
	.reset			= drm_atomic_helper_plane_reset,
	.update_plane		= drm_atomic_helper_update_plane,
};

static const u32 sun8i_ui_layer_formats[] = {
	DRM_FORMAT_ABGR1555,
	DRM_FORMAT_ABGR4444,
	DRM_FORMAT_ABGR8888,
	DRM_FORMAT_ARGB1555,
	DRM_FORMAT_ARGB4444,
	DRM_FORMAT_ARGB8888,
	DRM_FORMAT_BGR565,
	DRM_FORMAT_BGR888,
	DRM_FORMAT_BGRA5551,
	DRM_FORMAT_BGRA4444,
	DRM_FORMAT_BGRA8888,
	DRM_FORMAT_BGRX8888,
	DRM_FORMAT_RGB565,
	DRM_FORMAT_RGB888,
	DRM_FORMAT_RGBA4444,
	DRM_FORMAT_RGBA5551,
	DRM_FORMAT_RGBA8888,
	DRM_FORMAT_RGBX8888,
	DRM_FORMAT_XBGR8888,
	DRM_FORMAT_XRGB8888,
};

struct sun8i_ui_layer *sun8i_ui_layer_init_one(struct drm_device *drm,
					       struct sun8i_mixer *mixer,
					       int index)
{
	enum drm_plane_type type = DRM_PLANE_TYPE_OVERLAY;
	int channel = mixer->cfg->vi_num + index;
	struct sun8i_ui_layer *layer;
	int ret;

	layer = devm_kzalloc(drm->dev, sizeof(*layer), GFP_KERNEL);
	if (!layer)
		return ERR_PTR(-ENOMEM);

	if (index == 0)
		type = DRM_PLANE_TYPE_PRIMARY;

	/* possible crtcs are set later */
	ret = drm_universal_plane_init(drm, &layer->plane, 0,
				       &sun8i_ui_layer_funcs,
				       sun8i_ui_layer_formats,
				       ARRAY_SIZE(sun8i_ui_layer_formats),
				       NULL, type, NULL);
	if (ret) {
		dev_err(drm->dev, "Couldn't initialize layer\n");
		return ERR_PTR(ret);
	}

	/* fixed zpos for now */
	ret = drm_plane_create_zpos_immutable_property(&layer->plane, channel);
	if (ret) {
		dev_err(drm->dev, "Couldn't add zpos property\n");
		return ERR_PTR(ret);
	}

	drm_plane_helper_add(&layer->plane, &sun8i_ui_layer_helper_funcs);
	layer->mixer = mixer;
	layer->channel = channel;
	layer->overlay = 0;

	return layer;
}<|MERGE_RESOLUTION|>--- conflicted
+++ resolved
@@ -211,10 +211,6 @@
 	struct drm_crtc *crtc = state->crtc;
 	struct drm_crtc_state *crtc_state;
 	int min_scale, max_scale;
-<<<<<<< HEAD
-	struct drm_rect clip = {};
-=======
->>>>>>> 6fb7f18d
 
 	if (!crtc)
 		return 0;
@@ -223,13 +219,6 @@
 	if (WARN_ON(!crtc_state))
 		return -EINVAL;
 
-<<<<<<< HEAD
-	if (crtc_state->enable)
-		drm_mode_get_hv_timing(&crtc_state->mode,
-				       &clip.x2, &clip.y2);
-
-=======
->>>>>>> 6fb7f18d
 	min_scale = DRM_PLANE_HELPER_NO_SCALING;
 	max_scale = DRM_PLANE_HELPER_NO_SCALING;
 
