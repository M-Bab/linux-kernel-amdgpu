/*
 * Copyright (C) 2015 Free Electrons
 * Copyright (C) 2015 NextThing Co
 *
 * Maxime Ripard <maxime.ripard@free-electrons.com>
 *
 * This program is free software; you can redistribute it and/or
 * modify it under the terms of the GNU General Public License as
 * published by the Free Software Foundation; either version 2 of
 * the License, or (at your option) any later version.
 */

#include <drm/drm_atomic_helper.h>
#include <drm/drm_plane_helper.h>
#include <drm/drmP.h>

#include "sun4i_backend.h"
#include "sun4i_frontend.h"
#include "sun4i_layer.h"
#include "sunxi_engine.h"

<<<<<<< HEAD
struct sun4i_plane_desc {
	enum drm_plane_type     type;
	u8                      pipe;
	const uint32_t          *formats;
	uint32_t                nformats;
};
=======
static void sun4i_backend_layer_reset(struct drm_plane *plane)
{
	struct sun4i_layer *layer = plane_to_sun4i_layer(plane);
	struct sun4i_layer_state *state;

	if (plane->state) {
		state = state_to_sun4i_layer_state(plane->state);

		__drm_atomic_helper_plane_destroy_state(&state->state);

		kfree(state);
		plane->state = NULL;
	}

	state = kzalloc(sizeof(*state), GFP_KERNEL);
	if (state) {
		plane->state = &state->state;
		plane->state->plane = plane;
		plane->state->zpos = layer->id;
	}
}

static struct drm_plane_state *
sun4i_backend_layer_duplicate_state(struct drm_plane *plane)
{
	struct sun4i_layer_state *orig = state_to_sun4i_layer_state(plane->state);
	struct sun4i_layer_state *copy;

	copy = kzalloc(sizeof(*copy), GFP_KERNEL);
	if (!copy)
		return NULL;

	__drm_atomic_helper_plane_duplicate_state(plane, &copy->state);
	copy->uses_frontend = orig->uses_frontend;

	return &copy->state;
}

static void sun4i_backend_layer_destroy_state(struct drm_plane *plane,
					      struct drm_plane_state *state)
{
	struct sun4i_layer_state *s_state = state_to_sun4i_layer_state(state);

	__drm_atomic_helper_plane_destroy_state(state);

	kfree(s_state);
}
>>>>>>> 6fb7f18d

static void sun4i_backend_layer_reset(struct drm_plane *plane)
{
	struct sun4i_layer *layer = plane_to_sun4i_layer(plane);
	struct sun4i_layer_state *state;

	if (plane->state) {
		state = state_to_sun4i_layer_state(plane->state);

		__drm_atomic_helper_plane_destroy_state(&state->state);

		kfree(state);
		plane->state = NULL;
	}

	state = kzalloc(sizeof(*state), GFP_KERNEL);
	if (state) {
		plane->state = &state->state;
		plane->state->plane = plane;
		plane->state->zpos = layer->id;
	}
}

static struct drm_plane_state *
sun4i_backend_layer_duplicate_state(struct drm_plane *plane)
{
	struct sun4i_layer_state *orig = state_to_sun4i_layer_state(plane->state);
	struct sun4i_layer_state *copy;

	copy = kzalloc(sizeof(*copy), GFP_KERNEL);
	if (!copy)
		return NULL;

	__drm_atomic_helper_plane_duplicate_state(plane, &copy->state);
	copy->uses_frontend = orig->uses_frontend;

	return &copy->state;
}

static void sun4i_backend_layer_destroy_state(struct drm_plane *plane,
					      struct drm_plane_state *state)
{
	struct sun4i_layer_state *s_state = state_to_sun4i_layer_state(state);

	__drm_atomic_helper_plane_destroy_state(state);

	kfree(s_state);
}

static void sun4i_backend_layer_atomic_disable(struct drm_plane *plane,
					       struct drm_plane_state *old_state)
{
	struct sun4i_layer_state *layer_state = state_to_sun4i_layer_state(old_state);
	struct sun4i_layer *layer = plane_to_sun4i_layer(plane);
	struct sun4i_backend *backend = layer->backend;

	sun4i_backend_layer_enable(backend, layer->id, false);

	if (layer_state->uses_frontend) {
		unsigned long flags;

		spin_lock_irqsave(&backend->frontend_lock, flags);
		backend->frontend_teardown = true;
		spin_unlock_irqrestore(&backend->frontend_lock, flags);
	}
}

static void sun4i_backend_layer_atomic_update(struct drm_plane *plane,
					      struct drm_plane_state *old_state)
{
	struct sun4i_layer_state *layer_state = state_to_sun4i_layer_state(plane->state);
	struct sun4i_layer *layer = plane_to_sun4i_layer(plane);
	struct sun4i_backend *backend = layer->backend;
	struct sun4i_frontend *frontend = backend->frontend;

	if (layer_state->uses_frontend) {
		sun4i_frontend_init(frontend);
		sun4i_frontend_update_coord(frontend, plane);
		sun4i_frontend_update_buffer(frontend, plane);
		sun4i_frontend_update_formats(frontend, plane,
					      DRM_FORMAT_ARGB8888);
		sun4i_backend_update_layer_frontend(backend, layer->id,
						    DRM_FORMAT_ARGB8888);
		sun4i_frontend_enable(frontend);
	} else {
		sun4i_backend_update_layer_formats(backend, layer->id, plane);
		sun4i_backend_update_layer_buffer(backend, layer->id, plane);
	}

	sun4i_backend_update_layer_coord(backend, layer->id, plane);
	sun4i_backend_update_layer_zpos(backend, layer->id, plane);
	sun4i_backend_layer_enable(backend, layer->id, true);
}

static const struct drm_plane_helper_funcs sun4i_backend_layer_helper_funcs = {
	.atomic_disable	= sun4i_backend_layer_atomic_disable,
	.atomic_update	= sun4i_backend_layer_atomic_update,
};

static const struct drm_plane_funcs sun4i_backend_layer_funcs = {
	.atomic_destroy_state	= sun4i_backend_layer_destroy_state,
	.atomic_duplicate_state	= sun4i_backend_layer_duplicate_state,
	.destroy		= drm_plane_cleanup,
	.disable_plane		= drm_atomic_helper_disable_plane,
	.reset			= sun4i_backend_layer_reset,
	.update_plane		= drm_atomic_helper_update_plane,
};

static const uint32_t sun4i_backend_layer_formats[] = {
	DRM_FORMAT_ARGB8888,
	DRM_FORMAT_ARGB4444,
	DRM_FORMAT_ARGB1555,
	DRM_FORMAT_RGBA5551,
	DRM_FORMAT_RGBA4444,
	DRM_FORMAT_RGB888,
	DRM_FORMAT_RGB565,
	DRM_FORMAT_UYVY,
	DRM_FORMAT_VYUY,
	DRM_FORMAT_XRGB8888,
	DRM_FORMAT_YUYV,
	DRM_FORMAT_YVYU,
};

static struct sun4i_layer *sun4i_layer_init_one(struct drm_device *drm,
						struct sun4i_backend *backend,
						enum drm_plane_type type)
{
	struct sun4i_layer *layer;
	int ret;

	layer = devm_kzalloc(drm->dev, sizeof(*layer), GFP_KERNEL);
	if (!layer)
		return ERR_PTR(-ENOMEM);

	/* possible crtcs are set later */
	ret = drm_universal_plane_init(drm, &layer->plane, 0,
				       &sun4i_backend_layer_funcs,
				       sun4i_backend_layer_formats,
				       ARRAY_SIZE(sun4i_backend_layer_formats),
				       NULL, type, NULL);
	if (ret) {
		dev_err(drm->dev, "Couldn't initialize layer\n");
		return ERR_PTR(ret);
	}

	drm_plane_helper_add(&layer->plane,
			     &sun4i_backend_layer_helper_funcs);
	layer->backend = backend;

	drm_plane_create_zpos_property(&layer->plane, 0, 0,
				       SUN4I_BACKEND_NUM_LAYERS - 1);

	return layer;
}

struct drm_plane **sun4i_layers_init(struct drm_device *drm,
				     struct sunxi_engine *engine)
{
	struct drm_plane **planes;
	struct sun4i_backend *backend = engine_to_sun4i_backend(engine);
	int i;

	/* We need to have a sentinel at the need, hence the overallocation */
	planes = devm_kcalloc(drm->dev, SUN4I_BACKEND_NUM_LAYERS + 1,
			      sizeof(*planes), GFP_KERNEL);
	if (!planes)
		return ERR_PTR(-ENOMEM);

<<<<<<< HEAD
	for (i = 0; i < ARRAY_SIZE(sun4i_backend_planes); i++) {
		const struct sun4i_plane_desc *plane = &sun4i_backend_planes[i];
=======
	for (i = 0; i < SUN4I_BACKEND_NUM_LAYERS; i++) {
		enum drm_plane_type type = i ? DRM_PLANE_TYPE_OVERLAY : DRM_PLANE_TYPE_PRIMARY;
>>>>>>> 6fb7f18d
		struct sun4i_layer *layer;

		layer = sun4i_layer_init_one(drm, backend, type);
		if (IS_ERR(layer)) {
			dev_err(drm->dev, "Couldn't initialize %s plane\n",
				i ? "overlay" : "primary");
			return ERR_CAST(layer);
		};

<<<<<<< HEAD
		drm_plane_create_zpos_immutable_property(&layer->plane, i);

		DRM_DEBUG_DRIVER("Assigning %s plane to pipe %d\n",
				 i ? "overlay" : "primary", plane->pipe);
		regmap_update_bits(engine->regs, SUN4I_BACKEND_ATTCTL_REG0(i),
				   SUN4I_BACKEND_ATTCTL_REG0_LAY_PIPESEL_MASK,
				   SUN4I_BACKEND_ATTCTL_REG0_LAY_PIPESEL(plane->pipe));

=======
>>>>>>> 6fb7f18d
		layer->id = i;
		planes[i] = &layer->plane;
	};

	return planes;
}<|MERGE_RESOLUTION|>--- conflicted
+++ resolved
@@ -18,63 +18,6 @@
 #include "sun4i_frontend.h"
 #include "sun4i_layer.h"
 #include "sunxi_engine.h"
-
-<<<<<<< HEAD
-struct sun4i_plane_desc {
-	enum drm_plane_type     type;
-	u8                      pipe;
-	const uint32_t          *formats;
-	uint32_t                nformats;
-};
-=======
-static void sun4i_backend_layer_reset(struct drm_plane *plane)
-{
-	struct sun4i_layer *layer = plane_to_sun4i_layer(plane);
-	struct sun4i_layer_state *state;
-
-	if (plane->state) {
-		state = state_to_sun4i_layer_state(plane->state);
-
-		__drm_atomic_helper_plane_destroy_state(&state->state);
-
-		kfree(state);
-		plane->state = NULL;
-	}
-
-	state = kzalloc(sizeof(*state), GFP_KERNEL);
-	if (state) {
-		plane->state = &state->state;
-		plane->state->plane = plane;
-		plane->state->zpos = layer->id;
-	}
-}
-
-static struct drm_plane_state *
-sun4i_backend_layer_duplicate_state(struct drm_plane *plane)
-{
-	struct sun4i_layer_state *orig = state_to_sun4i_layer_state(plane->state);
-	struct sun4i_layer_state *copy;
-
-	copy = kzalloc(sizeof(*copy), GFP_KERNEL);
-	if (!copy)
-		return NULL;
-
-	__drm_atomic_helper_plane_duplicate_state(plane, &copy->state);
-	copy->uses_frontend = orig->uses_frontend;
-
-	return &copy->state;
-}
-
-static void sun4i_backend_layer_destroy_state(struct drm_plane *plane,
-					      struct drm_plane_state *state)
-{
-	struct sun4i_layer_state *s_state = state_to_sun4i_layer_state(state);
-
-	__drm_atomic_helper_plane_destroy_state(state);
-
-	kfree(s_state);
-}
->>>>>>> 6fb7f18d
 
 static void sun4i_backend_layer_reset(struct drm_plane *plane)
 {
@@ -243,13 +186,8 @@
 	if (!planes)
 		return ERR_PTR(-ENOMEM);
 
-<<<<<<< HEAD
-	for (i = 0; i < ARRAY_SIZE(sun4i_backend_planes); i++) {
-		const struct sun4i_plane_desc *plane = &sun4i_backend_planes[i];
-=======
 	for (i = 0; i < SUN4I_BACKEND_NUM_LAYERS; i++) {
 		enum drm_plane_type type = i ? DRM_PLANE_TYPE_OVERLAY : DRM_PLANE_TYPE_PRIMARY;
->>>>>>> 6fb7f18d
 		struct sun4i_layer *layer;
 
 		layer = sun4i_layer_init_one(drm, backend, type);
@@ -259,17 +197,6 @@
 			return ERR_CAST(layer);
 		};
 
-<<<<<<< HEAD
-		drm_plane_create_zpos_immutable_property(&layer->plane, i);
-
-		DRM_DEBUG_DRIVER("Assigning %s plane to pipe %d\n",
-				 i ? "overlay" : "primary", plane->pipe);
-		regmap_update_bits(engine->regs, SUN4I_BACKEND_ATTCTL_REG0(i),
-				   SUN4I_BACKEND_ATTCTL_REG0_LAY_PIPESEL_MASK,
-				   SUN4I_BACKEND_ATTCTL_REG0_LAY_PIPESEL(plane->pipe));
-
-=======
->>>>>>> 6fb7f18d
 		layer->id = i;
 		planes[i] = &layer->plane;
 	};
