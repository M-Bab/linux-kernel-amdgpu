--- conflicted
+++ resolved
@@ -185,21 +185,12 @@
 	if (connector) {
 		if (connector->display_info.bus_flags & DRM_BUS_FLAG_DE_LOW)
 			tim2 |= TIM2_IOE;
-<<<<<<< HEAD
 
 		if (connector->display_info.bus_flags &
 		    DRM_BUS_FLAG_PIXDATA_NEGEDGE)
 			tim2 |= TIM2_IPC;
 	}
 
-=======
-
-		if (connector->display_info.bus_flags &
-		    DRM_BUS_FLAG_PIXDATA_NEGEDGE)
-			tim2 |= TIM2_IPC;
-	}
-
->>>>>>> 6fb7f18d
 	if (bridge) {
 		const struct drm_bridge_timings *btimings = bridge->timings;
 
