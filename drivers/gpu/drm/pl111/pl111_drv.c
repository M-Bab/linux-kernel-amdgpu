--- conflicted
+++ resolved
@@ -249,11 +249,6 @@
 	if (!priv)
 		return -ENOMEM;
 
-	if (!variant->broken_vblank) {
-		pl111_drm_driver.enable_vblank = pl111_enable_vblank;
-		pl111_drm_driver.disable_vblank = pl111_disable_vblank;
-	}
-
 	drm = drm_dev_alloc(&pl111_drm_driver, dev);
 	if (IS_ERR(drm))
 		return PTR_ERR(drm);
@@ -262,15 +257,12 @@
 	drm->dev_private = priv;
 	priv->variant = variant;
 
-<<<<<<< HEAD
-=======
 	if (of_property_read_u32(dev->of_node, "max-memory-bandwidth",
 				 &priv->memory_bw)) {
 		dev_info(dev, "no max memory bandwidth specified, assume unlimited\n");
 		priv->memory_bw = 0;
 	}
 
->>>>>>> 6fb7f18d
 	/* The two variants swap this register */
 	if (variant->is_pl110) {
 		priv->ienb = CLCD_PL110_IENB;
