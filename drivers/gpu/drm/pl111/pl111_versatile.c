--- conflicted
+++ resolved
@@ -230,8 +230,6 @@
 	DRM_FORMAT_XRGB1555,
 };
 
-<<<<<<< HEAD
-=======
 static const u32 pl111_realview_pixel_formats[] = {
 	DRM_FORMAT_ABGR8888,
 	DRM_FORMAT_XBGR8888,
@@ -249,7 +247,6 @@
 	DRM_FORMAT_XRGB4444,
 };
 
->>>>>>> 6fb7f18d
 /*
  * The Integrator variant is a PL110 with a bunch of broken, or not
  * yet implemented features
@@ -261,10 +258,7 @@
 	.broken_vblank = true,
 	.formats = pl110_integrator_pixel_formats,
 	.nformats = ARRAY_SIZE(pl110_integrator_pixel_formats),
-<<<<<<< HEAD
-=======
 	.fb_bpp = 16,
->>>>>>> 6fb7f18d
 };
 
 /*
@@ -277,8 +271,6 @@
 	.external_bgr = true,
 	.formats = pl110_versatile_pixel_formats,
 	.nformats = ARRAY_SIZE(pl110_versatile_pixel_formats),
-<<<<<<< HEAD
-=======
 	.fb_bpp = 16,
 };
 
@@ -292,7 +284,6 @@
 	.formats = pl111_realview_pixel_formats,
 	.nformats = ARRAY_SIZE(pl111_realview_pixel_formats),
 	.fb_bpp = 16,
->>>>>>> 6fb7f18d
 };
 
 int pl111_versatile_init(struct device *dev, struct pl111_drm_dev_private *priv)
