--- conflicted
+++ resolved
@@ -135,15 +135,6 @@
 	pipe = container_of(plane, struct drm_simple_display_pipe, plane);
 	crtc_state = drm_atomic_get_new_crtc_state(plane_state->state,
 						   &pipe->crtc);
-<<<<<<< HEAD
-	if (!crtc_state->enable)
-		return 0; /* nothing to check when disabling or disabled */
-
-	if (crtc_state->enable)
-		drm_mode_get_hv_timing(&crtc_state->mode,
-				       &clip.x2, &clip.y2);
-=======
->>>>>>> 6fb7f18d
 
 	ret = drm_atomic_helper_check_plane_state(plane_state, crtc_state,
 						  DRM_PLANE_HELPER_NO_SCALING,
