/*
 * Copyright 2015 Advanced Micro Devices, Inc.
 *
 * Permission is hereby granted, free of charge, to any person obtaining a
 * copy of this software and associated documentation files (the "Software"),
 * to deal in the Software without restriction, including without limitation
 * the rights to use, copy, modify, merge, publish, distribute, sublicense,
 * and/or sell copies of the Software, and to permit persons to whom the
 * Software is furnished to do so, subject to the following conditions:
 *
 * The above copyright notice and this permission notice shall be included in
 * all copies or substantial portions of the Software.
 *
 * THE SOFTWARE IS PROVIDED "AS IS", WITHOUT WARRANTY OF ANY KIND, EXPRESS OR
 * IMPLIED, INCLUDING BUT NOT LIMITED TO THE WARRANTIES OF MERCHANTABILITY,
 * FITNESS FOR A PARTICULAR PURPOSE AND NONINFRINGEMENT.  IN NO EVENT SHALL
 * THE COPYRIGHT HOLDER(S) OR AUTHOR(S) BE LIABLE FOR ANY CLAIM, DAMAGES OR
 * OTHER LIABILITY, WHETHER IN AN ACTION OF CONTRACT, TORT OR OTHERWISE,
 * ARISING FROM, OUT OF OR IN CONNECTION WITH THE SOFTWARE OR THE USE OR
 * OTHER DEALINGS IN THE SOFTWARE.
 *
 */
#include "pp_debug.h"
#include <linux/types.h>
#include <linux/kernel.h>
#include <linux/gfp.h>
#include <linux/slab.h>
#include "amd_shared.h"
#include "amd_powerplay.h"
#include "pp_instance.h"
#include "power_state.h"

#define PP_DPM_DISABLED 0xCCCC

static int pp_dpm_dispatch_tasks(void *handle, enum amd_pp_task task_id,
		enum amd_pm_state_type *user_state);

static inline int pp_check(struct pp_instance *handle)
{
	if (handle == NULL)
		return -EINVAL;

	if (handle->hwmgr == NULL || handle->hwmgr->smumgr_funcs == NULL)
		return -EINVAL;

	if (handle->pm_en == 0)
		return PP_DPM_DISABLED;

	if (handle->hwmgr->hwmgr_func == NULL)
		return PP_DPM_DISABLED;

	return 0;
}

static int amd_powerplay_create(struct amd_pp_init *pp_init,
				void **handle)
{
	struct pp_instance *instance;

	if (pp_init == NULL || handle == NULL)
		return -EINVAL;

	instance = kzalloc(sizeof(struct pp_instance), GFP_KERNEL);
	if (instance == NULL)
		return -ENOMEM;

	instance->chip_family = pp_init->chip_family;
	instance->chip_id = pp_init->chip_id;
	instance->pm_en = pp_init->pm_en;
	instance->feature_mask = pp_init->feature_mask;
	instance->device = pp_init->device;
	mutex_init(&instance->pp_lock);
	*handle = instance;
	return 0;
}

static int amd_powerplay_destroy(void *handle)
{
	struct pp_instance *instance = (struct pp_instance *)handle;

	kfree(instance->hwmgr->hardcode_pp_table);
	instance->hwmgr->hardcode_pp_table = NULL;

	kfree(instance->hwmgr);
	instance->hwmgr = NULL;

	kfree(instance);
	instance = NULL;
	return 0;
}

static int pp_early_init(void *handle)
{
	int ret;
	struct pp_instance *pp_handle = NULL;

	pp_handle = cgs_register_pp_handle(handle, amd_powerplay_create);

	if (!pp_handle)
		return -EINVAL;

	ret = hwmgr_early_init(pp_handle);
	if (ret)
		return -EINVAL;

	return 0;
}

static int pp_sw_init(void *handle)
{
	struct pp_hwmgr *hwmgr;
	int ret = 0;
	struct pp_instance *pp_handle = (struct pp_instance *)handle;

	ret = pp_check(pp_handle);

	if (ret >= 0) {
		hwmgr = pp_handle->hwmgr;

		if (hwmgr->smumgr_funcs->smu_init == NULL)
			return -EINVAL;

		ret = hwmgr->smumgr_funcs->smu_init(hwmgr);

		pr_debug("amdgpu: powerplay sw initialized\n");
	}
	return ret;
}

static int pp_sw_fini(void *handle)
{
	struct pp_hwmgr *hwmgr;
	int ret = 0;
	struct pp_instance *pp_handle = (struct pp_instance *)handle;

	ret = pp_check(pp_handle);
	if (ret >= 0) {
		hwmgr = pp_handle->hwmgr;

		if (hwmgr->smumgr_funcs->smu_fini == NULL)
			return -EINVAL;

		ret = hwmgr->smumgr_funcs->smu_fini(pp_handle->hwmgr);
	}
	return ret;
}

static int pp_hw_init(void *handle)
{
	int ret = 0;
	struct pp_instance *pp_handle = (struct pp_instance *)handle;
	struct pp_hwmgr *hwmgr;

	ret = pp_check(pp_handle);

	if (ret >= 0) {
		hwmgr = pp_handle->hwmgr;

		if (hwmgr->smumgr_funcs->start_smu == NULL)
			return -EINVAL;

		if(hwmgr->smumgr_funcs->start_smu(pp_handle->hwmgr)) {
			pr_err("smc start failed\n");
			hwmgr->smumgr_funcs->smu_fini(pp_handle->hwmgr);
			return -EINVAL;;
		}
		if (ret == PP_DPM_DISABLED)
			goto exit;
		ret = hwmgr_hw_init(pp_handle);
		if (ret)
			goto exit;
	}
	return ret;
exit:
	pp_handle->pm_en = 0;
	cgs_notify_dpm_enabled(hwmgr->device, false);
	return 0;

}

static int pp_hw_fini(void *handle)
{
	struct pp_instance *pp_handle = (struct pp_instance *)handle;
	int ret = 0;

	ret = pp_check(pp_handle);
	if (ret == 0)
		hwmgr_hw_fini(pp_handle);

	return 0;
}

static int pp_late_init(void *handle)
{
	struct pp_instance *pp_handle = (struct pp_instance *)handle;
	int ret = 0;

	ret = pp_check(pp_handle);
	if (ret == 0)
		pp_dpm_dispatch_tasks(pp_handle,
					AMD_PP_TASK_COMPLETE_INIT, NULL);

	return 0;
}

static void pp_late_fini(void *handle)
{
	amd_powerplay_destroy(handle);
}


static bool pp_is_idle(void *handle)
{
	return false;
}

static int pp_wait_for_idle(void *handle)
{
	return 0;
}

static int pp_sw_reset(void *handle)
{
	return 0;
}

static int pp_set_powergating_state(void *handle,
				    enum amd_powergating_state state)
{
	struct pp_hwmgr  *hwmgr;
	struct pp_instance *pp_handle = (struct pp_instance *)handle;
	int ret = 0;

	ret = pp_check(pp_handle);

	if (ret)
		return ret;

	hwmgr = pp_handle->hwmgr;

	if (hwmgr->hwmgr_func->enable_per_cu_power_gating == NULL) {
		pr_info("%s was not implemented.\n", __func__);
		return 0;
	}

	/* Enable/disable GFX per cu powergating through SMU */
	return hwmgr->hwmgr_func->enable_per_cu_power_gating(hwmgr,
			state == AMD_PG_STATE_GATE);
}

static int pp_suspend(void *handle)
{
	struct pp_instance *pp_handle = (struct pp_instance *)handle;
	int ret = 0;

	ret = pp_check(pp_handle);
	if (ret == 0)
		hwmgr_hw_suspend(pp_handle);
	return 0;
}

static int pp_resume(void *handle)
{
	struct pp_hwmgr  *hwmgr;
	int ret;
	struct pp_instance *pp_handle = (struct pp_instance *)handle;

	ret = pp_check(pp_handle);

	if (ret < 0)
		return ret;

	hwmgr = pp_handle->hwmgr;

	if (hwmgr->smumgr_funcs->start_smu == NULL)
		return -EINVAL;

	if (hwmgr->smumgr_funcs->start_smu(pp_handle->hwmgr)) {
		pr_err("smc start failed\n");
		hwmgr->smumgr_funcs->smu_fini(pp_handle->hwmgr);
		return -EINVAL;
	}

	if (ret == PP_DPM_DISABLED)
		return 0;

	return hwmgr_hw_resume(pp_handle);
}

const struct amd_ip_funcs pp_ip_funcs = {
	.name = "powerplay",
	.early_init = pp_early_init,
	.late_init = pp_late_init,
	.sw_init = pp_sw_init,
	.sw_fini = pp_sw_fini,
	.hw_init = pp_hw_init,
	.hw_fini = pp_hw_fini,
	.late_fini = pp_late_fini,
	.suspend = pp_suspend,
	.resume = pp_resume,
	.is_idle = pp_is_idle,
	.wait_for_idle = pp_wait_for_idle,
	.soft_reset = pp_sw_reset,
	.set_clockgating_state = NULL,
	.set_powergating_state = pp_set_powergating_state,
};

static int pp_dpm_load_fw(void *handle)
{
	return 0;
}

static int pp_dpm_fw_loading_complete(void *handle)
{
	return 0;
}

static int pp_set_clockgating_by_smu(void *handle, uint32_t msg_id)
{
	struct pp_hwmgr  *hwmgr;
	struct pp_instance *pp_handle = (struct pp_instance *)handle;
	int ret = 0;

	ret = pp_check(pp_handle);

	if (ret)
		return ret;

	hwmgr = pp_handle->hwmgr;

	if (hwmgr->hwmgr_func->update_clock_gatings == NULL) {
		pr_info("%s was not implemented.\n", __func__);
		return 0;
	}

	return hwmgr->hwmgr_func->update_clock_gatings(hwmgr, &msg_id);
}

static void pp_dpm_en_umd_pstate(struct pp_hwmgr  *hwmgr,
						enum amd_dpm_forced_level *level)
{
	uint32_t profile_mode_mask = AMD_DPM_FORCED_LEVEL_PROFILE_STANDARD |
					AMD_DPM_FORCED_LEVEL_PROFILE_MIN_SCLK |
					AMD_DPM_FORCED_LEVEL_PROFILE_MIN_MCLK |
					AMD_DPM_FORCED_LEVEL_PROFILE_PEAK;

	if (!(hwmgr->dpm_level & profile_mode_mask)) {
		/* enter umd pstate, save current level, disable gfx cg*/
		if (*level & profile_mode_mask) {
			hwmgr->saved_dpm_level = hwmgr->dpm_level;
			hwmgr->en_umd_pstate = true;
			cgs_set_clockgating_state(hwmgr->device,
						AMD_IP_BLOCK_TYPE_GFX,
						AMD_CG_STATE_UNGATE);
			cgs_set_powergating_state(hwmgr->device,
					AMD_IP_BLOCK_TYPE_GFX,
					AMD_PG_STATE_UNGATE);
		}
	} else {
		/* exit umd pstate, restore level, enable gfx cg*/
		if (!(*level & profile_mode_mask)) {
			if (*level == AMD_DPM_FORCED_LEVEL_PROFILE_EXIT)
				*level = hwmgr->saved_dpm_level;
			hwmgr->en_umd_pstate = false;
			cgs_set_clockgating_state(hwmgr->device,
					AMD_IP_BLOCK_TYPE_GFX,
					AMD_CG_STATE_GATE);
			cgs_set_powergating_state(hwmgr->device,
					AMD_IP_BLOCK_TYPE_GFX,
					AMD_PG_STATE_GATE);
		}
	}
}

static int pp_dpm_force_performance_level(void *handle,
					enum amd_dpm_forced_level level)
{
	struct pp_hwmgr  *hwmgr;
	struct pp_instance *pp_handle = (struct pp_instance *)handle;
	int ret = 0;

	ret = pp_check(pp_handle);

	if (ret)
		return ret;

	hwmgr = pp_handle->hwmgr;

	if (level == hwmgr->dpm_level)
		return 0;

	mutex_lock(&pp_handle->pp_lock);
	pp_dpm_en_umd_pstate(hwmgr, &level);
	hwmgr->request_dpm_level = level;
	hwmgr_handle_task(pp_handle, AMD_PP_TASK_READJUST_POWER_STATE, NULL);
	mutex_unlock(&pp_handle->pp_lock);

	return 0;
}

static enum amd_dpm_forced_level pp_dpm_get_performance_level(
								void *handle)
{
	struct pp_hwmgr  *hwmgr;
	struct pp_instance *pp_handle = (struct pp_instance *)handle;
	int ret = 0;
	enum amd_dpm_forced_level level;

	ret = pp_check(pp_handle);

	if (ret)
		return ret;

	hwmgr = pp_handle->hwmgr;
	mutex_lock(&pp_handle->pp_lock);
	level = hwmgr->dpm_level;
	mutex_unlock(&pp_handle->pp_lock);
	return level;
}

static uint32_t pp_dpm_get_sclk(void *handle, bool low)
{
	struct pp_hwmgr  *hwmgr;
	struct pp_instance *pp_handle = (struct pp_instance *)handle;
	int ret = 0;
	uint32_t clk = 0;

	ret = pp_check(pp_handle);

	if (ret)
		return ret;

	hwmgr = pp_handle->hwmgr;

	if (hwmgr->hwmgr_func->get_sclk == NULL) {
		pr_info("%s was not implemented.\n", __func__);
		return 0;
	}
	mutex_lock(&pp_handle->pp_lock);
	clk = hwmgr->hwmgr_func->get_sclk(hwmgr, low);
	mutex_unlock(&pp_handle->pp_lock);
	return clk;
}

static uint32_t pp_dpm_get_mclk(void *handle, bool low)
{
	struct pp_hwmgr  *hwmgr;
	struct pp_instance *pp_handle = (struct pp_instance *)handle;
	int ret = 0;
	uint32_t clk = 0;

	ret = pp_check(pp_handle);

	if (ret)
		return ret;

	hwmgr = pp_handle->hwmgr;

	if (hwmgr->hwmgr_func->get_mclk == NULL) {
		pr_info("%s was not implemented.\n", __func__);
		return 0;
	}
	mutex_lock(&pp_handle->pp_lock);
	clk = hwmgr->hwmgr_func->get_mclk(hwmgr, low);
	mutex_unlock(&pp_handle->pp_lock);
	return clk;
}

static void pp_dpm_powergate_vce(void *handle, bool gate)
{
	struct pp_hwmgr  *hwmgr;
	struct pp_instance *pp_handle = (struct pp_instance *)handle;
	int ret = 0;

	ret = pp_check(pp_handle);

	if (ret)
		return;

	hwmgr = pp_handle->hwmgr;

	if (hwmgr->hwmgr_func->powergate_vce == NULL) {
		pr_info("%s was not implemented.\n", __func__);
		return;
	}
	mutex_lock(&pp_handle->pp_lock);
	hwmgr->hwmgr_func->powergate_vce(hwmgr, gate);
	mutex_unlock(&pp_handle->pp_lock);
}

static void pp_dpm_powergate_uvd(void *handle, bool gate)
{
	struct pp_hwmgr  *hwmgr;
	struct pp_instance *pp_handle = (struct pp_instance *)handle;
	int ret = 0;

	ret = pp_check(pp_handle);

	if (ret)
		return;

	hwmgr = pp_handle->hwmgr;

	if (hwmgr->hwmgr_func->powergate_uvd == NULL) {
		pr_info("%s was not implemented.\n", __func__);
		return;
	}
	mutex_lock(&pp_handle->pp_lock);
	hwmgr->hwmgr_func->powergate_uvd(hwmgr, gate);
	mutex_unlock(&pp_handle->pp_lock);
}

static int pp_dpm_dispatch_tasks(void *handle, enum amd_pp_task task_id,
		enum amd_pm_state_type *user_state)
{
	int ret = 0;
	struct pp_instance *pp_handle = (struct pp_instance *)handle;

	ret = pp_check(pp_handle);

	if (ret)
		return ret;

	mutex_lock(&pp_handle->pp_lock);
	ret = hwmgr_handle_task(pp_handle, task_id, user_state);
	mutex_unlock(&pp_handle->pp_lock);

	return ret;
}

static enum amd_pm_state_type pp_dpm_get_current_power_state(void *handle)
{
	struct pp_hwmgr *hwmgr;
	struct pp_power_state *state;
	struct pp_instance *pp_handle = (struct pp_instance *)handle;
	int ret = 0;
	enum amd_pm_state_type pm_type;

	ret = pp_check(pp_handle);

	if (ret)
		return ret;

	hwmgr = pp_handle->hwmgr;

	if (hwmgr->current_ps == NULL)
		return -EINVAL;

	mutex_lock(&pp_handle->pp_lock);

	state = hwmgr->current_ps;

	switch (state->classification.ui_label) {
	case PP_StateUILabel_Battery:
		pm_type = POWER_STATE_TYPE_BATTERY;
		break;
	case PP_StateUILabel_Balanced:
		pm_type = POWER_STATE_TYPE_BALANCED;
		break;
	case PP_StateUILabel_Performance:
		pm_type = POWER_STATE_TYPE_PERFORMANCE;
		break;
	default:
		if (state->classification.flags & PP_StateClassificationFlag_Boot)
			pm_type = POWER_STATE_TYPE_INTERNAL_BOOT;
		else
			pm_type = POWER_STATE_TYPE_DEFAULT;
		break;
	}
	mutex_unlock(&pp_handle->pp_lock);

	return pm_type;
}

static void pp_dpm_set_fan_control_mode(void *handle, uint32_t mode)
{
	struct pp_hwmgr  *hwmgr;
	struct pp_instance *pp_handle = (struct pp_instance *)handle;
	int ret = 0;

	ret = pp_check(pp_handle);

	if (ret)
		return;

	hwmgr = pp_handle->hwmgr;

	if (hwmgr->hwmgr_func->set_fan_control_mode == NULL) {
		pr_info("%s was not implemented.\n", __func__);
		return;
	}
	mutex_lock(&pp_handle->pp_lock);
	hwmgr->hwmgr_func->set_fan_control_mode(hwmgr, mode);
	mutex_unlock(&pp_handle->pp_lock);
}

static uint32_t pp_dpm_get_fan_control_mode(void *handle)
{
	struct pp_hwmgr  *hwmgr;
	struct pp_instance *pp_handle = (struct pp_instance *)handle;
	int ret = 0;
	uint32_t mode = 0;

	ret = pp_check(pp_handle);

	if (ret)
		return ret;

	hwmgr = pp_handle->hwmgr;

	if (hwmgr->hwmgr_func->get_fan_control_mode == NULL) {
		pr_info("%s was not implemented.\n", __func__);
		return 0;
	}
	mutex_lock(&pp_handle->pp_lock);
	mode = hwmgr->hwmgr_func->get_fan_control_mode(hwmgr);
	mutex_unlock(&pp_handle->pp_lock);
	return mode;
}

static int pp_dpm_set_fan_speed_percent(void *handle, uint32_t percent)
{
	struct pp_hwmgr  *hwmgr;
	struct pp_instance *pp_handle = (struct pp_instance *)handle;
	int ret = 0;

	ret = pp_check(pp_handle);

	if (ret)
		return ret;

	hwmgr = pp_handle->hwmgr;

	if (hwmgr->hwmgr_func->set_fan_speed_percent == NULL) {
		pr_info("%s was not implemented.\n", __func__);
		return 0;
	}
	mutex_lock(&pp_handle->pp_lock);
	ret = hwmgr->hwmgr_func->set_fan_speed_percent(hwmgr, percent);
	mutex_unlock(&pp_handle->pp_lock);
	return ret;
}

static int pp_dpm_get_fan_speed_percent(void *handle, uint32_t *speed)
{
	struct pp_hwmgr  *hwmgr;
	struct pp_instance *pp_handle = (struct pp_instance *)handle;
	int ret = 0;

	ret = pp_check(pp_handle);

	if (ret)
		return ret;

	hwmgr = pp_handle->hwmgr;

	if (hwmgr->hwmgr_func->get_fan_speed_percent == NULL) {
		pr_info("%s was not implemented.\n", __func__);
		return 0;
	}

	mutex_lock(&pp_handle->pp_lock);
	ret = hwmgr->hwmgr_func->get_fan_speed_percent(hwmgr, speed);
	mutex_unlock(&pp_handle->pp_lock);
	return ret;
}

static int pp_dpm_get_fan_speed_rpm(void *handle, uint32_t *rpm)
{
	struct pp_hwmgr *hwmgr;
	struct pp_instance *pp_handle = (struct pp_instance *)handle;
	int ret = 0;

	ret = pp_check(pp_handle);

	if (ret)
		return ret;

	hwmgr = pp_handle->hwmgr;

	if (hwmgr->hwmgr_func->get_fan_speed_rpm == NULL)
		return -EINVAL;

	mutex_lock(&pp_handle->pp_lock);
	ret = hwmgr->hwmgr_func->get_fan_speed_rpm(hwmgr, rpm);
	mutex_unlock(&pp_handle->pp_lock);
	return ret;
}

static int pp_dpm_get_temperature(void *handle)
{
	struct pp_hwmgr  *hwmgr;
	struct pp_instance *pp_handle = (struct pp_instance *)handle;
	int ret = 0;

	ret = pp_check(pp_handle);

	if (ret)
		return ret;

	hwmgr = pp_handle->hwmgr;

	if (hwmgr->hwmgr_func->get_temperature == NULL) {
		pr_info("%s was not implemented.\n", __func__);
		return 0;
	}
	mutex_lock(&pp_handle->pp_lock);
	ret = hwmgr->hwmgr_func->get_temperature(hwmgr);
	mutex_unlock(&pp_handle->pp_lock);
	return ret;
}

static int pp_dpm_get_pp_num_states(void *handle,
		struct pp_states_info *data)
{
	struct pp_hwmgr *hwmgr;
	int i;
	struct pp_instance *pp_handle = (struct pp_instance *)handle;
	int ret = 0;

	memset(data, 0, sizeof(*data));

	ret = pp_check(pp_handle);

	if (ret)
		return ret;

	hwmgr = pp_handle->hwmgr;

	if (hwmgr->ps == NULL)
		return -EINVAL;

	mutex_lock(&pp_handle->pp_lock);

	data->nums = hwmgr->num_ps;

	for (i = 0; i < hwmgr->num_ps; i++) {
		struct pp_power_state *state = (struct pp_power_state *)
				((unsigned long)hwmgr->ps + i * hwmgr->ps_size);
		switch (state->classification.ui_label) {
		case PP_StateUILabel_Battery:
			data->states[i] = POWER_STATE_TYPE_BATTERY;
			break;
		case PP_StateUILabel_Balanced:
			data->states[i] = POWER_STATE_TYPE_BALANCED;
			break;
		case PP_StateUILabel_Performance:
			data->states[i] = POWER_STATE_TYPE_PERFORMANCE;
			break;
		default:
			if (state->classification.flags & PP_StateClassificationFlag_Boot)
				data->states[i] = POWER_STATE_TYPE_INTERNAL_BOOT;
			else
				data->states[i] = POWER_STATE_TYPE_DEFAULT;
		}
	}
	mutex_unlock(&pp_handle->pp_lock);
	return 0;
}

static int pp_dpm_get_pp_table(void *handle, char **table)
{
	struct pp_hwmgr *hwmgr;
	struct pp_instance *pp_handle = (struct pp_instance *)handle;
	int ret = 0;
	int size = 0;

	ret = pp_check(pp_handle);

	if (ret)
		return ret;

	hwmgr = pp_handle->hwmgr;

	if (!hwmgr->soft_pp_table)
		return -EINVAL;

	mutex_lock(&pp_handle->pp_lock);
	*table = (char *)hwmgr->soft_pp_table;
	size = hwmgr->soft_pp_table_size;
	mutex_unlock(&pp_handle->pp_lock);
	return size;
}

static int amd_powerplay_reset(void *handle)
{
	struct pp_instance *instance = (struct pp_instance *)handle;
	int ret;

	ret = pp_check(instance);
	if (ret)
		return ret;

	ret = pp_hw_fini(instance);
	if (ret)
		return ret;

	ret = hwmgr_hw_init(instance);
	if (ret)
		return ret;

	return hwmgr_handle_task(instance, AMD_PP_TASK_COMPLETE_INIT, NULL);
}

static int pp_dpm_set_pp_table(void *handle, const char *buf, size_t size)
{
	struct pp_hwmgr *hwmgr;
	struct pp_instance *pp_handle = (struct pp_instance *)handle;
	int ret = 0;

	ret = pp_check(pp_handle);

	if (ret)
		return ret;

	hwmgr = pp_handle->hwmgr;
	mutex_lock(&pp_handle->pp_lock);
	if (!hwmgr->hardcode_pp_table) {
		hwmgr->hardcode_pp_table = kmemdup(hwmgr->soft_pp_table,
						   hwmgr->soft_pp_table_size,
						   GFP_KERNEL);
		if (!hwmgr->hardcode_pp_table) {
			mutex_unlock(&pp_handle->pp_lock);
			return -ENOMEM;
		}
	}

	memcpy(hwmgr->hardcode_pp_table, buf, size);

	hwmgr->soft_pp_table = hwmgr->hardcode_pp_table;
	mutex_unlock(&pp_handle->pp_lock);

	ret = amd_powerplay_reset(handle);
	if (ret)
		return ret;

	if (hwmgr->hwmgr_func->avfs_control) {
		ret = hwmgr->hwmgr_func->avfs_control(hwmgr, false);
		if (ret)
			return ret;
	}

	return 0;
}

static int pp_dpm_force_clock_level(void *handle,
		enum pp_clock_type type, uint32_t mask)
{
	struct pp_hwmgr *hwmgr;
	struct pp_instance *pp_handle = (struct pp_instance *)handle;
	int ret = 0;

	ret = pp_check(pp_handle);

	if (ret)
		return ret;

	hwmgr = pp_handle->hwmgr;

	if (hwmgr->hwmgr_func->force_clock_level == NULL) {
		pr_info("%s was not implemented.\n", __func__);
		return 0;
	}
	mutex_lock(&pp_handle->pp_lock);
	hwmgr->hwmgr_func->force_clock_level(hwmgr, type, mask);
	mutex_unlock(&pp_handle->pp_lock);
	return ret;
}

static int pp_dpm_print_clock_levels(void *handle,
		enum pp_clock_type type, char *buf)
{
	struct pp_hwmgr *hwmgr;
	struct pp_instance *pp_handle = (struct pp_instance *)handle;
	int ret = 0;

	ret = pp_check(pp_handle);

	if (ret)
		return ret;

	hwmgr = pp_handle->hwmgr;

	if (hwmgr->hwmgr_func->print_clock_levels == NULL) {
		pr_info("%s was not implemented.\n", __func__);
		return 0;
	}
	mutex_lock(&pp_handle->pp_lock);
	ret = hwmgr->hwmgr_func->print_clock_levels(hwmgr, type, buf);
	mutex_unlock(&pp_handle->pp_lock);
	return ret;
}

static int pp_dpm_get_sclk_od(void *handle)
{
	struct pp_hwmgr *hwmgr;
	struct pp_instance *pp_handle = (struct pp_instance *)handle;
	int ret = 0;

	ret = pp_check(pp_handle);

	if (ret)
		return ret;

	hwmgr = pp_handle->hwmgr;

	if (hwmgr->hwmgr_func->get_sclk_od == NULL) {
		pr_info("%s was not implemented.\n", __func__);
		return 0;
	}
	mutex_lock(&pp_handle->pp_lock);
	ret = hwmgr->hwmgr_func->get_sclk_od(hwmgr);
	mutex_unlock(&pp_handle->pp_lock);
	return ret;
}

static int pp_dpm_set_sclk_od(void *handle, uint32_t value)
{
	struct pp_hwmgr *hwmgr;
	struct pp_instance *pp_handle = (struct pp_instance *)handle;
	int ret = 0;

	ret = pp_check(pp_handle);

	if (ret)
		return ret;

	hwmgr = pp_handle->hwmgr;

	if (hwmgr->hwmgr_func->set_sclk_od == NULL) {
		pr_info("%s was not implemented.\n", __func__);
		return 0;
	}

	mutex_lock(&pp_handle->pp_lock);
	ret = hwmgr->hwmgr_func->set_sclk_od(hwmgr, value);
	mutex_unlock(&pp_handle->pp_lock);
	return ret;
}

static int pp_dpm_get_mclk_od(void *handle)
{
	struct pp_hwmgr *hwmgr;
	struct pp_instance *pp_handle = (struct pp_instance *)handle;
	int ret = 0;

	ret = pp_check(pp_handle);

	if (ret)
		return ret;

	hwmgr = pp_handle->hwmgr;

	if (hwmgr->hwmgr_func->get_mclk_od == NULL) {
		pr_info("%s was not implemented.\n", __func__);
		return 0;
	}
	mutex_lock(&pp_handle->pp_lock);
	ret = hwmgr->hwmgr_func->get_mclk_od(hwmgr);
	mutex_unlock(&pp_handle->pp_lock);
	return ret;
}

static int pp_dpm_set_mclk_od(void *handle, uint32_t value)
{
	struct pp_hwmgr *hwmgr;
	struct pp_instance *pp_handle = (struct pp_instance *)handle;
	int ret = 0;

	ret = pp_check(pp_handle);

	if (ret)
		return ret;

	hwmgr = pp_handle->hwmgr;

	if (hwmgr->hwmgr_func->set_mclk_od == NULL) {
		pr_info("%s was not implemented.\n", __func__);
		return 0;
	}
	mutex_lock(&pp_handle->pp_lock);
	ret = hwmgr->hwmgr_func->set_mclk_od(hwmgr, value);
	mutex_unlock(&pp_handle->pp_lock);
	return ret;
}

static int pp_dpm_read_sensor(void *handle, int idx,
			      void *value, int *size)
{
	struct pp_hwmgr *hwmgr;
	struct pp_instance *pp_handle = (struct pp_instance *)handle;
	int ret = 0;

	ret = pp_check(pp_handle);
	if (ret)
		return ret;

	if (value == NULL)
		return -EINVAL;

	hwmgr = pp_handle->hwmgr;

	switch (idx) {
	case AMDGPU_PP_SENSOR_STABLE_PSTATE_SCLK:
		*((uint32_t *)value) = hwmgr->pstate_sclk;
		return 0;
	case AMDGPU_PP_SENSOR_STABLE_PSTATE_MCLK:
		*((uint32_t *)value) = hwmgr->pstate_mclk;
		return 0;
	default:
		mutex_lock(&pp_handle->pp_lock);
		ret = hwmgr->hwmgr_func->read_sensor(hwmgr, idx, value, size);
		mutex_unlock(&pp_handle->pp_lock);
		return ret;
	}
}

static struct amd_vce_state*
pp_dpm_get_vce_clock_state(void *handle, unsigned idx)
{
	struct pp_hwmgr *hwmgr;
	struct pp_instance *pp_handle = (struct pp_instance *)handle;
	int ret = 0;

	ret = pp_check(pp_handle);

	if (ret)
		return NULL;

	hwmgr = pp_handle->hwmgr;

	if (hwmgr && idx < hwmgr->num_vce_state_tables)
		return &hwmgr->vce_states[idx];
	return NULL;
}

static int pp_dpm_reset_power_profile_state(void *handle,
		struct amd_pp_profile *request)
{
	struct pp_hwmgr *hwmgr;
	struct pp_instance *pp_handle = (struct pp_instance *)handle;

	if (!request || pp_check(pp_handle))
		return -EINVAL;

	hwmgr = pp_handle->hwmgr;

	if (hwmgr->hwmgr_func->set_power_profile_state == NULL) {
		pr_info("%s was not implemented.\n", __func__);
		return 0;
	}

	if (request->type == AMD_PP_GFX_PROFILE) {
		hwmgr->gfx_power_profile = hwmgr->default_gfx_power_profile;
		return hwmgr->hwmgr_func->set_power_profile_state(hwmgr,
				&hwmgr->gfx_power_profile);
	} else if (request->type == AMD_PP_COMPUTE_PROFILE) {
		hwmgr->compute_power_profile =
				hwmgr->default_compute_power_profile;
		return hwmgr->hwmgr_func->set_power_profile_state(hwmgr,
				&hwmgr->compute_power_profile);
	} else
		return -EINVAL;
}

static int pp_dpm_get_power_profile_state(void *handle,
		struct amd_pp_profile *query)
{
	struct pp_hwmgr *hwmgr;
	struct pp_instance *pp_handle = (struct pp_instance *)handle;

	if (!query || pp_check(pp_handle))
		return -EINVAL;

	hwmgr = pp_handle->hwmgr;

	if (query->type == AMD_PP_GFX_PROFILE)
		memcpy(query, &hwmgr->gfx_power_profile,
				sizeof(struct amd_pp_profile));
	else if (query->type == AMD_PP_COMPUTE_PROFILE)
		memcpy(query, &hwmgr->compute_power_profile,
				sizeof(struct amd_pp_profile));
	else
		return -EINVAL;

	return 0;
}

static int pp_get_power_profile_mode(void *handle, char *buf)
{
	struct pp_hwmgr *hwmgr;
	struct pp_instance *pp_handle = (struct pp_instance *)handle;

	if (!buf || pp_check(pp_handle))
		return -EINVAL;

	hwmgr = pp_handle->hwmgr;

	if (hwmgr->hwmgr_func->get_power_profile_mode == NULL) {
		pr_info("%s was not implemented.\n", __func__);
		return snprintf(buf, PAGE_SIZE, "\n");
	}

	return hwmgr->hwmgr_func->get_power_profile_mode(hwmgr, buf);
}

static int pp_set_power_profile_mode(void *handle, long *input, uint32_t size)
{
	struct pp_hwmgr *hwmgr;
	struct pp_instance *pp_handle = (struct pp_instance *)handle;

	if (pp_check(pp_handle))
		return -EINVAL;

	hwmgr = pp_handle->hwmgr;

	if (hwmgr->hwmgr_func->set_power_profile_mode == NULL) {
		pr_info("%s was not implemented.\n", __func__);
		return -EINVAL;
	}

	return hwmgr->hwmgr_func->set_power_profile_mode(hwmgr, input, size);
}

static int pp_odn_edit_dpm_table(void *handle, uint32_t type, long *input, uint32_t size)
{
	struct pp_hwmgr *hwmgr;
	struct pp_instance *pp_handle = (struct pp_instance *)handle;

	if (pp_check(pp_handle))
		return -EINVAL;

	hwmgr = pp_handle->hwmgr;

	if (hwmgr->hwmgr_func->odn_edit_dpm_table == NULL) {
		pr_info("%s was not implemented.\n", __func__);
		return -EINVAL;
	}

	return hwmgr->hwmgr_func->odn_edit_dpm_table(hwmgr, type, input, size);
}

static int pp_dpm_set_power_profile_state(void *handle,
		struct amd_pp_profile *request)
{
	struct pp_hwmgr *hwmgr;
	struct pp_instance *pp_handle = (struct pp_instance *)handle;
	int ret = -1;

	if (!request || pp_check(pp_handle))
		return -EINVAL;

	hwmgr = pp_handle->hwmgr;

	if (hwmgr->hwmgr_func->set_power_profile_state == NULL) {
		pr_info("%s was not implemented.\n", __func__);
		return 0;
	}

	if (request->min_sclk ||
		request->min_mclk ||
		request->activity_threshold ||
		request->up_hyst ||
		request->down_hyst) {
		if (request->type == AMD_PP_GFX_PROFILE)
			memcpy(&hwmgr->gfx_power_profile, request,
					sizeof(struct amd_pp_profile));
		else if (request->type == AMD_PP_COMPUTE_PROFILE)
			memcpy(&hwmgr->compute_power_profile, request,
					sizeof(struct amd_pp_profile));
		else
			return -EINVAL;

		if (request->type == hwmgr->current_power_profile)
			ret = hwmgr->hwmgr_func->set_power_profile_state(
					hwmgr,
					request);
	} else {
		/* set power profile if it exists */
		switch (request->type) {
		case AMD_PP_GFX_PROFILE:
			ret = hwmgr->hwmgr_func->set_power_profile_state(
					hwmgr,
					&hwmgr->gfx_power_profile);
			break;
		case AMD_PP_COMPUTE_PROFILE:
			ret = hwmgr->hwmgr_func->set_power_profile_state(
					hwmgr,
					&hwmgr->compute_power_profile);
			break;
		default:
			return -EINVAL;
		}
	}

	if (!ret)
		hwmgr->current_power_profile = request->type;

	return 0;
}

static int pp_dpm_switch_power_profile(void *handle,
		enum amd_pp_profile_type type)
{
	struct pp_hwmgr *hwmgr;
	struct amd_pp_profile request = {0};
	struct pp_instance *pp_handle = (struct pp_instance *)handle;

	if (pp_check(pp_handle))
		return -EINVAL;

	hwmgr = pp_handle->hwmgr;

	if (hwmgr->current_power_profile != type) {
		request.type = type;
		pp_dpm_set_power_profile_state(handle, &request);
	}

	return 0;
}

static int pp_dpm_notify_smu_memory_info(void *handle,
					uint32_t virtual_addr_low,
					uint32_t virtual_addr_hi,
					uint32_t mc_addr_low,
					uint32_t mc_addr_hi,
					uint32_t size)
{
	struct pp_hwmgr  *hwmgr;
	struct pp_instance *pp_handle = (struct pp_instance *)handle;
	int ret = 0;

	ret = pp_check(pp_handle);

	if (ret)
		return ret;

	hwmgr = pp_handle->hwmgr;

	if (hwmgr->hwmgr_func->notify_cac_buffer_info == NULL) {
		pr_info("%s was not implemented.\n", __func__);
		return -EINVAL;
	}

	mutex_lock(&pp_handle->pp_lock);

	ret = hwmgr->hwmgr_func->notify_cac_buffer_info(hwmgr, virtual_addr_low,
					virtual_addr_hi, mc_addr_low, mc_addr_hi,
					size);
<<<<<<< HEAD

	mutex_unlock(&pp_handle->pp_lock);

=======

	mutex_unlock(&pp_handle->pp_lock);

>>>>>>> 9e6d49d9
	return ret;
}

static int pp_display_configuration_change(void *handle,
	const struct amd_pp_display_configuration *display_config)
{
	struct pp_hwmgr  *hwmgr;
	struct pp_instance *pp_handle = (struct pp_instance *)handle;
	int ret = 0;

	ret = pp_check(pp_handle);

	if (ret)
		return ret;

	hwmgr = pp_handle->hwmgr;
	mutex_lock(&pp_handle->pp_lock);
	phm_store_dal_configuration_data(hwmgr, display_config);
	mutex_unlock(&pp_handle->pp_lock);
	return 0;
}

static int pp_get_display_power_level(void *handle,
		struct amd_pp_simple_clock_info *output)
{
	struct pp_hwmgr  *hwmgr;
	struct pp_instance *pp_handle = (struct pp_instance *)handle;
	int ret = 0;

	ret = pp_check(pp_handle);

	if (ret)
		return ret;

	hwmgr = pp_handle->hwmgr;

	if (output == NULL)
		return -EINVAL;

	mutex_lock(&pp_handle->pp_lock);
	ret = phm_get_dal_power_level(hwmgr, output);
	mutex_unlock(&pp_handle->pp_lock);
	return ret;
}

static int pp_get_current_clocks(void *handle,
		struct amd_pp_clock_info *clocks)
{
	struct amd_pp_simple_clock_info simple_clocks;
	struct pp_clock_info hw_clocks;
	struct pp_hwmgr  *hwmgr;
	struct pp_instance *pp_handle = (struct pp_instance *)handle;
	int ret = 0;

	ret = pp_check(pp_handle);

	if (ret)
		return ret;

	hwmgr = pp_handle->hwmgr;

	mutex_lock(&pp_handle->pp_lock);

	phm_get_dal_power_level(hwmgr, &simple_clocks);

	if (phm_cap_enabled(hwmgr->platform_descriptor.platformCaps,
					PHM_PlatformCaps_PowerContainment))
		ret = phm_get_clock_info(hwmgr, &hwmgr->current_ps->hardware,
					&hw_clocks, PHM_PerformanceLevelDesignation_PowerContainment);
	else
		ret = phm_get_clock_info(hwmgr, &hwmgr->current_ps->hardware,
					&hw_clocks, PHM_PerformanceLevelDesignation_Activity);

	if (ret) {
		pr_info("Error in phm_get_clock_info \n");
		mutex_unlock(&pp_handle->pp_lock);
		return -EINVAL;
	}

	clocks->min_engine_clock = hw_clocks.min_eng_clk;
	clocks->max_engine_clock = hw_clocks.max_eng_clk;
	clocks->min_memory_clock = hw_clocks.min_mem_clk;
	clocks->max_memory_clock = hw_clocks.max_mem_clk;
	clocks->min_bus_bandwidth = hw_clocks.min_bus_bandwidth;
	clocks->max_bus_bandwidth = hw_clocks.max_bus_bandwidth;

	clocks->max_engine_clock_in_sr = hw_clocks.max_eng_clk;
	clocks->min_engine_clock_in_sr = hw_clocks.min_eng_clk;

	clocks->max_clocks_state = simple_clocks.level;

	if (0 == phm_get_current_shallow_sleep_clocks(hwmgr, &hwmgr->current_ps->hardware, &hw_clocks)) {
		clocks->max_engine_clock_in_sr = hw_clocks.max_eng_clk;
		clocks->min_engine_clock_in_sr = hw_clocks.min_eng_clk;
	}
	mutex_unlock(&pp_handle->pp_lock);
	return 0;
}

static int pp_get_clock_by_type(void *handle, enum amd_pp_clock_type type, struct amd_pp_clocks *clocks)
{
	struct pp_hwmgr  *hwmgr;
	struct pp_instance *pp_handle = (struct pp_instance *)handle;
	int ret = 0;

	ret = pp_check(pp_handle);

	if (ret)
		return ret;

	hwmgr = pp_handle->hwmgr;

	if (clocks == NULL)
		return -EINVAL;

	mutex_lock(&pp_handle->pp_lock);
	ret = phm_get_clock_by_type(hwmgr, type, clocks);
	mutex_unlock(&pp_handle->pp_lock);
	return ret;
}

static int pp_get_clock_by_type_with_latency(void *handle,
		enum amd_pp_clock_type type,
		struct pp_clock_levels_with_latency *clocks)
{
	struct pp_hwmgr *hwmgr;
	struct pp_instance *pp_handle = (struct pp_instance *)handle;
	int ret = 0;

	ret = pp_check(pp_handle);
	if (ret)
		return ret;

	if (!clocks)
		return -EINVAL;

	mutex_lock(&pp_handle->pp_lock);
	hwmgr = ((struct pp_instance *)handle)->hwmgr;
	ret = phm_get_clock_by_type_with_latency(hwmgr, type, clocks);
	mutex_unlock(&pp_handle->pp_lock);
	return ret;
}

static int pp_get_clock_by_type_with_voltage(void *handle,
		enum amd_pp_clock_type type,
		struct pp_clock_levels_with_voltage *clocks)
{
	struct pp_hwmgr *hwmgr;
	struct pp_instance *pp_handle = (struct pp_instance *)handle;
	int ret = 0;

	ret = pp_check(pp_handle);
	if (ret)
		return ret;

	if (!clocks)
		return -EINVAL;

	hwmgr = ((struct pp_instance *)handle)->hwmgr;

	mutex_lock(&pp_handle->pp_lock);

	ret = phm_get_clock_by_type_with_voltage(hwmgr, type, clocks);

	mutex_unlock(&pp_handle->pp_lock);
	return ret;
}

static int pp_set_watermarks_for_clocks_ranges(void *handle,
		struct pp_wm_sets_with_clock_ranges_soc15 *wm_with_clock_ranges)
{
	struct pp_hwmgr *hwmgr;
	struct pp_instance *pp_handle = (struct pp_instance *)handle;
	int ret = 0;

	ret = pp_check(pp_handle);
	if (ret)
		return ret;

	if (!wm_with_clock_ranges)
		return -EINVAL;

	hwmgr = ((struct pp_instance *)handle)->hwmgr;

	mutex_lock(&pp_handle->pp_lock);
	ret = phm_set_watermarks_for_clocks_ranges(hwmgr,
			wm_with_clock_ranges);
	mutex_unlock(&pp_handle->pp_lock);

	return ret;
}

static int pp_display_clock_voltage_request(void *handle,
		struct pp_display_clock_request *clock)
{
	struct pp_hwmgr *hwmgr;
	struct pp_instance *pp_handle = (struct pp_instance *)handle;
	int ret = 0;

	ret = pp_check(pp_handle);
	if (ret)
		return ret;

	if (!clock)
		return -EINVAL;

	hwmgr = ((struct pp_instance *)handle)->hwmgr;

	mutex_lock(&pp_handle->pp_lock);
	ret = phm_display_clock_voltage_request(hwmgr, clock);
	mutex_unlock(&pp_handle->pp_lock);

	return ret;
}

static int pp_get_display_mode_validation_clocks(void *handle,
		struct amd_pp_simple_clock_info *clocks)
{
	struct pp_hwmgr  *hwmgr;
	struct pp_instance *pp_handle = (struct pp_instance *)handle;
	int ret = 0;

	ret = pp_check(pp_handle);

	if (ret)
		return ret;

	hwmgr = pp_handle->hwmgr;

	if (clocks == NULL)
		return -EINVAL;

	mutex_lock(&pp_handle->pp_lock);

	if (phm_cap_enabled(hwmgr->platform_descriptor.platformCaps, PHM_PlatformCaps_DynamicPatchPowerState))
		ret = phm_get_max_high_clocks(hwmgr, clocks);

	mutex_unlock(&pp_handle->pp_lock);
	return ret;
}

const struct amd_pm_funcs pp_dpm_funcs = {
	.get_temperature = pp_dpm_get_temperature,
	.load_firmware = pp_dpm_load_fw,
	.wait_for_fw_loading_complete = pp_dpm_fw_loading_complete,
	.force_performance_level = pp_dpm_force_performance_level,
	.get_performance_level = pp_dpm_get_performance_level,
	.get_current_power_state = pp_dpm_get_current_power_state,
	.powergate_vce = pp_dpm_powergate_vce,
	.powergate_uvd = pp_dpm_powergate_uvd,
	.dispatch_tasks = pp_dpm_dispatch_tasks,
	.set_fan_control_mode = pp_dpm_set_fan_control_mode,
	.get_fan_control_mode = pp_dpm_get_fan_control_mode,
	.set_fan_speed_percent = pp_dpm_set_fan_speed_percent,
	.get_fan_speed_percent = pp_dpm_get_fan_speed_percent,
	.get_fan_speed_rpm = pp_dpm_get_fan_speed_rpm,
	.get_pp_num_states = pp_dpm_get_pp_num_states,
	.get_pp_table = pp_dpm_get_pp_table,
	.set_pp_table = pp_dpm_set_pp_table,
	.force_clock_level = pp_dpm_force_clock_level,
	.print_clock_levels = pp_dpm_print_clock_levels,
	.get_sclk_od = pp_dpm_get_sclk_od,
	.set_sclk_od = pp_dpm_set_sclk_od,
	.get_mclk_od = pp_dpm_get_mclk_od,
	.set_mclk_od = pp_dpm_set_mclk_od,
	.read_sensor = pp_dpm_read_sensor,
	.get_vce_clock_state = pp_dpm_get_vce_clock_state,
	.reset_power_profile_state = pp_dpm_reset_power_profile_state,
	.get_power_profile_state = pp_dpm_get_power_profile_state,
	.set_power_profile_state = pp_dpm_set_power_profile_state,
	.switch_power_profile = pp_dpm_switch_power_profile,
	.set_clockgating_by_smu = pp_set_clockgating_by_smu,
	.notify_smu_memory_info = pp_dpm_notify_smu_memory_info,
<<<<<<< HEAD
=======
	.get_power_profile_mode = pp_get_power_profile_mode,
	.set_power_profile_mode = pp_set_power_profile_mode,
	.odn_edit_dpm_table = pp_odn_edit_dpm_table,
>>>>>>> 9e6d49d9
/* export to DC */
	.get_sclk = pp_dpm_get_sclk,
	.get_mclk = pp_dpm_get_mclk,
	.display_configuration_change = pp_display_configuration_change,
	.get_display_power_level = pp_get_display_power_level,
	.get_current_clocks = pp_get_current_clocks,
	.get_clock_by_type = pp_get_clock_by_type,
	.get_clock_by_type_with_latency = pp_get_clock_by_type_with_latency,
	.get_clock_by_type_with_voltage = pp_get_clock_by_type_with_voltage,
	.set_watermarks_for_clocks_ranges = pp_set_watermarks_for_clocks_ranges,
	.display_clock_voltage_request = pp_display_clock_voltage_request,
	.get_display_mode_validation_clocks = pp_get_display_mode_validation_clocks,
};<|MERGE_RESOLUTION|>--- conflicted
+++ resolved
@@ -1247,15 +1247,9 @@
 	ret = hwmgr->hwmgr_func->notify_cac_buffer_info(hwmgr, virtual_addr_low,
 					virtual_addr_hi, mc_addr_low, mc_addr_hi,
 					size);
-<<<<<<< HEAD
-
-	mutex_unlock(&pp_handle->pp_lock);
-
-=======
-
-	mutex_unlock(&pp_handle->pp_lock);
-
->>>>>>> 9e6d49d9
+
+	mutex_unlock(&pp_handle->pp_lock);
+
 	return ret;
 }
 
@@ -1529,12 +1523,9 @@
 	.switch_power_profile = pp_dpm_switch_power_profile,
 	.set_clockgating_by_smu = pp_set_clockgating_by_smu,
 	.notify_smu_memory_info = pp_dpm_notify_smu_memory_info,
-<<<<<<< HEAD
-=======
 	.get_power_profile_mode = pp_get_power_profile_mode,
 	.set_power_profile_mode = pp_set_power_profile_mode,
 	.odn_edit_dpm_table = pp_odn_edit_dpm_table,
->>>>>>> 9e6d49d9
 /* export to DC */
 	.get_sclk = pp_dpm_get_sclk,
 	.get_mclk = pp_dpm_get_mclk,
