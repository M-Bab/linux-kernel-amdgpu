--- conflicted
+++ resolved
@@ -78,12 +78,7 @@
 	uint32_t reg;
 	uint32_t ret;
 
-<<<<<<< HEAD
-	reg = soc15_get_register_offset(MP1_HWID, 0,
-			mmMP1_SMN_C2PMSG_90_BASE_IDX, mmMP1_SMN_C2PMSG_90);
-=======
 	reg = SOC15_REG_OFFSET(MP1, 0, mmMP1_SMN_C2PMSG_90);
->>>>>>> 6fb7f18d
 
 	ret = phm_wait_for_register_unequal(hwmgr, reg,
 			0, MP1_C2PMSG_90__CONTENT_MASK);
@@ -91,11 +86,7 @@
 	if (ret)
 		pr_err("No response from smu\n");
 
-<<<<<<< HEAD
-	return cgs_read_register(hwmgr->device, reg);
-=======
 	return RREG32_SOC15(MP1, 0, mmMP1_SMN_C2PMSG_90);
->>>>>>> 6fb7f18d
 }
 
 /*
@@ -109,13 +100,7 @@
 {
 	struct amdgpu_device *adev = hwmgr->adev;
 
-<<<<<<< HEAD
-	reg = soc15_get_register_offset(MP1_HWID, 0,
-			mmMP1_SMN_C2PMSG_66_BASE_IDX, mmMP1_SMN_C2PMSG_66);
-	cgs_write_register(hwmgr->device, reg, msg);
-=======
 	WREG32_SOC15(MP1, 0, mmMP1_SMN_C2PMSG_66, msg);
->>>>>>> 6fb7f18d
 
 	return 0;
 }
@@ -128,11 +113,7 @@
  */
 static int vega10_send_msg_to_smc(struct pp_hwmgr *hwmgr, uint16_t msg)
 {
-<<<<<<< HEAD
-	uint32_t reg;
-=======
-	struct amdgpu_device *adev = hwmgr->adev;
->>>>>>> 6fb7f18d
+	struct amdgpu_device *adev = hwmgr->adev;
 	uint32_t ret;
 
 	vega10_wait_for_response(hwmgr);
@@ -158,11 +139,7 @@
 static int vega10_send_msg_to_smc_with_parameter(struct pp_hwmgr *hwmgr,
 		uint16_t msg, uint32_t parameter)
 {
-<<<<<<< HEAD
-	uint32_t reg;
-=======
-	struct amdgpu_device *adev = hwmgr->adev;
->>>>>>> 6fb7f18d
+	struct amdgpu_device *adev = hwmgr->adev;
 	uint32_t ret;
 
 	vega10_wait_for_response(hwmgr);
@@ -182,18 +159,9 @@
 
 static int vega10_get_argument(struct pp_hwmgr *hwmgr)
 {
-<<<<<<< HEAD
-	uint32_t reg;
-
-	reg = soc15_get_register_offset(MP1_HWID, 0,
-			mmMP1_SMN_C2PMSG_82_BASE_IDX, mmMP1_SMN_C2PMSG_82);
-
-	return cgs_read_register(hwmgr->device, reg);
-=======
 	struct amdgpu_device *adev = hwmgr->adev;
 
 	return RREG32_SOC15(MP1, 0, mmMP1_SMN_C2PMSG_82);
->>>>>>> 6fb7f18d
 }
 
 static int vega10_copy_table_from_smc(struct pp_hwmgr *hwmgr,
