--- conflicted
+++ resolved
@@ -230,10 +230,7 @@
 			struct pp_atomfwctrl_bios_boot_up_values *boot_values);
 int pp_atomfwctrl_get_smc_dpm_information(struct pp_hwmgr *hwmgr,
 			struct pp_atomfwctrl_smc_dpm_parameters *param);
-<<<<<<< HEAD
-=======
 int pp_atomfwctrl_get_clk_information_by_clkid(struct pp_hwmgr *hwmgr,
 					BIOS_CLKID id, uint32_t *frequency);
->>>>>>> 6fb7f18d
 
 #endif
