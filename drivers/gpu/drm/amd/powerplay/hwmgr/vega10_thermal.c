--- conflicted
+++ resolved
@@ -89,10 +89,7 @@
 
 int vega10_fan_ctrl_get_fan_speed_rpm(struct pp_hwmgr *hwmgr, uint32_t *speed)
 {
-<<<<<<< HEAD
-=======
-	struct amdgpu_device *adev = hwmgr->adev;
->>>>>>> 6fb7f18d
+	struct amdgpu_device *adev = hwmgr->adev;
 	struct vega10_hwmgr *data = hwmgr->backend;
 	uint32_t tach_period;
 	uint32_t crystal_clock_freq;
@@ -365,10 +362,7 @@
 static int vega10_thermal_set_temperature_range(struct pp_hwmgr *hwmgr,
 		struct PP_TemperatureRange *range)
 {
-<<<<<<< HEAD
-=======
-	struct amdgpu_device *adev = hwmgr->adev;
->>>>>>> 6fb7f18d
+	struct amdgpu_device *adev = hwmgr->adev;
 	int low = VEGA10_THERMAL_MINIMUM_ALERT_TEMP *
 			PP_TEMPERATURE_UNITS_PER_CENTIGRADES;
 	int high = VEGA10_THERMAL_MAXIMUM_ALERT_TEMP *
@@ -385,17 +379,10 @@
 
 	val = RREG32_SOC15(THM, 0, mmTHM_THERMAL_INT_CTRL);
 
-<<<<<<< HEAD
-	val = CGS_REG_SET_FIELD(val, THM_THERMAL_INT_CTRL, MAX_IH_CREDIT, 5);
-	val = CGS_REG_SET_FIELD(val, THM_THERMAL_INT_CTRL, THERM_IH_HW_ENA, 1);
-	val = CGS_REG_SET_FIELD(val, THM_THERMAL_INT_CTRL, DIG_THERM_INTH, (high / PP_TEMPERATURE_UNITS_PER_CENTIGRADES));
-	val = CGS_REG_SET_FIELD(val, THM_THERMAL_INT_CTRL, DIG_THERM_INTL, (low / PP_TEMPERATURE_UNITS_PER_CENTIGRADES));
-=======
 	val = REG_SET_FIELD(val, THM_THERMAL_INT_CTRL, MAX_IH_CREDIT, 5);
 	val = REG_SET_FIELD(val, THM_THERMAL_INT_CTRL, THERM_IH_HW_ENA, 1);
 	val = REG_SET_FIELD(val, THM_THERMAL_INT_CTRL, DIG_THERM_INTH, (high / PP_TEMPERATURE_UNITS_PER_CENTIGRADES));
 	val = REG_SET_FIELD(val, THM_THERMAL_INT_CTRL, DIG_THERM_INTL, (low / PP_TEMPERATURE_UNITS_PER_CENTIGRADES));
->>>>>>> 6fb7f18d
 	val &= (~THM_THERMAL_INT_CTRL__THERM_TRIGGER_MASK_MASK) &
 			(~THM_THERMAL_INT_CTRL__THERM_INTH_MASK_MASK) &
 			(~THM_THERMAL_INT_CTRL__THERM_INTL_MASK_MASK);
@@ -435,10 +422,7 @@
 */
 static int vega10_thermal_enable_alert(struct pp_hwmgr *hwmgr)
 {
-<<<<<<< HEAD
-=======
-	struct amdgpu_device *adev = hwmgr->adev;
->>>>>>> 6fb7f18d
+	struct amdgpu_device *adev = hwmgr->adev;
 	struct vega10_hwmgr *data = hwmgr->backend;
 	uint32_t val = 0;
 
@@ -469,13 +453,8 @@
 */
 int vega10_thermal_disable_alert(struct pp_hwmgr *hwmgr)
 {
-<<<<<<< HEAD
+	struct amdgpu_device *adev = hwmgr->adev;
 	struct vega10_hwmgr *data = hwmgr->backend;
-	uint32_t reg;
-=======
-	struct amdgpu_device *adev = hwmgr->adev;
-	struct vega10_hwmgr *data = hwmgr->backend;
->>>>>>> 6fb7f18d
 
 	if (data->smu_features[GNLD_FW_CTF].supported) {
 		if (!data->smu_features[GNLD_FW_CTF].enabled)
