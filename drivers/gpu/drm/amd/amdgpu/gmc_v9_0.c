/*
 * Copyright 2016 Advanced Micro Devices, Inc.
 *
 * Permission is hereby granted, free of charge, to any person obtaining a
 * copy of this software and associated documentation files (the "Software"),
 * to deal in the Software without restriction, including without limitation
 * the rights to use, copy, modify, merge, publish, distribute, sublicense,
 * and/or sell copies of the Software, and to permit persons to whom the
 * Software is furnished to do so, subject to the following conditions:
 *
 * The above copyright notice and this permission notice shall be included in
 * all copies or substantial portions of the Software.
 *
 * THE SOFTWARE IS PROVIDED "AS IS", WITHOUT WARRANTY OF ANY KIND, EXPRESS OR
 * IMPLIED, INCLUDING BUT NOT LIMITED TO THE WARRANTIES OF MERCHANTABILITY,
 * FITNESS FOR A PARTICULAR PURPOSE AND NONINFRINGEMENT.  IN NO EVENT SHALL
 * THE COPYRIGHT HOLDER(S) OR AUTHOR(S) BE LIABLE FOR ANY CLAIM, DAMAGES OR
 * OTHER LIABILITY, WHETHER IN AN ACTION OF CONTRACT, TORT OR OTHERWISE,
 * ARISING FROM, OUT OF OR IN CONNECTION WITH THE SOFTWARE OR THE USE OR
 * OTHER DEALINGS IN THE SOFTWARE.
 *
 */
#include <linux/firmware.h>
#include <drm/drm_cache.h>
#include "amdgpu.h"
#include "gmc_v9_0.h"
#include "amdgpu_atomfirmware.h"
#include "amdgpu_gem.h"

#include "hdp/hdp_4_0_offset.h"
#include "hdp/hdp_4_0_sh_mask.h"
#include "gc/gc_9_0_sh_mask.h"
#include "dce/dce_12_0_offset.h"
#include "dce/dce_12_0_sh_mask.h"
#include "vega10_enum.h"
#include "mmhub/mmhub_1_0_offset.h"
#include "athub/athub_1_0_offset.h"
#include "oss/osssys_4_0_offset.h"

#include "soc15.h"
#include "soc15_common.h"
#include "umc/umc_6_0_sh_mask.h"

#include "gfxhub_v1_0.h"
#include "mmhub_v1_0.h"
#include "gfxhub_v1_1.h"

#include "ivsrcid/vmc/irqsrcs_vmc_1_0.h"

/* add these here since we already include dce12 headers and these are for DCN */
#define mmHUBP0_DCSURF_PRI_VIEWPORT_DIMENSION                                                          0x055d
#define mmHUBP0_DCSURF_PRI_VIEWPORT_DIMENSION_BASE_IDX                                                 2
#define HUBP0_DCSURF_PRI_VIEWPORT_DIMENSION__PRI_VIEWPORT_WIDTH__SHIFT                                        0x0
#define HUBP0_DCSURF_PRI_VIEWPORT_DIMENSION__PRI_VIEWPORT_HEIGHT__SHIFT                                       0x10
#define HUBP0_DCSURF_PRI_VIEWPORT_DIMENSION__PRI_VIEWPORT_WIDTH_MASK                                          0x00003FFFL
#define HUBP0_DCSURF_PRI_VIEWPORT_DIMENSION__PRI_VIEWPORT_HEIGHT_MASK                                         0x3FFF0000L

/* XXX Move this macro to VEGA10 header file, which is like vid.h for VI.*/
#define AMDGPU_NUM_OF_VMIDS			8

static const u32 golden_settings_vega10_hdp[] =
{
	0xf64, 0x0fffffff, 0x00000000,
	0xf65, 0x0fffffff, 0x00000000,
	0xf66, 0x0fffffff, 0x00000000,
	0xf67, 0x0fffffff, 0x00000000,
	0xf68, 0x0fffffff, 0x00000000,
	0xf6a, 0x0fffffff, 0x00000000,
	0xf6b, 0x0fffffff, 0x00000000,
	0xf6c, 0x0fffffff, 0x00000000,
	0xf6d, 0x0fffffff, 0x00000000,
	0xf6e, 0x0fffffff, 0x00000000,
};

static const struct soc15_reg_golden golden_settings_mmhub_1_0_0[] =
{
	SOC15_REG_GOLDEN_VALUE(MMHUB, 0, mmDAGB1_WRCLI2, 0x00000007, 0xfe5fe0fa),
	SOC15_REG_GOLDEN_VALUE(MMHUB, 0, mmMMEA1_DRAM_WR_CLI2GRP_MAP0, 0x00000030, 0x55555565)
};

static const struct soc15_reg_golden golden_settings_athub_1_0_0[] =
{
	SOC15_REG_GOLDEN_VALUE(ATHUB, 0, mmRPB_ARB_CNTL, 0x0000ff00, 0x00000800),
	SOC15_REG_GOLDEN_VALUE(ATHUB, 0, mmRPB_ARB_CNTL2, 0x00ff00ff, 0x00080008)
};

/* Ecc related register addresses, (BASE + reg offset) */
/* Universal Memory Controller caps (may be fused). */
/* UMCCH:UmcLocalCap */
#define UMCLOCALCAPS_ADDR0	(0x00014306 + 0x00000000)
#define UMCLOCALCAPS_ADDR1	(0x00014306 + 0x00000800)
#define UMCLOCALCAPS_ADDR2	(0x00014306 + 0x00001000)
#define UMCLOCALCAPS_ADDR3	(0x00014306 + 0x00001800)
#define UMCLOCALCAPS_ADDR4	(0x00054306 + 0x00000000)
#define UMCLOCALCAPS_ADDR5	(0x00054306 + 0x00000800)
#define UMCLOCALCAPS_ADDR6	(0x00054306 + 0x00001000)
#define UMCLOCALCAPS_ADDR7	(0x00054306 + 0x00001800)
#define UMCLOCALCAPS_ADDR8	(0x00094306 + 0x00000000)
#define UMCLOCALCAPS_ADDR9	(0x00094306 + 0x00000800)
#define UMCLOCALCAPS_ADDR10	(0x00094306 + 0x00001000)
#define UMCLOCALCAPS_ADDR11	(0x00094306 + 0x00001800)
#define UMCLOCALCAPS_ADDR12	(0x000d4306 + 0x00000000)
#define UMCLOCALCAPS_ADDR13	(0x000d4306 + 0x00000800)
#define UMCLOCALCAPS_ADDR14	(0x000d4306 + 0x00001000)
#define UMCLOCALCAPS_ADDR15	(0x000d4306 + 0x00001800)

/* Universal Memory Controller Channel config. */
/* UMCCH:UMC_CONFIG */
#define UMCCH_UMC_CONFIG_ADDR0	(0x00014040 + 0x00000000)
#define UMCCH_UMC_CONFIG_ADDR1	(0x00014040 + 0x00000800)
#define UMCCH_UMC_CONFIG_ADDR2	(0x00014040 + 0x00001000)
#define UMCCH_UMC_CONFIG_ADDR3	(0x00014040 + 0x00001800)
#define UMCCH_UMC_CONFIG_ADDR4	(0x00054040 + 0x00000000)
#define UMCCH_UMC_CONFIG_ADDR5	(0x00054040 + 0x00000800)
#define UMCCH_UMC_CONFIG_ADDR6	(0x00054040 + 0x00001000)
#define UMCCH_UMC_CONFIG_ADDR7	(0x00054040 + 0x00001800)
#define UMCCH_UMC_CONFIG_ADDR8	(0x00094040 + 0x00000000)
#define UMCCH_UMC_CONFIG_ADDR9	(0x00094040 + 0x00000800)
#define UMCCH_UMC_CONFIG_ADDR10	(0x00094040 + 0x00001000)
#define UMCCH_UMC_CONFIG_ADDR11	(0x00094040 + 0x00001800)
#define UMCCH_UMC_CONFIG_ADDR12	(0x000d4040 + 0x00000000)
#define UMCCH_UMC_CONFIG_ADDR13	(0x000d4040 + 0x00000800)
#define UMCCH_UMC_CONFIG_ADDR14	(0x000d4040 + 0x00001000)
#define UMCCH_UMC_CONFIG_ADDR15	(0x000d4040 + 0x00001800)

/* Universal Memory Controller Channel Ecc config. */
/* UMCCH:EccCtrl */
#define UMCCH_ECCCTRL_ADDR0	(0x00014053 + 0x00000000)
#define UMCCH_ECCCTRL_ADDR1	(0x00014053 + 0x00000800)
#define UMCCH_ECCCTRL_ADDR2	(0x00014053 + 0x00001000)
#define UMCCH_ECCCTRL_ADDR3	(0x00014053 + 0x00001800)
#define UMCCH_ECCCTRL_ADDR4	(0x00054053 + 0x00000000)
#define UMCCH_ECCCTRL_ADDR5	(0x00054053 + 0x00000800)
#define UMCCH_ECCCTRL_ADDR6	(0x00054053 + 0x00001000)
#define UMCCH_ECCCTRL_ADDR7	(0x00054053 + 0x00001800)
#define UMCCH_ECCCTRL_ADDR8	(0x00094053 + 0x00000000)
#define UMCCH_ECCCTRL_ADDR9	(0x00094053 + 0x00000800)
#define UMCCH_ECCCTRL_ADDR10	(0x00094053 + 0x00001000)
#define UMCCH_ECCCTRL_ADDR11	(0x00094053 + 0x00001800)
#define UMCCH_ECCCTRL_ADDR12	(0x000d4053 + 0x00000000)
#define UMCCH_ECCCTRL_ADDR13	(0x000d4053 + 0x00000800)
#define UMCCH_ECCCTRL_ADDR14	(0x000d4053 + 0x00001000)
#define UMCCH_ECCCTRL_ADDR15	(0x000d4053 + 0x00001800)

static const uint32_t ecc_umclocalcap_addrs[] = {
	UMCLOCALCAPS_ADDR0,
	UMCLOCALCAPS_ADDR1,
	UMCLOCALCAPS_ADDR2,
	UMCLOCALCAPS_ADDR3,
	UMCLOCALCAPS_ADDR4,
	UMCLOCALCAPS_ADDR5,
	UMCLOCALCAPS_ADDR6,
	UMCLOCALCAPS_ADDR7,
	UMCLOCALCAPS_ADDR8,
	UMCLOCALCAPS_ADDR9,
	UMCLOCALCAPS_ADDR10,
	UMCLOCALCAPS_ADDR11,
	UMCLOCALCAPS_ADDR12,
	UMCLOCALCAPS_ADDR13,
	UMCLOCALCAPS_ADDR14,
	UMCLOCALCAPS_ADDR15,
};

static const uint32_t ecc_umcch_umc_config_addrs[] = {
	UMCCH_UMC_CONFIG_ADDR0,
	UMCCH_UMC_CONFIG_ADDR1,
	UMCCH_UMC_CONFIG_ADDR2,
	UMCCH_UMC_CONFIG_ADDR3,
	UMCCH_UMC_CONFIG_ADDR4,
	UMCCH_UMC_CONFIG_ADDR5,
	UMCCH_UMC_CONFIG_ADDR6,
	UMCCH_UMC_CONFIG_ADDR7,
	UMCCH_UMC_CONFIG_ADDR8,
	UMCCH_UMC_CONFIG_ADDR9,
	UMCCH_UMC_CONFIG_ADDR10,
	UMCCH_UMC_CONFIG_ADDR11,
	UMCCH_UMC_CONFIG_ADDR12,
	UMCCH_UMC_CONFIG_ADDR13,
	UMCCH_UMC_CONFIG_ADDR14,
	UMCCH_UMC_CONFIG_ADDR15,
};

static const uint32_t ecc_umcch_eccctrl_addrs[] = {
	UMCCH_ECCCTRL_ADDR0,
	UMCCH_ECCCTRL_ADDR1,
	UMCCH_ECCCTRL_ADDR2,
	UMCCH_ECCCTRL_ADDR3,
	UMCCH_ECCCTRL_ADDR4,
	UMCCH_ECCCTRL_ADDR5,
	UMCCH_ECCCTRL_ADDR6,
	UMCCH_ECCCTRL_ADDR7,
	UMCCH_ECCCTRL_ADDR8,
	UMCCH_ECCCTRL_ADDR9,
	UMCCH_ECCCTRL_ADDR10,
	UMCCH_ECCCTRL_ADDR11,
	UMCCH_ECCCTRL_ADDR12,
	UMCCH_ECCCTRL_ADDR13,
	UMCCH_ECCCTRL_ADDR14,
	UMCCH_ECCCTRL_ADDR15,
};

static int gmc_v9_0_vm_fault_interrupt_state(struct amdgpu_device *adev,
					struct amdgpu_irq_src *src,
					unsigned type,
					enum amdgpu_interrupt_state state)
{
	struct amdgpu_vmhub *hub;
	u32 tmp, reg, bits, i, j;

	bits = VM_CONTEXT1_CNTL__RANGE_PROTECTION_FAULT_ENABLE_INTERRUPT_MASK |
		VM_CONTEXT1_CNTL__DUMMY_PAGE_PROTECTION_FAULT_ENABLE_INTERRUPT_MASK |
		VM_CONTEXT1_CNTL__PDE0_PROTECTION_FAULT_ENABLE_INTERRUPT_MASK |
		VM_CONTEXT1_CNTL__VALID_PROTECTION_FAULT_ENABLE_INTERRUPT_MASK |
		VM_CONTEXT1_CNTL__READ_PROTECTION_FAULT_ENABLE_INTERRUPT_MASK |
		VM_CONTEXT1_CNTL__WRITE_PROTECTION_FAULT_ENABLE_INTERRUPT_MASK |
		VM_CONTEXT1_CNTL__EXECUTE_PROTECTION_FAULT_ENABLE_INTERRUPT_MASK;

	switch (state) {
	case AMDGPU_IRQ_STATE_DISABLE:
		for (j = 0; j < AMDGPU_MAX_VMHUBS; j++) {
			hub = &adev->vmhub[j];
			for (i = 0; i < 16; i++) {
				reg = hub->vm_context0_cntl + i;
				tmp = RREG32(reg);
				tmp &= ~bits;
				WREG32(reg, tmp);
			}
		}
		break;
	case AMDGPU_IRQ_STATE_ENABLE:
		for (j = 0; j < AMDGPU_MAX_VMHUBS; j++) {
			hub = &adev->vmhub[j];
			for (i = 0; i < 16; i++) {
				reg = hub->vm_context0_cntl + i;
				tmp = RREG32(reg);
				tmp |= bits;
				WREG32(reg, tmp);
			}
		}
	default:
		break;
	}

	return 0;
}

static int gmc_v9_0_process_interrupt(struct amdgpu_device *adev,
				struct amdgpu_irq_src *source,
				struct amdgpu_iv_entry *entry)
{
	struct amdgpu_vmhub *hub = &adev->vmhub[entry->vmid_src];
	uint32_t status = 0;
	u64 addr;

	addr = (u64)entry->src_data[0] << 12;
	addr |= ((u64)entry->src_data[1] & 0xf) << 44;

	if (!amdgpu_sriov_vf(adev)) {
		status = RREG32(hub->vm_l2_pro_fault_status);
		WREG32_P(hub->vm_l2_pro_fault_cntl, 1, ~1);
	}

	if (printk_ratelimit()) {
		struct amdgpu_task_info task_info = { 0 };

		amdgpu_vm_get_task_info(adev, entry->pasid, &task_info);

		dev_err(adev->dev,
			"[%s] VMC page fault (src_id:%u ring:%u vmid:%u pasid:%u, for process %s pid %d thread %s pid %d)\n",
			entry->vmid_src ? "mmhub" : "gfxhub",
			entry->src_id, entry->ring_id, entry->vmid,
			entry->pasid, task_info.process_name, task_info.tgid,
			task_info.task_name, task_info.pid);
		dev_err(adev->dev, "  in page starting at address 0x%016llx from %d\n",
			addr, entry->client_id);
		if (!amdgpu_sriov_vf(adev))
			dev_err(adev->dev,
				"VM_L2_PROTECTION_FAULT_STATUS:0x%08X\n",
				status);
	}

	return 0;
}

static const struct amdgpu_irq_src_funcs gmc_v9_0_irq_funcs = {
	.set = gmc_v9_0_vm_fault_interrupt_state,
	.process = gmc_v9_0_process_interrupt,
};

static void gmc_v9_0_set_irq_funcs(struct amdgpu_device *adev)
{
	adev->gmc.vm_fault.num_types = 1;
	adev->gmc.vm_fault.funcs = &gmc_v9_0_irq_funcs;
}

static uint32_t gmc_v9_0_get_invalidate_req(unsigned int vmid,
					uint32_t flush_type)
{
	u32 req = 0;

	req = REG_SET_FIELD(req, VM_INVALIDATE_ENG0_REQ,
			    PER_VMID_INVALIDATE_REQ, 1 << vmid);
	req = REG_SET_FIELD(req, VM_INVALIDATE_ENG0_REQ, FLUSH_TYPE, flush_type);
	req = REG_SET_FIELD(req, VM_INVALIDATE_ENG0_REQ, INVALIDATE_L2_PTES, 1);
	req = REG_SET_FIELD(req, VM_INVALIDATE_ENG0_REQ, INVALIDATE_L2_PDE0, 1);
	req = REG_SET_FIELD(req, VM_INVALIDATE_ENG0_REQ, INVALIDATE_L2_PDE1, 1);
	req = REG_SET_FIELD(req, VM_INVALIDATE_ENG0_REQ, INVALIDATE_L2_PDE2, 1);
	req = REG_SET_FIELD(req, VM_INVALIDATE_ENG0_REQ, INVALIDATE_L1_PTES, 1);
	req = REG_SET_FIELD(req, VM_INVALIDATE_ENG0_REQ,
			    CLEAR_PROTECTION_FAULT_STATUS_ADDR,	0);

	return req;
}

/*
 * GART
 * VMID 0 is the physical GPU addresses as used by the kernel.
 * VMIDs 1-15 are used for userspace clients and are handled
 * by the amdgpu vm/hsa code.
 */

/**
 * gmc_v9_0_flush_gpu_tlb - tlb flush with certain type
 *
 * @adev: amdgpu_device pointer
 * @vmid: vm instance to flush
 * @flush_type: the flush type
 *
 * Flush the TLB for the requested page table using certain type.
 */
static void gmc_v9_0_flush_gpu_tlb(struct amdgpu_device *adev,
				uint32_t vmid, uint32_t flush_type)
{
	const unsigned eng = 17;
	unsigned i, j;

	for (i = 0; i < AMDGPU_MAX_VMHUBS; ++i) {
		struct amdgpu_vmhub *hub = &adev->vmhub[i];
		u32 tmp = gmc_v9_0_get_invalidate_req(vmid, flush_type);

<<<<<<< HEAD
=======
		/* This is necessary for a HW workaround under SRIOV as well
		 * as GFXOFF under bare metal
		 */
>>>>>>> 3078c7c0
		if (adev->gfx.kiq.ring.sched.ready &&
		    (amdgpu_sriov_runtime(adev) || !amdgpu_sriov_vf(adev)) &&
		    !adev->in_gpu_reset) {
			uint32_t req = hub->vm_inv_eng0_req + eng;
			uint32_t ack = hub->vm_inv_eng0_ack + eng;

			amdgpu_virt_kiq_reg_write_reg_wait(adev, req, ack, tmp,
							   1 << vmid);
			continue;
		}

		spin_lock(&adev->gmc.invalidate_lock);
		WREG32_NO_KIQ(hub->vm_inv_eng0_req + eng, tmp);
		for (j = 0; j < adev->usec_timeout; j++) {
			tmp = RREG32_NO_KIQ(hub->vm_inv_eng0_ack + eng);
			if (tmp & (1 << vmid))
				break;
			udelay(1);
		}
		spin_unlock(&adev->gmc.invalidate_lock);
		if (j < adev->usec_timeout)
			continue;

		DRM_ERROR("Timeout waiting for VM flush ACK!\n");
	}
}

static uint64_t gmc_v9_0_emit_flush_gpu_tlb(struct amdgpu_ring *ring,
					    unsigned vmid, uint64_t pd_addr)
{
	struct amdgpu_device *adev = ring->adev;
	struct amdgpu_vmhub *hub = &adev->vmhub[ring->funcs->vmhub];
	uint32_t req = gmc_v9_0_get_invalidate_req(vmid, 0);
	unsigned eng = ring->vm_inv_eng;

	amdgpu_ring_emit_wreg(ring, hub->ctx0_ptb_addr_lo32 + (2 * vmid),
			      lower_32_bits(pd_addr));

	amdgpu_ring_emit_wreg(ring, hub->ctx0_ptb_addr_hi32 + (2 * vmid),
			      upper_32_bits(pd_addr));

	amdgpu_ring_emit_reg_write_reg_wait(ring, hub->vm_inv_eng0_req + eng,
					    hub->vm_inv_eng0_ack + eng,
					    req, 1 << vmid);

	return pd_addr;
}

static void gmc_v9_0_emit_pasid_mapping(struct amdgpu_ring *ring, unsigned vmid,
					unsigned pasid)
{
	struct amdgpu_device *adev = ring->adev;
	uint32_t reg;

	if (ring->funcs->vmhub == AMDGPU_GFXHUB)
		reg = SOC15_REG_OFFSET(OSSSYS, 0, mmIH_VMID_0_LUT) + vmid;
	else
		reg = SOC15_REG_OFFSET(OSSSYS, 0, mmIH_VMID_0_LUT_MM) + vmid;

	amdgpu_ring_emit_wreg(ring, reg, pasid);
}

/**
 * gmc_v9_0_set_pte_pde - update the page tables using MMIO
 *
 * @adev: amdgpu_device pointer
 * @cpu_pt_addr: cpu address of the page table
 * @gpu_page_idx: entry in the page table to update
 * @addr: dst addr to write into pte/pde
 * @flags: access flags
 *
 * Update the page tables using the CPU.
 */
static int gmc_v9_0_set_pte_pde(struct amdgpu_device *adev, void *cpu_pt_addr,
				uint32_t gpu_page_idx, uint64_t addr,
				uint64_t flags)
{
	void __iomem *ptr = (void *)cpu_pt_addr;
	uint64_t value;

	/*
	 * PTE format on VEGA 10:
	 * 63:59 reserved
	 * 58:57 mtype
	 * 56 F
	 * 55 L
	 * 54 P
	 * 53 SW
	 * 52 T
	 * 50:48 reserved
	 * 47:12 4k physical page base address
	 * 11:7 fragment
	 * 6 write
	 * 5 read
	 * 4 exe
	 * 3 Z
	 * 2 snooped
	 * 1 system
	 * 0 valid
	 *
	 * PDE format on VEGA 10:
	 * 63:59 block fragment size
	 * 58:55 reserved
	 * 54 P
	 * 53:48 reserved
	 * 47:6 physical base address of PD or PTE
	 * 5:3 reserved
	 * 2 C
	 * 1 system
	 * 0 valid
	 */

	/*
	 * The following is for PTE only. GART does not have PDEs.
	*/
	value = addr & 0x0000FFFFFFFFF000ULL;
	value |= flags;
	writeq(value, ptr + (gpu_page_idx * 8));
	return 0;
}

static uint64_t gmc_v9_0_get_vm_pte_flags(struct amdgpu_device *adev,
						uint32_t flags)

{
	uint64_t pte_flag = 0;

	if (flags & AMDGPU_VM_PAGE_EXECUTABLE)
		pte_flag |= AMDGPU_PTE_EXECUTABLE;
	if (flags & AMDGPU_VM_PAGE_READABLE)
		pte_flag |= AMDGPU_PTE_READABLE;
	if (flags & AMDGPU_VM_PAGE_WRITEABLE)
		pte_flag |= AMDGPU_PTE_WRITEABLE;

	switch (flags & AMDGPU_VM_MTYPE_MASK) {
	case AMDGPU_VM_MTYPE_DEFAULT:
		pte_flag |= AMDGPU_PTE_MTYPE(MTYPE_NC);
		break;
	case AMDGPU_VM_MTYPE_NC:
		pte_flag |= AMDGPU_PTE_MTYPE(MTYPE_NC);
		break;
	case AMDGPU_VM_MTYPE_WC:
		pte_flag |= AMDGPU_PTE_MTYPE(MTYPE_WC);
		break;
	case AMDGPU_VM_MTYPE_CC:
		pte_flag |= AMDGPU_PTE_MTYPE(MTYPE_CC);
		break;
	case AMDGPU_VM_MTYPE_UC:
		pte_flag |= AMDGPU_PTE_MTYPE(MTYPE_UC);
		break;
	default:
		pte_flag |= AMDGPU_PTE_MTYPE(MTYPE_NC);
		break;
	}

	if (flags & AMDGPU_VM_PAGE_PRT)
		pte_flag |= AMDGPU_PTE_PRT;

	return pte_flag;
}

static void gmc_v9_0_get_vm_pde(struct amdgpu_device *adev, int level,
				uint64_t *addr, uint64_t *flags)
{
	if (!(*flags & AMDGPU_PDE_PTE) && !(*flags & AMDGPU_PTE_SYSTEM))
		*addr = adev->vm_manager.vram_base_offset + *addr -
			adev->gmc.vram_start;
	BUG_ON(*addr & 0xFFFF00000000003FULL);

	if (!adev->gmc.translate_further)
		return;

	if (level == AMDGPU_VM_PDB1) {
		/* Set the block fragment size */
		if (!(*flags & AMDGPU_PDE_PTE))
			*flags |= AMDGPU_PDE_BFS(0x9);

	} else if (level == AMDGPU_VM_PDB0) {
		if (*flags & AMDGPU_PDE_PTE)
			*flags &= ~AMDGPU_PDE_PTE;
		else
			*flags |= AMDGPU_PTE_TF;
	}
}

static const struct amdgpu_gmc_funcs gmc_v9_0_gmc_funcs = {
	.flush_gpu_tlb = gmc_v9_0_flush_gpu_tlb,
	.emit_flush_gpu_tlb = gmc_v9_0_emit_flush_gpu_tlb,
	.emit_pasid_mapping = gmc_v9_0_emit_pasid_mapping,
	.set_pte_pde = gmc_v9_0_set_pte_pde,
	.get_vm_pte_flags = gmc_v9_0_get_vm_pte_flags,
	.get_vm_pde = gmc_v9_0_get_vm_pde
};

static void gmc_v9_0_set_gmc_funcs(struct amdgpu_device *adev)
{
	adev->gmc.gmc_funcs = &gmc_v9_0_gmc_funcs;
}

static int gmc_v9_0_early_init(void *handle)
{
	struct amdgpu_device *adev = (struct amdgpu_device *)handle;

	gmc_v9_0_set_gmc_funcs(adev);
	gmc_v9_0_set_irq_funcs(adev);

	adev->gmc.shared_aperture_start = 0x2000000000000000ULL;
	adev->gmc.shared_aperture_end =
		adev->gmc.shared_aperture_start + (4ULL << 30) - 1;
	adev->gmc.private_aperture_start = 0x1000000000000000ULL;
	adev->gmc.private_aperture_end =
		adev->gmc.private_aperture_start + (4ULL << 30) - 1;

	return 0;
}

static int gmc_v9_0_ecc_available(struct amdgpu_device *adev)
{
	uint32_t reg_val;
	uint32_t reg_addr;
	uint32_t field_val;
	size_t i;
	uint32_t fv2;
	size_t lost_sheep;

	DRM_DEBUG("ecc: gmc_v9_0_ecc_available()\n");

	lost_sheep = 0;
	for (i = 0; i < ARRAY_SIZE(ecc_umclocalcap_addrs); ++i) {
		reg_addr = ecc_umclocalcap_addrs[i];
		DRM_DEBUG("ecc: "
			  "UMCCH_UmcLocalCap[%zu]: reg_addr: 0x%08x\n",
			  i, reg_addr);
		reg_val = RREG32(reg_addr);
		field_val = REG_GET_FIELD(reg_val, UMCCH0_0_UmcLocalCap,
					  EccDis);
		DRM_DEBUG("ecc: "
			  "reg_val: 0x%08x, "
			  "EccDis: 0x%08x, ",
			  reg_val, field_val);
		if (field_val) {
			DRM_ERROR("ecc: UmcLocalCap:EccDis is set.\n");
			++lost_sheep;
		}
	}

	for (i = 0; i < ARRAY_SIZE(ecc_umcch_umc_config_addrs); ++i) {
		reg_addr = ecc_umcch_umc_config_addrs[i];
		DRM_DEBUG("ecc: "
			  "UMCCH0_0_UMC_CONFIG[%zu]: reg_addr: 0x%08x",
			  i, reg_addr);
		reg_val = RREG32(reg_addr);
		field_val = REG_GET_FIELD(reg_val, UMCCH0_0_UMC_CONFIG,
					  DramReady);
		DRM_DEBUG("ecc: "
			  "reg_val: 0x%08x, "
			  "DramReady: 0x%08x\n",
			  reg_val, field_val);

		if (!field_val) {
			DRM_ERROR("ecc: UMC_CONFIG:DramReady is not set.\n");
			++lost_sheep;
		}
	}

	for (i = 0; i < ARRAY_SIZE(ecc_umcch_eccctrl_addrs); ++i) {
		reg_addr = ecc_umcch_eccctrl_addrs[i];
		DRM_DEBUG("ecc: "
			  "UMCCH_EccCtrl[%zu]: reg_addr: 0x%08x, ",
			  i, reg_addr);
		reg_val = RREG32(reg_addr);
		field_val = REG_GET_FIELD(reg_val, UMCCH0_0_EccCtrl,
					  WrEccEn);
		fv2 = REG_GET_FIELD(reg_val, UMCCH0_0_EccCtrl,
				    RdEccEn);
		DRM_DEBUG("ecc: "
			  "reg_val: 0x%08x, "
			  "WrEccEn: 0x%08x, "
			  "RdEccEn: 0x%08x\n",
			  reg_val, field_val, fv2);

		if (!field_val) {
			DRM_DEBUG("ecc: WrEccEn is not set\n");
			++lost_sheep;
		}
		if (!fv2) {
			DRM_DEBUG("ecc: RdEccEn is not set\n");
			++lost_sheep;
		}
	}

	DRM_DEBUG("ecc: lost_sheep: %zu\n", lost_sheep);
	return lost_sheep == 0;
}

static bool gmc_v9_0_keep_stolen_memory(struct amdgpu_device *adev)
{

	/*
	 * TODO:
	 * Currently there is a bug where some memory client outside
	 * of the driver writes to first 8M of VRAM on S3 resume,
	 * this overrides GART which by default gets placed in first 8M and
	 * causes VM_FAULTS once GTT is accessed.
	 * Keep the stolen memory reservation until the while this is not solved.
	 * Also check code in gmc_v9_0_get_vbios_fb_size and gmc_v9_0_late_init
	 */
	switch (adev->asic_type) {
	case CHIP_VEGA10:
		return true;
	case CHIP_RAVEN:
	case CHIP_VEGA12:
	case CHIP_VEGA20:
	default:
		return false;
	}
}

static int gmc_v9_0_late_init(void *handle)
{
	struct amdgpu_device *adev = (struct amdgpu_device *)handle;
	/*
	 * The latest engine allocation on gfx9 is:
	 * Engine 0, 1: idle
	 * Engine 2, 3: firmware
	 * Engine 4~13: amdgpu ring, subject to change when ring number changes
	 * Engine 14~15: idle
	 * Engine 16: kfd tlb invalidation
	 * Engine 17: Gart flushes
	 */
	unsigned vm_inv_eng[AMDGPU_MAX_VMHUBS] = { 4, 4 };
	unsigned i;
	int r;

	if (!gmc_v9_0_keep_stolen_memory(adev))
		amdgpu_bo_late_init(adev);

	for(i = 0; i < adev->num_rings; ++i) {
		struct amdgpu_ring *ring = adev->rings[i];
		unsigned vmhub = ring->funcs->vmhub;

		ring->vm_inv_eng = vm_inv_eng[vmhub]++;
		dev_info(adev->dev, "ring %s uses VM inv eng %u on hub %u\n",
			 ring->name, ring->vm_inv_eng, ring->funcs->vmhub);
	}

	/* Engine 16 is used for KFD and 17 for GART flushes */
	for(i = 0; i < AMDGPU_MAX_VMHUBS; ++i)
		BUG_ON(vm_inv_eng[i] > 16);

	if (adev->asic_type == CHIP_VEGA10 && !amdgpu_sriov_vf(adev)) {
		r = gmc_v9_0_ecc_available(adev);
		if (r == 1) {
			DRM_INFO("ECC is active.\n");
		} else if (r == 0) {
			DRM_INFO("ECC is not present.\n");
			adev->df_funcs->enable_ecc_force_par_wr_rmw(adev, false);
		} else {
			DRM_ERROR("gmc_v9_0_ecc_available() failed. r: %d\n", r);
			return r;
		}
	}

	return amdgpu_irq_get(adev, &adev->gmc.vm_fault, 0);
}

static void gmc_v9_0_vram_gtt_location(struct amdgpu_device *adev,
					struct amdgpu_gmc *mc)
{
	u64 base = 0;
	if (!amdgpu_sriov_vf(adev))
		base = mmhub_v1_0_get_fb_location(adev);
	/* add the xgmi offset of the physical node */
	base += adev->gmc.xgmi.physical_node_id * adev->gmc.xgmi.node_segment_size;
	amdgpu_gmc_vram_location(adev, &adev->gmc, base);
	amdgpu_gmc_gart_location(adev, mc);
	if (!amdgpu_sriov_vf(adev))
		amdgpu_gmc_agp_location(adev, mc);
	/* base offset of vram pages */
	adev->vm_manager.vram_base_offset = gfxhub_v1_0_get_mc_fb_offset(adev);

	/* XXX: add the xgmi offset of the physical node? */
	adev->vm_manager.vram_base_offset +=
		adev->gmc.xgmi.physical_node_id * adev->gmc.xgmi.node_segment_size;
}

/**
 * gmc_v9_0_mc_init - initialize the memory controller driver params
 *
 * @adev: amdgpu_device pointer
 *
 * Look up the amount of vram, vram width, and decide how to place
 * vram and gart within the GPU's physical address space.
 * Returns 0 for success.
 */
static int gmc_v9_0_mc_init(struct amdgpu_device *adev)
{
	int chansize, numchan;
	int r;

	if (amdgpu_emu_mode != 1)
		adev->gmc.vram_width = amdgpu_atomfirmware_get_vram_width(adev);
	if (!adev->gmc.vram_width) {
		/* hbm memory channel size */
		if (adev->flags & AMD_IS_APU)
			chansize = 64;
		else
			chansize = 128;

		numchan = adev->df_funcs->get_hbm_channel_number(adev);
		adev->gmc.vram_width = numchan * chansize;
	}

	/* size in MB on si */
	adev->gmc.mc_vram_size =
		adev->nbio_funcs->get_memsize(adev) * 1024ULL * 1024ULL;
	adev->gmc.real_vram_size = adev->gmc.mc_vram_size;

	if (!(adev->flags & AMD_IS_APU)) {
		r = amdgpu_device_resize_fb_bar(adev);
		if (r)
			return r;
	}
	adev->gmc.aper_base = pci_resource_start(adev->pdev, 0);
	adev->gmc.aper_size = pci_resource_len(adev->pdev, 0);

#ifdef CONFIG_X86_64
	if (adev->flags & AMD_IS_APU) {
		adev->gmc.aper_base = gfxhub_v1_0_get_mc_fb_offset(adev);
		adev->gmc.aper_size = adev->gmc.real_vram_size;
	}
#endif
	/* In case the PCI BAR is larger than the actual amount of vram */
	adev->gmc.visible_vram_size = adev->gmc.aper_size;
	if (adev->gmc.visible_vram_size > adev->gmc.real_vram_size)
		adev->gmc.visible_vram_size = adev->gmc.real_vram_size;

	/* set the gart size */
	if (amdgpu_gart_size == -1) {
		switch (adev->asic_type) {
		case CHIP_VEGA10:  /* all engines support GPUVM */
		case CHIP_VEGA12:  /* all engines support GPUVM */
		case CHIP_VEGA20:
		default:
			adev->gmc.gart_size = 512ULL << 20;
			break;
		case CHIP_RAVEN:   /* DCE SG support */
			adev->gmc.gart_size = 1024ULL << 20;
			break;
		}
	} else {
		adev->gmc.gart_size = (u64)amdgpu_gart_size << 20;
	}

	gmc_v9_0_vram_gtt_location(adev, &adev->gmc);

	return 0;
}

static int gmc_v9_0_gart_init(struct amdgpu_device *adev)
{
	int r;

	if (adev->gart.bo) {
		WARN(1, "VEGA10 PCIE GART already initialized\n");
		return 0;
	}
	/* Initialize common gart structure */
	r = amdgpu_gart_init(adev);
	if (r)
		return r;
	adev->gart.table_size = adev->gart.num_gpu_pages * 8;
	adev->gart.gart_pte_flags = AMDGPU_PTE_MTYPE(MTYPE_UC) |
				 AMDGPU_PTE_EXECUTABLE;
	return amdgpu_gart_table_vram_alloc(adev);
}

static unsigned gmc_v9_0_get_vbios_fb_size(struct amdgpu_device *adev)
{
	u32 d1vga_control = RREG32_SOC15(DCE, 0, mmD1VGA_CONTROL);
	unsigned size;

	/*
	 * TODO Remove once GART corruption is resolved
	 * Check related code in gmc_v9_0_sw_fini
	 * */
	if (gmc_v9_0_keep_stolen_memory(adev))
		return 9 * 1024 * 1024;

	if (REG_GET_FIELD(d1vga_control, D1VGA_CONTROL, D1VGA_MODE_ENABLE)) {
		size = 9 * 1024 * 1024; /* reserve 8MB for vga emulator and 1 MB for FB */
	} else {
		u32 viewport;

		switch (adev->asic_type) {
		case CHIP_RAVEN:
			viewport = RREG32_SOC15(DCE, 0, mmHUBP0_DCSURF_PRI_VIEWPORT_DIMENSION);
			size = (REG_GET_FIELD(viewport,
					      HUBP0_DCSURF_PRI_VIEWPORT_DIMENSION, PRI_VIEWPORT_HEIGHT) *
				REG_GET_FIELD(viewport,
					      HUBP0_DCSURF_PRI_VIEWPORT_DIMENSION, PRI_VIEWPORT_WIDTH) *
				4);
			break;
		case CHIP_VEGA10:
		case CHIP_VEGA12:
		case CHIP_VEGA20:
		default:
			viewport = RREG32_SOC15(DCE, 0, mmSCL0_VIEWPORT_SIZE);
			size = (REG_GET_FIELD(viewport, SCL0_VIEWPORT_SIZE, VIEWPORT_HEIGHT) *
				REG_GET_FIELD(viewport, SCL0_VIEWPORT_SIZE, VIEWPORT_WIDTH) *
				4);
			break;
		}
	}
	/* return 0 if the pre-OS buffer uses up most of vram */
	if ((adev->gmc.real_vram_size - size) < (8 * 1024 * 1024))
		return 0;

	return size;
}

static int gmc_v9_0_sw_init(void *handle)
{
	int r;
	int dma_bits;
	struct amdgpu_device *adev = (struct amdgpu_device *)handle;

	gfxhub_v1_0_init(adev);
	mmhub_v1_0_init(adev);

	spin_lock_init(&adev->gmc.invalidate_lock);

	adev->gmc.vram_type = amdgpu_atomfirmware_get_vram_type(adev);
	switch (adev->asic_type) {
	case CHIP_RAVEN:
		if (adev->rev_id == 0x0 || adev->rev_id == 0x1) {
			amdgpu_vm_adjust_size(adev, 256 * 1024, 9, 3, 48);
		} else {
			/* vm_size is 128TB + 512GB for legacy 3-level page support */
			amdgpu_vm_adjust_size(adev, 128 * 1024 + 512, 9, 2, 48);
			adev->gmc.translate_further =
				adev->vm_manager.num_level > 1;
		}
		break;
	case CHIP_VEGA10:
	case CHIP_VEGA12:
	case CHIP_VEGA20:
		/*
		 * To fulfill 4-level page support,
		 * vm size is 256TB (48bit), maximum size of Vega10,
		 * block size 512 (9bit)
		 */
		amdgpu_vm_adjust_size(adev, 256 * 1024, 9, 3, 48);
		break;
	default:
		break;
	}

	/* This interrupt is VMC page fault.*/
	r = amdgpu_irq_add_id(adev, SOC15_IH_CLIENTID_VMC, VMC_1_0__SRCID__VM_FAULT,
				&adev->gmc.vm_fault);
	if (r)
		return r;

	r = amdgpu_irq_add_id(adev, SOC15_IH_CLIENTID_UTCL2, UTCL2_1_0__SRCID__FAULT,
				&adev->gmc.vm_fault);

	if (r)
		return r;

	/* Set the internal MC address mask
	 * This is the max address of the GPU's
	 * internal address space.
	 */
	adev->gmc.mc_mask = 0xffffffffffffULL; /* 48 bit MC */

	/* set DMA mask + need_dma32 flags.
	 * PCIE - can handle 44-bits.
	 * IGP - can handle 44-bits
	 * PCI - dma32 for legacy pci gart, 44 bits on vega10
	 */
	adev->need_dma32 = false;
	dma_bits = adev->need_dma32 ? 32 : 44;
	r = pci_set_dma_mask(adev->pdev, DMA_BIT_MASK(dma_bits));
	if (r) {
		adev->need_dma32 = true;
		dma_bits = 32;
		printk(KERN_WARNING "amdgpu: No suitable DMA available.\n");
	}
	r = pci_set_consistent_dma_mask(adev->pdev, DMA_BIT_MASK(dma_bits));
	if (r) {
		pci_set_consistent_dma_mask(adev->pdev, DMA_BIT_MASK(32));
		printk(KERN_WARNING "amdgpu: No coherent DMA available.\n");
	}
	adev->need_swiotlb = drm_get_max_iomem() > ((u64)1 << dma_bits);

	if (adev->gmc.xgmi.supported) {
		r = gfxhub_v1_1_get_xgmi_info(adev);
		if (r)
			return r;
	}

	r = gmc_v9_0_mc_init(adev);
	if (r)
		return r;

	adev->gmc.stolen_size = gmc_v9_0_get_vbios_fb_size(adev);

	/* Memory manager */
	r = amdgpu_bo_init(adev);
	if (r)
		return r;

	r = gmc_v9_0_gart_init(adev);
	if (r)
		return r;

	/*
	 * number of VMs
	 * VMID 0 is reserved for System
	 * amdgpu graphics/compute will use VMIDs 1-7
	 * amdkfd will use VMIDs 8-15
	 */
	adev->vm_manager.id_mgr[AMDGPU_GFXHUB].num_ids = AMDGPU_NUM_OF_VMIDS;
	adev->vm_manager.id_mgr[AMDGPU_MMHUB].num_ids = AMDGPU_NUM_OF_VMIDS;

	amdgpu_vm_manager_init(adev);

	return 0;
}

static int gmc_v9_0_sw_fini(void *handle)
{
	struct amdgpu_device *adev = (struct amdgpu_device *)handle;

	amdgpu_gem_force_release(adev);
	amdgpu_vm_manager_fini(adev);

	if (gmc_v9_0_keep_stolen_memory(adev))
		amdgpu_bo_free_kernel(&adev->stolen_vga_memory, NULL, NULL);

	amdgpu_gart_table_vram_free(adev);
	amdgpu_bo_fini(adev);
	amdgpu_gart_fini(adev);

	return 0;
}

static void gmc_v9_0_init_golden_registers(struct amdgpu_device *adev)
{

	switch (adev->asic_type) {
	case CHIP_VEGA10:
	case CHIP_VEGA20:
		soc15_program_register_sequence(adev,
						golden_settings_mmhub_1_0_0,
						ARRAY_SIZE(golden_settings_mmhub_1_0_0));
		soc15_program_register_sequence(adev,
						golden_settings_athub_1_0_0,
						ARRAY_SIZE(golden_settings_athub_1_0_0));
		break;
	case CHIP_VEGA12:
		break;
	case CHIP_RAVEN:
		soc15_program_register_sequence(adev,
						golden_settings_athub_1_0_0,
						ARRAY_SIZE(golden_settings_athub_1_0_0));
		break;
	default:
		break;
	}
}

/**
 * gmc_v9_0_gart_enable - gart enable
 *
 * @adev: amdgpu_device pointer
 */
static int gmc_v9_0_gart_enable(struct amdgpu_device *adev)
{
	int r;
	bool value;
	u32 tmp;

	amdgpu_device_program_register_sequence(adev,
						golden_settings_vega10_hdp,
						ARRAY_SIZE(golden_settings_vega10_hdp));

	if (adev->gart.bo == NULL) {
		dev_err(adev->dev, "No VRAM object for PCIE GART.\n");
		return -EINVAL;
	}
	r = amdgpu_gart_table_vram_pin(adev);
	if (r)
		return r;

	switch (adev->asic_type) {
	case CHIP_RAVEN:
		mmhub_v1_0_update_power_gating(adev, true);
		break;
	default:
		break;
	}

	r = gfxhub_v1_0_gart_enable(adev);
	if (r)
		return r;

	r = mmhub_v1_0_gart_enable(adev);
	if (r)
		return r;

	WREG32_FIELD15(HDP, 0, HDP_MISC_CNTL, FLUSH_INVALIDATE_CACHE, 1);

	tmp = RREG32_SOC15(HDP, 0, mmHDP_HOST_PATH_CNTL);
	WREG32_SOC15(HDP, 0, mmHDP_HOST_PATH_CNTL, tmp);

	/* After HDP is initialized, flush HDP.*/
	adev->nbio_funcs->hdp_flush(adev, NULL);

	if (amdgpu_vm_fault_stop == AMDGPU_VM_FAULT_STOP_ALWAYS)
		value = false;
	else
		value = true;

	gfxhub_v1_0_set_fault_enable_default(adev, value);
	mmhub_v1_0_set_fault_enable_default(adev, value);
	gmc_v9_0_flush_gpu_tlb(adev, 0, 0);

	DRM_INFO("PCIE GART of %uM enabled (table at 0x%016llX).\n",
		 (unsigned)(adev->gmc.gart_size >> 20),
		 (unsigned long long)amdgpu_bo_gpu_offset(adev->gart.bo));
	adev->gart.ready = true;
	return 0;
}

static int gmc_v9_0_hw_init(void *handle)
{
	int r;
	struct amdgpu_device *adev = (struct amdgpu_device *)handle;

	/* The sequence of these two function calls matters.*/
	gmc_v9_0_init_golden_registers(adev);

	if (adev->mode_info.num_crtc) {
		/* Lockout access through VGA aperture*/
		WREG32_FIELD15(DCE, 0, VGA_HDP_CONTROL, VGA_MEMORY_DISABLE, 1);

		/* disable VGA render */
		WREG32_FIELD15(DCE, 0, VGA_RENDER_CONTROL, VGA_VSTATUS_CNTL, 0);
	}

	r = gmc_v9_0_gart_enable(adev);

	return r;
}

/**
 * gmc_v9_0_gart_disable - gart disable
 *
 * @adev: amdgpu_device pointer
 *
 * This disables all VM page table.
 */
static void gmc_v9_0_gart_disable(struct amdgpu_device *adev)
{
	gfxhub_v1_0_gart_disable(adev);
	mmhub_v1_0_gart_disable(adev);
	amdgpu_gart_table_vram_unpin(adev);
}

static int gmc_v9_0_hw_fini(void *handle)
{
	struct amdgpu_device *adev = (struct amdgpu_device *)handle;

	if (amdgpu_sriov_vf(adev)) {
		/* full access mode, so don't touch any GMC register */
		DRM_DEBUG("For SRIOV client, shouldn't do anything.\n");
		return 0;
	}

	amdgpu_irq_put(adev, &adev->gmc.vm_fault, 0);
	gmc_v9_0_gart_disable(adev);

	return 0;
}

static int gmc_v9_0_suspend(void *handle)
{
	struct amdgpu_device *adev = (struct amdgpu_device *)handle;

	return gmc_v9_0_hw_fini(adev);
}

static int gmc_v9_0_resume(void *handle)
{
	int r;
	struct amdgpu_device *adev = (struct amdgpu_device *)handle;

	r = gmc_v9_0_hw_init(adev);
	if (r)
		return r;

	amdgpu_vmid_reset_all(adev);

	return 0;
}

static bool gmc_v9_0_is_idle(void *handle)
{
	/* MC is always ready in GMC v9.*/
	return true;
}

static int gmc_v9_0_wait_for_idle(void *handle)
{
	/* There is no need to wait for MC idle in GMC v9.*/
	return 0;
}

static int gmc_v9_0_soft_reset(void *handle)
{
	/* XXX for emulation.*/
	return 0;
}

static int gmc_v9_0_set_clockgating_state(void *handle,
					enum amd_clockgating_state state)
{
	struct amdgpu_device *adev = (struct amdgpu_device *)handle;

	return mmhub_v1_0_set_clockgating(adev, state);
}

static void gmc_v9_0_get_clockgating_state(void *handle, u32 *flags)
{
	struct amdgpu_device *adev = (struct amdgpu_device *)handle;

	mmhub_v1_0_get_clockgating(adev, flags);
}

static int gmc_v9_0_set_powergating_state(void *handle,
					enum amd_powergating_state state)
{
	return 0;
}

const struct amd_ip_funcs gmc_v9_0_ip_funcs = {
	.name = "gmc_v9_0",
	.early_init = gmc_v9_0_early_init,
	.late_init = gmc_v9_0_late_init,
	.sw_init = gmc_v9_0_sw_init,
	.sw_fini = gmc_v9_0_sw_fini,
	.hw_init = gmc_v9_0_hw_init,
	.hw_fini = gmc_v9_0_hw_fini,
	.suspend = gmc_v9_0_suspend,
	.resume = gmc_v9_0_resume,
	.is_idle = gmc_v9_0_is_idle,
	.wait_for_idle = gmc_v9_0_wait_for_idle,
	.soft_reset = gmc_v9_0_soft_reset,
	.set_clockgating_state = gmc_v9_0_set_clockgating_state,
	.set_powergating_state = gmc_v9_0_set_powergating_state,
	.get_clockgating_state = gmc_v9_0_get_clockgating_state,
};

const struct amdgpu_ip_block_version gmc_v9_0_ip_block =
{
	.type = AMD_IP_BLOCK_TYPE_GMC,
	.major = 9,
	.minor = 0,
	.rev = 0,
	.funcs = &gmc_v9_0_ip_funcs,
};<|MERGE_RESOLUTION|>--- conflicted
+++ resolved
@@ -338,12 +338,9 @@
 		struct amdgpu_vmhub *hub = &adev->vmhub[i];
 		u32 tmp = gmc_v9_0_get_invalidate_req(vmid, flush_type);
 
-<<<<<<< HEAD
-=======
 		/* This is necessary for a HW workaround under SRIOV as well
 		 * as GFXOFF under bare metal
 		 */
->>>>>>> 3078c7c0
 		if (adev->gfx.kiq.ring.sched.ready &&
 		    (amdgpu_sriov_runtime(adev) || !amdgpu_sriov_vf(adev)) &&
 		    !adev->in_gpu_reset) {
