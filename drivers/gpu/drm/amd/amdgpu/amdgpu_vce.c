--- conflicted
+++ resolved
@@ -585,13 +585,8 @@
 
 	for (i = 0; i < bo->placement.num_placement; ++i) {
 		bo->placements[i].fpfn = max(bo->placements[i].fpfn, fpfn);
-<<<<<<< HEAD
-		bo->placements[i].lpfn = bo->placements[i].fpfn ?
-			min(bo->placements[i].fpfn, lpfn) : lpfn;
-=======
 		bo->placements[i].lpfn = bo->placements[i].lpfn ?
 			min(bo->placements[i].lpfn, lpfn) : lpfn;
->>>>>>> 9e6d49d9
 	}
 	return ttm_bo_validate(&bo->tbo, &bo->placement, &ctx);
 }
