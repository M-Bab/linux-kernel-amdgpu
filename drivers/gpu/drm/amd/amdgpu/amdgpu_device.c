--- conflicted
+++ resolved
@@ -544,11 +544,7 @@
  * as parameter.
  */
 void amdgpu_device_vram_location(struct amdgpu_device *adev,
-<<<<<<< HEAD
-				 struct amdgpu_mc *mc, u64 base)
-=======
 				 struct amdgpu_gmc *mc, u64 base)
->>>>>>> 9e6d49d9
 {
 	uint64_t limit = (uint64_t)amdgpu_vram_limit << 20;
 
@@ -574,11 +570,7 @@
  * FIXME: when reducing GTT size align new size on power of 2.
  */
 void amdgpu_device_gart_location(struct amdgpu_device *adev,
-<<<<<<< HEAD
-				 struct amdgpu_mc *mc)
-=======
 				 struct amdgpu_gmc *mc)
->>>>>>> 9e6d49d9
 {
 	u64 size_af, size_bf;
 
@@ -616,11 +608,7 @@
  */
 int amdgpu_device_resize_fb_bar(struct amdgpu_device *adev)
 {
-<<<<<<< HEAD
-	u64 space_needed = roundup_pow_of_two(adev->mc.real_vram_size);
-=======
 	u64 space_needed = roundup_pow_of_two(adev->gmc.real_vram_size);
->>>>>>> 9e6d49d9
 	u32 rbar_size = order_base_2(((space_needed >> 20) | 1)) - 1;
 	struct pci_bus *root;
 	struct resource *res;
@@ -2504,7 +2492,6 @@
 
 	if (need_full_reset) {
 		r = amdgpu_device_ip_suspend(adev);
-<<<<<<< HEAD
 
 retry:
 		r = amdgpu_asic_reset(adev);
@@ -2610,113 +2597,6 @@
 			atomic_inc(&adev->vram_lost_counter);
 		}
 
-=======
-
-retry:
-		r = amdgpu_asic_reset(adev);
-		/* post card */
-		amdgpu_atom_asic_init(adev->mode_info.atom_context);
-
-		if (!r) {
-			dev_info(adev->dev, "GPU reset succeeded, trying to resume\n");
-			r = amdgpu_device_ip_resume_phase1(adev);
-			if (r)
-				goto out;
-
-			vram_lost = amdgpu_device_check_vram_lost(adev);
-			if (vram_lost) {
-				DRM_ERROR("VRAM is lost!\n");
-				atomic_inc(&adev->vram_lost_counter);
-			}
-
-			r = amdgpu_gtt_mgr_recover(
-				&adev->mman.bdev.man[TTM_PL_TT]);
-			if (r)
-				goto out;
-
-			r = amdgpu_device_ip_resume_phase2(adev);
-			if (r)
-				goto out;
-
-			if (vram_lost)
-				amdgpu_device_fill_reset_magic(adev);
-		}
-	}
-
-out:
-	if (!r) {
-		amdgpu_irq_gpu_reset_resume_helper(adev);
-		r = amdgpu_ib_ring_tests(adev);
-		if (r) {
-			dev_err(adev->dev, "ib ring test failed (%d).\n", r);
-			r = amdgpu_device_ip_suspend(adev);
-			need_full_reset = true;
-			goto retry;
-		}
-	}
-
-	if (reset_flags) {
-		if (vram_lost)
-			(*reset_flags) |= AMDGPU_RESET_INFO_VRAM_LOST;
-
-		if (need_full_reset)
-			(*reset_flags) |= AMDGPU_RESET_INFO_FULLRESET;
-	}
-
-	return r;
-}
-
-/*
- * amdgpu_device_reset_sriov - reset ASIC for SR-IOV vf
- *
- * @adev: amdgpu device pointer
- * @reset_flags: output param tells caller the reset result
- *
- * do VF FLR and reinitialize Asic
- * return 0 means successed otherwise failed
-*/
-static int amdgpu_device_reset_sriov(struct amdgpu_device *adev,
-				     uint64_t *reset_flags,
-				     bool from_hypervisor)
-{
-	int r;
-
-	if (from_hypervisor)
-		r = amdgpu_virt_request_full_gpu(adev, true);
-	else
-		r = amdgpu_virt_reset_gpu(adev);
-	if (r)
-		return r;
-
-	/* Resume IP prior to SMC */
-	r = amdgpu_device_ip_reinit_early_sriov(adev);
-	if (r)
-		goto error;
-
-	/* we need recover gart prior to run SMC/CP/SDMA resume */
-	amdgpu_gtt_mgr_recover(&adev->mman.bdev.man[TTM_PL_TT]);
-
-	/* now we are okay to resume SMC/CP/SDMA */
-	r = amdgpu_device_ip_reinit_late_sriov(adev);
-	if (r)
-		goto error;
-
-	amdgpu_irq_gpu_reset_resume_helper(adev);
-	r = amdgpu_ib_ring_tests(adev);
-	if (r)
-		dev_err(adev->dev, "[GPU_RESET] ib ring test failed (%d).\n", r);
-
-error:
-	/* release full control of GPU after ib test */
-	amdgpu_virt_release_full_gpu(adev, true);
-
-	if (reset_flags) {
-		if (adev->virt.gim_feature & AMDGIM_FEATURE_GIM_FLR_VRAMLOST) {
-			(*reset_flags) |= AMDGPU_RESET_INFO_VRAM_LOST;
-			atomic_inc(&adev->vram_lost_counter);
-		}
-
->>>>>>> 9e6d49d9
 		/* VF FLR or hotlink reset is always full-reset */
 		(*reset_flags) |= AMDGPU_RESET_INFO_FULLRESET;
 	}
@@ -2741,11 +2621,7 @@
 	uint64_t reset_flags = 0;
 	int i, r, resched;
 
-<<<<<<< HEAD
-	if (!amdgpu_device_ip_check_soft_reset(adev)) {
-=======
 	if (!force && !amdgpu_device_ip_check_soft_reset(adev)) {
->>>>>>> 9e6d49d9
 		DRM_INFO("No hardware hang detected. Did some blocks stall?\n");
 		return 0;
 	}
