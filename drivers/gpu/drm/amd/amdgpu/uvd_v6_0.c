/*
 * Copyright 2014 Advanced Micro Devices, Inc.
 *
 * Permission is hereby granted, free of charge, to any person obtaining a
 * copy of this software and associated documentation files (the "Software"),
 * to deal in the Software without restriction, including without limitation
 * the rights to use, copy, modify, merge, publish, distribute, sublicense,
 * and/or sell copies of the Software, and to permit persons to whom the
 * Software is furnished to do so, subject to the following conditions:
 *
 * The above copyright notice and this permission notice shall be included in
 * all copies or substantial portions of the Software.
 *
 * THE SOFTWARE IS PROVIDED "AS IS", WITHOUT WARRANTY OF ANY KIND, EXPRESS OR
 * IMPLIED, INCLUDING BUT NOT LIMITED TO THE WARRANTIES OF MERCHANTABILITY,
 * FITNESS FOR A PARTICULAR PURPOSE AND NONINFRINGEMENT.  IN NO EVENT SHALL
 * THE COPYRIGHT HOLDER(S) OR AUTHOR(S) BE LIABLE FOR ANY CLAIM, DAMAGES OR
 * OTHER LIABILITY, WHETHER IN AN ACTION OF CONTRACT, TORT OR OTHERWISE,
 * ARISING FROM, OUT OF OR IN CONNECTION WITH THE SOFTWARE OR THE USE OR
 * OTHER DEALINGS IN THE SOFTWARE.
 *
 * Authors: Christian König <christian.koenig@amd.com>
 */

#include <linux/firmware.h>
#include <drm/drmP.h>
#include "amdgpu.h"
#include "amdgpu_uvd.h"
#include "vid.h"
#include "uvd/uvd_6_0_d.h"
#include "uvd/uvd_6_0_sh_mask.h"
#include "oss/oss_2_0_d.h"
#include "oss/oss_2_0_sh_mask.h"
#include "smu/smu_7_1_3_d.h"
#include "smu/smu_7_1_3_sh_mask.h"
#include "bif/bif_5_1_d.h"
#include "gmc/gmc_8_1_d.h"
#include "vi.h"

/* Polaris10/11/12 firmware version */
#define FW_1_130_16 ((1 << 24) | (130 << 16) | (16 << 8))

static void uvd_v6_0_set_ring_funcs(struct amdgpu_device *adev);
static void uvd_v6_0_set_enc_ring_funcs(struct amdgpu_device *adev);

static void uvd_v6_0_set_irq_funcs(struct amdgpu_device *adev);
static int uvd_v6_0_start(struct amdgpu_device *adev);
static void uvd_v6_0_stop(struct amdgpu_device *adev);
static void uvd_v6_0_set_sw_clock_gating(struct amdgpu_device *adev);
static int uvd_v6_0_set_clockgating_state(void *handle,
					  enum amd_clockgating_state state);
static void uvd_v6_0_enable_mgcg(struct amdgpu_device *adev,
				 bool enable);

/**
* uvd_v6_0_enc_support - get encode support status
*
* @adev: amdgpu_device pointer
*
* Returns the current hardware encode support status
*/
static inline bool uvd_v6_0_enc_support(struct amdgpu_device *adev)
{
	return ((adev->asic_type >= CHIP_POLARIS10) &&
			(adev->asic_type <= CHIP_POLARIS12) &&
			(!adev->uvd.fw_version || adev->uvd.fw_version >= FW_1_130_16));
}

/**
 * uvd_v6_0_ring_get_rptr - get read pointer
 *
 * @ring: amdgpu_ring pointer
 *
 * Returns the current hardware read pointer
 */
static uint64_t uvd_v6_0_ring_get_rptr(struct amdgpu_ring *ring)
{
	struct amdgpu_device *adev = ring->adev;

	return RREG32(mmUVD_RBC_RB_RPTR);
}

/**
 * uvd_v6_0_enc_ring_get_rptr - get enc read pointer
 *
 * @ring: amdgpu_ring pointer
 *
 * Returns the current hardware enc read pointer
 */
static uint64_t uvd_v6_0_enc_ring_get_rptr(struct amdgpu_ring *ring)
{
	struct amdgpu_device *adev = ring->adev;

	if (ring == &adev->uvd.ring_enc[0])
		return RREG32(mmUVD_RB_RPTR);
	else
		return RREG32(mmUVD_RB_RPTR2);
}
/**
 * uvd_v6_0_ring_get_wptr - get write pointer
 *
 * @ring: amdgpu_ring pointer
 *
 * Returns the current hardware write pointer
 */
static uint64_t uvd_v6_0_ring_get_wptr(struct amdgpu_ring *ring)
{
	struct amdgpu_device *adev = ring->adev;

	return RREG32(mmUVD_RBC_RB_WPTR);
}

/**
 * uvd_v6_0_enc_ring_get_wptr - get enc write pointer
 *
 * @ring: amdgpu_ring pointer
 *
 * Returns the current hardware enc write pointer
 */
static uint64_t uvd_v6_0_enc_ring_get_wptr(struct amdgpu_ring *ring)
{
	struct amdgpu_device *adev = ring->adev;

	if (ring == &adev->uvd.ring_enc[0])
		return RREG32(mmUVD_RB_WPTR);
	else
		return RREG32(mmUVD_RB_WPTR2);
}

/**
 * uvd_v6_0_ring_set_wptr - set write pointer
 *
 * @ring: amdgpu_ring pointer
 *
 * Commits the write pointer to the hardware
 */
static void uvd_v6_0_ring_set_wptr(struct amdgpu_ring *ring)
{
	struct amdgpu_device *adev = ring->adev;

	WREG32(mmUVD_RBC_RB_WPTR, lower_32_bits(ring->wptr));
}

/**
 * uvd_v6_0_enc_ring_set_wptr - set enc write pointer
 *
 * @ring: amdgpu_ring pointer
 *
 * Commits the enc write pointer to the hardware
 */
static void uvd_v6_0_enc_ring_set_wptr(struct amdgpu_ring *ring)
{
	struct amdgpu_device *adev = ring->adev;

	if (ring == &adev->uvd.ring_enc[0])
		WREG32(mmUVD_RB_WPTR,
			lower_32_bits(ring->wptr));
	else
		WREG32(mmUVD_RB_WPTR2,
			lower_32_bits(ring->wptr));
}

/**
 * uvd_v6_0_enc_ring_test_ring - test if UVD ENC ring is working
 *
 * @ring: the engine to test on
 *
 */
static int uvd_v6_0_enc_ring_test_ring(struct amdgpu_ring *ring)
{
	struct amdgpu_device *adev = ring->adev;
	uint32_t rptr = amdgpu_ring_get_rptr(ring);
	unsigned i;
	int r;

	r = amdgpu_ring_alloc(ring, 16);
	if (r) {
		DRM_ERROR("amdgpu: uvd enc failed to lock ring %d (%d).\n",
			  ring->idx, r);
		return r;
	}
	amdgpu_ring_write(ring, HEVC_ENC_CMD_END);
	amdgpu_ring_commit(ring);

	for (i = 0; i < adev->usec_timeout; i++) {
		if (amdgpu_ring_get_rptr(ring) != rptr)
			break;
		DRM_UDELAY(1);
	}

	if (i < adev->usec_timeout) {
		DRM_DEBUG("ring test on %d succeeded in %d usecs\n",
			 ring->idx, i);
	} else {
		DRM_ERROR("amdgpu: ring %d test failed\n",
			  ring->idx);
		r = -ETIMEDOUT;
	}

	return r;
}

/**
 * uvd_v6_0_enc_get_create_msg - generate a UVD ENC create msg
 *
 * @adev: amdgpu_device pointer
 * @ring: ring we should submit the msg to
 * @handle: session handle to use
 * @fence: optional fence to return
 *
 * Open up a stream for HW test
 */
static int uvd_v6_0_enc_get_create_msg(struct amdgpu_ring *ring, uint32_t handle,
				       struct dma_fence **fence)
{
	const unsigned ib_size_dw = 16;
	struct amdgpu_job *job;
	struct amdgpu_ib *ib;
	struct dma_fence *f = NULL;
	uint64_t dummy;
	int i, r;

	r = amdgpu_job_alloc_with_ib(ring->adev, ib_size_dw * 4, &job);
	if (r)
		return r;

	ib = &job->ibs[0];
	dummy = ib->gpu_addr + 1024;

	ib->length_dw = 0;
	ib->ptr[ib->length_dw++] = 0x00000018;
	ib->ptr[ib->length_dw++] = 0x00000001; /* session info */
	ib->ptr[ib->length_dw++] = handle;
	ib->ptr[ib->length_dw++] = 0x00010000;
	ib->ptr[ib->length_dw++] = upper_32_bits(dummy);
	ib->ptr[ib->length_dw++] = dummy;

	ib->ptr[ib->length_dw++] = 0x00000014;
	ib->ptr[ib->length_dw++] = 0x00000002; /* task info */
	ib->ptr[ib->length_dw++] = 0x0000001c;
	ib->ptr[ib->length_dw++] = 0x00000001;
	ib->ptr[ib->length_dw++] = 0x00000000;

	ib->ptr[ib->length_dw++] = 0x00000008;
	ib->ptr[ib->length_dw++] = 0x08000001; /* op initialize */

	for (i = ib->length_dw; i < ib_size_dw; ++i)
		ib->ptr[i] = 0x0;

	r = amdgpu_ib_schedule(ring, 1, ib, NULL, &f);
	job->fence = dma_fence_get(f);
	if (r)
		goto err;

	amdgpu_job_free(job);
	if (fence)
		*fence = dma_fence_get(f);
	dma_fence_put(f);
	return 0;

err:
	amdgpu_job_free(job);
	return r;
}

/**
 * uvd_v6_0_enc_get_destroy_msg - generate a UVD ENC destroy msg
 *
 * @adev: amdgpu_device pointer
 * @ring: ring we should submit the msg to
 * @handle: session handle to use
 * @fence: optional fence to return
 *
 * Close up a stream for HW test or if userspace failed to do so
 */
static int uvd_v6_0_enc_get_destroy_msg(struct amdgpu_ring *ring,
					uint32_t handle,
					bool direct, struct dma_fence **fence)
{
	const unsigned ib_size_dw = 16;
	struct amdgpu_job *job;
	struct amdgpu_ib *ib;
	struct dma_fence *f = NULL;
	uint64_t dummy;
	int i, r;

	r = amdgpu_job_alloc_with_ib(ring->adev, ib_size_dw * 4, &job);
	if (r)
		return r;

	ib = &job->ibs[0];
	dummy = ib->gpu_addr + 1024;

	ib->length_dw = 0;
	ib->ptr[ib->length_dw++] = 0x00000018;
	ib->ptr[ib->length_dw++] = 0x00000001; /* session info */
	ib->ptr[ib->length_dw++] = handle;
	ib->ptr[ib->length_dw++] = 0x00010000;
	ib->ptr[ib->length_dw++] = upper_32_bits(dummy);
	ib->ptr[ib->length_dw++] = dummy;

	ib->ptr[ib->length_dw++] = 0x00000014;
	ib->ptr[ib->length_dw++] = 0x00000002; /* task info */
	ib->ptr[ib->length_dw++] = 0x0000001c;
	ib->ptr[ib->length_dw++] = 0x00000001;
	ib->ptr[ib->length_dw++] = 0x00000000;

	ib->ptr[ib->length_dw++] = 0x00000008;
	ib->ptr[ib->length_dw++] = 0x08000002; /* op close session */

	for (i = ib->length_dw; i < ib_size_dw; ++i)
		ib->ptr[i] = 0x0;

	if (direct) {
		r = amdgpu_ib_schedule(ring, 1, ib, NULL, &f);
		job->fence = dma_fence_get(f);
		if (r)
			goto err;

		amdgpu_job_free(job);
	} else {
		r = amdgpu_job_submit(job, ring, &ring->adev->vce.entity,
				      AMDGPU_FENCE_OWNER_UNDEFINED, &f);
		if (r)
			goto err;
	}

	if (fence)
		*fence = dma_fence_get(f);
	dma_fence_put(f);
	return 0;

err:
	amdgpu_job_free(job);
	return r;
}

/**
 * uvd_v6_0_enc_ring_test_ib - test if UVD ENC IBs are working
 *
 * @ring: the engine to test on
 *
 */
static int uvd_v6_0_enc_ring_test_ib(struct amdgpu_ring *ring, long timeout)
{
	struct dma_fence *fence = NULL;
	long r;

	r = uvd_v6_0_enc_get_create_msg(ring, 1, NULL);
	if (r) {
		DRM_ERROR("amdgpu: failed to get create msg (%ld).\n", r);
		goto error;
	}

	r = uvd_v6_0_enc_get_destroy_msg(ring, 1, true, &fence);
	if (r) {
		DRM_ERROR("amdgpu: failed to get destroy ib (%ld).\n", r);
		goto error;
	}

	r = dma_fence_wait_timeout(fence, false, timeout);
	if (r == 0) {
		DRM_ERROR("amdgpu: IB test timed out.\n");
		r = -ETIMEDOUT;
	} else if (r < 0) {
		DRM_ERROR("amdgpu: fence wait failed (%ld).\n", r);
	} else {
		DRM_DEBUG("ib test on ring %d succeeded\n", ring->idx);
		r = 0;
	}
error:
	dma_fence_put(fence);
	return r;
}
static int uvd_v6_0_early_init(void *handle)
{
	struct amdgpu_device *adev = (struct amdgpu_device *)handle;

	if (!(adev->flags & AMD_IS_APU) &&
	    (RREG32_SMC(ixCC_HARVEST_FUSES) & CC_HARVEST_FUSES__UVD_DISABLE_MASK))
		return -ENOENT;

	uvd_v6_0_set_ring_funcs(adev);

	if (uvd_v6_0_enc_support(adev)) {
		adev->uvd.num_enc_rings = 2;
		uvd_v6_0_set_enc_ring_funcs(adev);
	}

	uvd_v6_0_set_irq_funcs(adev);

	return 0;
}

static int uvd_v6_0_sw_init(void *handle)
{
	struct amdgpu_ring *ring;
	int i, r;
	struct amdgpu_device *adev = (struct amdgpu_device *)handle;

	/* UVD TRAP */
	r = amdgpu_irq_add_id(adev, AMDGPU_IH_CLIENTID_LEGACY, 124, &adev->uvd.irq);
	if (r)
		return r;

	/* UVD ENC TRAP */
	if (uvd_v6_0_enc_support(adev)) {
		for (i = 0; i < adev->uvd.num_enc_rings; ++i) {
			r = amdgpu_irq_add_id(adev, AMDGPU_IH_CLIENTID_LEGACY, i + 119, &adev->uvd.irq);
			if (r)
				return r;
		}
	}

	r = amdgpu_uvd_sw_init(adev);
	if (r)
		return r;

<<<<<<< HEAD
	if (uvd_v6_0_enc_support(adev)) {
=======
	if (!uvd_v6_0_enc_support(adev)) {
		for (i = 0; i < adev->uvd.num_enc_rings; ++i)
			adev->uvd.ring_enc[i].funcs = NULL;

		adev->uvd.irq.num_types = 1;
		adev->uvd.num_enc_rings = 0;

		DRM_INFO("UVD ENC is disabled\n");
	} else {
>>>>>>> 9e6d49d9
		struct drm_sched_rq *rq;
		ring = &adev->uvd.ring_enc[0];
		rq = &ring->sched.sched_rq[DRM_SCHED_PRIORITY_NORMAL];
		r = drm_sched_entity_init(&ring->sched, &adev->uvd.entity_enc,
					  rq, amdgpu_sched_jobs, NULL);
		if (r) {
			DRM_ERROR("Failed setting up UVD ENC run queue.\n");
			return r;
		}
	}

	r = amdgpu_uvd_resume(adev);
	if (r)
		return r;

	ring = &adev->uvd.ring;
	sprintf(ring->name, "uvd");
	r = amdgpu_ring_init(adev, ring, 512, &adev->uvd.irq, 0);
	if (r)
		return r;

	if (uvd_v6_0_enc_support(adev)) {
		for (i = 0; i < adev->uvd.num_enc_rings; ++i) {
			ring = &adev->uvd.ring_enc[i];
			sprintf(ring->name, "uvd_enc%d", i);
			r = amdgpu_ring_init(adev, ring, 512, &adev->uvd.irq, 0);
			if (r)
				return r;
		}
	}

	return r;
}

static int uvd_v6_0_sw_fini(void *handle)
{
	int i, r;
	struct amdgpu_device *adev = (struct amdgpu_device *)handle;

	r = amdgpu_uvd_suspend(adev);
	if (r)
		return r;

	if (uvd_v6_0_enc_support(adev)) {
		drm_sched_entity_fini(&adev->uvd.ring_enc[0].sched, &adev->uvd.entity_enc);

		for (i = 0; i < adev->uvd.num_enc_rings; ++i)
			amdgpu_ring_fini(&adev->uvd.ring_enc[i]);
	}

	return amdgpu_uvd_sw_fini(adev);
}

/**
 * uvd_v6_0_hw_init - start and test UVD block
 *
 * @adev: amdgpu_device pointer
 *
 * Initialize the hardware, boot up the VCPU and do some testing
 */
static int uvd_v6_0_hw_init(void *handle)
{
	struct amdgpu_device *adev = (struct amdgpu_device *)handle;
	struct amdgpu_ring *ring = &adev->uvd.ring;
	uint32_t tmp;
	int i, r;

	amdgpu_asic_set_uvd_clocks(adev, 10000, 10000);
	uvd_v6_0_set_clockgating_state(adev, AMD_CG_STATE_UNGATE);
	uvd_v6_0_enable_mgcg(adev, true);

	ring->ready = true;
	r = amdgpu_ring_test_ring(ring);
	if (r) {
		ring->ready = false;
		goto done;
	}

	r = amdgpu_ring_alloc(ring, 10);
	if (r) {
		DRM_ERROR("amdgpu: ring failed to lock UVD ring (%d).\n", r);
		goto done;
	}

	tmp = PACKET0(mmUVD_SEMA_WAIT_FAULT_TIMEOUT_CNTL, 0);
	amdgpu_ring_write(ring, tmp);
	amdgpu_ring_write(ring, 0xFFFFF);

	tmp = PACKET0(mmUVD_SEMA_WAIT_INCOMPLETE_TIMEOUT_CNTL, 0);
	amdgpu_ring_write(ring, tmp);
	amdgpu_ring_write(ring, 0xFFFFF);

	tmp = PACKET0(mmUVD_SEMA_SIGNAL_INCOMPLETE_TIMEOUT_CNTL, 0);
	amdgpu_ring_write(ring, tmp);
	amdgpu_ring_write(ring, 0xFFFFF);

	/* Clear timeout status bits */
	amdgpu_ring_write(ring, PACKET0(mmUVD_SEMA_TIMEOUT_STATUS, 0));
	amdgpu_ring_write(ring, 0x8);

	amdgpu_ring_write(ring, PACKET0(mmUVD_SEMA_CNTL, 0));
	amdgpu_ring_write(ring, 3);

	amdgpu_ring_commit(ring);

	if (uvd_v6_0_enc_support(adev)) {
		for (i = 0; i < adev->uvd.num_enc_rings; ++i) {
			ring = &adev->uvd.ring_enc[i];
			ring->ready = true;
			r = amdgpu_ring_test_ring(ring);
			if (r) {
				ring->ready = false;
				goto done;
			}
		}
	}

done:
	if (!r) {
		if (uvd_v6_0_enc_support(adev))
			DRM_INFO("UVD and UVD ENC initialized successfully.\n");
		else
			DRM_INFO("UVD initialized successfully.\n");
	}

	return r;
}

/**
 * uvd_v6_0_hw_fini - stop the hardware block
 *
 * @adev: amdgpu_device pointer
 *
 * Stop the UVD block, mark ring as not ready any more
 */
static int uvd_v6_0_hw_fini(void *handle)
{
	struct amdgpu_device *adev = (struct amdgpu_device *)handle;
	struct amdgpu_ring *ring = &adev->uvd.ring;

	if (RREG32(mmUVD_STATUS) != 0)
		uvd_v6_0_stop(adev);

	ring->ready = false;

	return 0;
}

static int uvd_v6_0_suspend(void *handle)
{
	int r;
	struct amdgpu_device *adev = (struct amdgpu_device *)handle;

	r = uvd_v6_0_hw_fini(adev);
	if (r)
		return r;

	return amdgpu_uvd_suspend(adev);
}

static int uvd_v6_0_resume(void *handle)
{
	int r;
	struct amdgpu_device *adev = (struct amdgpu_device *)handle;

	r = amdgpu_uvd_resume(adev);
	if (r)
		return r;

	return uvd_v6_0_hw_init(adev);
}

/**
 * uvd_v6_0_mc_resume - memory controller programming
 *
 * @adev: amdgpu_device pointer
 *
 * Let the UVD memory controller know it's offsets
 */
static void uvd_v6_0_mc_resume(struct amdgpu_device *adev)
{
	uint64_t offset;
	uint32_t size;

	/* programm memory controller bits 0-27 */
	WREG32(mmUVD_LMI_VCPU_CACHE_64BIT_BAR_LOW,
			lower_32_bits(adev->uvd.gpu_addr));
	WREG32(mmUVD_LMI_VCPU_CACHE_64BIT_BAR_HIGH,
			upper_32_bits(adev->uvd.gpu_addr));

	offset = AMDGPU_UVD_FIRMWARE_OFFSET;
	size = AMDGPU_UVD_FIRMWARE_SIZE(adev);
	WREG32(mmUVD_VCPU_CACHE_OFFSET0, offset >> 3);
	WREG32(mmUVD_VCPU_CACHE_SIZE0, size);

	offset += size;
	size = AMDGPU_UVD_HEAP_SIZE;
	WREG32(mmUVD_VCPU_CACHE_OFFSET1, offset >> 3);
	WREG32(mmUVD_VCPU_CACHE_SIZE1, size);

	offset += size;
	size = AMDGPU_UVD_STACK_SIZE +
	       (AMDGPU_UVD_SESSION_SIZE * adev->uvd.max_handles);
	WREG32(mmUVD_VCPU_CACHE_OFFSET2, offset >> 3);
	WREG32(mmUVD_VCPU_CACHE_SIZE2, size);

	WREG32(mmUVD_UDEC_ADDR_CONFIG, adev->gfx.config.gb_addr_config);
	WREG32(mmUVD_UDEC_DB_ADDR_CONFIG, adev->gfx.config.gb_addr_config);
	WREG32(mmUVD_UDEC_DBW_ADDR_CONFIG, adev->gfx.config.gb_addr_config);

	WREG32(mmUVD_GP_SCRATCH4, adev->uvd.max_handles);
}

#if 0
static void cz_set_uvd_clock_gating_branches(struct amdgpu_device *adev,
		bool enable)
{
	u32 data, data1;

	data = RREG32(mmUVD_CGC_GATE);
	data1 = RREG32(mmUVD_SUVD_CGC_GATE);
	if (enable) {
		data |= UVD_CGC_GATE__SYS_MASK |
				UVD_CGC_GATE__UDEC_MASK |
				UVD_CGC_GATE__MPEG2_MASK |
				UVD_CGC_GATE__RBC_MASK |
				UVD_CGC_GATE__LMI_MC_MASK |
				UVD_CGC_GATE__IDCT_MASK |
				UVD_CGC_GATE__MPRD_MASK |
				UVD_CGC_GATE__MPC_MASK |
				UVD_CGC_GATE__LBSI_MASK |
				UVD_CGC_GATE__LRBBM_MASK |
				UVD_CGC_GATE__UDEC_RE_MASK |
				UVD_CGC_GATE__UDEC_CM_MASK |
				UVD_CGC_GATE__UDEC_IT_MASK |
				UVD_CGC_GATE__UDEC_DB_MASK |
				UVD_CGC_GATE__UDEC_MP_MASK |
				UVD_CGC_GATE__WCB_MASK |
				UVD_CGC_GATE__VCPU_MASK |
				UVD_CGC_GATE__SCPU_MASK;
		data1 |= UVD_SUVD_CGC_GATE__SRE_MASK |
				UVD_SUVD_CGC_GATE__SIT_MASK |
				UVD_SUVD_CGC_GATE__SMP_MASK |
				UVD_SUVD_CGC_GATE__SCM_MASK |
				UVD_SUVD_CGC_GATE__SDB_MASK |
				UVD_SUVD_CGC_GATE__SRE_H264_MASK |
				UVD_SUVD_CGC_GATE__SRE_HEVC_MASK |
				UVD_SUVD_CGC_GATE__SIT_H264_MASK |
				UVD_SUVD_CGC_GATE__SIT_HEVC_MASK |
				UVD_SUVD_CGC_GATE__SCM_H264_MASK |
				UVD_SUVD_CGC_GATE__SCM_HEVC_MASK |
				UVD_SUVD_CGC_GATE__SDB_H264_MASK |
				UVD_SUVD_CGC_GATE__SDB_HEVC_MASK;
	} else {
		data &= ~(UVD_CGC_GATE__SYS_MASK |
				UVD_CGC_GATE__UDEC_MASK |
				UVD_CGC_GATE__MPEG2_MASK |
				UVD_CGC_GATE__RBC_MASK |
				UVD_CGC_GATE__LMI_MC_MASK |
				UVD_CGC_GATE__LMI_UMC_MASK |
				UVD_CGC_GATE__IDCT_MASK |
				UVD_CGC_GATE__MPRD_MASK |
				UVD_CGC_GATE__MPC_MASK |
				UVD_CGC_GATE__LBSI_MASK |
				UVD_CGC_GATE__LRBBM_MASK |
				UVD_CGC_GATE__UDEC_RE_MASK |
				UVD_CGC_GATE__UDEC_CM_MASK |
				UVD_CGC_GATE__UDEC_IT_MASK |
				UVD_CGC_GATE__UDEC_DB_MASK |
				UVD_CGC_GATE__UDEC_MP_MASK |
				UVD_CGC_GATE__WCB_MASK |
				UVD_CGC_GATE__VCPU_MASK |
				UVD_CGC_GATE__SCPU_MASK);
		data1 &= ~(UVD_SUVD_CGC_GATE__SRE_MASK |
				UVD_SUVD_CGC_GATE__SIT_MASK |
				UVD_SUVD_CGC_GATE__SMP_MASK |
				UVD_SUVD_CGC_GATE__SCM_MASK |
				UVD_SUVD_CGC_GATE__SDB_MASK |
				UVD_SUVD_CGC_GATE__SRE_H264_MASK |
				UVD_SUVD_CGC_GATE__SRE_HEVC_MASK |
				UVD_SUVD_CGC_GATE__SIT_H264_MASK |
				UVD_SUVD_CGC_GATE__SIT_HEVC_MASK |
				UVD_SUVD_CGC_GATE__SCM_H264_MASK |
				UVD_SUVD_CGC_GATE__SCM_HEVC_MASK |
				UVD_SUVD_CGC_GATE__SDB_H264_MASK |
				UVD_SUVD_CGC_GATE__SDB_HEVC_MASK);
	}
	WREG32(mmUVD_CGC_GATE, data);
	WREG32(mmUVD_SUVD_CGC_GATE, data1);
}
#endif

/**
 * uvd_v6_0_start - start UVD block
 *
 * @adev: amdgpu_device pointer
 *
 * Setup and start the UVD block
 */
static int uvd_v6_0_start(struct amdgpu_device *adev)
{
	struct amdgpu_ring *ring = &adev->uvd.ring;
	uint32_t rb_bufsz, tmp;
	uint32_t lmi_swap_cntl;
	uint32_t mp_swap_cntl;
	int i, j, r;

	/* disable DPG */
	WREG32_P(mmUVD_POWER_STATUS, 0, ~UVD_POWER_STATUS__UVD_PG_MODE_MASK);

	/* disable byte swapping */
	lmi_swap_cntl = 0;
	mp_swap_cntl = 0;

	uvd_v6_0_mc_resume(adev);

	/* disable interupt */
	WREG32_FIELD(UVD_MASTINT_EN, VCPU_EN, 0);

	/* stall UMC and register bus before resetting VCPU */
	WREG32_FIELD(UVD_LMI_CTRL2, STALL_ARB_UMC, 1);
	mdelay(1);

	/* put LMI, VCPU, RBC etc... into reset */
	WREG32(mmUVD_SOFT_RESET,
		UVD_SOFT_RESET__LMI_SOFT_RESET_MASK |
		UVD_SOFT_RESET__VCPU_SOFT_RESET_MASK |
		UVD_SOFT_RESET__LBSI_SOFT_RESET_MASK |
		UVD_SOFT_RESET__RBC_SOFT_RESET_MASK |
		UVD_SOFT_RESET__CSM_SOFT_RESET_MASK |
		UVD_SOFT_RESET__CXW_SOFT_RESET_MASK |
		UVD_SOFT_RESET__TAP_SOFT_RESET_MASK |
		UVD_SOFT_RESET__LMI_UMC_SOFT_RESET_MASK);
	mdelay(5);

	/* take UVD block out of reset */
	WREG32_FIELD(SRBM_SOFT_RESET, SOFT_RESET_UVD, 0);
	mdelay(5);

	/* initialize UVD memory controller */
	WREG32(mmUVD_LMI_CTRL,
		(0x40 << UVD_LMI_CTRL__WRITE_CLEAN_TIMER__SHIFT) |
		UVD_LMI_CTRL__WRITE_CLEAN_TIMER_EN_MASK |
		UVD_LMI_CTRL__DATA_COHERENCY_EN_MASK |
		UVD_LMI_CTRL__VCPU_DATA_COHERENCY_EN_MASK |
		UVD_LMI_CTRL__REQ_MODE_MASK |
		UVD_LMI_CTRL__DISABLE_ON_FWV_FAIL_MASK);

#ifdef __BIG_ENDIAN
	/* swap (8 in 32) RB and IB */
	lmi_swap_cntl = 0xa;
	mp_swap_cntl = 0;
#endif
	WREG32(mmUVD_LMI_SWAP_CNTL, lmi_swap_cntl);
	WREG32(mmUVD_MP_SWAP_CNTL, mp_swap_cntl);

	WREG32(mmUVD_MPC_SET_MUXA0, 0x40c2040);
	WREG32(mmUVD_MPC_SET_MUXA1, 0x0);
	WREG32(mmUVD_MPC_SET_MUXB0, 0x40c2040);
	WREG32(mmUVD_MPC_SET_MUXB1, 0x0);
	WREG32(mmUVD_MPC_SET_ALU, 0);
	WREG32(mmUVD_MPC_SET_MUX, 0x88);

	/* take all subblocks out of reset, except VCPU */
	WREG32(mmUVD_SOFT_RESET, UVD_SOFT_RESET__VCPU_SOFT_RESET_MASK);
	mdelay(5);

	/* enable VCPU clock */
	WREG32(mmUVD_VCPU_CNTL, UVD_VCPU_CNTL__CLK_EN_MASK);

	/* enable UMC */
	WREG32_FIELD(UVD_LMI_CTRL2, STALL_ARB_UMC, 0);

	/* boot up the VCPU */
	WREG32(mmUVD_SOFT_RESET, 0);
	mdelay(10);

	for (i = 0; i < 10; ++i) {
		uint32_t status;

		for (j = 0; j < 100; ++j) {
			status = RREG32(mmUVD_STATUS);
			if (status & 2)
				break;
			mdelay(10);
		}
		r = 0;
		if (status & 2)
			break;

		DRM_ERROR("UVD not responding, trying to reset the VCPU!!!\n");
		WREG32_FIELD(UVD_SOFT_RESET, VCPU_SOFT_RESET, 1);
		mdelay(10);
		WREG32_FIELD(UVD_SOFT_RESET, VCPU_SOFT_RESET, 0);
		mdelay(10);
		r = -1;
	}

	if (r) {
		DRM_ERROR("UVD not responding, giving up!!!\n");
		return r;
	}
	/* enable master interrupt */
	WREG32_P(mmUVD_MASTINT_EN,
		(UVD_MASTINT_EN__VCPU_EN_MASK|UVD_MASTINT_EN__SYS_EN_MASK),
		~(UVD_MASTINT_EN__VCPU_EN_MASK|UVD_MASTINT_EN__SYS_EN_MASK));

	/* clear the bit 4 of UVD_STATUS */
	WREG32_P(mmUVD_STATUS, 0, ~(2 << UVD_STATUS__VCPU_REPORT__SHIFT));

	/* force RBC into idle state */
	rb_bufsz = order_base_2(ring->ring_size);
	tmp = REG_SET_FIELD(0, UVD_RBC_RB_CNTL, RB_BUFSZ, rb_bufsz);
	tmp = REG_SET_FIELD(tmp, UVD_RBC_RB_CNTL, RB_BLKSZ, 1);
	tmp = REG_SET_FIELD(tmp, UVD_RBC_RB_CNTL, RB_NO_FETCH, 1);
	tmp = REG_SET_FIELD(tmp, UVD_RBC_RB_CNTL, RB_WPTR_POLL_EN, 0);
	tmp = REG_SET_FIELD(tmp, UVD_RBC_RB_CNTL, RB_NO_UPDATE, 1);
	tmp = REG_SET_FIELD(tmp, UVD_RBC_RB_CNTL, RB_RPTR_WR_EN, 1);
	WREG32(mmUVD_RBC_RB_CNTL, tmp);

	/* set the write pointer delay */
	WREG32(mmUVD_RBC_RB_WPTR_CNTL, 0);

	/* set the wb address */
	WREG32(mmUVD_RBC_RB_RPTR_ADDR, (upper_32_bits(ring->gpu_addr) >> 2));

	/* programm the RB_BASE for ring buffer */
	WREG32(mmUVD_LMI_RBC_RB_64BIT_BAR_LOW,
			lower_32_bits(ring->gpu_addr));
	WREG32(mmUVD_LMI_RBC_RB_64BIT_BAR_HIGH,
			upper_32_bits(ring->gpu_addr));

	/* Initialize the ring buffer's read and write pointers */
	WREG32(mmUVD_RBC_RB_RPTR, 0);

	ring->wptr = RREG32(mmUVD_RBC_RB_RPTR);
	WREG32(mmUVD_RBC_RB_WPTR, lower_32_bits(ring->wptr));

	WREG32_FIELD(UVD_RBC_RB_CNTL, RB_NO_FETCH, 0);

	if (uvd_v6_0_enc_support(adev)) {
		ring = &adev->uvd.ring_enc[0];
		WREG32(mmUVD_RB_RPTR, lower_32_bits(ring->wptr));
		WREG32(mmUVD_RB_WPTR, lower_32_bits(ring->wptr));
		WREG32(mmUVD_RB_BASE_LO, ring->gpu_addr);
		WREG32(mmUVD_RB_BASE_HI, upper_32_bits(ring->gpu_addr));
		WREG32(mmUVD_RB_SIZE, ring->ring_size / 4);

		ring = &adev->uvd.ring_enc[1];
		WREG32(mmUVD_RB_RPTR2, lower_32_bits(ring->wptr));
		WREG32(mmUVD_RB_WPTR2, lower_32_bits(ring->wptr));
		WREG32(mmUVD_RB_BASE_LO2, ring->gpu_addr);
		WREG32(mmUVD_RB_BASE_HI2, upper_32_bits(ring->gpu_addr));
		WREG32(mmUVD_RB_SIZE2, ring->ring_size / 4);
	}

	return 0;
}

/**
 * uvd_v6_0_stop - stop UVD block
 *
 * @adev: amdgpu_device pointer
 *
 * stop the UVD block
 */
static void uvd_v6_0_stop(struct amdgpu_device *adev)
{
	/* force RBC into idle state */
	WREG32(mmUVD_RBC_RB_CNTL, 0x11010101);

	/* Stall UMC and register bus before resetting VCPU */
	WREG32_P(mmUVD_LMI_CTRL2, 1 << 8, ~(1 << 8));
	mdelay(1);

	/* put VCPU into reset */
	WREG32(mmUVD_SOFT_RESET, UVD_SOFT_RESET__VCPU_SOFT_RESET_MASK);
	mdelay(5);

	/* disable VCPU clock */
	WREG32(mmUVD_VCPU_CNTL, 0x0);

	/* Unstall UMC and register bus */
	WREG32_P(mmUVD_LMI_CTRL2, 0, ~(1 << 8));

	WREG32(mmUVD_STATUS, 0);
}

/**
 * uvd_v6_0_ring_emit_fence - emit an fence & trap command
 *
 * @ring: amdgpu_ring pointer
 * @fence: fence to emit
 *
 * Write a fence and a trap command to the ring.
 */
static void uvd_v6_0_ring_emit_fence(struct amdgpu_ring *ring, u64 addr, u64 seq,
				     unsigned flags)
{
	WARN_ON(flags & AMDGPU_FENCE_FLAG_64BIT);

	amdgpu_ring_write(ring, PACKET0(mmUVD_CONTEXT_ID, 0));
	amdgpu_ring_write(ring, seq);
	amdgpu_ring_write(ring, PACKET0(mmUVD_GPCOM_VCPU_DATA0, 0));
	amdgpu_ring_write(ring, addr & 0xffffffff);
	amdgpu_ring_write(ring, PACKET0(mmUVD_GPCOM_VCPU_DATA1, 0));
	amdgpu_ring_write(ring, upper_32_bits(addr) & 0xff);
	amdgpu_ring_write(ring, PACKET0(mmUVD_GPCOM_VCPU_CMD, 0));
	amdgpu_ring_write(ring, 0);

	amdgpu_ring_write(ring, PACKET0(mmUVD_GPCOM_VCPU_DATA0, 0));
	amdgpu_ring_write(ring, 0);
	amdgpu_ring_write(ring, PACKET0(mmUVD_GPCOM_VCPU_DATA1, 0));
	amdgpu_ring_write(ring, 0);
	amdgpu_ring_write(ring, PACKET0(mmUVD_GPCOM_VCPU_CMD, 0));
	amdgpu_ring_write(ring, 2);
}

/**
 * uvd_v6_0_enc_ring_emit_fence - emit an enc fence & trap command
 *
 * @ring: amdgpu_ring pointer
 * @fence: fence to emit
 *
 * Write enc a fence and a trap command to the ring.
 */
static void uvd_v6_0_enc_ring_emit_fence(struct amdgpu_ring *ring, u64 addr,
			u64 seq, unsigned flags)
{
	WARN_ON(flags & AMDGPU_FENCE_FLAG_64BIT);

	amdgpu_ring_write(ring, HEVC_ENC_CMD_FENCE);
	amdgpu_ring_write(ring, addr);
	amdgpu_ring_write(ring, upper_32_bits(addr));
	amdgpu_ring_write(ring, seq);
	amdgpu_ring_write(ring, HEVC_ENC_CMD_TRAP);
}

/**
 * uvd_v6_0_ring_test_ring - register write test
 *
 * @ring: amdgpu_ring pointer
 *
 * Test if we can successfully write to the context register
 */
static int uvd_v6_0_ring_test_ring(struct amdgpu_ring *ring)
{
	struct amdgpu_device *adev = ring->adev;
	uint32_t tmp = 0;
	unsigned i;
	int r;

	WREG32(mmUVD_CONTEXT_ID, 0xCAFEDEAD);
	r = amdgpu_ring_alloc(ring, 3);
	if (r) {
		DRM_ERROR("amdgpu: cp failed to lock ring %d (%d).\n",
			  ring->idx, r);
		return r;
	}
	amdgpu_ring_write(ring, PACKET0(mmUVD_CONTEXT_ID, 0));
	amdgpu_ring_write(ring, 0xDEADBEEF);
	amdgpu_ring_commit(ring);
	for (i = 0; i < adev->usec_timeout; i++) {
		tmp = RREG32(mmUVD_CONTEXT_ID);
		if (tmp == 0xDEADBEEF)
			break;
		DRM_UDELAY(1);
	}

	if (i < adev->usec_timeout) {
		DRM_DEBUG("ring test on %d succeeded in %d usecs\n",
			 ring->idx, i);
	} else {
		DRM_ERROR("amdgpu: ring %d test failed (0x%08X)\n",
			  ring->idx, tmp);
		r = -EINVAL;
	}
	return r;
}

/**
 * uvd_v6_0_ring_emit_ib - execute indirect buffer
 *
 * @ring: amdgpu_ring pointer
 * @ib: indirect buffer to execute
 *
 * Write ring commands to execute the indirect buffer
 */
static void uvd_v6_0_ring_emit_ib(struct amdgpu_ring *ring,
				  struct amdgpu_ib *ib,
				  unsigned vmid, bool ctx_switch)
{
	amdgpu_ring_write(ring, PACKET0(mmUVD_LMI_RBC_IB_VMID, 0));
	amdgpu_ring_write(ring, vmid);

	amdgpu_ring_write(ring, PACKET0(mmUVD_LMI_RBC_IB_64BIT_BAR_LOW, 0));
	amdgpu_ring_write(ring, lower_32_bits(ib->gpu_addr));
	amdgpu_ring_write(ring, PACKET0(mmUVD_LMI_RBC_IB_64BIT_BAR_HIGH, 0));
	amdgpu_ring_write(ring, upper_32_bits(ib->gpu_addr));
	amdgpu_ring_write(ring, PACKET0(mmUVD_RBC_IB_SIZE, 0));
	amdgpu_ring_write(ring, ib->length_dw);
}

/**
 * uvd_v6_0_enc_ring_emit_ib - enc execute indirect buffer
 *
 * @ring: amdgpu_ring pointer
 * @ib: indirect buffer to execute
 *
 * Write enc ring commands to execute the indirect buffer
 */
static void uvd_v6_0_enc_ring_emit_ib(struct amdgpu_ring *ring,
		struct amdgpu_ib *ib, unsigned int vmid, bool ctx_switch)
{
	amdgpu_ring_write(ring, HEVC_ENC_CMD_IB_VM);
	amdgpu_ring_write(ring, vmid);
	amdgpu_ring_write(ring, lower_32_bits(ib->gpu_addr));
	amdgpu_ring_write(ring, upper_32_bits(ib->gpu_addr));
	amdgpu_ring_write(ring, ib->length_dw);
}

<<<<<<< HEAD
static void uvd_v6_0_ring_emit_vm_flush(struct amdgpu_ring *ring,
					 unsigned vmid, uint64_t pd_addr)
{
	uint32_t reg;

	if (vmid < 8)
		reg = mmVM_CONTEXT0_PAGE_TABLE_BASE_ADDR + vmid;
	else
		reg = mmVM_CONTEXT8_PAGE_TABLE_BASE_ADDR + vmid - 8;

=======
static void uvd_v6_0_ring_emit_wreg(struct amdgpu_ring *ring,
				    uint32_t reg, uint32_t val)
{
>>>>>>> 9e6d49d9
	amdgpu_ring_write(ring, PACKET0(mmUVD_GPCOM_VCPU_DATA0, 0));
	amdgpu_ring_write(ring, reg << 2);
	amdgpu_ring_write(ring, PACKET0(mmUVD_GPCOM_VCPU_DATA1, 0));
	amdgpu_ring_write(ring, val);
	amdgpu_ring_write(ring, PACKET0(mmUVD_GPCOM_VCPU_CMD, 0));
	amdgpu_ring_write(ring, 0x8);
}

<<<<<<< HEAD
	amdgpu_ring_write(ring, PACKET0(mmUVD_GPCOM_VCPU_DATA0, 0));
	amdgpu_ring_write(ring, mmVM_INVALIDATE_REQUEST << 2);
	amdgpu_ring_write(ring, PACKET0(mmUVD_GPCOM_VCPU_DATA1, 0));
	amdgpu_ring_write(ring, 1 << vmid);
	amdgpu_ring_write(ring, PACKET0(mmUVD_GPCOM_VCPU_CMD, 0));
	amdgpu_ring_write(ring, 0x8);
=======
static void uvd_v6_0_ring_emit_vm_flush(struct amdgpu_ring *ring,
					unsigned vmid, unsigned pasid,
					uint64_t pd_addr)
{
	amdgpu_gmc_emit_flush_gpu_tlb(ring, vmid, pasid, pd_addr);
>>>>>>> 9e6d49d9

	amdgpu_ring_write(ring, PACKET0(mmUVD_GPCOM_VCPU_DATA0, 0));
	amdgpu_ring_write(ring, mmVM_INVALIDATE_REQUEST << 2);
	amdgpu_ring_write(ring, PACKET0(mmUVD_GPCOM_VCPU_DATA1, 0));
	amdgpu_ring_write(ring, 0);
	amdgpu_ring_write(ring, PACKET0(mmUVD_GP_SCRATCH8, 0));
	amdgpu_ring_write(ring, 1 << vmid); /* mask */
	amdgpu_ring_write(ring, PACKET0(mmUVD_GPCOM_VCPU_CMD, 0));
	amdgpu_ring_write(ring, 0xC);
}

static void uvd_v6_0_ring_emit_pipeline_sync(struct amdgpu_ring *ring)
{
	uint32_t seq = ring->fence_drv.sync_seq;
	uint64_t addr = ring->fence_drv.gpu_addr;

	amdgpu_ring_write(ring, PACKET0(mmUVD_GPCOM_VCPU_DATA0, 0));
	amdgpu_ring_write(ring, lower_32_bits(addr));
	amdgpu_ring_write(ring, PACKET0(mmUVD_GPCOM_VCPU_DATA1, 0));
	amdgpu_ring_write(ring, upper_32_bits(addr));
	amdgpu_ring_write(ring, PACKET0(mmUVD_GP_SCRATCH8, 0));
	amdgpu_ring_write(ring, 0xffffffff); /* mask */
	amdgpu_ring_write(ring, PACKET0(mmUVD_GP_SCRATCH9, 0));
	amdgpu_ring_write(ring, seq);
	amdgpu_ring_write(ring, PACKET0(mmUVD_GPCOM_VCPU_CMD, 0));
	amdgpu_ring_write(ring, 0xE);
}

static void uvd_v6_0_enc_ring_emit_pipeline_sync(struct amdgpu_ring *ring)
{
	uint32_t seq = ring->fence_drv.sync_seq;
	uint64_t addr = ring->fence_drv.gpu_addr;

	amdgpu_ring_write(ring, HEVC_ENC_CMD_WAIT_GE);
	amdgpu_ring_write(ring, lower_32_bits(addr));
	amdgpu_ring_write(ring, upper_32_bits(addr));
	amdgpu_ring_write(ring, seq);
}

static void uvd_v6_0_enc_ring_insert_end(struct amdgpu_ring *ring)
{
	amdgpu_ring_write(ring, HEVC_ENC_CMD_END);
}

static void uvd_v6_0_enc_ring_emit_vm_flush(struct amdgpu_ring *ring,
<<<<<<< HEAD
        unsigned int vmid, uint64_t pd_addr)
=======
					    unsigned int vmid, unsigned pasid,
					    uint64_t pd_addr)
>>>>>>> 9e6d49d9
{
	amdgpu_ring_write(ring, HEVC_ENC_CMD_UPDATE_PTB);
	amdgpu_ring_write(ring, vmid);
	amdgpu_ring_write(ring, pd_addr >> 12);

	amdgpu_ring_write(ring, HEVC_ENC_CMD_FLUSH_TLB);
	amdgpu_ring_write(ring, vmid);
}

static bool uvd_v6_0_is_idle(void *handle)
{
	struct amdgpu_device *adev = (struct amdgpu_device *)handle;

	return !(RREG32(mmSRBM_STATUS) & SRBM_STATUS__UVD_BUSY_MASK);
}

static int uvd_v6_0_wait_for_idle(void *handle)
{
	unsigned i;
	struct amdgpu_device *adev = (struct amdgpu_device *)handle;

	for (i = 0; i < adev->usec_timeout; i++) {
		if (uvd_v6_0_is_idle(handle))
			return 0;
	}
	return -ETIMEDOUT;
}

#define AMDGPU_UVD_STATUS_BUSY_MASK    0xfd
static bool uvd_v6_0_check_soft_reset(void *handle)
{
	struct amdgpu_device *adev = (struct amdgpu_device *)handle;
	u32 srbm_soft_reset = 0;
	u32 tmp = RREG32(mmSRBM_STATUS);

	if (REG_GET_FIELD(tmp, SRBM_STATUS, UVD_RQ_PENDING) ||
	    REG_GET_FIELD(tmp, SRBM_STATUS, UVD_BUSY) ||
	    (RREG32(mmUVD_STATUS) & AMDGPU_UVD_STATUS_BUSY_MASK))
		srbm_soft_reset = REG_SET_FIELD(srbm_soft_reset, SRBM_SOFT_RESET, SOFT_RESET_UVD, 1);

	if (srbm_soft_reset) {
		adev->uvd.srbm_soft_reset = srbm_soft_reset;
		return true;
	} else {
		adev->uvd.srbm_soft_reset = 0;
		return false;
	}
}

static int uvd_v6_0_pre_soft_reset(void *handle)
{
	struct amdgpu_device *adev = (struct amdgpu_device *)handle;

	if (!adev->uvd.srbm_soft_reset)
		return 0;

	uvd_v6_0_stop(adev);
	return 0;
}

static int uvd_v6_0_soft_reset(void *handle)
{
	struct amdgpu_device *adev = (struct amdgpu_device *)handle;
	u32 srbm_soft_reset;

	if (!adev->uvd.srbm_soft_reset)
		return 0;
	srbm_soft_reset = adev->uvd.srbm_soft_reset;

	if (srbm_soft_reset) {
		u32 tmp;

		tmp = RREG32(mmSRBM_SOFT_RESET);
		tmp |= srbm_soft_reset;
		dev_info(adev->dev, "SRBM_SOFT_RESET=0x%08X\n", tmp);
		WREG32(mmSRBM_SOFT_RESET, tmp);
		tmp = RREG32(mmSRBM_SOFT_RESET);

		udelay(50);

		tmp &= ~srbm_soft_reset;
		WREG32(mmSRBM_SOFT_RESET, tmp);
		tmp = RREG32(mmSRBM_SOFT_RESET);

		/* Wait a little for things to settle down */
		udelay(50);
	}

	return 0;
}

static int uvd_v6_0_post_soft_reset(void *handle)
{
	struct amdgpu_device *adev = (struct amdgpu_device *)handle;

	if (!adev->uvd.srbm_soft_reset)
		return 0;

	mdelay(5);

	return uvd_v6_0_start(adev);
}

static int uvd_v6_0_set_interrupt_state(struct amdgpu_device *adev,
					struct amdgpu_irq_src *source,
					unsigned type,
					enum amdgpu_interrupt_state state)
{
	// TODO
	return 0;
}

static int uvd_v6_0_process_interrupt(struct amdgpu_device *adev,
				      struct amdgpu_irq_src *source,
				      struct amdgpu_iv_entry *entry)
{
	bool int_handled = true;
	DRM_DEBUG("IH: UVD TRAP\n");

	switch (entry->src_id) {
	case 124:
		amdgpu_fence_process(&adev->uvd.ring);
		break;
	case 119:
		if (likely(uvd_v6_0_enc_support(adev)))
			amdgpu_fence_process(&adev->uvd.ring_enc[0]);
		else
			int_handled = false;
		break;
	case 120:
		if (likely(uvd_v6_0_enc_support(adev)))
			amdgpu_fence_process(&adev->uvd.ring_enc[1]);
		else
			int_handled = false;
		break;
	}

	if (false == int_handled)
			DRM_ERROR("Unhandled interrupt: %d %d\n",
			  entry->src_id, entry->src_data[0]);

	return 0;
}

static void uvd_v6_0_enable_clock_gating(struct amdgpu_device *adev, bool enable)
{
	uint32_t data1, data3;

	data1 = RREG32(mmUVD_SUVD_CGC_GATE);
	data3 = RREG32(mmUVD_CGC_GATE);

	data1 |= UVD_SUVD_CGC_GATE__SRE_MASK |
		     UVD_SUVD_CGC_GATE__SIT_MASK |
		     UVD_SUVD_CGC_GATE__SMP_MASK |
		     UVD_SUVD_CGC_GATE__SCM_MASK |
		     UVD_SUVD_CGC_GATE__SDB_MASK |
		     UVD_SUVD_CGC_GATE__SRE_H264_MASK |
		     UVD_SUVD_CGC_GATE__SRE_HEVC_MASK |
		     UVD_SUVD_CGC_GATE__SIT_H264_MASK |
		     UVD_SUVD_CGC_GATE__SIT_HEVC_MASK |
		     UVD_SUVD_CGC_GATE__SCM_H264_MASK |
		     UVD_SUVD_CGC_GATE__SCM_HEVC_MASK |
		     UVD_SUVD_CGC_GATE__SDB_H264_MASK |
		     UVD_SUVD_CGC_GATE__SDB_HEVC_MASK;

	if (enable) {
		data3 |= (UVD_CGC_GATE__SYS_MASK       |
			UVD_CGC_GATE__UDEC_MASK      |
			UVD_CGC_GATE__MPEG2_MASK     |
			UVD_CGC_GATE__RBC_MASK       |
			UVD_CGC_GATE__LMI_MC_MASK    |
			UVD_CGC_GATE__LMI_UMC_MASK   |
			UVD_CGC_GATE__IDCT_MASK      |
			UVD_CGC_GATE__MPRD_MASK      |
			UVD_CGC_GATE__MPC_MASK       |
			UVD_CGC_GATE__LBSI_MASK      |
			UVD_CGC_GATE__LRBBM_MASK     |
			UVD_CGC_GATE__UDEC_RE_MASK   |
			UVD_CGC_GATE__UDEC_CM_MASK   |
			UVD_CGC_GATE__UDEC_IT_MASK   |
			UVD_CGC_GATE__UDEC_DB_MASK   |
			UVD_CGC_GATE__UDEC_MP_MASK   |
			UVD_CGC_GATE__WCB_MASK       |
			UVD_CGC_GATE__JPEG_MASK      |
			UVD_CGC_GATE__SCPU_MASK      |
			UVD_CGC_GATE__JPEG2_MASK);
		/* only in pg enabled, we can gate clock to vcpu*/
		if (adev->pg_flags & AMD_PG_SUPPORT_UVD)
			data3 |= UVD_CGC_GATE__VCPU_MASK;

		data3 &= ~UVD_CGC_GATE__REGS_MASK;
	} else {
		data3 = 0;
	}

	WREG32(mmUVD_SUVD_CGC_GATE, data1);
	WREG32(mmUVD_CGC_GATE, data3);
}

static void uvd_v6_0_set_sw_clock_gating(struct amdgpu_device *adev)
{
	uint32_t data, data2;

	data = RREG32(mmUVD_CGC_CTRL);
	data2 = RREG32(mmUVD_SUVD_CGC_CTRL);


	data &= ~(UVD_CGC_CTRL__CLK_OFF_DELAY_MASK |
		  UVD_CGC_CTRL__CLK_GATE_DLY_TIMER_MASK);


	data |= UVD_CGC_CTRL__DYN_CLOCK_MODE_MASK |
		(1 << REG_FIELD_SHIFT(UVD_CGC_CTRL, CLK_GATE_DLY_TIMER)) |
		(4 << REG_FIELD_SHIFT(UVD_CGC_CTRL, CLK_OFF_DELAY));

	data &= ~(UVD_CGC_CTRL__UDEC_RE_MODE_MASK |
			UVD_CGC_CTRL__UDEC_CM_MODE_MASK |
			UVD_CGC_CTRL__UDEC_IT_MODE_MASK |
			UVD_CGC_CTRL__UDEC_DB_MODE_MASK |
			UVD_CGC_CTRL__UDEC_MP_MODE_MASK |
			UVD_CGC_CTRL__SYS_MODE_MASK |
			UVD_CGC_CTRL__UDEC_MODE_MASK |
			UVD_CGC_CTRL__MPEG2_MODE_MASK |
			UVD_CGC_CTRL__REGS_MODE_MASK |
			UVD_CGC_CTRL__RBC_MODE_MASK |
			UVD_CGC_CTRL__LMI_MC_MODE_MASK |
			UVD_CGC_CTRL__LMI_UMC_MODE_MASK |
			UVD_CGC_CTRL__IDCT_MODE_MASK |
			UVD_CGC_CTRL__MPRD_MODE_MASK |
			UVD_CGC_CTRL__MPC_MODE_MASK |
			UVD_CGC_CTRL__LBSI_MODE_MASK |
			UVD_CGC_CTRL__LRBBM_MODE_MASK |
			UVD_CGC_CTRL__WCB_MODE_MASK |
			UVD_CGC_CTRL__VCPU_MODE_MASK |
			UVD_CGC_CTRL__JPEG_MODE_MASK |
			UVD_CGC_CTRL__SCPU_MODE_MASK |
			UVD_CGC_CTRL__JPEG2_MODE_MASK);
	data2 &= ~(UVD_SUVD_CGC_CTRL__SRE_MODE_MASK |
			UVD_SUVD_CGC_CTRL__SIT_MODE_MASK |
			UVD_SUVD_CGC_CTRL__SMP_MODE_MASK |
			UVD_SUVD_CGC_CTRL__SCM_MODE_MASK |
			UVD_SUVD_CGC_CTRL__SDB_MODE_MASK);

	WREG32(mmUVD_CGC_CTRL, data);
	WREG32(mmUVD_SUVD_CGC_CTRL, data2);
}

#if 0
static void uvd_v6_0_set_hw_clock_gating(struct amdgpu_device *adev)
{
	uint32_t data, data1, cgc_flags, suvd_flags;

	data = RREG32(mmUVD_CGC_GATE);
	data1 = RREG32(mmUVD_SUVD_CGC_GATE);

	cgc_flags = UVD_CGC_GATE__SYS_MASK |
		UVD_CGC_GATE__UDEC_MASK |
		UVD_CGC_GATE__MPEG2_MASK |
		UVD_CGC_GATE__RBC_MASK |
		UVD_CGC_GATE__LMI_MC_MASK |
		UVD_CGC_GATE__IDCT_MASK |
		UVD_CGC_GATE__MPRD_MASK |
		UVD_CGC_GATE__MPC_MASK |
		UVD_CGC_GATE__LBSI_MASK |
		UVD_CGC_GATE__LRBBM_MASK |
		UVD_CGC_GATE__UDEC_RE_MASK |
		UVD_CGC_GATE__UDEC_CM_MASK |
		UVD_CGC_GATE__UDEC_IT_MASK |
		UVD_CGC_GATE__UDEC_DB_MASK |
		UVD_CGC_GATE__UDEC_MP_MASK |
		UVD_CGC_GATE__WCB_MASK |
		UVD_CGC_GATE__VCPU_MASK |
		UVD_CGC_GATE__SCPU_MASK |
		UVD_CGC_GATE__JPEG_MASK |
		UVD_CGC_GATE__JPEG2_MASK;

	suvd_flags = UVD_SUVD_CGC_GATE__SRE_MASK |
				UVD_SUVD_CGC_GATE__SIT_MASK |
				UVD_SUVD_CGC_GATE__SMP_MASK |
				UVD_SUVD_CGC_GATE__SCM_MASK |
				UVD_SUVD_CGC_GATE__SDB_MASK;

	data |= cgc_flags;
	data1 |= suvd_flags;

	WREG32(mmUVD_CGC_GATE, data);
	WREG32(mmUVD_SUVD_CGC_GATE, data1);
}
#endif

static void uvd_v6_0_enable_mgcg(struct amdgpu_device *adev,
				 bool enable)
{
	u32 orig, data;

	if (enable && (adev->cg_flags & AMD_CG_SUPPORT_UVD_MGCG)) {
		data = RREG32_UVD_CTX(ixUVD_CGC_MEM_CTRL);
		data |= 0xfff;
		WREG32_UVD_CTX(ixUVD_CGC_MEM_CTRL, data);

		orig = data = RREG32(mmUVD_CGC_CTRL);
		data |= UVD_CGC_CTRL__DYN_CLOCK_MODE_MASK;
		if (orig != data)
			WREG32(mmUVD_CGC_CTRL, data);
	} else {
		data = RREG32_UVD_CTX(ixUVD_CGC_MEM_CTRL);
		data &= ~0xfff;
		WREG32_UVD_CTX(ixUVD_CGC_MEM_CTRL, data);

		orig = data = RREG32(mmUVD_CGC_CTRL);
		data &= ~UVD_CGC_CTRL__DYN_CLOCK_MODE_MASK;
		if (orig != data)
			WREG32(mmUVD_CGC_CTRL, data);
	}
}

static int uvd_v6_0_set_clockgating_state(void *handle,
					  enum amd_clockgating_state state)
{
	struct amdgpu_device *adev = (struct amdgpu_device *)handle;
	bool enable = (state == AMD_CG_STATE_GATE) ? true : false;

	if (enable) {
		/* wait for STATUS to clear */
		if (uvd_v6_0_wait_for_idle(handle))
			return -EBUSY;
		uvd_v6_0_enable_clock_gating(adev, true);
		/* enable HW gates because UVD is idle */
/*		uvd_v6_0_set_hw_clock_gating(adev); */
	} else {
		/* disable HW gating and enable Sw gating */
		uvd_v6_0_enable_clock_gating(adev, false);
	}
	uvd_v6_0_set_sw_clock_gating(adev);
	return 0;
}

static int uvd_v6_0_set_powergating_state(void *handle,
					  enum amd_powergating_state state)
{
	/* This doesn't actually powergate the UVD block.
	 * That's done in the dpm code via the SMC.  This
	 * just re-inits the block as necessary.  The actual
	 * gating still happens in the dpm code.  We should
	 * revisit this when there is a cleaner line between
	 * the smc and the hw blocks
	 */
	struct amdgpu_device *adev = (struct amdgpu_device *)handle;
	int ret = 0;

	WREG32(mmUVD_POWER_STATUS, UVD_POWER_STATUS__UVD_PG_EN_MASK);

	if (state == AMD_PG_STATE_GATE) {
		uvd_v6_0_stop(adev);
	} else {
		ret = uvd_v6_0_start(adev);
		if (ret)
			goto out;
	}

out:
	return ret;
}

static void uvd_v6_0_get_clockgating_state(void *handle, u32 *flags)
{
	struct amdgpu_device *adev = (struct amdgpu_device *)handle;
	int data;

	mutex_lock(&adev->pm.mutex);

	if (adev->flags & AMD_IS_APU)
		data = RREG32_SMC(ixCURRENT_PG_STATUS_APU);
	else
		data = RREG32_SMC(ixCURRENT_PG_STATUS);

	if (data & CURRENT_PG_STATUS__UVD_PG_STATUS_MASK) {
		DRM_INFO("Cannot get clockgating state when UVD is powergated.\n");
		goto out;
	}

	/* AMD_CG_SUPPORT_UVD_MGCG */
	data = RREG32(mmUVD_CGC_CTRL);
	if (data & UVD_CGC_CTRL__DYN_CLOCK_MODE_MASK)
		*flags |= AMD_CG_SUPPORT_UVD_MGCG;

out:
	mutex_unlock(&adev->pm.mutex);
}

static const struct amd_ip_funcs uvd_v6_0_ip_funcs = {
	.name = "uvd_v6_0",
	.early_init = uvd_v6_0_early_init,
	.late_init = NULL,
	.sw_init = uvd_v6_0_sw_init,
	.sw_fini = uvd_v6_0_sw_fini,
	.hw_init = uvd_v6_0_hw_init,
	.hw_fini = uvd_v6_0_hw_fini,
	.suspend = uvd_v6_0_suspend,
	.resume = uvd_v6_0_resume,
	.is_idle = uvd_v6_0_is_idle,
	.wait_for_idle = uvd_v6_0_wait_for_idle,
	.check_soft_reset = uvd_v6_0_check_soft_reset,
	.pre_soft_reset = uvd_v6_0_pre_soft_reset,
	.soft_reset = uvd_v6_0_soft_reset,
	.post_soft_reset = uvd_v6_0_post_soft_reset,
	.set_clockgating_state = uvd_v6_0_set_clockgating_state,
	.set_powergating_state = uvd_v6_0_set_powergating_state,
	.get_clockgating_state = uvd_v6_0_get_clockgating_state,
};

static const struct amdgpu_ring_funcs uvd_v6_0_ring_phys_funcs = {
	.type = AMDGPU_RING_TYPE_UVD,
	.align_mask = 0xf,
	.nop = PACKET0(mmUVD_NO_OP, 0),
	.support_64bit_ptrs = false,
	.get_rptr = uvd_v6_0_ring_get_rptr,
	.get_wptr = uvd_v6_0_ring_get_wptr,
	.set_wptr = uvd_v6_0_ring_set_wptr,
	.parse_cs = amdgpu_uvd_ring_parse_cs,
	.emit_frame_size =
		10 + /* uvd_v6_0_ring_emit_pipeline_sync */
		14, /* uvd_v6_0_ring_emit_fence x1 no user fence */
	.emit_ib_size = 8, /* uvd_v6_0_ring_emit_ib */
	.emit_ib = uvd_v6_0_ring_emit_ib,
	.emit_fence = uvd_v6_0_ring_emit_fence,
	.test_ring = uvd_v6_0_ring_test_ring,
	.test_ib = amdgpu_uvd_ring_test_ib,
	.insert_nop = amdgpu_ring_insert_nop,
	.pad_ib = amdgpu_ring_generic_pad_ib,
	.begin_use = amdgpu_uvd_ring_begin_use,
	.end_use = amdgpu_uvd_ring_end_use,
};

static const struct amdgpu_ring_funcs uvd_v6_0_ring_vm_funcs = {
	.type = AMDGPU_RING_TYPE_UVD,
	.align_mask = 0xf,
	.nop = PACKET0(mmUVD_NO_OP, 0),
	.support_64bit_ptrs = false,
	.get_rptr = uvd_v6_0_ring_get_rptr,
	.get_wptr = uvd_v6_0_ring_get_wptr,
	.set_wptr = uvd_v6_0_ring_set_wptr,
	.emit_frame_size =
		6 + 6 + /* hdp flush / invalidate */
		10 + /* uvd_v6_0_ring_emit_pipeline_sync */
		20 + /* uvd_v6_0_ring_emit_vm_flush */
		14 + 14, /* uvd_v6_0_ring_emit_fence x2 vm fence */
	.emit_ib_size = 8, /* uvd_v6_0_ring_emit_ib */
	.emit_ib = uvd_v6_0_ring_emit_ib,
	.emit_fence = uvd_v6_0_ring_emit_fence,
	.emit_vm_flush = uvd_v6_0_ring_emit_vm_flush,
	.emit_pipeline_sync = uvd_v6_0_ring_emit_pipeline_sync,
	.test_ring = uvd_v6_0_ring_test_ring,
	.test_ib = amdgpu_uvd_ring_test_ib,
	.insert_nop = amdgpu_ring_insert_nop,
	.pad_ib = amdgpu_ring_generic_pad_ib,
	.begin_use = amdgpu_uvd_ring_begin_use,
	.end_use = amdgpu_uvd_ring_end_use,
	.emit_wreg = uvd_v6_0_ring_emit_wreg,
};

static const struct amdgpu_ring_funcs uvd_v6_0_enc_ring_vm_funcs = {
	.type = AMDGPU_RING_TYPE_UVD_ENC,
	.align_mask = 0x3f,
	.nop = HEVC_ENC_CMD_NO_OP,
	.support_64bit_ptrs = false,
	.get_rptr = uvd_v6_0_enc_ring_get_rptr,
	.get_wptr = uvd_v6_0_enc_ring_get_wptr,
	.set_wptr = uvd_v6_0_enc_ring_set_wptr,
	.emit_frame_size =
		4 + /* uvd_v6_0_enc_ring_emit_pipeline_sync */
		6 + /* uvd_v6_0_enc_ring_emit_vm_flush */
		5 + 5 + /* uvd_v6_0_enc_ring_emit_fence x2 vm fence */
		1, /* uvd_v6_0_enc_ring_insert_end */
	.emit_ib_size = 5, /* uvd_v6_0_enc_ring_emit_ib */
	.emit_ib = uvd_v6_0_enc_ring_emit_ib,
	.emit_fence = uvd_v6_0_enc_ring_emit_fence,
	.emit_vm_flush = uvd_v6_0_enc_ring_emit_vm_flush,
	.emit_pipeline_sync = uvd_v6_0_enc_ring_emit_pipeline_sync,
	.test_ring = uvd_v6_0_enc_ring_test_ring,
	.test_ib = uvd_v6_0_enc_ring_test_ib,
	.insert_nop = amdgpu_ring_insert_nop,
	.insert_end = uvd_v6_0_enc_ring_insert_end,
	.pad_ib = amdgpu_ring_generic_pad_ib,
	.begin_use = amdgpu_uvd_ring_begin_use,
	.end_use = amdgpu_uvd_ring_end_use,
};

static void uvd_v6_0_set_ring_funcs(struct amdgpu_device *adev)
{
	if (adev->asic_type >= CHIP_POLARIS10) {
		adev->uvd.ring.funcs = &uvd_v6_0_ring_vm_funcs;
		DRM_INFO("UVD is enabled in VM mode\n");
	} else {
		adev->uvd.ring.funcs = &uvd_v6_0_ring_phys_funcs;
		DRM_INFO("UVD is enabled in physical mode\n");
	}
}

static void uvd_v6_0_set_enc_ring_funcs(struct amdgpu_device *adev)
{
	int i;

	for (i = 0; i < adev->uvd.num_enc_rings; ++i)
		adev->uvd.ring_enc[i].funcs = &uvd_v6_0_enc_ring_vm_funcs;

	DRM_INFO("UVD ENC is enabled in VM mode\n");
}

static const struct amdgpu_irq_src_funcs uvd_v6_0_irq_funcs = {
	.set = uvd_v6_0_set_interrupt_state,
	.process = uvd_v6_0_process_interrupt,
};

static void uvd_v6_0_set_irq_funcs(struct amdgpu_device *adev)
{
	if (uvd_v6_0_enc_support(adev))
		adev->uvd.irq.num_types = adev->uvd.num_enc_rings + 1;
	else
		adev->uvd.irq.num_types = 1;

	adev->uvd.irq.funcs = &uvd_v6_0_irq_funcs;
}

const struct amdgpu_ip_block_version uvd_v6_0_ip_block =
{
		.type = AMD_IP_BLOCK_TYPE_UVD,
		.major = 6,
		.minor = 0,
		.rev = 0,
		.funcs = &uvd_v6_0_ip_funcs,
};

const struct amdgpu_ip_block_version uvd_v6_2_ip_block =
{
		.type = AMD_IP_BLOCK_TYPE_UVD,
		.major = 6,
		.minor = 2,
		.rev = 0,
		.funcs = &uvd_v6_0_ip_funcs,
};

const struct amdgpu_ip_block_version uvd_v6_3_ip_block =
{
		.type = AMD_IP_BLOCK_TYPE_UVD,
		.major = 6,
		.minor = 3,
		.rev = 0,
		.funcs = &uvd_v6_0_ip_funcs,
};<|MERGE_RESOLUTION|>--- conflicted
+++ resolved
@@ -416,9 +416,6 @@
 	if (r)
 		return r;
 
-<<<<<<< HEAD
-	if (uvd_v6_0_enc_support(adev)) {
-=======
 	if (!uvd_v6_0_enc_support(adev)) {
 		for (i = 0; i < adev->uvd.num_enc_rings; ++i)
 			adev->uvd.ring_enc[i].funcs = NULL;
@@ -428,7 +425,6 @@
 
 		DRM_INFO("UVD ENC is disabled\n");
 	} else {
->>>>>>> 9e6d49d9
 		struct drm_sched_rq *rq;
 		ring = &adev->uvd.ring_enc[0];
 		rq = &ring->sched.sched_rq[DRM_SCHED_PRIORITY_NORMAL];
@@ -1050,22 +1046,9 @@
 	amdgpu_ring_write(ring, ib->length_dw);
 }
 
-<<<<<<< HEAD
-static void uvd_v6_0_ring_emit_vm_flush(struct amdgpu_ring *ring,
-					 unsigned vmid, uint64_t pd_addr)
-{
-	uint32_t reg;
-
-	if (vmid < 8)
-		reg = mmVM_CONTEXT0_PAGE_TABLE_BASE_ADDR + vmid;
-	else
-		reg = mmVM_CONTEXT8_PAGE_TABLE_BASE_ADDR + vmid - 8;
-
-=======
 static void uvd_v6_0_ring_emit_wreg(struct amdgpu_ring *ring,
 				    uint32_t reg, uint32_t val)
 {
->>>>>>> 9e6d49d9
 	amdgpu_ring_write(ring, PACKET0(mmUVD_GPCOM_VCPU_DATA0, 0));
 	amdgpu_ring_write(ring, reg << 2);
 	amdgpu_ring_write(ring, PACKET0(mmUVD_GPCOM_VCPU_DATA1, 0));
@@ -1074,20 +1057,11 @@
 	amdgpu_ring_write(ring, 0x8);
 }
 
-<<<<<<< HEAD
-	amdgpu_ring_write(ring, PACKET0(mmUVD_GPCOM_VCPU_DATA0, 0));
-	amdgpu_ring_write(ring, mmVM_INVALIDATE_REQUEST << 2);
-	amdgpu_ring_write(ring, PACKET0(mmUVD_GPCOM_VCPU_DATA1, 0));
-	amdgpu_ring_write(ring, 1 << vmid);
-	amdgpu_ring_write(ring, PACKET0(mmUVD_GPCOM_VCPU_CMD, 0));
-	amdgpu_ring_write(ring, 0x8);
-=======
 static void uvd_v6_0_ring_emit_vm_flush(struct amdgpu_ring *ring,
 					unsigned vmid, unsigned pasid,
 					uint64_t pd_addr)
 {
 	amdgpu_gmc_emit_flush_gpu_tlb(ring, vmid, pasid, pd_addr);
->>>>>>> 9e6d49d9
 
 	amdgpu_ring_write(ring, PACKET0(mmUVD_GPCOM_VCPU_DATA0, 0));
 	amdgpu_ring_write(ring, mmVM_INVALIDATE_REQUEST << 2);
@@ -1133,12 +1107,8 @@
 }
 
 static void uvd_v6_0_enc_ring_emit_vm_flush(struct amdgpu_ring *ring,
-<<<<<<< HEAD
-        unsigned int vmid, uint64_t pd_addr)
-=======
 					    unsigned int vmid, unsigned pasid,
 					    uint64_t pd_addr)
->>>>>>> 9e6d49d9
 {
 	amdgpu_ring_write(ring, HEVC_ENC_CMD_UPDATE_PTB);
 	amdgpu_ring_write(ring, vmid);
