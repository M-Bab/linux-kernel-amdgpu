--- conflicted
+++ resolved
@@ -844,12 +844,8 @@
 }
 
 static void vce_v3_0_emit_vm_flush(struct amdgpu_ring *ring,
-<<<<<<< HEAD
-			 unsigned int vmid, uint64_t pd_addr)
-=======
 				   unsigned int vmid, unsigned pasid,
 				   uint64_t pd_addr)
->>>>>>> 9e6d49d9
 {
 	amdgpu_ring_write(ring, VCE_CMD_UPDATE_PTB);
 	amdgpu_ring_write(ring, vmid);
