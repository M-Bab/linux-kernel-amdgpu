/*
 * Copyright 2017 Advanced Micro Devices, Inc.
 *
 * Permission is hereby granted, free of charge, to any person obtaining a
 * copy of this software and associated documentation files (the "Software"),
 * to deal in the Software without restriction, including without limitation
 * the rights to use, copy, modify, merge, publish, distribute, sublicense,
 * and/or sell copies of the Software, and to permit persons to whom the
 * Software is furnished to do so, subject to the following conditions:
 *
 * The above copyright notice and this permission notice shall be included in
 * all copies or substantial portions of the Software.
 *
 * THE SOFTWARE IS PROVIDED "AS IS", WITHOUT WARRANTY OF ANY KIND, EXPRESS OR
 * IMPLIED, INCLUDING BUT NOT LIMITED TO THE WARRANTIES OF MERCHANTABILITY,
 * FITNESS FOR A PARTICULAR PURPOSE AND NONINFRINGEMENT.  IN NO EVENT SHALL
 * THE COPYRIGHT HOLDER(S) OR AUTHOR(S) BE LIABLE FOR ANY CLAIM, DAMAGES OR
 * OTHER LIABILITY, WHETHER IN AN ACTION OF CONTRACT, TORT OR OTHERWISE,
 * ARISING FROM, OUT OF OR IN CONNECTION WITH THE SOFTWARE OR THE USE OR
 * OTHER DEALINGS IN THE SOFTWARE.
 *
 */
#ifndef __AMDGPU_DISPLAY_H__
#define __AMDGPU_DISPLAY_H__

uint32_t amdgpu_display_framebuffer_domains(struct amdgpu_device *adev);
struct drm_framebuffer *
<<<<<<< HEAD
amdgpu_user_framebuffer_create(struct drm_device *dev,
			       struct drm_file *file_priv,
			       const struct drm_mode_fb_cmd2 *mode_cmd);
=======
amdgpu_display_user_framebuffer_create(struct drm_device *dev,
				       struct drm_file *file_priv,
				       const struct drm_mode_fb_cmd2 *mode_cmd);
>>>>>>> 9e6d49d9

#endif<|MERGE_RESOLUTION|>--- conflicted
+++ resolved
@@ -25,14 +25,8 @@
 
 uint32_t amdgpu_display_framebuffer_domains(struct amdgpu_device *adev);
 struct drm_framebuffer *
-<<<<<<< HEAD
-amdgpu_user_framebuffer_create(struct drm_device *dev,
-			       struct drm_file *file_priv,
-			       const struct drm_mode_fb_cmd2 *mode_cmd);
-=======
 amdgpu_display_user_framebuffer_create(struct drm_device *dev,
 				       struct drm_file *file_priv,
 				       const struct drm_mode_fb_cmd2 *mode_cmd);
->>>>>>> 9e6d49d9
 
 #endif