/*
 * Copyright 2016 Advanced Micro Devices, Inc.
 *
 * Permission is hereby granted, free of charge, to any person obtaining a
 * copy of this software and associated documentation files (the "Software"),
 * to deal in the Software without restriction, including without limitation
 * the rights to use, copy, modify, merge, publish, distribute, sublicense,
 * and/or sell copies of the Software, and to permit persons to whom the
 * Software is furnished to do so, subject to the following conditions:
 *
 * The above copyright notice and this permission notice shall be included in
 * all copies or substantial portions of the Software.
 *
 * THE SOFTWARE IS PROVIDED "AS IS", WITHOUT WARRANTY OF ANY KIND, EXPRESS OR
 * IMPLIED, INCLUDING BUT NOT LIMITED TO THE WARRANTIES OF MERCHANTABILITY,
 * FITNESS FOR A PARTICULAR PURPOSE AND NONINFRINGEMENT.  IN NO EVENT SHALL
 * THE COPYRIGHT HOLDER(S) OR AUTHOR(S) BE LIABLE FOR ANY CLAIM, DAMAGES OR
 * OTHER LIABILITY, WHETHER IN AN ACTION OF CONTRACT, TORT OR OTHERWISE,
 * ARISING FROM, OUT OF OR IN CONNECTION WITH THE SOFTWARE OR THE USE OR
 * OTHER DEALINGS IN THE SOFTWARE.
 *
 * Authors: Christian König
 */
#ifndef __AMDGPU_RING_H__
#define __AMDGPU_RING_H__

#include <drm/amdgpu_drm.h>
#include <drm/gpu_scheduler.h>

/* max number of rings */
#define AMDGPU_MAX_RINGS		18
#define AMDGPU_MAX_GFX_RINGS		1
#define AMDGPU_MAX_COMPUTE_RINGS	8
#define AMDGPU_MAX_VCE_RINGS		3
#define AMDGPU_MAX_UVD_ENC_RINGS	2

/* some special values for the owner field */
#define AMDGPU_FENCE_OWNER_UNDEFINED	((void*)0ul)
#define AMDGPU_FENCE_OWNER_VM		((void*)1ul)

#define AMDGPU_FENCE_FLAG_64BIT         (1 << 0)
#define AMDGPU_FENCE_FLAG_INT           (1 << 1)

enum amdgpu_ring_type {
	AMDGPU_RING_TYPE_GFX,
	AMDGPU_RING_TYPE_COMPUTE,
	AMDGPU_RING_TYPE_SDMA,
	AMDGPU_RING_TYPE_UVD,
	AMDGPU_RING_TYPE_VCE,
	AMDGPU_RING_TYPE_KIQ,
	AMDGPU_RING_TYPE_UVD_ENC,
	AMDGPU_RING_TYPE_VCN_DEC,
	AMDGPU_RING_TYPE_VCN_ENC
};

struct amdgpu_device;
struct amdgpu_ring;
struct amdgpu_ib;
struct amdgpu_cs_parser;
struct amdgpu_job;

/*
 * Fences.
 */
struct amdgpu_fence_driver {
	uint64_t			gpu_addr;
	volatile uint32_t		*cpu_addr;
	/* sync_seq is protected by ring emission lock */
	uint32_t			sync_seq;
	atomic_t			last_seq;
	bool				initialized;
	struct amdgpu_irq_src		*irq_src;
	unsigned			irq_type;
	struct timer_list		fallback_timer;
	unsigned			num_fences_mask;
	spinlock_t			lock;
	struct dma_fence		**fences;
};

int amdgpu_fence_driver_init(struct amdgpu_device *adev);
void amdgpu_fence_driver_fini(struct amdgpu_device *adev);
void amdgpu_fence_driver_force_completion(struct amdgpu_ring *ring);

int amdgpu_fence_driver_init_ring(struct amdgpu_ring *ring,
				  unsigned num_hw_submission);
int amdgpu_fence_driver_start_ring(struct amdgpu_ring *ring,
				   struct amdgpu_irq_src *irq_src,
				   unsigned irq_type);
void amdgpu_fence_driver_suspend(struct amdgpu_device *adev);
void amdgpu_fence_driver_resume(struct amdgpu_device *adev);
int amdgpu_fence_emit(struct amdgpu_ring *ring, struct dma_fence **fence);
int amdgpu_fence_emit_polling(struct amdgpu_ring *ring, uint32_t *s);
void amdgpu_fence_process(struct amdgpu_ring *ring);
int amdgpu_fence_wait_empty(struct amdgpu_ring *ring);
signed long amdgpu_fence_wait_polling(struct amdgpu_ring *ring,
				      uint32_t wait_seq,
				      signed long timeout);
unsigned amdgpu_fence_count_emitted(struct amdgpu_ring *ring);

/*
 * Rings.
 */

/* provided by hw blocks that expose a ring buffer for commands */
struct amdgpu_ring_funcs {
	enum amdgpu_ring_type	type;
	uint32_t		align_mask;
	u32			nop;
	bool			support_64bit_ptrs;
	unsigned		vmhub;

	/* ring read/write ptr handling */
	u64 (*get_rptr)(struct amdgpu_ring *ring);
	u64 (*get_wptr)(struct amdgpu_ring *ring);
	void (*set_wptr)(struct amdgpu_ring *ring);
	/* validating and patching of IBs */
	int (*parse_cs)(struct amdgpu_cs_parser *p, uint32_t ib_idx);
	/* constants to calculate how many DW are needed for an emit */
	unsigned emit_frame_size;
	unsigned emit_ib_size;
	/* command emit functions */
	void (*emit_ib)(struct amdgpu_ring *ring,
			struct amdgpu_ib *ib,
			unsigned vmid, bool ctx_switch);
	void (*emit_fence)(struct amdgpu_ring *ring, uint64_t addr,
			   uint64_t seq, unsigned flags);
	void (*emit_pipeline_sync)(struct amdgpu_ring *ring);
	void (*emit_vm_flush)(struct amdgpu_ring *ring, unsigned vmid,
<<<<<<< HEAD
			      uint64_t pd_addr);
=======
			      unsigned pasid, uint64_t pd_addr);
>>>>>>> 9e6d49d9
	void (*emit_hdp_flush)(struct amdgpu_ring *ring);
	void (*emit_gds_switch)(struct amdgpu_ring *ring, uint32_t vmid,
				uint32_t gds_base, uint32_t gds_size,
				uint32_t gws_base, uint32_t gws_size,
				uint32_t oa_base, uint32_t oa_size);
	/* testing functions */
	int (*test_ring)(struct amdgpu_ring *ring);
	int (*test_ib)(struct amdgpu_ring *ring, long timeout);
	/* insert NOP packets */
	void (*insert_nop)(struct amdgpu_ring *ring, uint32_t count);
	void (*insert_start)(struct amdgpu_ring *ring);
	void (*insert_end)(struct amdgpu_ring *ring);
	/* pad the indirect buffer to the necessary number of dw */
	void (*pad_ib)(struct amdgpu_ring *ring, struct amdgpu_ib *ib);
	unsigned (*init_cond_exec)(struct amdgpu_ring *ring);
	void (*patch_cond_exec)(struct amdgpu_ring *ring, unsigned offset);
	/* note usage for clock and power gating */
	void (*begin_use)(struct amdgpu_ring *ring);
	void (*end_use)(struct amdgpu_ring *ring);
	void (*emit_switch_buffer) (struct amdgpu_ring *ring);
	void (*emit_cntxcntl) (struct amdgpu_ring *ring, uint32_t flags);
	void (*emit_rreg)(struct amdgpu_ring *ring, uint32_t reg);
	void (*emit_wreg)(struct amdgpu_ring *ring, uint32_t reg, uint32_t val);
	void (*emit_tmz)(struct amdgpu_ring *ring, bool start);
	/* priority functions */
	void (*set_priority) (struct amdgpu_ring *ring,
			      enum drm_sched_priority priority);
};

struct amdgpu_ring {
	struct amdgpu_device		*adev;
	const struct amdgpu_ring_funcs	*funcs;
	struct amdgpu_fence_driver	fence_drv;
	struct drm_gpu_scheduler	sched;
	struct list_head		lru_list;

	struct amdgpu_bo	*ring_obj;
	volatile uint32_t	*ring;
	unsigned		rptr_offs;
	u64			wptr;
	u64			wptr_old;
	unsigned		ring_size;
	unsigned		max_dw;
	int			count_dw;
	uint64_t		gpu_addr;
	uint64_t		ptr_mask;
	uint32_t		buf_mask;
	bool			ready;
	u32			idx;
	u32			me;
	u32			pipe;
	u32			queue;
	struct amdgpu_bo	*mqd_obj;
	uint64_t                mqd_gpu_addr;
	void                    *mqd_ptr;
	uint64_t                eop_gpu_addr;
	u32			doorbell_index;
	bool			use_doorbell;
	bool			use_pollmem;
	unsigned		wptr_offs;
	unsigned		fence_offs;
	uint64_t		current_ctx;
	char			name[16];
	unsigned		cond_exe_offs;
	u64			cond_exe_gpu_addr;
	volatile u32		*cond_exe_cpu_addr;
	unsigned		vm_inv_eng;
	bool			has_compute_vm_bug;

	atomic_t		num_jobs[DRM_SCHED_PRIORITY_MAX];
	struct mutex		priority_mutex;
	/* protected by priority_mutex */
	int			priority;

#if defined(CONFIG_DEBUG_FS)
	struct dentry *ent;
#endif
};

int amdgpu_ring_alloc(struct amdgpu_ring *ring, unsigned ndw);
void amdgpu_ring_insert_nop(struct amdgpu_ring *ring, uint32_t count);
void amdgpu_ring_generic_pad_ib(struct amdgpu_ring *ring, struct amdgpu_ib *ib);
void amdgpu_ring_commit(struct amdgpu_ring *ring);
void amdgpu_ring_undo(struct amdgpu_ring *ring);
void amdgpu_ring_priority_get(struct amdgpu_ring *ring,
			      enum drm_sched_priority priority);
void amdgpu_ring_priority_put(struct amdgpu_ring *ring,
			      enum drm_sched_priority priority);
int amdgpu_ring_init(struct amdgpu_device *adev, struct amdgpu_ring *ring,
		     unsigned ring_size, struct amdgpu_irq_src *irq_src,
		     unsigned irq_type);
void amdgpu_ring_fini(struct amdgpu_ring *ring);
int amdgpu_ring_lru_get(struct amdgpu_device *adev, int type,
			int *blacklist, int num_blacklist,
			bool lru_pipe_order, struct amdgpu_ring **ring);
void amdgpu_ring_lru_touch(struct amdgpu_device *adev, struct amdgpu_ring *ring);
static inline void amdgpu_ring_clear_ring(struct amdgpu_ring *ring)
{
	int i = 0;
	while (i <= ring->buf_mask)
		ring->ring[i++] = ring->funcs->nop;

}

static inline void amdgpu_ring_write(struct amdgpu_ring *ring, uint32_t v)
{
	if (ring->count_dw <= 0)
		DRM_ERROR("amdgpu: writing more dwords to the ring than expected!\n");
	ring->ring[ring->wptr++ & ring->buf_mask] = v;
	ring->wptr &= ring->ptr_mask;
	ring->count_dw--;
}

static inline void amdgpu_ring_write_multiple(struct amdgpu_ring *ring,
					      void *src, int count_dw)
{
	unsigned occupied, chunk1, chunk2;
	void *dst;

	if (unlikely(ring->count_dw < count_dw))
		DRM_ERROR("amdgpu: writing more dwords to the ring than expected!\n");

	occupied = ring->wptr & ring->buf_mask;
	dst = (void *)&ring->ring[occupied];
	chunk1 = ring->buf_mask + 1 - occupied;
	chunk1 = (chunk1 >= count_dw) ? count_dw: chunk1;
	chunk2 = count_dw - chunk1;
	chunk1 <<= 2;
	chunk2 <<= 2;

	if (chunk1)
		memcpy(dst, src, chunk1);

	if (chunk2) {
		src += chunk1;
		dst = (void *)ring->ring;
		memcpy(dst, src, chunk2);
	}

	ring->wptr += count_dw;
	ring->wptr &= ring->ptr_mask;
	ring->count_dw -= count_dw;
}

#endif<|MERGE_RESOLUTION|>--- conflicted
+++ resolved
@@ -126,11 +126,7 @@
 			   uint64_t seq, unsigned flags);
 	void (*emit_pipeline_sync)(struct amdgpu_ring *ring);
 	void (*emit_vm_flush)(struct amdgpu_ring *ring, unsigned vmid,
-<<<<<<< HEAD
-			      uint64_t pd_addr);
-=======
 			      unsigned pasid, uint64_t pd_addr);
->>>>>>> 9e6d49d9
 	void (*emit_hdp_flush)(struct amdgpu_ring *ring);
 	void (*emit_gds_switch)(struct amdgpu_ring *ring, uint32_t vmid,
 				uint32_t gds_base, uint32_t gds_size,
