--- conflicted
+++ resolved
@@ -1298,11 +1298,7 @@
 	struct ttm_operation_ctx ctx = { false, false };
 	int r = 0;
 	int i;
-<<<<<<< HEAD
-	u64 vram_size = adev->mc.visible_vram_size;
-=======
 	u64 vram_size = adev->gmc.visible_vram_size;
->>>>>>> 9e6d49d9
 	u64 offset = adev->fw_vram_usage.start_offset;
 	u64 size = adev->fw_vram_usage.size;
 	struct amdgpu_bo *bo;
@@ -1432,18 +1428,9 @@
 	if (amdgpu_gtt_size == -1) {
 		struct sysinfo si;
 
-<<<<<<< HEAD
-	if (amdgpu_gtt_size == -1) {
-		struct sysinfo si;
-
-		si_meminfo(&si);
-		gtt_size = min(max((AMDGPU_DEFAULT_GTT_SIZE_MB << 20),
-			       adev->mc.mc_vram_size),
-=======
 		si_meminfo(&si);
 		gtt_size = min(max((AMDGPU_DEFAULT_GTT_SIZE_MB << 20),
 			       adev->gmc.mc_vram_size),
->>>>>>> 9e6d49d9
 			       ((uint64_t)si.totalram * si.mem_unit * 3/4));
 	}
 	else
