/*
 * Copyright 2009 Jerome Glisse.
 * All Rights Reserved.
 *
 * Permission is hereby granted, free of charge, to any person obtaining a
 * copy of this software and associated documentation files (the
 * "Software"), to deal in the Software without restriction, including
 * without limitation the rights to use, copy, modify, merge, publish,
 * distribute, sub license, and/or sell copies of the Software, and to
 * permit persons to whom the Software is furnished to do so, subject to
 * the following conditions:
 *
 * THE SOFTWARE IS PROVIDED "AS IS", WITHOUT WARRANTY OF ANY KIND, EXPRESS OR
 * IMPLIED, INCLUDING BUT NOT LIMITED TO THE WARRANTIES OF MERCHANTABILITY,
 * FITNESS FOR A PARTICULAR PURPOSE AND NON-INFRINGEMENT. IN NO EVENT SHALL
 * THE COPYRIGHT HOLDERS, AUTHORS AND/OR ITS SUPPLIERS BE LIABLE FOR ANY CLAIM,
 * DAMAGES OR OTHER LIABILITY, WHETHER IN AN ACTION OF CONTRACT, TORT OR
 * OTHERWISE, ARISING FROM, OUT OF OR IN CONNECTION WITH THE SOFTWARE OR THE
 * USE OR OTHER DEALINGS IN THE SOFTWARE.
 *
 * The above copyright notice and this permission notice (including the
 * next paragraph) shall be included in all copies or substantial portions
 * of the Software.
 *
 */
/*
 * Authors:
 *    Jerome Glisse <glisse@freedesktop.org>
 *    Thomas Hellstrom <thomas-at-tungstengraphics-dot-com>
 *    Dave Airlie
 */

#include <linux/dma-mapping.h>
#include <linux/iommu.h>
#include <linux/hmm.h>
#include <linux/pagemap.h>
#include <linux/sched/task.h>
#include <linux/sched/mm.h>
#include <linux/seq_file.h>
#include <linux/slab.h>
#include <linux/swap.h>
#include <linux/swiotlb.h>
#include <linux/dma-buf.h>
#include <linux/sizes.h>

#include <drm/ttm/ttm_bo_api.h>
#include <drm/ttm/ttm_bo_driver.h>
#include <drm/ttm/ttm_placement.h>
#include <drm/ttm/ttm_module.h>
#include <drm/ttm/ttm_page_alloc.h>

#include <drm/drm_debugfs.h>
#include <drm/amdgpu_drm.h>

#include "amdgpu.h"
#include "amdgpu_object.h"
#include "amdgpu_trace.h"
#include "amdgpu_amdkfd.h"
#include "amdgpu_sdma.h"
#include "amdgpu_ras.h"
#include "bif/bif_4_1_d.h"

static int amdgpu_map_buffer(struct ttm_buffer_object *bo,
			     struct ttm_mem_reg *mem, unsigned num_pages,
			     uint64_t offset, unsigned window,
			     struct amdgpu_ring *ring,
			     uint64_t *addr);

static int amdgpu_ttm_debugfs_init(struct amdgpu_device *adev);
static void amdgpu_ttm_debugfs_fini(struct amdgpu_device *adev);

static int amdgpu_invalidate_caches(struct ttm_bo_device *bdev, uint32_t flags)
{
	return 0;
}

/**
 * amdgpu_init_mem_type - Initialize a memory manager for a specific type of
 * memory request.
 *
 * @bdev: The TTM BO device object (contains a reference to amdgpu_device)
 * @type: The type of memory requested
 * @man: The memory type manager for each domain
 *
 * This is called by ttm_bo_init_mm() when a buffer object is being
 * initialized.
 */
static int amdgpu_init_mem_type(struct ttm_bo_device *bdev, uint32_t type,
				struct ttm_mem_type_manager *man)
{
	struct amdgpu_device *adev;

	adev = amdgpu_ttm_adev(bdev);

	switch (type) {
	case TTM_PL_SYSTEM:
		/* System memory */
		man->flags = TTM_MEMTYPE_FLAG_MAPPABLE;
		man->available_caching = TTM_PL_MASK_CACHING;
		man->default_caching = TTM_PL_FLAG_CACHED;
		break;
	case TTM_PL_TT:
		/* GTT memory  */
		man->func = &amdgpu_gtt_mgr_func;
		man->gpu_offset = adev->gmc.gart_start;
		man->available_caching = TTM_PL_MASK_CACHING;
		man->default_caching = TTM_PL_FLAG_CACHED;
		man->flags = TTM_MEMTYPE_FLAG_MAPPABLE | TTM_MEMTYPE_FLAG_CMA;
		break;
	case TTM_PL_VRAM:
		/* "On-card" video ram */
		man->func = &amdgpu_vram_mgr_func;
		man->gpu_offset = adev->gmc.vram_start;
		man->flags = TTM_MEMTYPE_FLAG_FIXED |
			     TTM_MEMTYPE_FLAG_MAPPABLE;
		man->available_caching = TTM_PL_FLAG_UNCACHED | TTM_PL_FLAG_WC;
		man->default_caching = TTM_PL_FLAG_WC;
		break;
	case AMDGPU_PL_GDS:
	case AMDGPU_PL_GWS:
	case AMDGPU_PL_OA:
		/* On-chip GDS memory*/
		man->func = &ttm_bo_manager_func;
		man->gpu_offset = 0;
		man->flags = TTM_MEMTYPE_FLAG_FIXED | TTM_MEMTYPE_FLAG_CMA;
		man->available_caching = TTM_PL_FLAG_UNCACHED;
		man->default_caching = TTM_PL_FLAG_UNCACHED;
		break;
	default:
		DRM_ERROR("Unsupported memory type %u\n", (unsigned)type);
		return -EINVAL;
	}
	return 0;
}

/**
 * amdgpu_evict_flags - Compute placement flags
 *
 * @bo: The buffer object to evict
 * @placement: Possible destination(s) for evicted BO
 *
 * Fill in placement data when ttm_bo_evict() is called
 */
static void amdgpu_evict_flags(struct ttm_buffer_object *bo,
				struct ttm_placement *placement)
{
	struct amdgpu_device *adev = amdgpu_ttm_adev(bo->bdev);
	struct amdgpu_bo *abo;
	static const struct ttm_place placements = {
		.fpfn = 0,
		.lpfn = 0,
		.flags = TTM_PL_MASK_CACHING | TTM_PL_FLAG_SYSTEM
	};

	/* Don't handle scatter gather BOs */
	if (bo->type == ttm_bo_type_sg) {
		placement->num_placement = 0;
		placement->num_busy_placement = 0;
		return;
	}

	/* Object isn't an AMDGPU object so ignore */
	if (!amdgpu_bo_is_amdgpu_bo(bo)) {
		placement->placement = &placements;
		placement->busy_placement = &placements;
		placement->num_placement = 1;
		placement->num_busy_placement = 1;
		return;
	}

	abo = ttm_to_amdgpu_bo(bo);
	switch (bo->mem.mem_type) {
	case AMDGPU_PL_GDS:
	case AMDGPU_PL_GWS:
	case AMDGPU_PL_OA:
		placement->num_placement = 0;
		placement->num_busy_placement = 0;
		return;

	case TTM_PL_VRAM:
		if (!adev->mman.buffer_funcs_enabled) {
			/* Move to system memory */
			amdgpu_bo_placement_from_domain(abo, AMDGPU_GEM_DOMAIN_CPU);
		} else if (!amdgpu_gmc_vram_full_visible(&adev->gmc) &&
			   !(abo->flags & AMDGPU_GEM_CREATE_CPU_ACCESS_REQUIRED) &&
			   amdgpu_bo_in_cpu_visible_vram(abo)) {

			/* Try evicting to the CPU inaccessible part of VRAM
			 * first, but only set GTT as busy placement, so this
			 * BO will be evicted to GTT rather than causing other
			 * BOs to be evicted from VRAM
			 */
			amdgpu_bo_placement_from_domain(abo, AMDGPU_GEM_DOMAIN_VRAM |
							 AMDGPU_GEM_DOMAIN_GTT);
			abo->placements[0].fpfn = adev->gmc.visible_vram_size >> PAGE_SHIFT;
			abo->placements[0].lpfn = 0;
			abo->placement.busy_placement = &abo->placements[1];
			abo->placement.num_busy_placement = 1;
		} else {
			/* Move to GTT memory */
			amdgpu_bo_placement_from_domain(abo, AMDGPU_GEM_DOMAIN_GTT);
		}
		break;
	case TTM_PL_TT:
	default:
		amdgpu_bo_placement_from_domain(abo, AMDGPU_GEM_DOMAIN_CPU);
		break;
	}
	*placement = abo->placement;
}

/**
 * amdgpu_verify_access - Verify access for a mmap call
 *
 * @bo:	The buffer object to map
 * @filp: The file pointer from the process performing the mmap
 *
 * This is called by ttm_bo_mmap() to verify whether a process
 * has the right to mmap a BO to their process space.
 */
static int amdgpu_verify_access(struct ttm_buffer_object *bo, struct file *filp)
{
	struct amdgpu_bo *abo = ttm_to_amdgpu_bo(bo);

	/*
	 * Don't verify access for KFD BOs. They don't have a GEM
	 * object associated with them.
	 */
	if (abo->kfd_bo)
		return 0;

	if (amdgpu_ttm_tt_get_usermm(bo->ttm))
		return -EPERM;
	return drm_vma_node_verify_access(&abo->tbo.base.vma_node,
					  filp->private_data);
}

/**
 * amdgpu_move_null - Register memory for a buffer object
 *
 * @bo: The bo to assign the memory to
 * @new_mem: The memory to be assigned.
 *
 * Assign the memory from new_mem to the memory of the buffer object bo.
 */
static void amdgpu_move_null(struct ttm_buffer_object *bo,
			     struct ttm_mem_reg *new_mem)
{
	struct ttm_mem_reg *old_mem = &bo->mem;

	BUG_ON(old_mem->mm_node != NULL);
	*old_mem = *new_mem;
	new_mem->mm_node = NULL;
}

/**
 * amdgpu_mm_node_addr - Compute the GPU relative offset of a GTT buffer.
 *
 * @bo: The bo to assign the memory to.
 * @mm_node: Memory manager node for drm allocator.
 * @mem: The region where the bo resides.
 *
 */
static uint64_t amdgpu_mm_node_addr(struct ttm_buffer_object *bo,
				    struct drm_mm_node *mm_node,
				    struct ttm_mem_reg *mem)
{
	uint64_t addr = 0;

	if (mm_node->start != AMDGPU_BO_INVALID_OFFSET) {
		addr = mm_node->start << PAGE_SHIFT;
		addr += bo->bdev->man[mem->mem_type].gpu_offset;
	}
	return addr;
}

/**
 * amdgpu_find_mm_node - Helper function finds the drm_mm_node corresponding to
 * @offset. It also modifies the offset to be within the drm_mm_node returned
 *
 * @mem: The region where the bo resides.
 * @offset: The offset that drm_mm_node is used for finding.
 *
 */
static struct drm_mm_node *amdgpu_find_mm_node(struct ttm_mem_reg *mem,
					       unsigned long *offset)
{
	struct drm_mm_node *mm_node = mem->mm_node;

	while (*offset >= (mm_node->size << PAGE_SHIFT)) {
		*offset -= (mm_node->size << PAGE_SHIFT);
		++mm_node;
	}
	return mm_node;
}

/**
 * amdgpu_copy_ttm_mem_to_mem - Helper function for copy
 *
 * The function copies @size bytes from {src->mem + src->offset} to
 * {dst->mem + dst->offset}. src->bo and dst->bo could be same BO for a
 * move and different for a BO to BO copy.
 *
 * @f: Returns the last fence if multiple jobs are submitted.
 */
int amdgpu_ttm_copy_mem_to_mem(struct amdgpu_device *adev,
			       struct amdgpu_copy_mem *src,
			       struct amdgpu_copy_mem *dst,
			       uint64_t size,
			       struct dma_resv *resv,
			       struct dma_fence **f)
{
	struct amdgpu_ring *ring = adev->mman.buffer_funcs_ring;
	struct drm_mm_node *src_mm, *dst_mm;
	uint64_t src_node_start, dst_node_start, src_node_size,
		 dst_node_size, src_page_offset, dst_page_offset;
	struct dma_fence *fence = NULL;
	int r = 0;
	const uint64_t GTT_MAX_BYTES = (AMDGPU_GTT_MAX_TRANSFER_SIZE *
					AMDGPU_GPU_PAGE_SIZE);

	if (!adev->mman.buffer_funcs_enabled) {
		DRM_ERROR("Trying to move memory with ring turned off.\n");
		return -EINVAL;
	}

	src_mm = amdgpu_find_mm_node(src->mem, &src->offset);
	src_node_start = amdgpu_mm_node_addr(src->bo, src_mm, src->mem) +
					     src->offset;
	src_node_size = (src_mm->size << PAGE_SHIFT) - src->offset;
	src_page_offset = src_node_start & (PAGE_SIZE - 1);

	dst_mm = amdgpu_find_mm_node(dst->mem, &dst->offset);
	dst_node_start = amdgpu_mm_node_addr(dst->bo, dst_mm, dst->mem) +
					     dst->offset;
	dst_node_size = (dst_mm->size << PAGE_SHIFT) - dst->offset;
	dst_page_offset = dst_node_start & (PAGE_SIZE - 1);

	mutex_lock(&adev->mman.gtt_window_lock);

	while (size) {
		unsigned long cur_size;
		uint64_t from = src_node_start, to = dst_node_start;
		struct dma_fence *next;

		/* Copy size cannot exceed GTT_MAX_BYTES. So if src or dst
		 * begins at an offset, then adjust the size accordingly
		 */
		cur_size = min3(min(src_node_size, dst_node_size), size,
				GTT_MAX_BYTES);
		if (cur_size + src_page_offset > GTT_MAX_BYTES ||
		    cur_size + dst_page_offset > GTT_MAX_BYTES)
			cur_size -= max(src_page_offset, dst_page_offset);

		/* Map only what needs to be accessed. Map src to window 0 and
		 * dst to window 1
		 */
		if (src->mem->start == AMDGPU_BO_INVALID_OFFSET) {
			r = amdgpu_map_buffer(src->bo, src->mem,
					PFN_UP(cur_size + src_page_offset),
					src_node_start, 0, ring,
					&from);
			if (r)
				goto error;
			/* Adjust the offset because amdgpu_map_buffer returns
			 * start of mapped page
			 */
			from += src_page_offset;
		}

		if (dst->mem->start == AMDGPU_BO_INVALID_OFFSET) {
			r = amdgpu_map_buffer(dst->bo, dst->mem,
					PFN_UP(cur_size + dst_page_offset),
					dst_node_start, 1, ring,
					&to);
			if (r)
				goto error;
			to += dst_page_offset;
		}

		r = amdgpu_copy_buffer(ring, from, to, cur_size,
				       resv, &next, false, true, false);
		if (r)
			goto error;

		dma_fence_put(fence);
		fence = next;

		size -= cur_size;
		if (!size)
			break;

		src_node_size -= cur_size;
		if (!src_node_size) {
			src_node_start = amdgpu_mm_node_addr(src->bo, ++src_mm,
							     src->mem);
			src_node_size = (src_mm->size << PAGE_SHIFT);
			src_page_offset = 0;
		} else {
			src_node_start += cur_size;
			src_page_offset = src_node_start & (PAGE_SIZE - 1);
		}
		dst_node_size -= cur_size;
		if (!dst_node_size) {
			dst_node_start = amdgpu_mm_node_addr(dst->bo, ++dst_mm,
							     dst->mem);
			dst_node_size = (dst_mm->size << PAGE_SHIFT);
			dst_page_offset = 0;
		} else {
			dst_node_start += cur_size;
			dst_page_offset = dst_node_start & (PAGE_SIZE - 1);
		}
	}
error:
	mutex_unlock(&adev->mman.gtt_window_lock);
	if (f)
		*f = dma_fence_get(fence);
	dma_fence_put(fence);
	return r;
}

/**
 * amdgpu_move_blit - Copy an entire buffer to another buffer
 *
 * This is a helper called by amdgpu_bo_move() and amdgpu_move_vram_ram() to
 * help move buffers to and from VRAM.
 */
static int amdgpu_move_blit(struct ttm_buffer_object *bo,
			    bool evict, bool no_wait_gpu,
			    struct ttm_mem_reg *new_mem,
			    struct ttm_mem_reg *old_mem)
{
	struct amdgpu_device *adev = amdgpu_ttm_adev(bo->bdev);
	struct amdgpu_copy_mem src, dst;
	struct dma_fence *fence = NULL;
	int r;

	src.bo = bo;
	dst.bo = bo;
	src.mem = old_mem;
	dst.mem = new_mem;
	src.offset = 0;
	dst.offset = 0;

	r = amdgpu_ttm_copy_mem_to_mem(adev, &src, &dst,
				       new_mem->num_pages << PAGE_SHIFT,
				       bo->base.resv, &fence);
	if (r)
		goto error;

	/* clear the space being freed */
	if (old_mem->mem_type == TTM_PL_VRAM &&
	    (ttm_to_amdgpu_bo(bo)->flags &
	     AMDGPU_GEM_CREATE_VRAM_WIPE_ON_RELEASE)) {
		struct dma_fence *wipe_fence = NULL;

		r = amdgpu_fill_buffer(ttm_to_amdgpu_bo(bo), AMDGPU_POISON,
				       NULL, &wipe_fence);
		if (r) {
			goto error;
		} else if (wipe_fence) {
			dma_fence_put(fence);
			fence = wipe_fence;
		}
	}

	/* Always block for VM page tables before committing the new location */
	if (bo->type == ttm_bo_type_kernel)
		r = ttm_bo_move_accel_cleanup(bo, fence, true, new_mem);
	else
		r = ttm_bo_pipeline_move(bo, fence, evict, new_mem);
	dma_fence_put(fence);
	return r;

error:
	if (fence)
		dma_fence_wait(fence, false);
	dma_fence_put(fence);
	return r;
}

/**
 * amdgpu_move_vram_ram - Copy VRAM buffer to RAM buffer
 *
 * Called by amdgpu_bo_move().
 */
static int amdgpu_move_vram_ram(struct ttm_buffer_object *bo, bool evict,
				struct ttm_operation_ctx *ctx,
				struct ttm_mem_reg *new_mem)
{
	struct ttm_mem_reg *old_mem = &bo->mem;
	struct ttm_mem_reg tmp_mem;
	struct ttm_place placements;
	struct ttm_placement placement;
	int r;

	/* create space/pages for new_mem in GTT space */
	tmp_mem = *new_mem;
	tmp_mem.mm_node = NULL;
	placement.num_placement = 1;
	placement.placement = &placements;
	placement.num_busy_placement = 1;
	placement.busy_placement = &placements;
	placements.fpfn = 0;
	placements.lpfn = 0;
	placements.flags = TTM_PL_MASK_CACHING | TTM_PL_FLAG_TT;
	r = ttm_bo_mem_space(bo, &placement, &tmp_mem, ctx);
	if (unlikely(r)) {
		pr_err("Failed to find GTT space for blit from VRAM\n");
		return r;
	}

	/* set caching flags */
	r = ttm_tt_set_placement_caching(bo->ttm, tmp_mem.placement);
	if (unlikely(r)) {
		goto out_cleanup;
	}

	/* Bind the memory to the GTT space */
	r = ttm_tt_bind(bo->ttm, &tmp_mem, ctx);
	if (unlikely(r)) {
		goto out_cleanup;
	}

	/* blit VRAM to GTT */
	r = amdgpu_move_blit(bo, evict, ctx->no_wait_gpu, &tmp_mem, old_mem);
	if (unlikely(r)) {
		goto out_cleanup;
	}

	/* move BO (in tmp_mem) to new_mem */
	r = ttm_bo_move_ttm(bo, ctx, new_mem);
out_cleanup:
	ttm_bo_mem_put(bo, &tmp_mem);
	return r;
}

/**
 * amdgpu_move_ram_vram - Copy buffer from RAM to VRAM
 *
 * Called by amdgpu_bo_move().
 */
static int amdgpu_move_ram_vram(struct ttm_buffer_object *bo, bool evict,
				struct ttm_operation_ctx *ctx,
				struct ttm_mem_reg *new_mem)
{
	struct ttm_mem_reg *old_mem = &bo->mem;
	struct ttm_mem_reg tmp_mem;
	struct ttm_placement placement;
	struct ttm_place placements;
	int r;

	/* make space in GTT for old_mem buffer */
	tmp_mem = *new_mem;
	tmp_mem.mm_node = NULL;
	placement.num_placement = 1;
	placement.placement = &placements;
	placement.num_busy_placement = 1;
	placement.busy_placement = &placements;
	placements.fpfn = 0;
	placements.lpfn = 0;
	placements.flags = TTM_PL_MASK_CACHING | TTM_PL_FLAG_TT;
	r = ttm_bo_mem_space(bo, &placement, &tmp_mem, ctx);
	if (unlikely(r)) {
		pr_err("Failed to find GTT space for blit to VRAM\n");
		return r;
	}

	/* move/bind old memory to GTT space */
	r = ttm_bo_move_ttm(bo, ctx, &tmp_mem);
	if (unlikely(r)) {
		goto out_cleanup;
	}

	/* copy to VRAM */
	r = amdgpu_move_blit(bo, evict, ctx->no_wait_gpu, new_mem, old_mem);
	if (unlikely(r)) {
		goto out_cleanup;
	}
out_cleanup:
	ttm_bo_mem_put(bo, &tmp_mem);
	return r;
}

/**
 * amdgpu_mem_visible - Check that memory can be accessed by ttm_bo_move_memcpy
 *
 * Called by amdgpu_bo_move()
 */
static bool amdgpu_mem_visible(struct amdgpu_device *adev,
			       struct ttm_mem_reg *mem)
{
	struct drm_mm_node *nodes = mem->mm_node;

	if (mem->mem_type == TTM_PL_SYSTEM ||
	    mem->mem_type == TTM_PL_TT)
		return true;
	if (mem->mem_type != TTM_PL_VRAM)
		return false;

	/* ttm_mem_reg_ioremap only supports contiguous memory */
	if (nodes->size != mem->num_pages)
		return false;

	return ((nodes->start + nodes->size) << PAGE_SHIFT)
		<= adev->gmc.visible_vram_size;
}

/**
 * amdgpu_bo_move - Move a buffer object to a new memory location
 *
 * Called by ttm_bo_handle_move_mem()
 */
static int amdgpu_bo_move(struct ttm_buffer_object *bo, bool evict,
			  struct ttm_operation_ctx *ctx,
			  struct ttm_mem_reg *new_mem)
{
	struct amdgpu_device *adev;
	struct amdgpu_bo *abo;
	struct ttm_mem_reg *old_mem = &bo->mem;
	int r;

	/* Can't move a pinned BO */
	abo = ttm_to_amdgpu_bo(bo);
	if (WARN_ON_ONCE(abo->pin_count > 0))
		return -EINVAL;

	adev = amdgpu_ttm_adev(bo->bdev);

	if (old_mem->mem_type == TTM_PL_SYSTEM && bo->ttm == NULL) {
		amdgpu_move_null(bo, new_mem);
		return 0;
	}
	if ((old_mem->mem_type == TTM_PL_TT &&
	     new_mem->mem_type == TTM_PL_SYSTEM) ||
	    (old_mem->mem_type == TTM_PL_SYSTEM &&
	     new_mem->mem_type == TTM_PL_TT)) {
		/* bind is enough */
		amdgpu_move_null(bo, new_mem);
		return 0;
	}
	if (old_mem->mem_type == AMDGPU_PL_GDS ||
	    old_mem->mem_type == AMDGPU_PL_GWS ||
	    old_mem->mem_type == AMDGPU_PL_OA ||
	    new_mem->mem_type == AMDGPU_PL_GDS ||
	    new_mem->mem_type == AMDGPU_PL_GWS ||
	    new_mem->mem_type == AMDGPU_PL_OA) {
		/* Nothing to save here */
		amdgpu_move_null(bo, new_mem);
		return 0;
	}

	if (!adev->mman.buffer_funcs_enabled) {
		r = -ENODEV;
		goto memcpy;
	}

	if (old_mem->mem_type == TTM_PL_VRAM &&
	    new_mem->mem_type == TTM_PL_SYSTEM) {
		r = amdgpu_move_vram_ram(bo, evict, ctx, new_mem);
	} else if (old_mem->mem_type == TTM_PL_SYSTEM &&
		   new_mem->mem_type == TTM_PL_VRAM) {
		r = amdgpu_move_ram_vram(bo, evict, ctx, new_mem);
	} else {
		r = amdgpu_move_blit(bo, evict, ctx->no_wait_gpu,
				     new_mem, old_mem);
	}

	if (r) {
memcpy:
		/* Check that all memory is CPU accessible */
		if (!amdgpu_mem_visible(adev, old_mem) ||
		    !amdgpu_mem_visible(adev, new_mem)) {
			pr_err("Move buffer fallback to memcpy unavailable\n");
			return r;
		}

		r = ttm_bo_move_memcpy(bo, ctx, new_mem);
		if (r)
			return r;
	}

	if (bo->type == ttm_bo_type_device &&
	    new_mem->mem_type == TTM_PL_VRAM &&
	    old_mem->mem_type != TTM_PL_VRAM) {
		/* amdgpu_bo_fault_reserve_notify will re-set this if the CPU
		 * accesses the BO after it's moved.
		 */
		abo->flags &= ~AMDGPU_GEM_CREATE_CPU_ACCESS_REQUIRED;
	}

	/* update statistics */
	atomic64_add((u64)bo->num_pages << PAGE_SHIFT, &adev->num_bytes_moved);
	return 0;
}

/**
 * amdgpu_ttm_io_mem_reserve - Reserve a block of memory during a fault
 *
 * Called by ttm_mem_io_reserve() ultimately via ttm_bo_vm_fault()
 */
static int amdgpu_ttm_io_mem_reserve(struct ttm_bo_device *bdev, struct ttm_mem_reg *mem)
{
	struct ttm_mem_type_manager *man = &bdev->man[mem->mem_type];
	struct amdgpu_device *adev = amdgpu_ttm_adev(bdev);
	struct drm_mm_node *mm_node = mem->mm_node;

	mem->bus.addr = NULL;
	mem->bus.offset = 0;
	mem->bus.size = mem->num_pages << PAGE_SHIFT;
	mem->bus.base = 0;
	mem->bus.is_iomem = false;
	if (!(man->flags & TTM_MEMTYPE_FLAG_MAPPABLE))
		return -EINVAL;
	switch (mem->mem_type) {
	case TTM_PL_SYSTEM:
		/* system memory */
		return 0;
	case TTM_PL_TT:
		break;
	case TTM_PL_VRAM:
		mem->bus.offset = mem->start << PAGE_SHIFT;
		/* check if it's visible */
		if ((mem->bus.offset + mem->bus.size) > adev->gmc.visible_vram_size)
			return -EINVAL;
		/* Only physically contiguous buffers apply. In a contiguous
		 * buffer, size of the first mm_node would match the number of
		 * pages in ttm_mem_reg.
		 */
		if (adev->mman.aper_base_kaddr &&
		    (mm_node->size == mem->num_pages))
			mem->bus.addr = (u8 *)adev->mman.aper_base_kaddr +
					mem->bus.offset;

		mem->bus.base = adev->gmc.aper_base;
		mem->bus.is_iomem = true;
		break;
	default:
		return -EINVAL;
	}
	return 0;
}

static void amdgpu_ttm_io_mem_free(struct ttm_bo_device *bdev, struct ttm_mem_reg *mem)
{
}

static unsigned long amdgpu_ttm_io_mem_pfn(struct ttm_buffer_object *bo,
					   unsigned long page_offset)
{
	struct drm_mm_node *mm;
	unsigned long offset = (page_offset << PAGE_SHIFT);

	mm = amdgpu_find_mm_node(&bo->mem, &offset);
	return (bo->mem.bus.base >> PAGE_SHIFT) + mm->start +
		(offset >> PAGE_SHIFT);
}

/*
 * TTM backend functions.
 */
struct amdgpu_ttm_tt {
	struct ttm_dma_tt	ttm;
	struct drm_gem_object	*gobj;
	u64			offset;
	uint64_t		userptr;
	struct task_struct	*usertask;
	uint32_t		userflags;
#if IS_ENABLED(CONFIG_DRM_AMDGPU_USERPTR)
	struct hmm_range	*range;
#endif
};

/**
 * amdgpu_ttm_tt_get_user_pages - get device accessible pages that back user
 * memory and start HMM tracking CPU page table update
 *
 * Calling function must call amdgpu_ttm_tt_userptr_range_done() once and only
 * once afterwards to stop HMM tracking
 */
#if IS_ENABLED(CONFIG_DRM_AMDGPU_USERPTR)

#define MAX_RETRY_HMM_RANGE_FAULT	16

int amdgpu_ttm_tt_get_user_pages(struct amdgpu_bo *bo, struct page **pages)
{
	struct hmm_mirror *mirror = bo->mn ? &bo->mn->mirror : NULL;
	struct ttm_tt *ttm = bo->tbo.ttm;
	struct amdgpu_ttm_tt *gtt = (void *)ttm;
	struct mm_struct *mm;
	unsigned long start = gtt->userptr;
	struct vm_area_struct *vma;
	struct hmm_range *range;
	unsigned long i;
	uint64_t *pfns;
	int r = 0;

	if (unlikely(!mirror)) {
		DRM_DEBUG_DRIVER("Failed to get hmm_mirror\n");
		return -EFAULT;
	}

	mm = mirror->hmm->mmu_notifier.mm;
	if (!mmget_not_zero(mm)) /* Happens during process shutdown */
		return -ESRCH;

	range = kzalloc(sizeof(*range), GFP_KERNEL);
	if (unlikely(!range)) {
		r = -ENOMEM;
		goto out;
	}

	pfns = kvmalloc_array(ttm->num_pages, sizeof(*pfns), GFP_KERNEL);
	if (unlikely(!pfns)) {
		r = -ENOMEM;
		goto out_free_ranges;
	}

	amdgpu_hmm_init_range(range);
	range->default_flags = range->flags[HMM_PFN_VALID];
	range->default_flags |= amdgpu_ttm_tt_is_readonly(ttm) ?
				0 : range->flags[HMM_PFN_WRITE];
	range->pfn_flags_mask = 0;
	range->pfns = pfns;
	range->start = start;
	range->end = start + ttm->num_pages * PAGE_SIZE;

	hmm_range_register(range, mirror);

	/*
	 * Just wait for range to be valid, safe to ignore return value as we
	 * will use the return value of hmm_range_fault() below under the
	 * mmap_sem to ascertain the validity of the range.
	 */
	hmm_range_wait_until_valid(range, HMM_RANGE_DEFAULT_TIMEOUT);

	down_read(&mm->mmap_sem);
	vma = find_vma(mm, start);
	if (unlikely(!vma || start < vma->vm_start)) {
		r = -EFAULT;
		goto out_unlock;
	}
	if (unlikely((gtt->userflags & AMDGPU_GEM_USERPTR_ANONONLY) &&
		vma->vm_file)) {
		r = -EPERM;
		goto out_unlock;
	}

	r = hmm_range_fault(range, 0);
	up_read(&mm->mmap_sem);

	if (unlikely(r < 0))
		goto out_free_pfns;

	for (i = 0; i < ttm->num_pages; i++) {
		pages[i] = hmm_device_entry_to_page(range, pfns[i]);
		if (unlikely(!pages[i])) {
			pr_err("Page fault failed for pfn[%lu] = 0x%llx\n",
			       i, pfns[i]);
			r = -ENOMEM;

			goto out_free_pfns;
		}
	}

	gtt->range = range;
	mmput(mm);

	return 0;

out_unlock:
	up_read(&mm->mmap_sem);
out_free_pfns:
	hmm_range_unregister(range);
	kvfree(pfns);
out_free_ranges:
	kfree(range);
out:
	mmput(mm);
	return r;
}

/**
 * amdgpu_ttm_tt_userptr_range_done - stop HMM track the CPU page table change
 * Check if the pages backing this ttm range have been invalidated
 *
 * Returns: true if pages are still valid
 */
bool amdgpu_ttm_tt_get_user_pages_done(struct ttm_tt *ttm)
{
	struct amdgpu_ttm_tt *gtt = (void *)ttm;
	bool r = false;

	if (!gtt || !gtt->userptr)
		return false;

	DRM_DEBUG_DRIVER("user_pages_done 0x%llx pages 0x%lx\n",
		gtt->userptr, ttm->num_pages);

	WARN_ONCE(!gtt->range || !gtt->range->pfns,
		"No user pages to check\n");

	if (gtt->range) {
		r = hmm_range_valid(gtt->range);
		hmm_range_unregister(gtt->range);

		kvfree(gtt->range->pfns);
		kfree(gtt->range);
		gtt->range = NULL;
	}

	return r;
}
#endif

/**
 * amdgpu_ttm_tt_set_user_pages - Copy pages in, putting old pages as necessary.
 *
 * Called by amdgpu_cs_list_validate(). This creates the page list
 * that backs user memory and will ultimately be mapped into the device
 * address space.
 */
void amdgpu_ttm_tt_set_user_pages(struct ttm_tt *ttm, struct page **pages)
{
	unsigned long i;

	for (i = 0; i < ttm->num_pages; ++i)
		ttm->pages[i] = pages ? pages[i] : NULL;
}

/**
 * amdgpu_ttm_tt_pin_userptr - 	prepare the sg table with the user pages
 *
 * Called by amdgpu_ttm_backend_bind()
 **/
static int amdgpu_ttm_tt_pin_userptr(struct ttm_tt *ttm)
{
	struct amdgpu_device *adev = amdgpu_ttm_adev(ttm->bdev);
	struct amdgpu_ttm_tt *gtt = (void *)ttm;
	unsigned nents;
	int r;

	int write = !(gtt->userflags & AMDGPU_GEM_USERPTR_READONLY);
	enum dma_data_direction direction = write ?
		DMA_BIDIRECTIONAL : DMA_TO_DEVICE;

	/* Allocate an SG array and squash pages into it */
	r = sg_alloc_table_from_pages(ttm->sg, ttm->pages, ttm->num_pages, 0,
				      ttm->num_pages << PAGE_SHIFT,
				      GFP_KERNEL);
	if (r)
		goto release_sg;

	/* Map SG to device */
	r = -ENOMEM;
	nents = dma_map_sg(adev->dev, ttm->sg->sgl, ttm->sg->nents, direction);
	if (nents != ttm->sg->nents)
		goto release_sg;

	/* convert SG to linear array of pages and dma addresses */
	drm_prime_sg_to_page_addr_arrays(ttm->sg, ttm->pages,
					 gtt->ttm.dma_address, ttm->num_pages);

	return 0;

release_sg:
	kfree(ttm->sg);
	return r;
}

/**
 * amdgpu_ttm_tt_unpin_userptr - Unpin and unmap userptr pages
 */
static void amdgpu_ttm_tt_unpin_userptr(struct ttm_tt *ttm)
{
	struct amdgpu_device *adev = amdgpu_ttm_adev(ttm->bdev);
	struct amdgpu_ttm_tt *gtt = (void *)ttm;

	int write = !(gtt->userflags & AMDGPU_GEM_USERPTR_READONLY);
	enum dma_data_direction direction = write ?
		DMA_BIDIRECTIONAL : DMA_TO_DEVICE;

	/* double check that we don't free the table twice */
	if (!ttm->sg->sgl)
		return;

	/* unmap the pages mapped to the device */
	dma_unmap_sg(adev->dev, ttm->sg->sgl, ttm->sg->nents, direction);

	sg_free_table(ttm->sg);

#if IS_ENABLED(CONFIG_DRM_AMDGPU_USERPTR)
	if (gtt->range &&
	    ttm->pages[0] == hmm_device_entry_to_page(gtt->range,
						      gtt->range->pfns[0]))
		WARN_ONCE(1, "Missing get_user_page_done\n");
#endif
}

int amdgpu_ttm_gart_bind(struct amdgpu_device *adev,
				struct ttm_buffer_object *tbo,
				uint64_t flags)
{
	struct amdgpu_bo *abo = ttm_to_amdgpu_bo(tbo);
	struct ttm_tt *ttm = tbo->ttm;
	struct amdgpu_ttm_tt *gtt = (void *)ttm;
	int r;

	if (abo->flags & AMDGPU_GEM_CREATE_MQD_GFX9) {
		uint64_t page_idx = 1;

		r = amdgpu_gart_bind(adev, gtt->offset, page_idx,
				ttm->pages, gtt->ttm.dma_address, flags);
		if (r)
			goto gart_bind_fail;

		/* Patch mtype of the second part BO */
		flags &= ~AMDGPU_PTE_MTYPE_VG10_MASK;
		flags |= AMDGPU_PTE_MTYPE_VG10(AMDGPU_MTYPE_NC);

		r = amdgpu_gart_bind(adev,
				gtt->offset + (page_idx << PAGE_SHIFT),
				ttm->num_pages - page_idx,
				&ttm->pages[page_idx],
				&(gtt->ttm.dma_address[page_idx]), flags);
	} else {
		r = amdgpu_gart_bind(adev, gtt->offset, ttm->num_pages,
				     ttm->pages, gtt->ttm.dma_address, flags);
	}

gart_bind_fail:
	if (r)
		DRM_ERROR("failed to bind %lu pages at 0x%08llX\n",
			  ttm->num_pages, gtt->offset);

	return r;
}

/**
 * amdgpu_ttm_backend_bind - Bind GTT memory
 *
 * Called by ttm_tt_bind() on behalf of ttm_bo_handle_move_mem().
 * This handles binding GTT memory to the device address space.
 */
static int amdgpu_ttm_backend_bind(struct ttm_tt *ttm,
				   struct ttm_mem_reg *bo_mem)
{
	struct amdgpu_device *adev = amdgpu_ttm_adev(ttm->bdev);
	struct amdgpu_ttm_tt *gtt = (void*)ttm;
	uint64_t flags;
	int r = 0;

	if (gtt->userptr) {
		r = amdgpu_ttm_tt_pin_userptr(ttm);
		if (r) {
			DRM_ERROR("failed to pin userptr\n");
			return r;
		}
	}
	if (!ttm->num_pages) {
		WARN(1, "nothing to bind %lu pages for mreg %p back %p!\n",
		     ttm->num_pages, bo_mem, ttm);
	}

	if (bo_mem->mem_type == AMDGPU_PL_GDS ||
	    bo_mem->mem_type == AMDGPU_PL_GWS ||
	    bo_mem->mem_type == AMDGPU_PL_OA)
		return -EINVAL;

	if (!amdgpu_gtt_mgr_has_gart_addr(bo_mem)) {
		gtt->offset = AMDGPU_BO_INVALID_OFFSET;
		return 0;
	}

	/* compute PTE flags relevant to this BO memory */
	flags = amdgpu_ttm_tt_pte_flags(adev, ttm, bo_mem);

	/* bind pages into GART page tables */
	gtt->offset = (u64)bo_mem->start << PAGE_SHIFT;
	r = amdgpu_gart_bind(adev, gtt->offset, ttm->num_pages,
		ttm->pages, gtt->ttm.dma_address, flags);

	if (r)
		DRM_ERROR("failed to bind %lu pages at 0x%08llX\n",
			  ttm->num_pages, gtt->offset);
	return r;
}

/**
 * amdgpu_ttm_alloc_gart - Allocate GART memory for buffer object
 */
int amdgpu_ttm_alloc_gart(struct ttm_buffer_object *bo)
{
	struct amdgpu_device *adev = amdgpu_ttm_adev(bo->bdev);
	struct ttm_operation_ctx ctx = { false, false };
	struct amdgpu_ttm_tt *gtt = (void*)bo->ttm;
	struct ttm_mem_reg tmp;
	struct ttm_placement placement;
	struct ttm_place placements;
	uint64_t addr, flags;
	int r;

	if (bo->mem.start != AMDGPU_BO_INVALID_OFFSET)
		return 0;

	addr = amdgpu_gmc_agp_addr(bo);
	if (addr != AMDGPU_BO_INVALID_OFFSET) {
		bo->mem.start = addr >> PAGE_SHIFT;
	} else {

		/* allocate GART space */
		tmp = bo->mem;
		tmp.mm_node = NULL;
		placement.num_placement = 1;
		placement.placement = &placements;
		placement.num_busy_placement = 1;
		placement.busy_placement = &placements;
		placements.fpfn = 0;
		placements.lpfn = adev->gmc.gart_size >> PAGE_SHIFT;
		placements.flags = (bo->mem.placement & ~TTM_PL_MASK_MEM) |
			TTM_PL_FLAG_TT;

		r = ttm_bo_mem_space(bo, &placement, &tmp, &ctx);
		if (unlikely(r))
			return r;

		/* compute PTE flags for this buffer object */
		flags = amdgpu_ttm_tt_pte_flags(adev, bo->ttm, &tmp);

		/* Bind pages */
		gtt->offset = (u64)tmp.start << PAGE_SHIFT;
		r = amdgpu_ttm_gart_bind(adev, bo, flags);
		if (unlikely(r)) {
			ttm_bo_mem_put(bo, &tmp);
			return r;
		}

		ttm_bo_mem_put(bo, &bo->mem);
		bo->mem = tmp;
	}

	bo->offset = (bo->mem.start << PAGE_SHIFT) +
		bo->bdev->man[bo->mem.mem_type].gpu_offset;

	return 0;
}

/**
 * amdgpu_ttm_recover_gart - Rebind GTT pages
 *
 * Called by amdgpu_gtt_mgr_recover() from amdgpu_device_reset() to
 * rebind GTT pages during a GPU reset.
 */
int amdgpu_ttm_recover_gart(struct ttm_buffer_object *tbo)
{
	struct amdgpu_device *adev = amdgpu_ttm_adev(tbo->bdev);
	uint64_t flags;
	int r;

	if (!tbo->ttm)
		return 0;

	flags = amdgpu_ttm_tt_pte_flags(adev, tbo->ttm, &tbo->mem);
	r = amdgpu_ttm_gart_bind(adev, tbo, flags);

	return r;
}

/**
 * amdgpu_ttm_backend_unbind - Unbind GTT mapped pages
 *
 * Called by ttm_tt_unbind() on behalf of ttm_bo_move_ttm() and
 * ttm_tt_destroy().
 */
static int amdgpu_ttm_backend_unbind(struct ttm_tt *ttm)
{
	struct amdgpu_device *adev = amdgpu_ttm_adev(ttm->bdev);
	struct amdgpu_ttm_tt *gtt = (void *)ttm;
	int r;

	/* if the pages have userptr pinning then clear that first */
	if (gtt->userptr)
		amdgpu_ttm_tt_unpin_userptr(ttm);

	if (gtt->offset == AMDGPU_BO_INVALID_OFFSET)
		return 0;

	/* unbind shouldn't be done for GDS/GWS/OA in ttm_bo_clean_mm */
	r = amdgpu_gart_unbind(adev, gtt->offset, ttm->num_pages);
	if (r)
		DRM_ERROR("failed to unbind %lu pages at 0x%08llX\n",
			  gtt->ttm.ttm.num_pages, gtt->offset);
	return r;
}

static void amdgpu_ttm_backend_destroy(struct ttm_tt *ttm)
{
	struct amdgpu_ttm_tt *gtt = (void *)ttm;

	if (gtt->usertask)
		put_task_struct(gtt->usertask);

	ttm_dma_tt_fini(&gtt->ttm);
	kfree(gtt);
}

static struct ttm_backend_func amdgpu_backend_func = {
	.bind = &amdgpu_ttm_backend_bind,
	.unbind = &amdgpu_ttm_backend_unbind,
	.destroy = &amdgpu_ttm_backend_destroy,
};

/**
 * amdgpu_ttm_tt_create - Create a ttm_tt object for a given BO
 *
 * @bo: The buffer object to create a GTT ttm_tt object around
 *
 * Called by ttm_tt_create().
 */
static struct ttm_tt *amdgpu_ttm_tt_create(struct ttm_buffer_object *bo,
					   uint32_t page_flags)
{
	struct amdgpu_ttm_tt *gtt;

	gtt = kzalloc(sizeof(struct amdgpu_ttm_tt), GFP_KERNEL);
	if (gtt == NULL) {
		return NULL;
	}
	gtt->ttm.ttm.func = &amdgpu_backend_func;
	gtt->gobj = &bo->base;

	/* allocate space for the uninitialized page entries */
	if (ttm_sg_tt_init(&gtt->ttm, bo, page_flags)) {
		kfree(gtt);
		return NULL;
	}
	return &gtt->ttm.ttm;
}

/**
 * amdgpu_ttm_tt_populate - Map GTT pages visible to the device
 *
 * Map the pages of a ttm_tt object to an address space visible
 * to the underlying device.
 */
static int amdgpu_ttm_tt_populate(struct ttm_tt *ttm,
			struct ttm_operation_ctx *ctx)
{
	struct amdgpu_device *adev = amdgpu_ttm_adev(ttm->bdev);
	struct amdgpu_ttm_tt *gtt = (void *)ttm;

	/* user pages are bound by amdgpu_ttm_tt_pin_userptr() */
	if (gtt && gtt->userptr) {
		ttm->sg = kzalloc(sizeof(struct sg_table), GFP_KERNEL);
		if (!ttm->sg)
			return -ENOMEM;

		ttm->page_flags |= TTM_PAGE_FLAG_SG;
		ttm->state = tt_unbound;
		return 0;
	}

	if (ttm->page_flags & TTM_PAGE_FLAG_SG) {
		if (!ttm->sg) {
			struct dma_buf_attachment *attach;
			struct sg_table *sgt;

			attach = gtt->gobj->import_attach;
			sgt = dma_buf_map_attachment(attach, DMA_BIDIRECTIONAL);
			if (IS_ERR(sgt))
				return PTR_ERR(sgt);

			ttm->sg = sgt;
		}

		drm_prime_sg_to_page_addr_arrays(ttm->sg, ttm->pages,
						 gtt->ttm.dma_address,
						 ttm->num_pages);
		ttm->state = tt_unbound;
		return 0;
	}

#ifdef CONFIG_SWIOTLB
	if (adev->need_swiotlb && swiotlb_nr_tbl()) {
		return ttm_dma_populate(&gtt->ttm, adev->dev, ctx);
	}
#endif

	/* fall back to generic helper to populate the page array
	 * and map them to the device */
	return ttm_populate_and_map_pages(adev->dev, &gtt->ttm, ctx);
}

/**
 * amdgpu_ttm_tt_unpopulate - unmap GTT pages and unpopulate page arrays
 *
 * Unmaps pages of a ttm_tt object from the device address space and
 * unpopulates the page array backing it.
 */
static void amdgpu_ttm_tt_unpopulate(struct ttm_tt *ttm)
{
	struct amdgpu_ttm_tt *gtt = (void *)ttm;
	struct amdgpu_device *adev;

	if (gtt && gtt->userptr) {
		amdgpu_ttm_tt_set_user_pages(ttm, NULL);
		kfree(ttm->sg);
		ttm->page_flags &= ~TTM_PAGE_FLAG_SG;
		return;
	}

	if (ttm->sg && gtt->gobj->import_attach) {
		struct dma_buf_attachment *attach;

		attach = gtt->gobj->import_attach;
		dma_buf_unmap_attachment(attach, ttm->sg, DMA_BIDIRECTIONAL);
		ttm->sg = NULL;
		return;
	}

	if (ttm->page_flags & TTM_PAGE_FLAG_SG)
		return;

	adev = amdgpu_ttm_adev(ttm->bdev);

#ifdef CONFIG_SWIOTLB
	if (adev->need_swiotlb && swiotlb_nr_tbl()) {
		ttm_dma_unpopulate(&gtt->ttm, adev->dev);
		return;
	}
#endif

	/* fall back to generic helper to unmap and unpopulate array */
	ttm_unmap_and_unpopulate_pages(adev->dev, &gtt->ttm);
}

/**
 * amdgpu_ttm_tt_set_userptr - Initialize userptr GTT ttm_tt for the current
 * task
 *
 * @ttm: The ttm_tt object to bind this userptr object to
 * @addr:  The address in the current tasks VM space to use
 * @flags: Requirements of userptr object.
 *
 * Called by amdgpu_gem_userptr_ioctl() to bind userptr pages
 * to current task
 */
int amdgpu_ttm_tt_set_userptr(struct ttm_tt *ttm, uint64_t addr,
			      uint32_t flags)
{
	struct amdgpu_ttm_tt *gtt = (void *)ttm;

	if (gtt == NULL)
		return -EINVAL;

	gtt->userptr = addr;
	gtt->userflags = flags;

	if (gtt->usertask)
		put_task_struct(gtt->usertask);
	gtt->usertask = current->group_leader;
	get_task_struct(gtt->usertask);

	return 0;
}

/**
 * amdgpu_ttm_tt_get_usermm - Return memory manager for ttm_tt object
 */
struct mm_struct *amdgpu_ttm_tt_get_usermm(struct ttm_tt *ttm)
{
	struct amdgpu_ttm_tt *gtt = (void *)ttm;

	if (gtt == NULL)
		return NULL;

	if (gtt->usertask == NULL)
		return NULL;

	return gtt->usertask->mm;
}

/**
 * amdgpu_ttm_tt_affect_userptr - Determine if a ttm_tt object lays inside an
 * address range for the current task.
 *
 */
bool amdgpu_ttm_tt_affect_userptr(struct ttm_tt *ttm, unsigned long start,
				  unsigned long end)
{
	struct amdgpu_ttm_tt *gtt = (void *)ttm;
	unsigned long size;

	if (gtt == NULL || !gtt->userptr)
		return false;

	/* Return false if no part of the ttm_tt object lies within
	 * the range
	 */
	size = (unsigned long)gtt->ttm.ttm.num_pages * PAGE_SIZE;
	if (gtt->userptr > end || gtt->userptr + size <= start)
		return false;

	return true;
}

/**
 * amdgpu_ttm_tt_is_userptr - Have the pages backing by userptr?
 */
bool amdgpu_ttm_tt_is_userptr(struct ttm_tt *ttm)
{
	struct amdgpu_ttm_tt *gtt = (void *)ttm;

	if (gtt == NULL || !gtt->userptr)
		return false;

	return true;
}

/**
 * amdgpu_ttm_tt_is_readonly - Is the ttm_tt object read only?
 */
bool amdgpu_ttm_tt_is_readonly(struct ttm_tt *ttm)
{
	struct amdgpu_ttm_tt *gtt = (void *)ttm;

	if (gtt == NULL)
		return false;

	return !!(gtt->userflags & AMDGPU_GEM_USERPTR_READONLY);
}

/**
 * amdgpu_ttm_tt_pde_flags - Compute PDE flags for ttm_tt object
 *
 * @ttm: The ttm_tt object to compute the flags for
 * @mem: The memory registry backing this ttm_tt object
 *
 * Figure out the flags to use for a VM PDE (Page Directory Entry).
 */
uint64_t amdgpu_ttm_tt_pde_flags(struct ttm_tt *ttm, struct ttm_mem_reg *mem)
{
	uint64_t flags = 0;

	if (mem && mem->mem_type != TTM_PL_SYSTEM)
		flags |= AMDGPU_PTE_VALID;

	if (mem && mem->mem_type == TTM_PL_TT) {
		flags |= AMDGPU_PTE_SYSTEM;

		if (ttm->caching_state == tt_cached)
			flags |= AMDGPU_PTE_SNOOPED;
	}

	return flags;
}

/**
 * amdgpu_ttm_tt_pte_flags - Compute PTE flags for ttm_tt object
 *
 * @ttm: The ttm_tt object to compute the flags for
 * @mem: The memory registry backing this ttm_tt object

 * Figure out the flags to use for a VM PTE (Page Table Entry).
 */
uint64_t amdgpu_ttm_tt_pte_flags(struct amdgpu_device *adev, struct ttm_tt *ttm,
				 struct ttm_mem_reg *mem)
{
	uint64_t flags = amdgpu_ttm_tt_pde_flags(ttm, mem);

	flags |= adev->gart.gart_pte_flags;
	flags |= AMDGPU_PTE_READABLE;

	if (!amdgpu_ttm_tt_is_readonly(ttm))
		flags |= AMDGPU_PTE_WRITEABLE;

	return flags;
}

/**
 * amdgpu_ttm_bo_eviction_valuable - Check to see if we can evict a buffer
 * object.
 *
 * Return true if eviction is sensible. Called by ttm_mem_evict_first() on
 * behalf of ttm_bo_mem_force_space() which tries to evict buffer objects until
 * it can find space for a new object and by ttm_bo_force_list_clean() which is
 * used to clean out a memory space.
 */
static bool amdgpu_ttm_bo_eviction_valuable(struct ttm_buffer_object *bo,
					    const struct ttm_place *place)
{
	unsigned long num_pages = bo->mem.num_pages;
	struct drm_mm_node *node = bo->mem.mm_node;
	struct dma_resv_list *flist;
	struct dma_fence *f;
	int i;

	if (bo->type == ttm_bo_type_kernel &&
	    !amdgpu_vm_evictable(ttm_to_amdgpu_bo(bo)))
		return false;

	/* If bo is a KFD BO, check if the bo belongs to the current process.
	 * If true, then return false as any KFD process needs all its BOs to
	 * be resident to run successfully
	 */
	flist = dma_resv_get_list(bo->base.resv);
	if (flist) {
		for (i = 0; i < flist->shared_count; ++i) {
			f = rcu_dereference_protected(flist->shared[i],
				dma_resv_held(bo->base.resv));
			if (amdkfd_fence_check_mm(f, current->mm))
				return false;
		}
	}

	switch (bo->mem.mem_type) {
	case TTM_PL_TT:
		return true;

	case TTM_PL_VRAM:
		/* Check each drm MM node individually */
		while (num_pages) {
			if (place->fpfn < (node->start + node->size) &&
			    !(place->lpfn && place->lpfn <= node->start))
				return true;

			num_pages -= node->size;
			++node;
		}
		return false;

	default:
		break;
	}

	return ttm_bo_eviction_valuable(bo, place);
}

/**
 * amdgpu_ttm_access_memory - Read or Write memory that backs a buffer object.
 *
 * @bo:  The buffer object to read/write
 * @offset:  Offset into buffer object
 * @buf:  Secondary buffer to write/read from
 * @len: Length in bytes of access
 * @write:  true if writing
 *
 * This is used to access VRAM that backs a buffer object via MMIO
 * access for debugging purposes.
 */
static int amdgpu_ttm_access_memory(struct ttm_buffer_object *bo,
				    unsigned long offset,
				    void *buf, int len, int write)
{
	struct amdgpu_bo *abo = ttm_to_amdgpu_bo(bo);
	struct amdgpu_device *adev = amdgpu_ttm_adev(abo->tbo.bdev);
	struct drm_mm_node *nodes;
	uint32_t value = 0;
	int ret = 0;
	uint64_t pos;
	unsigned long flags;

	if (bo->mem.mem_type != TTM_PL_VRAM)
		return -EIO;

	nodes = amdgpu_find_mm_node(&abo->tbo.mem, &offset);
	pos = (nodes->start << PAGE_SHIFT) + offset;

	while (len && pos < adev->gmc.mc_vram_size) {
		uint64_t aligned_pos = pos & ~(uint64_t)3;
		uint32_t bytes = 4 - (pos & 3);
		uint32_t shift = (pos & 3) * 8;
		uint32_t mask = 0xffffffff << shift;

		if (len < bytes) {
			mask &= 0xffffffff >> (bytes - len) * 8;
			bytes = len;
		}

		spin_lock_irqsave(&adev->mmio_idx_lock, flags);
		WREG32_NO_KIQ(mmMM_INDEX, ((uint32_t)aligned_pos) | 0x80000000);
		WREG32_NO_KIQ(mmMM_INDEX_HI, aligned_pos >> 31);
		if (!write || mask != 0xffffffff)
			value = RREG32_NO_KIQ(mmMM_DATA);
		if (write) {
			value &= ~mask;
			value |= (*(uint32_t *)buf << shift) & mask;
			WREG32_NO_KIQ(mmMM_DATA, value);
		}
		spin_unlock_irqrestore(&adev->mmio_idx_lock, flags);
		if (!write) {
			value = (value & mask) >> shift;
			memcpy(buf, &value, bytes);
		}

		ret += bytes;
		buf = (uint8_t *)buf + bytes;
		pos += bytes;
		len -= bytes;
		if (pos >= (nodes->start + nodes->size) << PAGE_SHIFT) {
			++nodes;
			pos = (nodes->start << PAGE_SHIFT);
		}
	}

	return ret;
}

static struct ttm_bo_driver amdgpu_bo_driver = {
	.ttm_tt_create = &amdgpu_ttm_tt_create,
	.ttm_tt_populate = &amdgpu_ttm_tt_populate,
	.ttm_tt_unpopulate = &amdgpu_ttm_tt_unpopulate,
	.invalidate_caches = &amdgpu_invalidate_caches,
	.init_mem_type = &amdgpu_init_mem_type,
	.eviction_valuable = amdgpu_ttm_bo_eviction_valuable,
	.evict_flags = &amdgpu_evict_flags,
	.move = &amdgpu_bo_move,
	.verify_access = &amdgpu_verify_access,
	.move_notify = &amdgpu_bo_move_notify,
	.release_notify = &amdgpu_bo_release_notify,
	.fault_reserve_notify = &amdgpu_bo_fault_reserve_notify,
	.io_mem_reserve = &amdgpu_ttm_io_mem_reserve,
	.io_mem_free = &amdgpu_ttm_io_mem_free,
	.io_mem_pfn = amdgpu_ttm_io_mem_pfn,
	.access_memory = &amdgpu_ttm_access_memory,
	.del_from_lru_notify = &amdgpu_vm_del_from_lru_notify
};

/*
 * Firmware Reservation functions
 */
/**
 * amdgpu_ttm_fw_reserve_vram_fini - free fw reserved vram
 *
 * @adev: amdgpu_device pointer
 *
 * free fw reserved vram if it has been reserved.
 */
static void amdgpu_ttm_fw_reserve_vram_fini(struct amdgpu_device *adev)
{
	amdgpu_bo_free_kernel(&adev->fw_vram_usage.reserved_bo,
		NULL, &adev->fw_vram_usage.va);
}

/**
 * amdgpu_ttm_fw_reserve_vram_init - create bo vram reservation from fw
 *
 * @adev: amdgpu_device pointer
 *
 * create bo vram reservation from fw.
 */
static int amdgpu_ttm_fw_reserve_vram_init(struct amdgpu_device *adev)
{
	uint64_t vram_size = adev->gmc.visible_vram_size;
<<<<<<< HEAD
=======
	int r;
>>>>>>> 111e415c

	adev->fw_vram_usage.va = NULL;
	adev->fw_vram_usage.reserved_bo = NULL;

	if (adev->fw_vram_usage.size == 0 ||
	    adev->fw_vram_usage.size > vram_size)
		return 0;
<<<<<<< HEAD

	return amdgpu_bo_create_kernel_at(adev,
					  adev->fw_vram_usage.start_offset,
					  adev->fw_vram_usage.size,
					  AMDGPU_GEM_DOMAIN_VRAM,
					  &adev->fw_vram_usage.reserved_bo,
					  &adev->fw_vram_usage.va);
}

/*
 * Memoy training reservation functions
 */

/**
 * amdgpu_ttm_training_reserve_vram_fini - free memory training reserved vram
 *
 * @adev: amdgpu_device pointer
 *
 * free memory training reserved vram if it has been reserved.
 */
static int amdgpu_ttm_training_reserve_vram_fini(struct amdgpu_device *adev)
{
	struct psp_memory_training_context *ctx = &adev->psp.mem_train_ctx;

	ctx->init = PSP_MEM_TRAIN_NOT_SUPPORT;
	amdgpu_bo_free_kernel(&ctx->c2p_bo, NULL, NULL);
	ctx->c2p_bo = NULL;

	return 0;
}

static u64 amdgpu_ttm_training_get_c2p_offset(u64 vram_size)
{
       if ((vram_size & (SZ_1M - 1)) < (SZ_4K + 1) )
               vram_size -= SZ_1M;

       return ALIGN(vram_size, SZ_1M);
}

/**
 * amdgpu_ttm_training_reserve_vram_init - create bo vram reservation from memory training
 *
 * @adev: amdgpu_device pointer
 *
 * create bo vram reservation from memory training.
 */
static int amdgpu_ttm_training_reserve_vram_init(struct amdgpu_device *adev)
{
	int ret;
	struct psp_memory_training_context *ctx = &adev->psp.mem_train_ctx;

	memset(ctx, 0, sizeof(*ctx));
	if (!adev->fw_vram_usage.mem_train_support) {
		DRM_DEBUG("memory training does not support!\n");
		return 0;
	}

	ctx->c2p_train_data_offset = amdgpu_ttm_training_get_c2p_offset(adev->gmc.mc_vram_size);
	ctx->p2c_train_data_offset = (adev->gmc.mc_vram_size - GDDR6_MEM_TRAINING_OFFSET);
	ctx->train_data_size = GDDR6_MEM_TRAINING_DATA_SIZE_IN_BYTES;

	DRM_DEBUG("train_data_size:%llx,p2c_train_data_offset:%llx,c2p_train_data_offset:%llx.\n",
		  ctx->train_data_size,
		  ctx->p2c_train_data_offset,
		  ctx->c2p_train_data_offset);

	ret = amdgpu_bo_create_kernel_at(adev,
					 ctx->c2p_train_data_offset,
					 ctx->train_data_size,
					 AMDGPU_GEM_DOMAIN_VRAM,
					 &ctx->c2p_bo,
					 NULL);
	if (ret) {
		DRM_ERROR("alloc c2p_bo failed(%d)!\n", ret);
		amdgpu_ttm_training_reserve_vram_fini(adev);
		return ret;
	}

	ctx->init = PSP_MEM_TRAIN_RESERVE_SUCCESS;
	return 0;
=======

	return amdgpu_bo_create_kernel_at(adev,
					  adev->fw_vram_usage.start_offset,
					  adev->fw_vram_usage.size,
					  AMDGPU_GEM_DOMAIN_VRAM,
					  &adev->fw_vram_usage.reserved_bo,
					  &adev->fw_vram_usage.va);
	return r;
>>>>>>> 111e415c
}

/**
 * amdgpu_ttm_init - Init the memory management (ttm) as well as various
 * gtt/vram related fields.
 *
 * This initializes all of the memory space pools that the TTM layer
 * will need such as the GTT space (system memory mapped to the device),
 * VRAM (on-board memory), and on-chip memories (GDS, GWS, OA) which
 * can be mapped per VMID.
 */
int amdgpu_ttm_init(struct amdgpu_device *adev)
{
	uint64_t gtt_size;
	int r;
	u64 vis_vram_limit;
	void *stolen_vga_buf;

	mutex_init(&adev->mman.gtt_window_lock);

	/* No others user of address space so set it to 0 */
	r = ttm_bo_device_init(&adev->mman.bdev,
			       &amdgpu_bo_driver,
			       adev->ddev->anon_inode->i_mapping,
			       adev->ddev->vma_offset_manager,
			       dma_addressing_limited(adev->dev));
	if (r) {
		DRM_ERROR("failed initializing buffer object driver(%d).\n", r);
		return r;
	}
	adev->mman.initialized = true;

	/* We opt to avoid OOM on system pages allocations */
	adev->mman.bdev.no_retry = true;

	/* Initialize VRAM pool with all of VRAM divided into pages */
	r = ttm_bo_init_mm(&adev->mman.bdev, TTM_PL_VRAM,
				adev->gmc.real_vram_size >> PAGE_SHIFT);
	if (r) {
		DRM_ERROR("Failed initializing VRAM heap.\n");
		return r;
	}

	/* Reduce size of CPU-visible VRAM if requested */
	vis_vram_limit = (u64)amdgpu_vis_vram_limit * 1024 * 1024;
	if (amdgpu_vis_vram_limit > 0 &&
	    vis_vram_limit <= adev->gmc.visible_vram_size)
		adev->gmc.visible_vram_size = vis_vram_limit;

	/* Change the size here instead of the init above so only lpfn is affected */
	amdgpu_ttm_set_buffer_funcs_status(adev, false);
#ifdef CONFIG_64BIT
	adev->mman.aper_base_kaddr = ioremap_wc(adev->gmc.aper_base,
						adev->gmc.visible_vram_size);
#endif

	/*
	 *The reserved vram for firmware must be pinned to the specified
	 *place on the VRAM, so reserve it early.
	 */
	r = amdgpu_ttm_fw_reserve_vram_init(adev);
	if (r) {
		return r;
	}

	/*
	 *The reserved vram for memory training must be pinned to the specified
	 *place on the VRAM, so reserve it early.
	 */
	r = amdgpu_ttm_training_reserve_vram_init(adev);
	if (r)
		return r;

	/* allocate memory as required for VGA
	 * This is used for VGA emulation and pre-OS scanout buffers to
	 * avoid display artifacts while transitioning between pre-OS
	 * and driver.  */
	r = amdgpu_bo_create_kernel(adev, adev->gmc.stolen_size, PAGE_SIZE,
				    AMDGPU_GEM_DOMAIN_VRAM,
				    &adev->stolen_vga_memory,
				    NULL, &stolen_vga_buf);
	if (r)
		return r;

	/*
	 * reserve one TMR (64K) memory at the top of VRAM which holds
	 * IP Discovery data and is protected by PSP.
	 */
	r = amdgpu_bo_create_kernel_at(adev,
				       adev->gmc.real_vram_size - DISCOVERY_TMR_SIZE,
				       DISCOVERY_TMR_SIZE,
				       AMDGPU_GEM_DOMAIN_VRAM,
				       &adev->discovery_memory,
				       NULL);
	if (r)
		return r;

	DRM_INFO("amdgpu: %uM of VRAM memory ready\n",
		 (unsigned) (adev->gmc.real_vram_size / (1024 * 1024)));

	/* Compute GTT size, either bsaed on 3/4th the size of RAM size
	 * or whatever the user passed on module init */
	if (amdgpu_gtt_size == -1) {
		struct sysinfo si;

		si_meminfo(&si);
		gtt_size = min(max((AMDGPU_DEFAULT_GTT_SIZE_MB << 20),
			       adev->gmc.mc_vram_size),
			       ((uint64_t)si.totalram * si.mem_unit * 3/4));
	}
	else
		gtt_size = (uint64_t)amdgpu_gtt_size << 20;

	/* Initialize GTT memory pool */
	r = ttm_bo_init_mm(&adev->mman.bdev, TTM_PL_TT, gtt_size >> PAGE_SHIFT);
	if (r) {
		DRM_ERROR("Failed initializing GTT heap.\n");
		return r;
	}
	DRM_INFO("amdgpu: %uM of GTT memory ready.\n",
		 (unsigned)(gtt_size / (1024 * 1024)));

	/* Initialize various on-chip memory pools */
	r = ttm_bo_init_mm(&adev->mman.bdev, AMDGPU_PL_GDS,
			   adev->gds.gds_size);
	if (r) {
		DRM_ERROR("Failed initializing GDS heap.\n");
		return r;
	}

	r = ttm_bo_init_mm(&adev->mman.bdev, AMDGPU_PL_GWS,
			   adev->gds.gws_size);
	if (r) {
		DRM_ERROR("Failed initializing gws heap.\n");
		return r;
	}

	r = ttm_bo_init_mm(&adev->mman.bdev, AMDGPU_PL_OA,
			   adev->gds.oa_size);
	if (r) {
		DRM_ERROR("Failed initializing oa heap.\n");
		return r;
	}

	/* Register debugfs entries for amdgpu_ttm */
	r = amdgpu_ttm_debugfs_init(adev);
	if (r) {
		DRM_ERROR("Failed to init debugfs\n");
		return r;
	}
	return 0;
}

/**
 * amdgpu_ttm_late_init - Handle any late initialization for amdgpu_ttm
 */
void amdgpu_ttm_late_init(struct amdgpu_device *adev)
{
	void *stolen_vga_buf;
	/* return the VGA stolen memory (if any) back to VRAM */
	amdgpu_bo_free_kernel(&adev->stolen_vga_memory, NULL, &stolen_vga_buf);

	/* return the IP Discovery TMR memory back to VRAM */
	amdgpu_bo_free_kernel(&adev->discovery_memory, NULL, NULL);
}

/**
 * amdgpu_ttm_fini - De-initialize the TTM memory pools
 */
void amdgpu_ttm_fini(struct amdgpu_device *adev)
{
	if (!adev->mman.initialized)
		return;

	amdgpu_ttm_debugfs_fini(adev);
	amdgpu_ttm_training_reserve_vram_fini(adev);
	/* return the IP Discovery TMR memory back to VRAM */
	amdgpu_bo_free_kernel(&adev->discovery_memory, NULL, NULL);
	amdgpu_ttm_fw_reserve_vram_fini(adev);

	if (adev->mman.aper_base_kaddr)
		iounmap(adev->mman.aper_base_kaddr);
	adev->mman.aper_base_kaddr = NULL;

	ttm_bo_clean_mm(&adev->mman.bdev, TTM_PL_VRAM);
	ttm_bo_clean_mm(&adev->mman.bdev, TTM_PL_TT);
	ttm_bo_clean_mm(&adev->mman.bdev, AMDGPU_PL_GDS);
	ttm_bo_clean_mm(&adev->mman.bdev, AMDGPU_PL_GWS);
	ttm_bo_clean_mm(&adev->mman.bdev, AMDGPU_PL_OA);
	ttm_bo_device_release(&adev->mman.bdev);
	adev->mman.initialized = false;
	DRM_INFO("amdgpu: ttm finalized\n");
}

/**
 * amdgpu_ttm_set_buffer_funcs_status - enable/disable use of buffer functions
 *
 * @adev: amdgpu_device pointer
 * @enable: true when we can use buffer functions.
 *
 * Enable/disable use of buffer functions during suspend/resume. This should
 * only be called at bootup or when userspace isn't running.
 */
void amdgpu_ttm_set_buffer_funcs_status(struct amdgpu_device *adev, bool enable)
{
	struct ttm_mem_type_manager *man = &adev->mman.bdev.man[TTM_PL_VRAM];
	uint64_t size;
	int r;

	if (!adev->mman.initialized || adev->in_gpu_reset ||
	    adev->mman.buffer_funcs_enabled == enable)
		return;

	if (enable) {
		struct amdgpu_ring *ring;
		struct drm_gpu_scheduler *sched;

		ring = adev->mman.buffer_funcs_ring;
		sched = &ring->sched;
		r = drm_sched_entity_init(&adev->mman.entity,
				          DRM_SCHED_PRIORITY_KERNEL, &sched,
					  1, NULL);
		if (r) {
			DRM_ERROR("Failed setting up TTM BO move entity (%d)\n",
				  r);
			return;
		}
	} else {
		drm_sched_entity_destroy(&adev->mman.entity);
		dma_fence_put(man->move);
		man->move = NULL;
	}

	/* this just adjusts TTM size idea, which sets lpfn to the correct value */
	if (enable)
		size = adev->gmc.real_vram_size;
	else
		size = adev->gmc.visible_vram_size;
	man->size = size >> PAGE_SHIFT;
	adev->mman.buffer_funcs_enabled = enable;
}

int amdgpu_mmap(struct file *filp, struct vm_area_struct *vma)
{
	struct drm_file *file_priv = filp->private_data;
	struct amdgpu_device *adev = file_priv->minor->dev->dev_private;

	if (adev == NULL)
		return -EINVAL;

	return ttm_bo_mmap(filp, vma, &adev->mman.bdev);
}

static int amdgpu_map_buffer(struct ttm_buffer_object *bo,
			     struct ttm_mem_reg *mem, unsigned num_pages,
			     uint64_t offset, unsigned window,
			     struct amdgpu_ring *ring,
			     uint64_t *addr)
{
	struct amdgpu_ttm_tt *gtt = (void *)bo->ttm;
	struct amdgpu_device *adev = ring->adev;
	struct ttm_tt *ttm = bo->ttm;
	struct amdgpu_job *job;
	unsigned num_dw, num_bytes;
	dma_addr_t *dma_address;
	struct dma_fence *fence;
	uint64_t src_addr, dst_addr;
	uint64_t flags;
	int r;

	BUG_ON(adev->mman.buffer_funcs->copy_max_bytes <
	       AMDGPU_GTT_MAX_TRANSFER_SIZE * 8);

	*addr = adev->gmc.gart_start;
	*addr += (u64)window * AMDGPU_GTT_MAX_TRANSFER_SIZE *
		AMDGPU_GPU_PAGE_SIZE;

	num_dw = ALIGN(adev->mman.buffer_funcs->copy_num_dw, 8);
	num_bytes = num_pages * 8;

	r = amdgpu_job_alloc_with_ib(adev, num_dw * 4 + num_bytes, &job);
	if (r)
		return r;

	src_addr = num_dw * 4;
	src_addr += job->ibs[0].gpu_addr;

	dst_addr = amdgpu_bo_gpu_offset(adev->gart.bo);
	dst_addr += window * AMDGPU_GTT_MAX_TRANSFER_SIZE * 8;
	amdgpu_emit_copy_buffer(adev, &job->ibs[0], src_addr,
				dst_addr, num_bytes, false);

	amdgpu_ring_pad_ib(ring, &job->ibs[0]);
	WARN_ON(job->ibs[0].length_dw > num_dw);

	dma_address = &gtt->ttm.dma_address[offset >> PAGE_SHIFT];
	flags = amdgpu_ttm_tt_pte_flags(adev, ttm, mem);
	r = amdgpu_gart_map(adev, 0, num_pages, dma_address, flags,
			    &job->ibs[0].ptr[num_dw]);
	if (r)
		goto error_free;

	r = amdgpu_job_submit(job, &adev->mman.entity,
			      AMDGPU_FENCE_OWNER_UNDEFINED, &fence);
	if (r)
		goto error_free;

	dma_fence_put(fence);

	return r;

error_free:
	amdgpu_job_free(job);
	return r;
}

int amdgpu_copy_buffer(struct amdgpu_ring *ring, uint64_t src_offset,
		       uint64_t dst_offset, uint32_t byte_count,
		       struct dma_resv *resv,
		       struct dma_fence **fence, bool direct_submit,
		       bool vm_needs_flush, bool tmz)
{
	struct amdgpu_device *adev = ring->adev;
	struct amdgpu_job *job;

	uint32_t max_bytes;
	unsigned num_loops, num_dw;
	unsigned i;
	int r;

	if (direct_submit && !ring->sched.ready) {
		DRM_ERROR("Trying to move memory with ring turned off.\n");
		return -EINVAL;
	}

	max_bytes = adev->mman.buffer_funcs->copy_max_bytes;
	num_loops = DIV_ROUND_UP(byte_count, max_bytes);
	num_dw = ALIGN(num_loops * adev->mman.buffer_funcs->copy_num_dw, 8);

	r = amdgpu_job_alloc_with_ib(adev, num_dw * 4, &job);
	if (r)
		return r;

	if (vm_needs_flush) {
		job->vm_pd_addr = amdgpu_gmc_pd_addr(adev->gart.bo);
		job->vm_needs_flush = true;
	}
	if (resv) {
		r = amdgpu_sync_resv(adev, &job->sync, resv,
				     AMDGPU_SYNC_ALWAYS,
				     AMDGPU_FENCE_OWNER_UNDEFINED);
		if (r) {
			DRM_ERROR("sync failed (%d).\n", r);
			goto error_free;
		}
	}

	for (i = 0; i < num_loops; i++) {
		uint32_t cur_size_in_bytes = min(byte_count, max_bytes);

		amdgpu_emit_copy_buffer(adev, &job->ibs[0], src_offset,
					dst_offset, cur_size_in_bytes, tmz);

		src_offset += cur_size_in_bytes;
		dst_offset += cur_size_in_bytes;
		byte_count -= cur_size_in_bytes;
	}

	amdgpu_ring_pad_ib(ring, &job->ibs[0]);
	WARN_ON(job->ibs[0].length_dw > num_dw);
	if (direct_submit)
		r = amdgpu_job_submit_direct(job, ring, fence);
	else
		r = amdgpu_job_submit(job, &adev->mman.entity,
				      AMDGPU_FENCE_OWNER_UNDEFINED, fence);
	if (r)
		goto error_free;

	return r;

error_free:
	amdgpu_job_free(job);
	DRM_ERROR("Error scheduling IBs (%d)\n", r);
	return r;
}

int amdgpu_fill_buffer(struct amdgpu_bo *bo,
		       uint32_t src_data,
		       struct dma_resv *resv,
		       struct dma_fence **fence)
{
	struct amdgpu_device *adev = amdgpu_ttm_adev(bo->tbo.bdev);
	uint32_t max_bytes = adev->mman.buffer_funcs->fill_max_bytes;
	struct amdgpu_ring *ring = adev->mman.buffer_funcs_ring;

	struct drm_mm_node *mm_node;
	unsigned long num_pages;
	unsigned int num_loops, num_dw;

	struct amdgpu_job *job;
	int r;

	if (!adev->mman.buffer_funcs_enabled) {
		DRM_ERROR("Trying to clear memory with ring turned off.\n");
		return -EINVAL;
	}

	if (bo->tbo.mem.mem_type == TTM_PL_TT) {
		r = amdgpu_ttm_alloc_gart(&bo->tbo);
		if (r)
			return r;
	}

	num_pages = bo->tbo.num_pages;
	mm_node = bo->tbo.mem.mm_node;
	num_loops = 0;
	while (num_pages) {
		uint64_t byte_count = mm_node->size << PAGE_SHIFT;

		num_loops += DIV_ROUND_UP_ULL(byte_count, max_bytes);
		num_pages -= mm_node->size;
		++mm_node;
	}
	num_dw = num_loops * adev->mman.buffer_funcs->fill_num_dw;

	/* for IB padding */
	num_dw += 64;

	r = amdgpu_job_alloc_with_ib(adev, num_dw * 4, &job);
	if (r)
		return r;

	if (resv) {
		r = amdgpu_sync_resv(adev, &job->sync, resv,
				     AMDGPU_SYNC_ALWAYS,
				     AMDGPU_FENCE_OWNER_UNDEFINED);
		if (r) {
			DRM_ERROR("sync failed (%d).\n", r);
			goto error_free;
		}
	}

	num_pages = bo->tbo.num_pages;
	mm_node = bo->tbo.mem.mm_node;

	while (num_pages) {
		uint64_t byte_count = mm_node->size << PAGE_SHIFT;
		uint64_t dst_addr;

		dst_addr = amdgpu_mm_node_addr(&bo->tbo, mm_node, &bo->tbo.mem);
		while (byte_count) {
			uint32_t cur_size_in_bytes = min_t(uint64_t, byte_count,
							   max_bytes);

			amdgpu_emit_fill_buffer(adev, &job->ibs[0], src_data,
						dst_addr, cur_size_in_bytes);

			dst_addr += cur_size_in_bytes;
			byte_count -= cur_size_in_bytes;
		}

		num_pages -= mm_node->size;
		++mm_node;
	}

	amdgpu_ring_pad_ib(ring, &job->ibs[0]);
	WARN_ON(job->ibs[0].length_dw > num_dw);
	r = amdgpu_job_submit(job, &adev->mman.entity,
			      AMDGPU_FENCE_OWNER_UNDEFINED, fence);
	if (r)
		goto error_free;

	return 0;

error_free:
	amdgpu_job_free(job);
	return r;
}

#if defined(CONFIG_DEBUG_FS)

static int amdgpu_mm_dump_table(struct seq_file *m, void *data)
{
	struct drm_info_node *node = (struct drm_info_node *)m->private;
	unsigned ttm_pl = (uintptr_t)node->info_ent->data;
	struct drm_device *dev = node->minor->dev;
	struct amdgpu_device *adev = dev->dev_private;
	struct ttm_mem_type_manager *man = &adev->mman.bdev.man[ttm_pl];
	struct drm_printer p = drm_seq_file_printer(m);

	man->func->debug(man, &p);
	return 0;
}

static const struct drm_info_list amdgpu_ttm_debugfs_list[] = {
	{"amdgpu_vram_mm", amdgpu_mm_dump_table, 0, (void *)TTM_PL_VRAM},
	{"amdgpu_gtt_mm", amdgpu_mm_dump_table, 0, (void *)TTM_PL_TT},
	{"amdgpu_gds_mm", amdgpu_mm_dump_table, 0, (void *)AMDGPU_PL_GDS},
	{"amdgpu_gws_mm", amdgpu_mm_dump_table, 0, (void *)AMDGPU_PL_GWS},
	{"amdgpu_oa_mm", amdgpu_mm_dump_table, 0, (void *)AMDGPU_PL_OA},
	{"ttm_page_pool", ttm_page_alloc_debugfs, 0, NULL},
#ifdef CONFIG_SWIOTLB
	{"ttm_dma_page_pool", ttm_dma_page_alloc_debugfs, 0, NULL}
#endif
};

/**
 * amdgpu_ttm_vram_read - Linear read access to VRAM
 *
 * Accesses VRAM via MMIO for debugging purposes.
 */
static ssize_t amdgpu_ttm_vram_read(struct file *f, char __user *buf,
				    size_t size, loff_t *pos)
{
	struct amdgpu_device *adev = file_inode(f)->i_private;
	ssize_t result = 0;
	int r;

	if (size & 0x3 || *pos & 0x3)
		return -EINVAL;

	if (*pos >= adev->gmc.mc_vram_size)
		return -ENXIO;

	while (size) {
		unsigned long flags;
		uint32_t value;

		if (*pos >= adev->gmc.mc_vram_size)
			return result;

		spin_lock_irqsave(&adev->mmio_idx_lock, flags);
		WREG32_NO_KIQ(mmMM_INDEX, ((uint32_t)*pos) | 0x80000000);
		WREG32_NO_KIQ(mmMM_INDEX_HI, *pos >> 31);
		value = RREG32_NO_KIQ(mmMM_DATA);
		spin_unlock_irqrestore(&adev->mmio_idx_lock, flags);

		r = put_user(value, (uint32_t *)buf);
		if (r)
			return r;

		result += 4;
		buf += 4;
		*pos += 4;
		size -= 4;
	}

	return result;
}

/**
 * amdgpu_ttm_vram_write - Linear write access to VRAM
 *
 * Accesses VRAM via MMIO for debugging purposes.
 */
static ssize_t amdgpu_ttm_vram_write(struct file *f, const char __user *buf,
				    size_t size, loff_t *pos)
{
	struct amdgpu_device *adev = file_inode(f)->i_private;
	ssize_t result = 0;
	int r;

	if (size & 0x3 || *pos & 0x3)
		return -EINVAL;

	if (*pos >= adev->gmc.mc_vram_size)
		return -ENXIO;

	while (size) {
		unsigned long flags;
		uint32_t value;

		if (*pos >= adev->gmc.mc_vram_size)
			return result;

		r = get_user(value, (uint32_t *)buf);
		if (r)
			return r;

		spin_lock_irqsave(&adev->mmio_idx_lock, flags);
		WREG32_NO_KIQ(mmMM_INDEX, ((uint32_t)*pos) | 0x80000000);
		WREG32_NO_KIQ(mmMM_INDEX_HI, *pos >> 31);
		WREG32_NO_KIQ(mmMM_DATA, value);
		spin_unlock_irqrestore(&adev->mmio_idx_lock, flags);

		result += 4;
		buf += 4;
		*pos += 4;
		size -= 4;
	}

	return result;
}

static const struct file_operations amdgpu_ttm_vram_fops = {
	.owner = THIS_MODULE,
	.read = amdgpu_ttm_vram_read,
	.write = amdgpu_ttm_vram_write,
	.llseek = default_llseek,
};

#ifdef CONFIG_DRM_AMDGPU_GART_DEBUGFS

/**
 * amdgpu_ttm_gtt_read - Linear read access to GTT memory
 */
static ssize_t amdgpu_ttm_gtt_read(struct file *f, char __user *buf,
				   size_t size, loff_t *pos)
{
	struct amdgpu_device *adev = file_inode(f)->i_private;
	ssize_t result = 0;
	int r;

	while (size) {
		loff_t p = *pos / PAGE_SIZE;
		unsigned off = *pos & ~PAGE_MASK;
		size_t cur_size = min_t(size_t, size, PAGE_SIZE - off);
		struct page *page;
		void *ptr;

		if (p >= adev->gart.num_cpu_pages)
			return result;

		page = adev->gart.pages[p];
		if (page) {
			ptr = kmap(page);
			ptr += off;

			r = copy_to_user(buf, ptr, cur_size);
			kunmap(adev->gart.pages[p]);
		} else
			r = clear_user(buf, cur_size);

		if (r)
			return -EFAULT;

		result += cur_size;
		buf += cur_size;
		*pos += cur_size;
		size -= cur_size;
	}

	return result;
}

static const struct file_operations amdgpu_ttm_gtt_fops = {
	.owner = THIS_MODULE,
	.read = amdgpu_ttm_gtt_read,
	.llseek = default_llseek
};

#endif

/**
 * amdgpu_iomem_read - Virtual read access to GPU mapped memory
 *
 * This function is used to read memory that has been mapped to the
 * GPU and the known addresses are not physical addresses but instead
 * bus addresses (e.g., what you'd put in an IB or ring buffer).
 */
static ssize_t amdgpu_iomem_read(struct file *f, char __user *buf,
				 size_t size, loff_t *pos)
{
	struct amdgpu_device *adev = file_inode(f)->i_private;
	struct iommu_domain *dom;
	ssize_t result = 0;
	int r;

	/* retrieve the IOMMU domain if any for this device */
	dom = iommu_get_domain_for_dev(adev->dev);

	while (size) {
		phys_addr_t addr = *pos & PAGE_MASK;
		loff_t off = *pos & ~PAGE_MASK;
		size_t bytes = PAGE_SIZE - off;
		unsigned long pfn;
		struct page *p;
		void *ptr;

		bytes = bytes < size ? bytes : size;

		/* Translate the bus address to a physical address.  If
		 * the domain is NULL it means there is no IOMMU active
		 * and the address translation is the identity
		 */
		addr = dom ? iommu_iova_to_phys(dom, addr) : addr;

		pfn = addr >> PAGE_SHIFT;
		if (!pfn_valid(pfn))
			return -EPERM;

		p = pfn_to_page(pfn);
		if (p->mapping != adev->mman.bdev.dev_mapping)
			return -EPERM;

		ptr = kmap(p);
		r = copy_to_user(buf, ptr + off, bytes);
		kunmap(p);
		if (r)
			return -EFAULT;

		size -= bytes;
		*pos += bytes;
		result += bytes;
	}

	return result;
}

/**
 * amdgpu_iomem_write - Virtual write access to GPU mapped memory
 *
 * This function is used to write memory that has been mapped to the
 * GPU and the known addresses are not physical addresses but instead
 * bus addresses (e.g., what you'd put in an IB or ring buffer).
 */
static ssize_t amdgpu_iomem_write(struct file *f, const char __user *buf,
				 size_t size, loff_t *pos)
{
	struct amdgpu_device *adev = file_inode(f)->i_private;
	struct iommu_domain *dom;
	ssize_t result = 0;
	int r;

	dom = iommu_get_domain_for_dev(adev->dev);

	while (size) {
		phys_addr_t addr = *pos & PAGE_MASK;
		loff_t off = *pos & ~PAGE_MASK;
		size_t bytes = PAGE_SIZE - off;
		unsigned long pfn;
		struct page *p;
		void *ptr;

		bytes = bytes < size ? bytes : size;

		addr = dom ? iommu_iova_to_phys(dom, addr) : addr;

		pfn = addr >> PAGE_SHIFT;
		if (!pfn_valid(pfn))
			return -EPERM;

		p = pfn_to_page(pfn);
		if (p->mapping != adev->mman.bdev.dev_mapping)
			return -EPERM;

		ptr = kmap(p);
		r = copy_from_user(ptr + off, buf, bytes);
		kunmap(p);
		if (r)
			return -EFAULT;

		size -= bytes;
		*pos += bytes;
		result += bytes;
	}

	return result;
}

static const struct file_operations amdgpu_ttm_iomem_fops = {
	.owner = THIS_MODULE,
	.read = amdgpu_iomem_read,
	.write = amdgpu_iomem_write,
	.llseek = default_llseek
};

static const struct {
	char *name;
	const struct file_operations *fops;
	int domain;
} ttm_debugfs_entries[] = {
	{ "amdgpu_vram", &amdgpu_ttm_vram_fops, TTM_PL_VRAM },
#ifdef CONFIG_DRM_AMDGPU_GART_DEBUGFS
	{ "amdgpu_gtt", &amdgpu_ttm_gtt_fops, TTM_PL_TT },
#endif
	{ "amdgpu_iomem", &amdgpu_ttm_iomem_fops, TTM_PL_SYSTEM },
};

#endif

static int amdgpu_ttm_debugfs_init(struct amdgpu_device *adev)
{
#if defined(CONFIG_DEBUG_FS)
	unsigned count;

	struct drm_minor *minor = adev->ddev->primary;
	struct dentry *ent, *root = minor->debugfs_root;

	for (count = 0; count < ARRAY_SIZE(ttm_debugfs_entries); count++) {
		ent = debugfs_create_file(
				ttm_debugfs_entries[count].name,
				S_IFREG | S_IRUGO, root,
				adev,
				ttm_debugfs_entries[count].fops);
		if (IS_ERR(ent))
			return PTR_ERR(ent);
		if (ttm_debugfs_entries[count].domain == TTM_PL_VRAM)
			i_size_write(ent->d_inode, adev->gmc.mc_vram_size);
		else if (ttm_debugfs_entries[count].domain == TTM_PL_TT)
			i_size_write(ent->d_inode, adev->gmc.gart_size);
		adev->mman.debugfs_entries[count] = ent;
	}

	count = ARRAY_SIZE(amdgpu_ttm_debugfs_list);

#ifdef CONFIG_SWIOTLB
	if (!(adev->need_swiotlb && swiotlb_nr_tbl()))
		--count;
#endif

	return amdgpu_debugfs_add_files(adev, amdgpu_ttm_debugfs_list, count);
#else
	return 0;
#endif
}

static void amdgpu_ttm_debugfs_fini(struct amdgpu_device *adev)
{
#if defined(CONFIG_DEBUG_FS)
	unsigned i;

	for (i = 0; i < ARRAY_SIZE(ttm_debugfs_entries); i++)
		debugfs_remove(adev->mman.debugfs_entries[i]);
#endif
}<|MERGE_RESOLUTION|>--- conflicted
+++ resolved
@@ -35,7 +35,6 @@
 #include <linux/hmm.h>
 #include <linux/pagemap.h>
 #include <linux/sched/task.h>
-#include <linux/sched/mm.h>
 #include <linux/seq_file.h>
 #include <linux/slab.h>
 #include <linux/swap.h>
@@ -787,7 +786,7 @@
 	struct hmm_mirror *mirror = bo->mn ? &bo->mn->mirror : NULL;
 	struct ttm_tt *ttm = bo->tbo.ttm;
 	struct amdgpu_ttm_tt *gtt = (void *)ttm;
-	struct mm_struct *mm;
+	struct mm_struct *mm = gtt->usertask->mm;
 	unsigned long start = gtt->userptr;
 	struct vm_area_struct *vma;
 	struct hmm_range *range;
@@ -795,14 +794,25 @@
 	uint64_t *pfns;
 	int r = 0;
 
+	if (!mm) /* Happens during process shutdown */
+		return -ESRCH;
+
 	if (unlikely(!mirror)) {
 		DRM_DEBUG_DRIVER("Failed to get hmm_mirror\n");
-		return -EFAULT;
-	}
-
-	mm = mirror->hmm->mmu_notifier.mm;
-	if (!mmget_not_zero(mm)) /* Happens during process shutdown */
-		return -ESRCH;
+		r = -EFAULT;
+		goto out;
+	}
+
+	vma = find_vma(mm, start);
+	if (unlikely(!vma || start < vma->vm_start)) {
+		r = -EFAULT;
+		goto out;
+	}
+	if (unlikely((gtt->userflags & AMDGPU_GEM_USERPTR_ANONONLY) &&
+		vma->vm_file)) {
+		r = -EPERM;
+		goto out;
+	}
 
 	range = kzalloc(sizeof(*range), GFP_KERNEL);
 	if (unlikely(!range)) {
@@ -835,17 +845,6 @@
 	hmm_range_wait_until_valid(range, HMM_RANGE_DEFAULT_TIMEOUT);
 
 	down_read(&mm->mmap_sem);
-	vma = find_vma(mm, start);
-	if (unlikely(!vma || start < vma->vm_start)) {
-		r = -EFAULT;
-		goto out_unlock;
-	}
-	if (unlikely((gtt->userflags & AMDGPU_GEM_USERPTR_ANONONLY) &&
-		vma->vm_file)) {
-		r = -EPERM;
-		goto out_unlock;
-	}
-
 	r = hmm_range_fault(range, 0);
 	up_read(&mm->mmap_sem);
 
@@ -864,19 +863,15 @@
 	}
 
 	gtt->range = range;
-	mmput(mm);
 
 	return 0;
 
-out_unlock:
-	up_read(&mm->mmap_sem);
 out_free_pfns:
 	hmm_range_unregister(range);
 	kvfree(pfns);
 out_free_ranges:
 	kfree(range);
 out:
-	mmput(mm);
 	return r;
 }
 
@@ -1652,10 +1647,6 @@
 static int amdgpu_ttm_fw_reserve_vram_init(struct amdgpu_device *adev)
 {
 	uint64_t vram_size = adev->gmc.visible_vram_size;
-<<<<<<< HEAD
-=======
-	int r;
->>>>>>> 111e415c
 
 	adev->fw_vram_usage.va = NULL;
 	adev->fw_vram_usage.reserved_bo = NULL;
@@ -1663,7 +1654,6 @@
 	if (adev->fw_vram_usage.size == 0 ||
 	    adev->fw_vram_usage.size > vram_size)
 		return 0;
-<<<<<<< HEAD
 
 	return amdgpu_bo_create_kernel_at(adev,
 					  adev->fw_vram_usage.start_offset,
@@ -1744,16 +1734,6 @@
 
 	ctx->init = PSP_MEM_TRAIN_RESERVE_SUCCESS;
 	return 0;
-=======
-
-	return amdgpu_bo_create_kernel_at(adev,
-					  adev->fw_vram_usage.start_offset,
-					  adev->fw_vram_usage.size,
-					  AMDGPU_GEM_DOMAIN_VRAM,
-					  &adev->fw_vram_usage.reserved_bo,
-					  &adev->fw_vram_usage.va);
-	return r;
->>>>>>> 111e415c
 }
 
 /**
@@ -1915,9 +1895,6 @@
 	void *stolen_vga_buf;
 	/* return the VGA stolen memory (if any) back to VRAM */
 	amdgpu_bo_free_kernel(&adev->stolen_vga_memory, NULL, &stolen_vga_buf);
-
-	/* return the IP Discovery TMR memory back to VRAM */
-	amdgpu_bo_free_kernel(&adev->discovery_memory, NULL, NULL);
 }
 
 /**
