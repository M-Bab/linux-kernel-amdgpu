--- conflicted
+++ resolved
@@ -1566,11 +1566,7 @@
 
 	ring->ring_obj = NULL;
 	ring->use_doorbell = true;
-<<<<<<< HEAD
-	ring->doorbell_index = (AMDGPU_DOORBELL64_MEC_RING0 + ring_id) << 1;
-=======
 	ring->doorbell_index = (adev->doorbell_index.mec_ring0 + ring_id) << 1;
->>>>>>> 3078c7c0
 	ring->eop_gpu_addr = adev->gfx.mec.hpd_eop_gpu_addr
 				+ (ring_id * GFX9_MEC_HPD_SIZE);
 	sprintf(ring->name, "comp_%d.%d.%d", ring->me, ring->pipe, ring->queue);
@@ -3515,19 +3511,11 @@
 {
 	uint32_t data;
 	unsigned i;
-<<<<<<< HEAD
 
 	data = RLC_SAFE_MODE__CMD_MASK;
 	data |= (1 << RLC_SAFE_MODE__MESSAGE__SHIFT);
 	WREG32_SOC15(GC, 0, mmRLC_SAFE_MODE, data);
 
-=======
-
-	data = RLC_SAFE_MODE__CMD_MASK;
-	data |= (1 << RLC_SAFE_MODE__MESSAGE__SHIFT);
-	WREG32_SOC15(GC, 0, mmRLC_SAFE_MODE, data);
-
->>>>>>> 3078c7c0
 	/* wait for RLC_SAFE_MODE */
 	for (i = 0; i < adev->usec_timeout; i++) {
 		if (!REG_GET_FIELD(RREG32_SOC15(GC, 0, mmRLC_SAFE_MODE), RLC_SAFE_MODE, CMD))
