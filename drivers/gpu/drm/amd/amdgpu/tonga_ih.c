--- conflicted
+++ resolved
@@ -271,11 +271,7 @@
 	entry->src_data[0] = dw[1] & 0xfffffff;
 	entry->ring_id = dw[2] & 0xff;
 	entry->vmid = (dw[2] >> 8) & 0xff;
-<<<<<<< HEAD
-	entry->pas_id = (dw[2] >> 16) & 0xffff;
-=======
 	entry->pasid = (dw[2] >> 16) & 0xffff;
->>>>>>> 9e6d49d9
 
 	/* wptr/rptr are in bytes! */
 	adev->irq.ih.rptr += 16;
