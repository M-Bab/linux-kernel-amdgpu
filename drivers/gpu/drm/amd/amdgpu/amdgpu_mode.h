/*
 * Copyright 2000 ATI Technologies Inc., Markham, Ontario, and
 *                VA Linux Systems Inc., Fremont, California.
 * Copyright 2008 Red Hat Inc.
 *
 * Permission is hereby granted, free of charge, to any person obtaining a
 * copy of this software and associated documentation files (the "Software"),
 * to deal in the Software without restriction, including without limitation
 * the rights to use, copy, modify, merge, publish, distribute, sublicense,
 * and/or sell copies of the Software, and to permit persons to whom the
 * Software is furnished to do so, subject to the following conditions:
 *
 * The above copyright notice and this permission notice shall be included in
 * all copies or substantial portions of the Software.
 *
 * THE SOFTWARE IS PROVIDED "AS IS", WITHOUT WARRANTY OF ANY KIND, EXPRESS OR
 * IMPLIED, INCLUDING BUT NOT LIMITED TO THE WARRANTIES OF MERCHANTABILITY,
 * FITNESS FOR A PARTICULAR PURPOSE AND NONINFRINGEMENT.  IN NO EVENT SHALL
 * THE COPYRIGHT HOLDER(S) OR AUTHOR(S) BE LIABLE FOR ANY CLAIM, DAMAGES OR
 * OTHER LIABILITY, WHETHER IN AN ACTION OF CONTRACT, TORT OR OTHERWISE,
 * ARISING FROM, OUT OF OR IN CONNECTION WITH THE SOFTWARE OR THE USE OR
 * OTHER DEALINGS IN THE SOFTWARE.
 *
 * Original Authors:
 *   Kevin E. Martin, Rickard E. Faith, Alan Hourihane
 *
 * Kernel port Author: Dave Airlie
 */

#ifndef AMDGPU_MODE_H
#define AMDGPU_MODE_H

#include <drm/drm_crtc.h>
#include <drm/drm_edid.h>
#include <drm/drm_encoder.h>
#include <drm/drm_dp_helper.h>
#include <drm/drm_fixed.h>
#include <drm/drm_crtc_helper.h>
#include <drm/drm_fb_helper.h>
#include <drm/drm_plane_helper.h>
#include <linux/i2c.h>
#include <linux/i2c-algo-bit.h>
#include <linux/hrtimer.h>
#include "amdgpu_irq.h"

#include <drm/drm_dp_mst_helper.h>
#include "modules/inc/mod_freesync.h"

struct amdgpu_bo;
struct amdgpu_device;
struct amdgpu_encoder;
struct amdgpu_router;
struct amdgpu_hpd;

#define to_amdgpu_crtc(x) container_of(x, struct amdgpu_crtc, base)
#define to_amdgpu_connector(x) container_of(x, struct amdgpu_connector, base)
#define to_amdgpu_encoder(x) container_of(x, struct amdgpu_encoder, base)
#define to_amdgpu_framebuffer(x) container_of(x, struct amdgpu_framebuffer, base)

#define to_dm_plane_state(x)	container_of(x, struct dm_plane_state, base);

#define AMDGPU_MAX_HPD_PINS 6
#define AMDGPU_MAX_CRTCS 6
#define AMDGPU_MAX_PLANES 6
#define AMDGPU_MAX_AFMT_BLOCKS 9

enum amdgpu_rmx_type {
	RMX_OFF,
	RMX_FULL,
	RMX_CENTER,
	RMX_ASPECT
};

enum amdgpu_underscan_type {
	UNDERSCAN_OFF,
	UNDERSCAN_ON,
	UNDERSCAN_AUTO,
};

#define AMDGPU_HPD_CONNECT_INT_DELAY_IN_MS 50
#define AMDGPU_HPD_DISCONNECT_INT_DELAY_IN_MS 10

enum amdgpu_hpd_id {
	AMDGPU_HPD_1 = 0,
	AMDGPU_HPD_2,
	AMDGPU_HPD_3,
	AMDGPU_HPD_4,
	AMDGPU_HPD_5,
	AMDGPU_HPD_6,
	AMDGPU_HPD_NONE = 0xff,
};

enum amdgpu_crtc_irq {
	AMDGPU_CRTC_IRQ_VBLANK1 = 0,
	AMDGPU_CRTC_IRQ_VBLANK2,
	AMDGPU_CRTC_IRQ_VBLANK3,
	AMDGPU_CRTC_IRQ_VBLANK4,
	AMDGPU_CRTC_IRQ_VBLANK5,
	AMDGPU_CRTC_IRQ_VBLANK6,
	AMDGPU_CRTC_IRQ_VLINE1,
	AMDGPU_CRTC_IRQ_VLINE2,
	AMDGPU_CRTC_IRQ_VLINE3,
	AMDGPU_CRTC_IRQ_VLINE4,
	AMDGPU_CRTC_IRQ_VLINE5,
	AMDGPU_CRTC_IRQ_VLINE6,
	AMDGPU_CRTC_IRQ_NONE = 0xff
};

enum amdgpu_pageflip_irq {
	AMDGPU_PAGEFLIP_IRQ_D1 = 0,
	AMDGPU_PAGEFLIP_IRQ_D2,
	AMDGPU_PAGEFLIP_IRQ_D3,
	AMDGPU_PAGEFLIP_IRQ_D4,
	AMDGPU_PAGEFLIP_IRQ_D5,
	AMDGPU_PAGEFLIP_IRQ_D6,
	AMDGPU_PAGEFLIP_IRQ_NONE = 0xff
};

enum amdgpu_flip_status {
	AMDGPU_FLIP_NONE,
	AMDGPU_FLIP_PENDING,
	AMDGPU_FLIP_SUBMITTED
};

#define AMDGPU_MAX_I2C_BUS 16

/* amdgpu gpio-based i2c
 * 1. "mask" reg and bits
 *    grabs the gpio pins for software use
 *    0=not held  1=held
 * 2. "a" reg and bits
 *    output pin value
 *    0=low 1=high
 * 3. "en" reg and bits
 *    sets the pin direction
 *    0=input 1=output
 * 4. "y" reg and bits
 *    input pin value
 *    0=low 1=high
 */
struct amdgpu_i2c_bus_rec {
	bool valid;
	/* id used by atom */
	uint8_t i2c_id;
	/* id used by atom */
	enum amdgpu_hpd_id hpd;
	/* can be used with hw i2c engine */
	bool hw_capable;
	/* uses multi-media i2c engine */
	bool mm_i2c;
	/* regs and bits */
	uint32_t mask_clk_reg;
	uint32_t mask_data_reg;
	uint32_t a_clk_reg;
	uint32_t a_data_reg;
	uint32_t en_clk_reg;
	uint32_t en_data_reg;
	uint32_t y_clk_reg;
	uint32_t y_data_reg;
	uint32_t mask_clk_mask;
	uint32_t mask_data_mask;
	uint32_t a_clk_mask;
	uint32_t a_data_mask;
	uint32_t en_clk_mask;
	uint32_t en_data_mask;
	uint32_t y_clk_mask;
	uint32_t y_data_mask;
};

#define AMDGPU_MAX_BIOS_CONNECTOR 16

/* pll flags */
#define AMDGPU_PLL_USE_BIOS_DIVS        (1 << 0)
#define AMDGPU_PLL_NO_ODD_POST_DIV      (1 << 1)
#define AMDGPU_PLL_USE_REF_DIV          (1 << 2)
#define AMDGPU_PLL_LEGACY               (1 << 3)
#define AMDGPU_PLL_PREFER_LOW_REF_DIV   (1 << 4)
#define AMDGPU_PLL_PREFER_HIGH_REF_DIV  (1 << 5)
#define AMDGPU_PLL_PREFER_LOW_FB_DIV    (1 << 6)
#define AMDGPU_PLL_PREFER_HIGH_FB_DIV   (1 << 7)
#define AMDGPU_PLL_PREFER_LOW_POST_DIV  (1 << 8)
#define AMDGPU_PLL_PREFER_HIGH_POST_DIV (1 << 9)
#define AMDGPU_PLL_USE_FRAC_FB_DIV      (1 << 10)
#define AMDGPU_PLL_PREFER_CLOSEST_LOWER (1 << 11)
#define AMDGPU_PLL_USE_POST_DIV         (1 << 12)
#define AMDGPU_PLL_IS_LCD               (1 << 13)
#define AMDGPU_PLL_PREFER_MINM_OVER_MAXP (1 << 14)

struct amdgpu_pll {
	/* reference frequency */
	uint32_t reference_freq;

	/* fixed dividers */
	uint32_t reference_div;
	uint32_t post_div;

	/* pll in/out limits */
	uint32_t pll_in_min;
	uint32_t pll_in_max;
	uint32_t pll_out_min;
	uint32_t pll_out_max;
	uint32_t lcd_pll_out_min;
	uint32_t lcd_pll_out_max;
	uint32_t best_vco;

	/* divider limits */
	uint32_t min_ref_div;
	uint32_t max_ref_div;
	uint32_t min_post_div;
	uint32_t max_post_div;
	uint32_t min_feedback_div;
	uint32_t max_feedback_div;
	uint32_t min_frac_feedback_div;
	uint32_t max_frac_feedback_div;

	/* flags for the current clock */
	uint32_t flags;

	/* pll id */
	uint32_t id;
};

struct amdgpu_i2c_chan {
	struct i2c_adapter adapter;
	struct drm_device *dev;
	struct i2c_algo_bit_data bit;
	struct amdgpu_i2c_bus_rec rec;
	struct drm_dp_aux aux;
	bool has_aux;
	struct mutex mutex;
};

struct amdgpu_fbdev;

struct amdgpu_afmt {
	bool enabled;
	int offset;
	bool last_buffer_filled_status;
	int id;
	struct amdgpu_audio_pin *pin;
};

/*
 * Audio
 */
struct amdgpu_audio_pin {
	int			channels;
	int			rate;
	int			bits_per_sample;
	u8			status_bits;
	u8			category_code;
	u32			offset;
	bool			connected;
	u32			id;
};

struct amdgpu_audio {
	bool enabled;
	struct amdgpu_audio_pin pin[AMDGPU_MAX_AFMT_BLOCKS];
	int num_pins;
};

struct amdgpu_display_funcs {
	/* display watermarks */
	void (*bandwidth_update)(struct amdgpu_device *adev);
	/* get frame count */
	u32 (*vblank_get_counter)(struct amdgpu_device *adev, int crtc);
	/* set backlight level */
	void (*backlight_set_level)(struct amdgpu_encoder *amdgpu_encoder,
				    u8 level);
	/* get backlight level */
	u8 (*backlight_get_level)(struct amdgpu_encoder *amdgpu_encoder);
	/* hotplug detect */
	bool (*hpd_sense)(struct amdgpu_device *adev, enum amdgpu_hpd_id hpd);
	void (*hpd_set_polarity)(struct amdgpu_device *adev,
				 enum amdgpu_hpd_id hpd);
	u32 (*hpd_get_gpio_reg)(struct amdgpu_device *adev);
	/* pageflipping */
	void (*page_flip)(struct amdgpu_device *adev,
			  int crtc_id, u64 crtc_base, bool async);
	int (*page_flip_get_scanoutpos)(struct amdgpu_device *adev, int crtc,
					u32 *vbl, u32 *position);
	/* display topology setup */
	void (*add_encoder)(struct amdgpu_device *adev,
			    uint32_t encoder_enum,
			    uint32_t supported_device,
			    u16 caps);
	void (*add_connector)(struct amdgpu_device *adev,
			      uint32_t connector_id,
			      uint32_t supported_device,
			      int connector_type,
			      struct amdgpu_i2c_bus_rec *i2c_bus,
			      uint16_t connector_object_id,
			      struct amdgpu_hpd *hpd,
			      struct amdgpu_router *router);


};

struct amdgpu_framebuffer {
	struct drm_framebuffer base;

	/* caching for later use */
	uint64_t address;
};

struct amdgpu_fbdev {
	struct drm_fb_helper helper;
	struct amdgpu_framebuffer rfb;
	struct list_head fbdev_list;
	struct amdgpu_device *adev;
};

struct amdgpu_mode_info {
	struct atom_context *atom_context;
	struct card_info *atom_card_info;
	bool mode_config_initialized;
	struct amdgpu_crtc *crtcs[AMDGPU_MAX_CRTCS];
	struct drm_plane *planes[AMDGPU_MAX_PLANES];
	struct amdgpu_afmt *afmt[AMDGPU_MAX_AFMT_BLOCKS];
	/* DVI-I properties */
	struct drm_property *coherent_mode_property;
	/* DAC enable load detect */
	struct drm_property *load_detect_property;
	/* underscan */
	struct drm_property *underscan_property;
	struct drm_property *underscan_hborder_property;
	struct drm_property *underscan_vborder_property;
	/* audio */
	struct drm_property *audio_property;
	/* FMT dithering */
	struct drm_property *dither_property;
	/* maximum number of bits per channel for monitor color */
	struct drm_property *max_bpc_property;
<<<<<<< HEAD
	/* it is used to allow enablement of freesync mode */
	struct drm_property *freesync_property;
	/* it is used to know about display capability of freesync mode */
	struct drm_property *freesync_capable_property;
=======
	/* Adaptive Backlight Modulation (power feature) */
	struct drm_property *abm_level_property;
>>>>>>> 3078c7c0
	/* hardcoded DFP edid from BIOS */
	struct edid *bios_hardcoded_edid;
	int bios_hardcoded_edid_size;

	/* pointer to fbdev info structure */
	struct amdgpu_fbdev *rfbdev;
	/* firmware flags */
	u16 firmware_flags;
	/* pointer to backlight encoder */
	struct amdgpu_encoder *bl_encoder;
	u8 bl_level; /* saved backlight level */
	struct amdgpu_audio	audio; /* audio stuff */
	int			num_crtc; /* number of crtcs */
	int			num_hpd; /* number of hpd pins */
	int			num_dig; /* number of dig blocks */
	int			disp_priority;
	const struct amdgpu_display_funcs *funcs;
	const enum drm_plane_type *plane_type;
};

#define AMDGPU_MAX_BL_LEVEL 0xFF

#if defined(CONFIG_BACKLIGHT_CLASS_DEVICE) || defined(CONFIG_BACKLIGHT_CLASS_DEVICE_MODULE)

struct amdgpu_backlight_privdata {
	struct amdgpu_encoder *encoder;
	uint8_t negative;
};

#endif

struct amdgpu_atom_ss {
	uint16_t percentage;
	uint16_t percentage_divider;
	uint8_t type;
	uint16_t step;
	uint8_t delay;
	uint8_t range;
	uint8_t refdiv;
	/* asic_ss */
	uint16_t rate;
	uint16_t amount;
};

struct amdgpu_crtc {
	struct drm_crtc base;
	int crtc_id;
	bool enabled;
	bool can_tile;
	uint32_t crtc_offset;
	struct drm_gem_object *cursor_bo;
	uint64_t cursor_addr;
	int cursor_x;
	int cursor_y;
	int cursor_hot_x;
	int cursor_hot_y;
	int cursor_width;
	int cursor_height;
	int max_cursor_width;
	int max_cursor_height;
	enum amdgpu_rmx_type rmx_type;
	u8 h_border;
	u8 v_border;
	fixed20_12 vsc;
	fixed20_12 hsc;
	struct drm_display_mode native_mode;
	u32 pll_id;
	/* page flipping */
	struct amdgpu_flip_work *pflip_works;
	enum amdgpu_flip_status pflip_status;
	int deferred_flip_completion;
	/* pll sharing */
	struct amdgpu_atom_ss ss;
	bool ss_enabled;
	u32 adjusted_clock;
	int bpc;
	u32 pll_reference_div;
	u32 pll_post_div;
	u32 pll_flags;
	struct drm_encoder *encoder;
	struct drm_connector *connector;
	/* for dpm */
	u32 line_time;
	u32 wm_low;
	u32 wm_high;
	u32 lb_vblank_lead_lines;
	struct drm_display_mode hw_mode;
	/* for virtual dce */
	struct hrtimer vblank_timer;
	enum amdgpu_interrupt_state vsync_timer_enabled;

	int otg_inst;
	struct drm_pending_vblank_event *event;
};

struct amdgpu_encoder_atom_dig {
	bool linkb;
	/* atom dig */
	bool coherent_mode;
	int dig_encoder; /* -1 disabled, 0 DIGA, 1 DIGB, etc. */
	/* atom lvds/edp */
	uint32_t lcd_misc;
	uint16_t panel_pwr_delay;
	uint32_t lcd_ss_id;
	/* panel mode */
	struct drm_display_mode native_mode;
	struct backlight_device *bl_dev;
	int dpms_mode;
	uint8_t backlight_level;
	int panel_mode;
	struct amdgpu_afmt *afmt;
};

struct amdgpu_encoder {
	struct drm_encoder base;
	uint32_t encoder_enum;
	uint32_t encoder_id;
	uint32_t devices;
	uint32_t active_device;
	uint32_t flags;
	uint32_t pixel_clock;
	enum amdgpu_rmx_type rmx_type;
	enum amdgpu_underscan_type underscan_type;
	uint32_t underscan_hborder;
	uint32_t underscan_vborder;
	struct drm_display_mode native_mode;
	void *enc_priv;
	int audio_polling_active;
	bool is_ext_encoder;
	u16 caps;
};

struct amdgpu_connector_atom_dig {
	/* displayport */
	u8 dpcd[DP_RECEIVER_CAP_SIZE];
	u8 dp_sink_type;
	int dp_clock;
	int dp_lane_count;
	bool edp_on;
};

struct amdgpu_gpio_rec {
	bool valid;
	u8 id;
	u32 reg;
	u32 mask;
	u32 shift;
};

struct amdgpu_hpd {
	enum amdgpu_hpd_id hpd;
	u8 plugged_state;
	struct amdgpu_gpio_rec gpio;
};

struct amdgpu_router {
	u32 router_id;
	struct amdgpu_i2c_bus_rec i2c_info;
	u8 i2c_addr;
	/* i2c mux */
	bool ddc_valid;
	u8 ddc_mux_type;
	u8 ddc_mux_control_pin;
	u8 ddc_mux_state;
	/* clock/data mux */
	bool cd_valid;
	u8 cd_mux_type;
	u8 cd_mux_control_pin;
	u8 cd_mux_state;
};

enum amdgpu_connector_audio {
	AMDGPU_AUDIO_DISABLE = 0,
	AMDGPU_AUDIO_ENABLE = 1,
	AMDGPU_AUDIO_AUTO = 2
};

enum amdgpu_connector_dither {
	AMDGPU_FMT_DITHER_DISABLE = 0,
	AMDGPU_FMT_DITHER_ENABLE = 1,
};

struct amdgpu_dm_dp_aux {
	struct drm_dp_aux aux;
	struct ddc_service *ddc_service;
};

struct amdgpu_i2c_adapter {
	struct i2c_adapter base;

	struct ddc_service *ddc_service;
};

#define TO_DM_AUX(x) container_of((x), struct amdgpu_dm_dp_aux, aux)

struct amdgpu_connector {
	struct drm_connector base;
	uint32_t connector_id;
	uint32_t devices;
	struct amdgpu_i2c_chan *ddc_bus;
	/* some systems have an hdmi and vga port with a shared ddc line */
	bool shared_ddc;
	bool use_digital;
	/* we need to mind the EDID between detect
	   and get modes due to analog/digital/tvencoder */
	struct edid *edid;
	void *con_priv;
	bool dac_load_detect;
	bool detected_by_load; /* if the connection status was determined by load */
	uint16_t connector_object_id;
	struct amdgpu_hpd hpd;
	struct amdgpu_router router;
	struct amdgpu_i2c_chan *router_bus;
	enum amdgpu_connector_audio audio;
	enum amdgpu_connector_dither dither;
	unsigned pixelclock_for_modeset;
};

/* TODO: start to use this struct and remove same field from base one */
struct amdgpu_mst_connector {
	struct amdgpu_connector base;

	struct drm_dp_mst_topology_mgr mst_mgr;
	struct amdgpu_dm_dp_aux dm_dp_aux;
	struct drm_dp_mst_port *port;
	struct amdgpu_connector *mst_port;
	bool is_mst_connector;
	struct amdgpu_encoder *mst_encoder;
};

#define ENCODER_MODE_IS_DP(em) (((em) == ATOM_ENCODER_MODE_DP) || \
				((em) == ATOM_ENCODER_MODE_DP_MST))

/* Driver internal use only flags of amdgpu_display_get_crtc_scanoutpos() */
#define DRM_SCANOUTPOS_VALID        (1 << 0)
#define DRM_SCANOUTPOS_IN_VBLANK    (1 << 1)
#define DRM_SCANOUTPOS_ACCURATE     (1 << 2)
#define USE_REAL_VBLANKSTART		(1 << 30)
#define GET_DISTANCE_TO_VBLANKSTART	(1 << 31)

void amdgpu_link_encoder_connector(struct drm_device *dev);

struct drm_connector *
amdgpu_get_connector_for_encoder(struct drm_encoder *encoder);
struct drm_connector *
amdgpu_get_connector_for_encoder_init(struct drm_encoder *encoder);
bool amdgpu_dig_monitor_is_duallink(struct drm_encoder *encoder,
				    u32 pixel_clock);

u16 amdgpu_encoder_get_dp_bridge_encoder_id(struct drm_encoder *encoder);
struct drm_encoder *amdgpu_get_external_encoder(struct drm_encoder *encoder);

bool amdgpu_display_ddc_probe(struct amdgpu_connector *amdgpu_connector,
			      bool use_aux);

void amdgpu_encoder_set_active_device(struct drm_encoder *encoder);

int amdgpu_display_get_crtc_scanoutpos(struct drm_device *dev,
			unsigned int pipe, unsigned int flags, int *vpos,
			int *hpos, ktime_t *stime, ktime_t *etime,
			const struct drm_display_mode *mode);

int amdgpu_display_framebuffer_init(struct drm_device *dev,
				    struct amdgpu_framebuffer *rfb,
				    const struct drm_mode_fb_cmd2 *mode_cmd,
				    struct drm_gem_object *obj);

int amdgpufb_remove(struct drm_device *dev, struct drm_framebuffer *fb);

void amdgpu_enc_destroy(struct drm_encoder *encoder);
void amdgpu_copy_fb(struct drm_device *dev, struct drm_gem_object *dst_obj);
bool amdgpu_display_crtc_scaling_mode_fixup(struct drm_crtc *crtc,
				const struct drm_display_mode *mode,
				struct drm_display_mode *adjusted_mode);
void amdgpu_panel_mode_fixup(struct drm_encoder *encoder,
			     struct drm_display_mode *adjusted_mode);
int amdgpu_display_crtc_idx_to_irq_type(struct amdgpu_device *adev, int crtc);

/* fbdev layer */
int amdgpu_fbdev_init(struct amdgpu_device *adev);
void amdgpu_fbdev_fini(struct amdgpu_device *adev);
void amdgpu_fbdev_set_suspend(struct amdgpu_device *adev, int state);
int amdgpu_fbdev_total_size(struct amdgpu_device *adev);
bool amdgpu_fbdev_robj_is_fb(struct amdgpu_device *adev, struct amdgpu_bo *robj);

int amdgpu_align_pitch(struct amdgpu_device *adev, int width, int bpp, bool tiled);

/* amdgpu_display.c */
void amdgpu_display_print_display_setup(struct drm_device *dev);
int amdgpu_display_modeset_create_props(struct amdgpu_device *adev);
int amdgpu_display_crtc_set_config(struct drm_mode_set *set,
				   struct drm_modeset_acquire_ctx *ctx);
int amdgpu_display_crtc_page_flip_target(struct drm_crtc *crtc,
				struct drm_framebuffer *fb,
				struct drm_pending_vblank_event *event,
				uint32_t page_flip_flags, uint32_t target,
				struct drm_modeset_acquire_ctx *ctx);
extern const struct drm_mode_config_funcs amdgpu_mode_funcs;

#endif<|MERGE_RESOLUTION|>--- conflicted
+++ resolved
@@ -332,15 +332,8 @@
 	struct drm_property *dither_property;
 	/* maximum number of bits per channel for monitor color */
 	struct drm_property *max_bpc_property;
-<<<<<<< HEAD
-	/* it is used to allow enablement of freesync mode */
-	struct drm_property *freesync_property;
-	/* it is used to know about display capability of freesync mode */
-	struct drm_property *freesync_capable_property;
-=======
 	/* Adaptive Backlight Modulation (power feature) */
 	struct drm_property *abm_level_property;
->>>>>>> 3078c7c0
 	/* hardcoded DFP edid from BIOS */
 	struct edid *bios_hardcoded_edid;
 	int bios_hardcoded_edid_size;
