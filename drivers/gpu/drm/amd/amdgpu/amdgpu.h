/*
 * Copyright 2008 Advanced Micro Devices, Inc.
 * Copyright 2008 Red Hat Inc.
 * Copyright 2009 Jerome Glisse.
 *
 * Permission is hereby granted, free of charge, to any person obtaining a
 * copy of this software and associated documentation files (the "Software"),
 * to deal in the Software without restriction, including without limitation
 * the rights to use, copy, modify, merge, publish, distribute, sublicense,
 * and/or sell copies of the Software, and to permit persons to whom the
 * Software is furnished to do so, subject to the following conditions:
 *
 * The above copyright notice and this permission notice shall be included in
 * all copies or substantial portions of the Software.
 *
 * THE SOFTWARE IS PROVIDED "AS IS", WITHOUT WARRANTY OF ANY KIND, EXPRESS OR
 * IMPLIED, INCLUDING BUT NOT LIMITED TO THE WARRANTIES OF MERCHANTABILITY,
 * FITNESS FOR A PARTICULAR PURPOSE AND NONINFRINGEMENT.  IN NO EVENT SHALL
 * THE COPYRIGHT HOLDER(S) OR AUTHOR(S) BE LIABLE FOR ANY CLAIM, DAMAGES OR
 * OTHER LIABILITY, WHETHER IN AN ACTION OF CONTRACT, TORT OR OTHERWISE,
 * ARISING FROM, OUT OF OR IN CONNECTION WITH THE SOFTWARE OR THE USE OR
 * OTHER DEALINGS IN THE SOFTWARE.
 *
 * Authors: Dave Airlie
 *          Alex Deucher
 *          Jerome Glisse
 */
#ifndef __AMDGPU_H__
#define __AMDGPU_H__

#include <linux/atomic.h>
#include <linux/wait.h>
#include <linux/list.h>
#include <linux/kref.h>
#include <linux/rbtree.h>
#include <linux/hashtable.h>
#include <linux/dma-fence.h>

#include <drm/ttm/ttm_bo_api.h>
#include <drm/ttm/ttm_bo_driver.h>
#include <drm/ttm/ttm_placement.h>
#include <drm/ttm/ttm_module.h>
#include <drm/ttm/ttm_execbuf_util.h>

#include <drm/drmP.h>
#include <drm/drm_gem.h>
#include <drm/amdgpu_drm.h>
#include <drm/gpu_scheduler.h>

#include <kgd_kfd_interface.h>
#include "dm_pp_interface.h"
#include "kgd_pp_interface.h"

#include "amd_shared.h"
#include "amdgpu_mode.h"
#include "amdgpu_ih.h"
#include "amdgpu_irq.h"
#include "amdgpu_ucode.h"
#include "amdgpu_ttm.h"
#include "amdgpu_psp.h"
#include "amdgpu_gds.h"
#include "amdgpu_sync.h"
#include "amdgpu_ring.h"
#include "amdgpu_vm.h"
#include "amdgpu_dpm.h"
#include "amdgpu_acp.h"
#include "amdgpu_uvd.h"
#include "amdgpu_vce.h"
#include "amdgpu_vcn.h"
#include "amdgpu_mn.h"
#include "amdgpu_gmc.h"
#include "amdgpu_dm.h"
#include "amdgpu_virt.h"
#include "amdgpu_gart.h"
#include "amdgpu_debugfs.h"

/*
 * Modules parameters.
 */
extern int amdgpu_modeset;
extern int amdgpu_vram_limit;
extern int amdgpu_vis_vram_limit;
extern int amdgpu_gart_size;
extern int amdgpu_gtt_size;
extern int amdgpu_moverate;
extern int amdgpu_benchmarking;
extern int amdgpu_testing;
extern int amdgpu_audio;
extern int amdgpu_disp_priority;
extern int amdgpu_hw_i2c;
extern int amdgpu_pcie_gen2;
extern int amdgpu_msi;
extern int amdgpu_lockup_timeout;
extern int amdgpu_dpm;
extern int amdgpu_fw_load_type;
extern int amdgpu_aspm;
extern int amdgpu_runtime_pm;
extern uint amdgpu_ip_block_mask;
extern int amdgpu_bapm;
extern int amdgpu_deep_color;
extern int amdgpu_vm_size;
extern int amdgpu_vm_block_size;
extern int amdgpu_vm_fragment_size;
extern int amdgpu_vm_fault_stop;
extern int amdgpu_vm_debug;
extern int amdgpu_vm_update_mode;
extern int amdgpu_dc;
extern int amdgpu_dc_log;
extern int amdgpu_sched_jobs;
extern int amdgpu_sched_hw_submission;
extern int amdgpu_no_evict;
extern int amdgpu_direct_gma_size;
extern uint amdgpu_pcie_gen_cap;
extern uint amdgpu_pcie_lane_cap;
extern uint amdgpu_cg_mask;
extern uint amdgpu_pg_mask;
extern uint amdgpu_sdma_phase_quantum;
extern char *amdgpu_disable_cu;
extern char *amdgpu_virtual_display;
extern uint amdgpu_pp_feature_mask;
extern int amdgpu_vram_page_split;
extern int amdgpu_ngg;
extern int amdgpu_prim_buf_per_se;
extern int amdgpu_pos_buf_per_se;
extern int amdgpu_cntl_sb_buf_per_se;
extern int amdgpu_param_buf_per_se;
extern int amdgpu_job_hang_limit;
extern int amdgpu_lbpw;
extern int amdgpu_compute_multipipe;
extern int amdgpu_gpu_recovery;

#ifdef CONFIG_DRM_AMDGPU_SI
extern int amdgpu_si_support;
#endif
#ifdef CONFIG_DRM_AMDGPU_CIK
extern int amdgpu_cik_support;
#endif

#define AMDGPU_DEFAULT_GTT_SIZE_MB		3072ULL /* 3GB by default */
#define AMDGPU_WAIT_IDLE_TIMEOUT_IN_MS	        3000
#define AMDGPU_MAX_USEC_TIMEOUT			100000	/* 100 ms */
#define AMDGPU_FENCE_JIFFIES_TIMEOUT		(HZ / 2)
/* AMDGPU_IB_POOL_SIZE must be a power of 2 */
#define AMDGPU_IB_POOL_SIZE			16
#define AMDGPU_DEBUGFS_MAX_COMPONENTS		32
#define AMDGPUFB_CONN_LIMIT			4
#define AMDGPU_BIOS_NUM_SCRATCH			16

/* max number of IP instances */
#define AMDGPU_MAX_SDMA_INSTANCES		2

/* hard reset data */
#define AMDGPU_ASIC_RESET_DATA                  0x39d5e86b

/* reset flags */
#define AMDGPU_RESET_GFX			(1 << 0)
#define AMDGPU_RESET_COMPUTE			(1 << 1)
#define AMDGPU_RESET_DMA			(1 << 2)
#define AMDGPU_RESET_CP				(1 << 3)
#define AMDGPU_RESET_GRBM			(1 << 4)
#define AMDGPU_RESET_DMA1			(1 << 5)
#define AMDGPU_RESET_RLC			(1 << 6)
#define AMDGPU_RESET_SEM			(1 << 7)
#define AMDGPU_RESET_IH				(1 << 8)
#define AMDGPU_RESET_VMC			(1 << 9)
#define AMDGPU_RESET_MC				(1 << 10)
#define AMDGPU_RESET_DISPLAY			(1 << 11)
#define AMDGPU_RESET_UVD			(1 << 12)
#define AMDGPU_RESET_VCE			(1 << 13)
#define AMDGPU_RESET_VCE1			(1 << 14)

/* GFX current status */
#define AMDGPU_GFX_NORMAL_MODE			0x00000000L
#define AMDGPU_GFX_SAFE_MODE			0x00000001L
#define AMDGPU_GFX_PG_DISABLED_MODE		0x00000002L
#define AMDGPU_GFX_CG_DISABLED_MODE		0x00000004L
#define AMDGPU_GFX_LBPW_DISABLED_MODE		0x00000008L

/* max cursor sizes (in pixels) */
#define CIK_CURSOR_WIDTH 128
#define CIK_CURSOR_HEIGHT 128

/* GPU RESET flags */
#define AMDGPU_RESET_INFO_VRAM_LOST  (1 << 0)
#define AMDGPU_RESET_INFO_FULLRESET  (1 << 1)

struct amdgpu_device;
struct amdgpu_ib;
struct amdgpu_cs_parser;
struct amdgpu_job;
struct amdgpu_irq_src;
struct amdgpu_fpriv;
struct amdgpu_bo_va_mapping;

enum amdgpu_cp_irq {
	AMDGPU_CP_IRQ_GFX_EOP = 0,
	AMDGPU_CP_IRQ_COMPUTE_MEC1_PIPE0_EOP,
	AMDGPU_CP_IRQ_COMPUTE_MEC1_PIPE1_EOP,
	AMDGPU_CP_IRQ_COMPUTE_MEC1_PIPE2_EOP,
	AMDGPU_CP_IRQ_COMPUTE_MEC1_PIPE3_EOP,
	AMDGPU_CP_IRQ_COMPUTE_MEC2_PIPE0_EOP,
	AMDGPU_CP_IRQ_COMPUTE_MEC2_PIPE1_EOP,
	AMDGPU_CP_IRQ_COMPUTE_MEC2_PIPE2_EOP,
	AMDGPU_CP_IRQ_COMPUTE_MEC2_PIPE3_EOP,

	AMDGPU_CP_IRQ_LAST
};

enum amdgpu_sdma_irq {
	AMDGPU_SDMA_IRQ_TRAP0 = 0,
	AMDGPU_SDMA_IRQ_TRAP1,

	AMDGPU_SDMA_IRQ_LAST
};

enum amdgpu_thermal_irq {
	AMDGPU_THERMAL_IRQ_LOW_TO_HIGH = 0,
	AMDGPU_THERMAL_IRQ_HIGH_TO_LOW,

	AMDGPU_THERMAL_IRQ_LAST
};

enum amdgpu_kiq_irq {
	AMDGPU_CP_KIQ_IRQ_DRIVER0 = 0,
	AMDGPU_CP_KIQ_IRQ_LAST
};

int amdgpu_device_ip_set_clockgating_state(struct amdgpu_device *adev,
					   enum amd_ip_block_type block_type,
					   enum amd_clockgating_state state);
int amdgpu_device_ip_set_powergating_state(struct amdgpu_device *adev,
					   enum amd_ip_block_type block_type,
					   enum amd_powergating_state state);
void amdgpu_device_ip_get_clockgating_state(struct amdgpu_device *adev,
					    u32 *flags);
int amdgpu_device_ip_wait_for_idle(struct amdgpu_device *adev,
				   enum amd_ip_block_type block_type);
bool amdgpu_device_ip_is_idle(struct amdgpu_device *adev,
			      enum amd_ip_block_type block_type);

#define AMDGPU_MAX_IP_NUM 16

struct amdgpu_ip_block_status {
	bool valid;
	bool sw;
	bool hw;
	bool late_initialized;
	bool hang;
};

struct amdgpu_ip_block_version {
	const enum amd_ip_block_type type;
	const u32 major;
	const u32 minor;
	const u32 rev;
	const struct amd_ip_funcs *funcs;
};

struct amdgpu_ip_block {
	struct amdgpu_ip_block_status status;
	const struct amdgpu_ip_block_version *version;
};

int amdgpu_device_ip_block_version_cmp(struct amdgpu_device *adev,
				       enum amd_ip_block_type type,
				       u32 major, u32 minor);

struct amdgpu_ip_block *
amdgpu_device_ip_get_ip_block(struct amdgpu_device *adev,
			      enum amd_ip_block_type type);

int amdgpu_device_ip_block_add(struct amdgpu_device *adev,
			       const struct amdgpu_ip_block_version *ip_block_version);

/* provided by hw blocks that can move/clear data.  e.g., gfx or sdma */
struct amdgpu_buffer_funcs {
	/* maximum bytes in a single operation */
	uint32_t	copy_max_bytes;

	/* number of dw to reserve per operation */
	unsigned	copy_num_dw;

	/* used for buffer migration */
	void (*emit_copy_buffer)(struct amdgpu_ib *ib,
				 /* src addr in bytes */
				 uint64_t src_offset,
				 /* dst addr in bytes */
				 uint64_t dst_offset,
				 /* number of byte to transfer */
				 uint32_t byte_count);

	/* maximum bytes in a single operation */
	uint32_t	fill_max_bytes;

	/* number of dw to reserve per operation */
	unsigned	fill_num_dw;

	/* used for buffer clearing */
	void (*emit_fill_buffer)(struct amdgpu_ib *ib,
				 /* value to write to memory */
				 uint32_t src_data,
				 /* dst addr in bytes */
				 uint64_t dst_offset,
				 /* number of byte to fill */
				 uint32_t byte_count);
};

/* provided by hw blocks that can write ptes, e.g., sdma */
struct amdgpu_vm_pte_funcs {
	/* number of dw to reserve per operation */
	unsigned	copy_pte_num_dw;

	/* copy pte entries from GART */
	void (*copy_pte)(struct amdgpu_ib *ib,
			 uint64_t pe, uint64_t src,
			 unsigned count);

	/* write pte one entry at a time with addr mapping */
	void (*write_pte)(struct amdgpu_ib *ib, uint64_t pe,
			  uint64_t value, unsigned count,
			  uint32_t incr);

	/* maximum nums of PTEs/PDEs in a single operation */
	uint32_t	set_max_nums_pte_pde;

	/* number of dw to reserve per operation */
	unsigned	set_pte_pde_num_dw;

	/* for linear pte/pde updates without addr mapping */
	void (*set_pte_pde)(struct amdgpu_ib *ib,
			    uint64_t pe,
			    uint64_t addr, unsigned count,
			    uint32_t incr, uint64_t flags);
};

<<<<<<< HEAD
/* provided by the gmc block */
struct amdgpu_gart_funcs {
	/* flush the vm tlb via mmio */
	void (*flush_gpu_tlb)(struct amdgpu_device *adev,
			      uint32_t vmid);
	/* write pte/pde updates using the cpu */
	int (*set_pte_pde)(struct amdgpu_device *adev,
			   void *cpu_pt_addr, /* cpu addr of page table */
			   uint32_t gpu_page_idx, /* pte/pde to update */
			   uint64_t addr, /* addr to write into pte/pde */
			   uint64_t flags); /* access flags */
	/* enable/disable PRT support */
	void (*set_prt)(struct amdgpu_device *adev, bool enable);
	/* set pte flags based per asic */
	uint64_t (*get_vm_pte_flags)(struct amdgpu_device *adev,
				     uint32_t flags);
	/* get the pde for a given mc addr */
	void (*get_vm_pde)(struct amdgpu_device *adev, int level,
			   u64 *dst, u64 *flags);
	uint32_t (*get_invalidate_req)(unsigned int vmid);
};

=======
>>>>>>> 9e6d49d9
/* provided by the ih block */
struct amdgpu_ih_funcs {
	/* ring read/write ptr handling, called from interrupt context */
	u32 (*get_wptr)(struct amdgpu_device *adev);
	bool (*prescreen_iv)(struct amdgpu_device *adev);
	void (*decode_iv)(struct amdgpu_device *adev,
			  struct amdgpu_iv_entry *entry);
	void (*set_rptr)(struct amdgpu_device *adev);
};

/*
 * BIOS.
 */
bool amdgpu_get_bios(struct amdgpu_device *adev);
bool amdgpu_read_bios(struct amdgpu_device *adev);

/*
 * Dummy page
 */
struct amdgpu_dummy_page {
	struct page	*page;
	dma_addr_t	addr;
};

/*
 * Clocks
 */

#define AMDGPU_MAX_PPLL 3

struct amdgpu_clock {
	struct amdgpu_pll ppll[AMDGPU_MAX_PPLL];
	struct amdgpu_pll spll;
	struct amdgpu_pll mpll;
	/* 10 Khz units */
	uint32_t default_mclk;
	uint32_t default_sclk;
	uint32_t default_dispclk;
	uint32_t current_dispclk;
	uint32_t dp_extclk;
	uint32_t max_pixel_clock;
};

/*
 * GEM.
 */

#define AMDGPU_GEM_DOMAIN_MAX		0x3
#define gem_to_amdgpu_bo(gobj) container_of((gobj), struct amdgpu_bo, gem_base)

void amdgpu_gem_object_free(struct drm_gem_object *obj);
int amdgpu_gem_object_open(struct drm_gem_object *obj,
				struct drm_file *file_priv);
void amdgpu_gem_object_close(struct drm_gem_object *obj,
				struct drm_file *file_priv);
unsigned long amdgpu_gem_timeout(uint64_t timeout_ns);
struct sg_table *amdgpu_gem_prime_get_sg_table(struct drm_gem_object *obj);
struct drm_gem_object *
amdgpu_gem_prime_import_sg_table(struct drm_device *dev,
				 struct dma_buf_attachment *attach,
				 struct sg_table *sg);
struct dma_buf *amdgpu_gem_prime_export(struct drm_device *dev,
					struct drm_gem_object *gobj,
					int flags);
struct drm_gem_object *amdgpu_gem_prime_import(struct drm_device *dev,
					    struct dma_buf *dma_buf);
int amdgpu_gem_prime_pin(struct drm_gem_object *obj);
void amdgpu_gem_prime_unpin(struct drm_gem_object *obj);
struct reservation_object *amdgpu_gem_prime_res_obj(struct drm_gem_object *);
void *amdgpu_gem_prime_vmap(struct drm_gem_object *obj);
void amdgpu_gem_prime_vunmap(struct drm_gem_object *obj, void *vaddr);
int amdgpu_gem_prime_mmap(struct drm_gem_object *obj, struct vm_area_struct *vma);

/* sub-allocation manager, it has to be protected by another lock.
 * By conception this is an helper for other part of the driver
 * like the indirect buffer or semaphore, which both have their
 * locking.
 *
 * Principe is simple, we keep a list of sub allocation in offset
 * order (first entry has offset == 0, last entry has the highest
 * offset).
 *
 * When allocating new object we first check if there is room at
 * the end total_size - (last_object_offset + last_object_size) >=
 * alloc_size. If so we allocate new object there.
 *
 * When there is not enough room at the end, we start waiting for
 * each sub object until we reach object_offset+object_size >=
 * alloc_size, this object then become the sub object we return.
 *
 * Alignment can't be bigger than page size.
 *
 * Hole are not considered for allocation to keep things simple.
 * Assumption is that there won't be hole (all object on same
 * alignment).
 */

#define AMDGPU_SA_NUM_FENCE_LISTS	32

struct amdgpu_sa_manager {
	wait_queue_head_t	wq;
	struct amdgpu_bo	*bo;
	struct list_head	*hole;
	struct list_head	flist[AMDGPU_SA_NUM_FENCE_LISTS];
	struct list_head	olist;
	unsigned		size;
	uint64_t		gpu_addr;
	void			*cpu_ptr;
	uint32_t		domain;
	uint32_t		align;
};

/* sub-allocation buffer */
struct amdgpu_sa_bo {
	struct list_head		olist;
	struct list_head		flist;
	struct amdgpu_sa_manager	*manager;
	unsigned			soffset;
	unsigned			eoffset;
	struct dma_fence	        *fence;
};

/*
 * GEM objects.
 */
void amdgpu_gem_force_release(struct amdgpu_device *adev);
int amdgpu_gem_object_create(struct amdgpu_device *adev, unsigned long size,
			     int alignment, u32 initial_domain,
			     u64 flags, bool kernel,
			     struct reservation_object *resv,
			     struct drm_gem_object **obj);

int amdgpu_mode_dumb_create(struct drm_file *file_priv,
			    struct drm_device *dev,
			    struct drm_mode_create_dumb *args);
int amdgpu_mode_dumb_mmap(struct drm_file *filp,
			  struct drm_device *dev,
			  uint32_t handle, uint64_t *offset_p);
int amdgpu_fence_slab_init(void);
void amdgpu_fence_slab_fini(void);

/*
<<<<<<< HEAD
 * VMHUB structures, functions & helpers
 */
struct amdgpu_vmhub {
	uint32_t	ctx0_ptb_addr_lo32;
	uint32_t	ctx0_ptb_addr_hi32;
	uint32_t	vm_inv_eng0_req;
	uint32_t	vm_inv_eng0_ack;
	uint32_t	vm_context0_cntl;
	uint32_t	vm_l2_pro_fault_status;
	uint32_t	vm_l2_pro_fault_cntl;
};

/*
 * GPU MC structures, functions & helpers
 */
struct amdgpu_mc {
	resource_size_t		aper_size;
	resource_size_t		aper_base;
	resource_size_t		agp_base;
	/* for some chips with <= 32MB we need to lie
	 * about vram size near mc fb location */
	u64			mc_vram_size;
	u64			visible_vram_size;
	u64			gart_size;
	u64			gart_start;
	u64			gart_end;
	u64			vram_start;
	u64			vram_end;
	unsigned		vram_width;
	u64			real_vram_size;
	int			vram_mtrr;
	u64                     mc_mask;
	const struct firmware   *fw;	/* MC firmware */
	uint32_t                fw_version;
	struct amdgpu_irq_src	vm_fault;
	uint32_t		vram_type;
	uint32_t                srbm_soft_reset;
	bool			prt_warning;
	uint64_t		stolen_size;
	/* apertures */
	u64					shared_aperture_start;
	u64					shared_aperture_end;
	u64					private_aperture_start;
	u64					private_aperture_end;
	/* protects concurrent invalidation */
	spinlock_t		invalidate_lock;
	bool			translate_further;
};

/*
=======
>>>>>>> 9e6d49d9
 * GPU doorbell structures, functions & helpers
 */
typedef enum _AMDGPU_DOORBELL_ASSIGNMENT
{
	AMDGPU_DOORBELL_KIQ                     = 0x000,
	AMDGPU_DOORBELL_HIQ                     = 0x001,
	AMDGPU_DOORBELL_DIQ                     = 0x002,
	AMDGPU_DOORBELL_MEC_RING0               = 0x010,
	AMDGPU_DOORBELL_MEC_RING1               = 0x011,
	AMDGPU_DOORBELL_MEC_RING2               = 0x012,
	AMDGPU_DOORBELL_MEC_RING3               = 0x013,
	AMDGPU_DOORBELL_MEC_RING4               = 0x014,
	AMDGPU_DOORBELL_MEC_RING5               = 0x015,
	AMDGPU_DOORBELL_MEC_RING6               = 0x016,
	AMDGPU_DOORBELL_MEC_RING7               = 0x017,
	AMDGPU_DOORBELL_GFX_RING0               = 0x020,
	AMDGPU_DOORBELL_sDMA_ENGINE0            = 0x1E0,
	AMDGPU_DOORBELL_sDMA_ENGINE1            = 0x1E1,
	AMDGPU_DOORBELL_IH                      = 0x1E8,
	AMDGPU_DOORBELL_MAX_ASSIGNMENT          = 0x3FF,
	AMDGPU_DOORBELL_INVALID                 = 0xFFFF
} AMDGPU_DOORBELL_ASSIGNMENT;

struct amdgpu_doorbell {
	/* doorbell mmio */
	resource_size_t		base;
	resource_size_t		size;
	u32 __iomem		*ptr;
	u32			num_doorbells;	/* Number of doorbells actually reserved for amdgpu. */
};

/*
 * 64bit doorbell, offset are in QWORD, occupy 2KB doorbell space
 */
typedef enum _AMDGPU_DOORBELL64_ASSIGNMENT
{
	/*
	 * All compute related doorbells: kiq, hiq, diq, traditional compute queue, user queue, should locate in
	 * a continues range so that programming CP_MEC_DOORBELL_RANGE_LOWER/UPPER can cover this range.
	 *  Compute related doorbells are allocated from 0x00 to 0x8a
	 */


	/* kernel scheduling */
	AMDGPU_DOORBELL64_KIQ                     = 0x00,

	/* HSA interface queue and debug queue */
	AMDGPU_DOORBELL64_HIQ                     = 0x01,
	AMDGPU_DOORBELL64_DIQ                     = 0x02,

	/* Compute engines */
	AMDGPU_DOORBELL64_MEC_RING0               = 0x03,
	AMDGPU_DOORBELL64_MEC_RING1               = 0x04,
	AMDGPU_DOORBELL64_MEC_RING2               = 0x05,
	AMDGPU_DOORBELL64_MEC_RING3               = 0x06,
	AMDGPU_DOORBELL64_MEC_RING4               = 0x07,
	AMDGPU_DOORBELL64_MEC_RING5               = 0x08,
	AMDGPU_DOORBELL64_MEC_RING6               = 0x09,
	AMDGPU_DOORBELL64_MEC_RING7               = 0x0a,

	/* User queue doorbell range (128 doorbells) */
	AMDGPU_DOORBELL64_USERQUEUE_START         = 0x0b,
	AMDGPU_DOORBELL64_USERQUEUE_END           = 0x8a,

	/* Graphics engine */
	AMDGPU_DOORBELL64_GFX_RING0               = 0x8b,

	/*
	 * Other graphics doorbells can be allocated here: from 0x8c to 0xef
	 * Graphics voltage island aperture 1
	 * default non-graphics QWORD index is 0xF0 - 0xFF inclusive
	 */

	/* sDMA engines */
	AMDGPU_DOORBELL64_sDMA_ENGINE0            = 0xF0,
	AMDGPU_DOORBELL64_sDMA_HI_PRI_ENGINE0     = 0xF1,
	AMDGPU_DOORBELL64_sDMA_ENGINE1            = 0xF2,
	AMDGPU_DOORBELL64_sDMA_HI_PRI_ENGINE1     = 0xF3,

	/* Interrupt handler */
	AMDGPU_DOORBELL64_IH                      = 0xF4,  /* For legacy interrupt ring buffer */
	AMDGPU_DOORBELL64_IH_RING1                = 0xF5,  /* For page migration request log */
	AMDGPU_DOORBELL64_IH_RING2                = 0xF6,  /* For page migration translation/invalidation log */

	/* VCN engine use 32 bits doorbell  */
	AMDGPU_DOORBELL64_VCN0_1                  = 0xF8, /* lower 32 bits for VNC0 and upper 32 bits for VNC1 */
	AMDGPU_DOORBELL64_VCN2_3                  = 0xF9,
	AMDGPU_DOORBELL64_VCN4_5                  = 0xFA,
	AMDGPU_DOORBELL64_VCN6_7                  = 0xFB,

	/* overlap the doorbell assignment with VCN as they are  mutually exclusive
	 * VCE engine's doorbell is 32 bit and two VCE ring share one QWORD
	 */
	AMDGPU_DOORBELL64_UVD_RING0_1             = 0xF8,
	AMDGPU_DOORBELL64_UVD_RING2_3             = 0xF9,
	AMDGPU_DOORBELL64_UVD_RING4_5             = 0xFA,
	AMDGPU_DOORBELL64_UVD_RING6_7             = 0xFB,

	AMDGPU_DOORBELL64_VCE_RING0_1             = 0xFC,
	AMDGPU_DOORBELL64_VCE_RING2_3             = 0xFD,
	AMDGPU_DOORBELL64_VCE_RING4_5             = 0xFE,
	AMDGPU_DOORBELL64_VCE_RING6_7             = 0xFF,

	AMDGPU_DOORBELL64_MAX_ASSIGNMENT          = 0xFF,
	AMDGPU_DOORBELL64_INVALID                 = 0xFFFF
} AMDGPU_DOORBELL64_ASSIGNMENT;

/*
 * IRQS.
 */

struct amdgpu_flip_work {
	struct delayed_work		flip_work;
	struct work_struct		unpin_work;
	struct amdgpu_device		*adev;
	int				crtc_id;
	u32				target_vblank;
	uint64_t			base;
	struct drm_pending_vblank_event *event;
	struct amdgpu_bo		*old_abo;
	struct dma_fence		*excl;
	unsigned			shared_count;
	struct dma_fence		**shared;
	struct dma_fence_cb		cb;
	bool				async;
};


/*
 * CP & rings.
 */

struct amdgpu_ib {
	struct amdgpu_sa_bo		*sa_bo;
	uint32_t			length_dw;
	uint64_t			gpu_addr;
	uint32_t			*ptr;
	uint32_t			flags;
};

extern const struct drm_sched_backend_ops amdgpu_sched_ops;

int amdgpu_job_alloc(struct amdgpu_device *adev, unsigned num_ibs,
		     struct amdgpu_job **job, struct amdgpu_vm *vm);
int amdgpu_job_alloc_with_ib(struct amdgpu_device *adev, unsigned size,
			     struct amdgpu_job **job);

void amdgpu_job_free_resources(struct amdgpu_job *job);
void amdgpu_job_free(struct amdgpu_job *job);
int amdgpu_job_submit(struct amdgpu_job *job, struct amdgpu_ring *ring,
		      struct drm_sched_entity *entity, void *owner,
		      struct dma_fence **f);

/*
 * Queue manager
 */
struct amdgpu_queue_mapper {
	int 		hw_ip;
	struct mutex	lock;
	/* protected by lock */
	struct amdgpu_ring *queue_map[AMDGPU_MAX_RINGS];
};

struct amdgpu_queue_mgr {
	struct amdgpu_queue_mapper mapper[AMDGPU_MAX_IP_NUM];
};

int amdgpu_queue_mgr_init(struct amdgpu_device *adev,
			  struct amdgpu_queue_mgr *mgr);
int amdgpu_queue_mgr_fini(struct amdgpu_device *adev,
			  struct amdgpu_queue_mgr *mgr);
int amdgpu_queue_mgr_map(struct amdgpu_device *adev,
			 struct amdgpu_queue_mgr *mgr,
			 u32 hw_ip, u32 instance, u32 ring,
			 struct amdgpu_ring **out_ring);

/*
 * context related structures
 */

struct amdgpu_ctx_ring {
	uint64_t		sequence;
	struct dma_fence	**fences;
	struct drm_sched_entity	entity;
};

struct amdgpu_ctx {
	struct kref		refcount;
	struct amdgpu_device    *adev;
	struct amdgpu_queue_mgr queue_mgr;
	unsigned		reset_counter;
	unsigned        reset_counter_query;
	uint32_t		vram_lost_counter;
	spinlock_t		ring_lock;
	struct dma_fence	**fences;
	struct amdgpu_ctx_ring	rings[AMDGPU_MAX_RINGS];
	bool			preamble_presented;
	enum drm_sched_priority init_priority;
	enum drm_sched_priority override_priority;
	struct mutex            lock;
	atomic_t	guilty;
};

struct amdgpu_ctx_mgr {
	struct amdgpu_device	*adev;
	struct mutex		lock;
	/* protected by lock */
	struct idr		ctx_handles;
};

struct amdgpu_ctx *amdgpu_ctx_get(struct amdgpu_fpriv *fpriv, uint32_t id);
int amdgpu_ctx_put(struct amdgpu_ctx *ctx);

int amdgpu_ctx_add_fence(struct amdgpu_ctx *ctx, struct amdgpu_ring *ring,
			      struct dma_fence *fence, uint64_t *seq);
struct dma_fence *amdgpu_ctx_get_fence(struct amdgpu_ctx *ctx,
				   struct amdgpu_ring *ring, uint64_t seq);
void amdgpu_ctx_priority_override(struct amdgpu_ctx *ctx,
				  enum drm_sched_priority priority);

int amdgpu_ctx_ioctl(struct drm_device *dev, void *data,
		     struct drm_file *filp);

int amdgpu_ctx_wait_prev_fence(struct amdgpu_ctx *ctx, unsigned ring_id);

void amdgpu_ctx_mgr_init(struct amdgpu_ctx_mgr *mgr);
void amdgpu_ctx_mgr_fini(struct amdgpu_ctx_mgr *mgr);


/*
 * file private structure
 */

struct amdgpu_fpriv {
	struct amdgpu_vm	vm;
	struct amdgpu_bo_va	*prt_va;
	struct amdgpu_bo_va	*csa_va;
	struct mutex		bo_list_lock;
	struct idr		bo_list_handles;
	struct amdgpu_ctx_mgr	ctx_mgr;
};

/*
 * residency list
 */
struct amdgpu_bo_list_entry {
	struct amdgpu_bo		*robj;
	struct ttm_validate_buffer	tv;
	struct amdgpu_bo_va		*bo_va;
	uint32_t			priority;
	struct page			**user_pages;
	int				user_invalidated;
};

struct amdgpu_bo_list {
	struct mutex lock;
	struct rcu_head rhead;
	struct kref refcount;
	struct amdgpu_bo *gds_obj;
	struct amdgpu_bo *gws_obj;
	struct amdgpu_bo *oa_obj;
	unsigned first_userptr;
	unsigned num_entries;
	struct amdgpu_bo_list_entry *array;
};

struct amdgpu_bo_list *
amdgpu_bo_list_get(struct amdgpu_fpriv *fpriv, int id);
void amdgpu_bo_list_get_list(struct amdgpu_bo_list *list,
			     struct list_head *validated);
void amdgpu_bo_list_put(struct amdgpu_bo_list *list);
void amdgpu_bo_list_free(struct amdgpu_bo_list *list);

/*
 * GFX stuff
 */
#include "clearstate_defs.h"

struct amdgpu_rlc_funcs {
	void (*enter_safe_mode)(struct amdgpu_device *adev);
	void (*exit_safe_mode)(struct amdgpu_device *adev);
};

struct amdgpu_rlc {
	/* for power gating */
	struct amdgpu_bo	*save_restore_obj;
	uint64_t		save_restore_gpu_addr;
	volatile uint32_t	*sr_ptr;
	const u32               *reg_list;
	u32                     reg_list_size;
	/* for clear state */
	struct amdgpu_bo	*clear_state_obj;
	uint64_t		clear_state_gpu_addr;
	volatile uint32_t	*cs_ptr;
	const struct cs_section_def   *cs_data;
	u32                     clear_state_size;
	/* for cp tables */
	struct amdgpu_bo	*cp_table_obj;
	uint64_t		cp_table_gpu_addr;
	volatile uint32_t	*cp_table_ptr;
	u32                     cp_table_size;

	/* safe mode for updating CG/PG state */
	bool in_safe_mode;
	const struct amdgpu_rlc_funcs *funcs;

	/* for firmware data */
	u32 save_and_restore_offset;
	u32 clear_state_descriptor_offset;
	u32 avail_scratch_ram_locations;
	u32 reg_restore_list_size;
	u32 reg_list_format_start;
	u32 reg_list_format_separate_start;
	u32 starting_offsets_start;
	u32 reg_list_format_size_bytes;
	u32 reg_list_size_bytes;

	u32 *register_list_format;
	u32 *register_restore;
};

#define AMDGPU_MAX_COMPUTE_QUEUES KGD_MAX_QUEUES

struct amdgpu_mec {
	struct amdgpu_bo	*hpd_eop_obj;
	u64			hpd_eop_gpu_addr;
	struct amdgpu_bo	*mec_fw_obj;
	u64			mec_fw_gpu_addr;
	u32 num_mec;
	u32 num_pipe_per_mec;
	u32 num_queue_per_pipe;
	void			*mqd_backup[AMDGPU_MAX_COMPUTE_RINGS + 1];

	/* These are the resources for which amdgpu takes ownership */
	DECLARE_BITMAP(queue_bitmap, AMDGPU_MAX_COMPUTE_QUEUES);
};

struct amdgpu_kiq {
	u64			eop_gpu_addr;
	struct amdgpu_bo	*eop_obj;
	spinlock_t              ring_lock;
	struct amdgpu_ring	ring;
	struct amdgpu_irq_src	irq;
};

/*
 * GPU scratch registers structures, functions & helpers
 */
struct amdgpu_scratch {
	unsigned		num_reg;
	uint32_t                reg_base;
	uint32_t		free_mask;
};

/*
 * GFX configurations
 */
#define AMDGPU_GFX_MAX_SE 4
#define AMDGPU_GFX_MAX_SH_PER_SE 2

struct amdgpu_rb_config {
	uint32_t rb_backend_disable;
	uint32_t user_rb_backend_disable;
	uint32_t raster_config;
	uint32_t raster_config_1;
};

struct gb_addr_config {
	uint16_t pipe_interleave_size;
	uint8_t num_pipes;
	uint8_t max_compress_frags;
	uint8_t num_banks;
	uint8_t num_se;
	uint8_t num_rb_per_se;
};

struct amdgpu_gfx_config {
	unsigned max_shader_engines;
	unsigned max_tile_pipes;
	unsigned max_cu_per_sh;
	unsigned max_sh_per_se;
	unsigned max_backends_per_se;
	unsigned max_texture_channel_caches;
	unsigned max_gprs;
	unsigned max_gs_threads;
	unsigned max_hw_contexts;
	unsigned sc_prim_fifo_size_frontend;
	unsigned sc_prim_fifo_size_backend;
	unsigned sc_hiz_tile_fifo_size;
	unsigned sc_earlyz_tile_fifo_size;

	unsigned num_tile_pipes;
	unsigned backend_enable_mask;
	unsigned mem_max_burst_length_bytes;
	unsigned mem_row_size_in_kb;
	unsigned shader_engine_tile_size;
	unsigned num_gpus;
	unsigned multi_gpu_tile_size;
	unsigned mc_arb_ramcfg;
	unsigned gb_addr_config;
	unsigned num_rbs;
	unsigned gs_vgt_table_depth;
	unsigned gs_prim_buffer_depth;

	uint32_t tile_mode_array[32];
	uint32_t macrotile_mode_array[16];

	struct gb_addr_config gb_addr_config_fields;
	struct amdgpu_rb_config rb_config[AMDGPU_GFX_MAX_SE][AMDGPU_GFX_MAX_SH_PER_SE];

	/* gfx configure feature */
	uint32_t double_offchip_lds_buf;
};

struct amdgpu_cu_info {
	uint32_t simd_per_cu;
	uint32_t max_waves_per_simd;
	uint32_t wave_front_size;
	uint32_t max_scratch_slots_per_cu;
	uint32_t lds_size;

	/* total active CU number */
	uint32_t number;
	uint32_t ao_cu_mask;
	uint32_t ao_cu_bitmap[4][4];
	uint32_t bitmap[4][4];
};

struct amdgpu_gfx_funcs {
	/* get the gpu clock counter */
	uint64_t (*get_gpu_clock_counter)(struct amdgpu_device *adev);
	void (*select_se_sh)(struct amdgpu_device *adev, u32 se_num, u32 sh_num, u32 instance);
	void (*read_wave_data)(struct amdgpu_device *adev, uint32_t simd, uint32_t wave, uint32_t *dst, int *no_fields);
	void (*read_wave_vgprs)(struct amdgpu_device *adev, uint32_t simd, uint32_t wave, uint32_t thread, uint32_t start, uint32_t size, uint32_t *dst);
	void (*read_wave_sgprs)(struct amdgpu_device *adev, uint32_t simd, uint32_t wave, uint32_t start, uint32_t size, uint32_t *dst);
};

struct amdgpu_ngg_buf {
	struct amdgpu_bo	*bo;
	uint64_t		gpu_addr;
	uint32_t		size;
	uint32_t		bo_size;
};

enum {
	NGG_PRIM = 0,
	NGG_POS,
	NGG_CNTL,
	NGG_PARAM,
	NGG_BUF_MAX
};

struct amdgpu_ngg {
	struct amdgpu_ngg_buf	buf[NGG_BUF_MAX];
	uint32_t		gds_reserve_addr;
	uint32_t		gds_reserve_size;
	bool			init;
};

struct amdgpu_gfx {
	struct mutex			gpu_clock_mutex;
	struct amdgpu_gfx_config	config;
	struct amdgpu_rlc		rlc;
	struct amdgpu_mec		mec;
	struct amdgpu_kiq		kiq;
	struct amdgpu_scratch		scratch;
	const struct firmware		*me_fw;	/* ME firmware */
	uint32_t			me_fw_version;
	const struct firmware		*pfp_fw; /* PFP firmware */
	uint32_t			pfp_fw_version;
	const struct firmware		*ce_fw;	/* CE firmware */
	uint32_t			ce_fw_version;
	const struct firmware		*rlc_fw; /* RLC firmware */
	uint32_t			rlc_fw_version;
	const struct firmware		*mec_fw; /* MEC firmware */
	uint32_t			mec_fw_version;
	const struct firmware		*mec2_fw; /* MEC2 firmware */
	uint32_t			mec2_fw_version;
	uint32_t			me_feature_version;
	uint32_t			ce_feature_version;
	uint32_t			pfp_feature_version;
	uint32_t			rlc_feature_version;
	uint32_t			mec_feature_version;
	uint32_t			mec2_feature_version;
	struct amdgpu_ring		gfx_ring[AMDGPU_MAX_GFX_RINGS];
	unsigned			num_gfx_rings;
	struct amdgpu_ring		compute_ring[AMDGPU_MAX_COMPUTE_RINGS];
	unsigned			num_compute_rings;
	struct amdgpu_irq_src		eop_irq;
	struct amdgpu_irq_src		priv_reg_irq;
	struct amdgpu_irq_src		priv_inst_irq;
	/* gfx status */
	uint32_t			gfx_current_status;
	/* ce ram size*/
	unsigned			ce_ram_size;
	struct amdgpu_cu_info		cu_info;
	const struct amdgpu_gfx_funcs	*funcs;

	/* reset mask */
	uint32_t                        grbm_soft_reset;
	uint32_t                        srbm_soft_reset;
	/* s3/s4 mask */
	bool                            in_suspend;
	/* NGG */
	struct amdgpu_ngg		ngg;

	/* pipe reservation */
	struct mutex			pipe_reserve_mutex;
	DECLARE_BITMAP			(pipe_reserve_bitmap, AMDGPU_MAX_COMPUTE_QUEUES);
};

int amdgpu_ib_get(struct amdgpu_device *adev, struct amdgpu_vm *vm,
		  unsigned size, struct amdgpu_ib *ib);
void amdgpu_ib_free(struct amdgpu_device *adev, struct amdgpu_ib *ib,
		    struct dma_fence *f);
int amdgpu_ib_schedule(struct amdgpu_ring *ring, unsigned num_ibs,
		       struct amdgpu_ib *ibs, struct amdgpu_job *job,
		       struct dma_fence **f);
int amdgpu_ib_pool_init(struct amdgpu_device *adev);
void amdgpu_ib_pool_fini(struct amdgpu_device *adev);
int amdgpu_ib_ring_tests(struct amdgpu_device *adev);

/*
 * CS.
 */
struct amdgpu_cs_chunk {
	uint32_t		chunk_id;
	uint32_t		length_dw;
	void			*kdata;
};

struct amdgpu_cs_parser {
	struct amdgpu_device	*adev;
	struct drm_file		*filp;
	struct amdgpu_ctx	*ctx;

	/* chunks */
	unsigned		nchunks;
	struct amdgpu_cs_chunk	*chunks;

	/* scheduler job object */
	struct amdgpu_job	*job;

	/* buffer objects */
	struct ww_acquire_ctx		ticket;
	struct amdgpu_bo_list		*bo_list;
	struct amdgpu_mn		*mn;
	struct amdgpu_bo_list_entry	vm_pd;
	struct list_head		validated;
	struct dma_fence		*fence;
	uint64_t			bytes_moved_threshold;
	uint64_t			bytes_moved_vis_threshold;
	uint64_t			bytes_moved;
	uint64_t			bytes_moved_vis;
	struct amdgpu_bo_list_entry	*evictable;

	/* user fence */
	struct amdgpu_bo_list_entry	uf_entry;

	unsigned num_post_dep_syncobjs;
	struct drm_syncobj **post_dep_syncobjs;
};

#define AMDGPU_PREAMBLE_IB_PRESENT          (1 << 0) /* bit set means command submit involves a preamble IB */
#define AMDGPU_PREAMBLE_IB_PRESENT_FIRST    (1 << 1) /* bit set means preamble IB is first presented in belonging context */
#define AMDGPU_HAVE_CTX_SWITCH              (1 << 2) /* bit set means context switch occured */

struct amdgpu_job {
	struct drm_sched_job    base;
	struct amdgpu_device	*adev;
	struct amdgpu_vm	*vm;
	struct amdgpu_ring	*ring;
	struct amdgpu_sync	sync;
	struct amdgpu_sync	sched_sync;
	struct amdgpu_ib	*ibs;
	struct dma_fence	*fence; /* the hw fence */
	uint32_t		preamble_status;
	uint32_t		num_ibs;
	void			*owner;
	uint64_t		fence_ctx; /* the fence_context this job uses */
	bool                    vm_needs_flush;
<<<<<<< HEAD
	unsigned		vmid;
=======
>>>>>>> 9e6d49d9
	uint64_t		vm_pd_addr;
	unsigned		vmid;
	unsigned		pasid;
	uint32_t		gds_base, gds_size;
	uint32_t		gws_base, gws_size;
	uint32_t		oa_base, oa_size;
	uint32_t		vram_lost_counter;

	/* user fence handling */
	uint64_t		uf_addr;
	uint64_t		uf_sequence;

};
#define to_amdgpu_job(sched_job)		\
		container_of((sched_job), struct amdgpu_job, base)

static inline u32 amdgpu_get_ib_value(struct amdgpu_cs_parser *p,
				      uint32_t ib_idx, int idx)
{
	return p->job->ibs[ib_idx].ptr[idx];
}

static inline void amdgpu_set_ib_value(struct amdgpu_cs_parser *p,
				       uint32_t ib_idx, int idx,
				       uint32_t value)
{
	p->job->ibs[ib_idx].ptr[idx] = value;
}

/*
 * Writeback
 */
#define AMDGPU_MAX_WB 512	/* Reserve at most 512 WB slots for amdgpu-owned rings. */

struct amdgpu_wb {
	struct amdgpu_bo	*wb_obj;
	volatile uint32_t	*wb;
	uint64_t		gpu_addr;
	u32			num_wb;	/* Number of wb slots actually reserved for amdgpu. */
	unsigned long		used[DIV_ROUND_UP(AMDGPU_MAX_WB, BITS_PER_LONG)];
};

int amdgpu_device_wb_get(struct amdgpu_device *adev, u32 *wb);
void amdgpu_device_wb_free(struct amdgpu_device *adev, u32 wb);

void amdgpu_device_get_pcie_info(struct amdgpu_device *adev);

/*
 * SDMA
 */
struct amdgpu_sdma_instance {
	/* SDMA firmware */
	const struct firmware	*fw;
	uint32_t		fw_version;
	uint32_t		feature_version;

	struct amdgpu_ring	ring;
	bool			burst_nop;
};

struct amdgpu_sdma {
	struct amdgpu_sdma_instance instance[AMDGPU_MAX_SDMA_INSTANCES];
#ifdef CONFIG_DRM_AMDGPU_SI
	//SI DMA has a difference trap irq number for the second engine
	struct amdgpu_irq_src	trap_irq_1;
#endif
	struct amdgpu_irq_src	trap_irq;
	struct amdgpu_irq_src	illegal_inst_irq;
	int			num_instances;
	uint32_t                    srbm_soft_reset;
};

/*
 * Firmware
 */
enum amdgpu_firmware_load_type {
	AMDGPU_FW_LOAD_DIRECT = 0,
	AMDGPU_FW_LOAD_SMU,
	AMDGPU_FW_LOAD_PSP,
};

struct amdgpu_firmware {
	struct amdgpu_firmware_info ucode[AMDGPU_UCODE_ID_MAXIMUM];
	enum amdgpu_firmware_load_type load_type;
	struct amdgpu_bo *fw_buf;
	unsigned int fw_size;
	unsigned int max_ucodes;
	/* firmwares are loaded by psp instead of smu from vega10 */
	const struct amdgpu_psp_funcs *funcs;
	struct amdgpu_bo *rbuf;
	struct mutex mutex;

	/* gpu info firmware data pointer */
	const struct firmware *gpu_info_fw;

	void *fw_buf_ptr;
	uint64_t fw_buf_mc;
};

/*
 * Benchmarking
 */
void amdgpu_benchmark(struct amdgpu_device *adev, int test_number);


/*
 * Testing
 */
void amdgpu_test_moves(struct amdgpu_device *adev);


/*
 * amdgpu smumgr functions
 */
struct amdgpu_smumgr_funcs {
	int (*check_fw_load_finish)(struct amdgpu_device *adev, uint32_t fwtype);
	int (*request_smu_load_fw)(struct amdgpu_device *adev);
	int (*request_smu_specific_fw)(struct amdgpu_device *adev, uint32_t fwtype);
};

/*
 * amdgpu smumgr
 */
struct amdgpu_smumgr {
	struct amdgpu_bo *toc_buf;
	struct amdgpu_bo *smu_buf;
	/* asic priv smu data */
	void *priv;
	spinlock_t smu_lock;
	/* smumgr functions */
	const struct amdgpu_smumgr_funcs *smumgr_funcs;
	/* ucode loading complete flag */
	uint32_t fw_flags;
};

/*
 * ASIC specific register table accessible by UMD
 */
struct amdgpu_allowed_register_entry {
	uint32_t reg_offset;
	bool grbm_indexed;
};

/*
 * ASIC specific functions.
 */
struct amdgpu_asic_funcs {
	bool (*read_disabled_bios)(struct amdgpu_device *adev);
	bool (*read_bios_from_rom)(struct amdgpu_device *adev,
				   u8 *bios, u32 length_bytes);
	int (*read_register)(struct amdgpu_device *adev, u32 se_num,
			     u32 sh_num, u32 reg_offset, u32 *value);
	void (*set_vga_state)(struct amdgpu_device *adev, bool state);
	int (*reset)(struct amdgpu_device *adev);
	/* get the reference clock */
	u32 (*get_xclk)(struct amdgpu_device *adev);
	/* MM block clocks */
	int (*set_uvd_clocks)(struct amdgpu_device *adev, u32 vclk, u32 dclk);
	int (*set_vce_clocks)(struct amdgpu_device *adev, u32 evclk, u32 ecclk);
	/* static power management */
	int (*get_pcie_lanes)(struct amdgpu_device *adev);
	void (*set_pcie_lanes)(struct amdgpu_device *adev, int lanes);
	/* get config memsize register */
	u32 (*get_config_memsize)(struct amdgpu_device *adev);
	/* flush hdp write queue */
<<<<<<< HEAD
	void (*flush_hdp)(struct amdgpu_device *adev);
	/* invalidate hdp read cache */
	void (*invalidate_hdp)(struct amdgpu_device *adev);
=======
	void (*flush_hdp)(struct amdgpu_device *adev, struct amdgpu_ring *ring);
	/* invalidate hdp read cache */
	void (*invalidate_hdp)(struct amdgpu_device *adev,
			       struct amdgpu_ring *ring);
>>>>>>> 9e6d49d9
};

/*
 * IOCTL.
 */
int amdgpu_gem_create_ioctl(struct drm_device *dev, void *data,
			    struct drm_file *filp);
int amdgpu_bo_list_ioctl(struct drm_device *dev, void *data,
				struct drm_file *filp);

int amdgpu_gem_info_ioctl(struct drm_device *dev, void *data,
			  struct drm_file *filp);
int amdgpu_gem_userptr_ioctl(struct drm_device *dev, void *data,
			struct drm_file *filp);
int amdgpu_gem_mmap_ioctl(struct drm_device *dev, void *data,
			  struct drm_file *filp);
int amdgpu_gem_wait_idle_ioctl(struct drm_device *dev, void *data,
			      struct drm_file *filp);
int amdgpu_gem_va_ioctl(struct drm_device *dev, void *data,
			  struct drm_file *filp);
int amdgpu_gem_op_ioctl(struct drm_device *dev, void *data,
			struct drm_file *filp);
int amdgpu_cs_ioctl(struct drm_device *dev, void *data, struct drm_file *filp);
int amdgpu_cs_fence_to_handle_ioctl(struct drm_device *dev, void *data,
				    struct drm_file *filp);
int amdgpu_cs_wait_ioctl(struct drm_device *dev, void *data, struct drm_file *filp);
int amdgpu_cs_wait_fences_ioctl(struct drm_device *dev, void *data,
				struct drm_file *filp);

int amdgpu_gem_metadata_ioctl(struct drm_device *dev, void *data,
				struct drm_file *filp);

<<<<<<< HEAD
int amdgpu_freesync_ioctl(struct drm_device *dev, void *data,
			    struct drm_file *filp);
=======
int amdgpu_display_freesync_ioctl(struct drm_device *dev, void *data,
				  struct drm_file *filp);
>>>>>>> 9e6d49d9

/* VRAM scratch page for HDP bug, default vram page */
struct amdgpu_vram_scratch {
	struct amdgpu_bo		*robj;
	volatile uint32_t		*ptr;
	u64				gpu_addr;
};

/*
 * ACPI
 */
struct amdgpu_atif_notification_cfg {
	bool enabled;
	int command_code;
};

struct amdgpu_atif_notifications {
	bool display_switch;
	bool expansion_mode_change;
	bool thermal_state;
	bool forced_power_state;
	bool system_power_state;
	bool display_conf_change;
	bool px_gfx_switch;
	bool brightness_change;
	bool dgpu_display_event;
};

struct amdgpu_atif_functions {
	bool system_params;
	bool sbios_requests;
	bool select_active_disp;
	bool lid_state;
	bool get_tv_standard;
	bool set_tv_standard;
	bool get_panel_expansion_mode;
	bool set_panel_expansion_mode;
	bool temperature_change;
	bool graphics_device_types;
};

struct amdgpu_atif {
	struct amdgpu_atif_notifications notifications;
	struct amdgpu_atif_functions functions;
	struct amdgpu_atif_notification_cfg notification_cfg;
	struct amdgpu_encoder *encoder_for_bl;
};

struct amdgpu_atcs_functions {
	bool get_ext_state;
	bool pcie_perf_req;
	bool pcie_dev_rdy;
	bool pcie_bus_width;
};

struct amdgpu_atcs {
	struct amdgpu_atcs_functions functions;
};

/*
 * Firmware VRAM reservation
 */
struct amdgpu_fw_vram_usage {
	u64 start_offset;
	u64 size;
	struct amdgpu_bo *reserved_bo;
	void *va;
};

/*
 * CGS
 */
struct cgs_device *amdgpu_cgs_create_device(struct amdgpu_device *adev);
void amdgpu_cgs_destroy_device(struct cgs_device *cgs_device);

/*
 * Core structure, functions and helpers.
 */
typedef uint32_t (*amdgpu_rreg_t)(struct amdgpu_device*, uint32_t);
typedef void (*amdgpu_wreg_t)(struct amdgpu_device*, uint32_t, uint32_t);

typedef uint32_t (*amdgpu_block_rreg_t)(struct amdgpu_device*, uint32_t, uint32_t);
typedef void (*amdgpu_block_wreg_t)(struct amdgpu_device*, uint32_t, uint32_t, uint32_t);


/*
 * amdgpu nbio functions
 *
 */
struct nbio_hdp_flush_reg {
	u32 ref_and_mask_cp0;
	u32 ref_and_mask_cp1;
	u32 ref_and_mask_cp2;
	u32 ref_and_mask_cp3;
	u32 ref_and_mask_cp4;
	u32 ref_and_mask_cp5;
	u32 ref_and_mask_cp6;
	u32 ref_and_mask_cp7;
	u32 ref_and_mask_cp8;
	u32 ref_and_mask_cp9;
	u32 ref_and_mask_sdma0;
	u32 ref_and_mask_sdma1;
};

struct amdgpu_nbio_funcs {
	const struct nbio_hdp_flush_reg *hdp_flush_reg;
	u32 (*get_hdp_flush_req_offset)(struct amdgpu_device *adev);
	u32 (*get_hdp_flush_done_offset)(struct amdgpu_device *adev);
	u32 (*get_pcie_index_offset)(struct amdgpu_device *adev);
	u32 (*get_pcie_data_offset)(struct amdgpu_device *adev);
	u32 (*get_rev_id)(struct amdgpu_device *adev);
	void (*mc_access_enable)(struct amdgpu_device *adev, bool enable);
<<<<<<< HEAD
	void (*hdp_flush)(struct amdgpu_device *adev);
=======
	void (*hdp_flush)(struct amdgpu_device *adev, struct amdgpu_ring *ring);
>>>>>>> 9e6d49d9
	u32 (*get_memsize)(struct amdgpu_device *adev);
	void (*sdma_doorbell_range)(struct amdgpu_device *adev, int instance,
				    bool use_doorbell, int doorbell_index);
	void (*enable_doorbell_aperture)(struct amdgpu_device *adev,
					 bool enable);
	void (*enable_doorbell_selfring_aperture)(struct amdgpu_device *adev,
						  bool enable);
	void (*ih_doorbell_range)(struct amdgpu_device *adev,
				  bool use_doorbell, int doorbell_index);
	void (*update_medium_grain_clock_gating)(struct amdgpu_device *adev,
						 bool enable);
	void (*update_medium_grain_light_sleep)(struct amdgpu_device *adev,
						bool enable);
	void (*get_clockgating_state)(struct amdgpu_device *adev,
				      u32 *flags);
	void (*ih_control)(struct amdgpu_device *adev);
	void (*init_registers)(struct amdgpu_device *adev);
	void (*detect_hw_virt)(struct amdgpu_device *adev);
};


/* Define the HW IP blocks will be used in driver , add more if necessary */
enum amd_hw_ip_block_type {
	GC_HWIP = 1,
	HDP_HWIP,
	SDMA0_HWIP,
	SDMA1_HWIP,
	MMHUB_HWIP,
	ATHUB_HWIP,
	NBIO_HWIP,
	MP0_HWIP,
	UVD_HWIP,
	VCN_HWIP = UVD_HWIP,
	VCE_HWIP,
	DF_HWIP,
	DCE_HWIP,
	OSSSYS_HWIP,
	SMUIO_HWIP,
	PWR_HWIP,
	NBIF_HWIP,
	MAX_HWIP
};

#define HWIP_MAX_INSTANCE	6

struct amd_powerplay {
	struct cgs_device *cgs_device;
	void *pp_handle;
	const struct amd_ip_funcs *ip_funcs;
	const struct amd_pm_funcs *pp_funcs;
};

#define AMDGPU_RESET_MAGIC_NUM 64
struct amdgpu_device {
	struct device			*dev;
	struct drm_device		*ddev;
	struct pci_dev			*pdev;

#ifdef CONFIG_DRM_AMD_ACP
	struct amdgpu_acp		acp;
#endif

	/* ASIC */
	enum amd_asic_type		asic_type;
	uint32_t			family;
	uint32_t			rev_id;
	uint32_t			external_rev_id;
	unsigned long			flags;
	int				usec_timeout;
	const struct amdgpu_asic_funcs	*asic_funcs;
	bool				shutdown;
	bool				need_dma32;
	bool				accel_working;
	struct work_struct		reset_work;
	struct notifier_block		acpi_nb;
	struct amdgpu_i2c_chan		*i2c_bus[AMDGPU_MAX_I2C_BUS];
	struct amdgpu_debugfs		debugfs[AMDGPU_DEBUGFS_MAX_COMPONENTS];
	unsigned			debugfs_count;
#if defined(CONFIG_DEBUG_FS)
	struct dentry			*debugfs_regs[AMDGPU_DEBUGFS_MAX_COMPONENTS];
#endif
	struct amdgpu_atif		atif;
	struct amdgpu_atcs		atcs;
	struct mutex			srbm_mutex;
	/* GRBM index mutex. Protects concurrent access to GRBM index */
	struct mutex                    grbm_idx_mutex;
	struct dev_pm_domain		vga_pm_domain;
	bool				have_disp_power_ref;

	/* BIOS */
	bool				is_atom_fw;
	uint8_t				*bios;
	uint32_t			bios_size;
	struct amdgpu_bo		*stolen_vga_memory;
	uint32_t			bios_scratch_reg_offset;
	uint32_t			bios_scratch[AMDGPU_BIOS_NUM_SCRATCH];

	/* Register/doorbell mmio */
	resource_size_t			rmmio_base;
	resource_size_t			rmmio_size;
	void __iomem			*rmmio;
	/* protects concurrent MM_INDEX/DATA based register access */
	spinlock_t mmio_idx_lock;
	/* protects concurrent SMC based register access */
	spinlock_t smc_idx_lock;
	amdgpu_rreg_t			smc_rreg;
	amdgpu_wreg_t			smc_wreg;
	/* protects concurrent PCIE register access */
	spinlock_t pcie_idx_lock;
	amdgpu_rreg_t			pcie_rreg;
	amdgpu_wreg_t			pcie_wreg;
	amdgpu_rreg_t			pciep_rreg;
	amdgpu_wreg_t			pciep_wreg;
	/* protects concurrent UVD register access */
	spinlock_t uvd_ctx_idx_lock;
	amdgpu_rreg_t			uvd_ctx_rreg;
	amdgpu_wreg_t			uvd_ctx_wreg;
	/* protects concurrent DIDT register access */
	spinlock_t didt_idx_lock;
	amdgpu_rreg_t			didt_rreg;
	amdgpu_wreg_t			didt_wreg;
	/* protects concurrent gc_cac register access */
	spinlock_t gc_cac_idx_lock;
	amdgpu_rreg_t			gc_cac_rreg;
	amdgpu_wreg_t			gc_cac_wreg;
	/* protects concurrent se_cac register access */
	spinlock_t se_cac_idx_lock;
	amdgpu_rreg_t			se_cac_rreg;
	amdgpu_wreg_t			se_cac_wreg;
	/* protects concurrent ENDPOINT (audio) register access */
	spinlock_t audio_endpt_idx_lock;
	amdgpu_block_rreg_t		audio_endpt_rreg;
	amdgpu_block_wreg_t		audio_endpt_wreg;
	void __iomem                    *rio_mem;
	resource_size_t			rio_mem_size;
	struct amdgpu_doorbell		doorbell;

	/* clock/pll info */
	struct amdgpu_clock            clock;

	/* MC */
	struct amdgpu_gmc		gmc;
	struct amdgpu_gart		gart;
	struct amdgpu_dummy_page	dummy_page;
	struct amdgpu_vm_manager	vm_manager;
	struct amdgpu_vmhub             vmhub[AMDGPU_MAX_VMHUBS];

	/* memory management */
	struct amdgpu_mman		mman;
	struct amdgpu_vram_scratch	vram_scratch;
	struct amdgpu_wb		wb;
	atomic64_t			num_bytes_moved;
	atomic64_t			num_evictions;
	atomic64_t			num_vram_cpu_page_faults;
	atomic_t			gpu_reset_counter;
	atomic_t			vram_lost_counter;

	/* data for buffer migration throttling */
	struct {
		spinlock_t		lock;
		s64			last_update_us;
		s64			accum_us; /* accumulated microseconds */
		s64			accum_us_vis; /* for visible VRAM */
		u32			log2_max_MBps;
	} mm_stats;

	/* display */
	bool				enable_virtual_display;
	struct amdgpu_mode_info		mode_info;
	/* For pre-DCE11. DCE11 and later are in "struct amdgpu_device->dm" */
	struct work_struct		hotplug_work;
	struct amdgpu_irq_src		crtc_irq;
	struct amdgpu_irq_src		pageflip_irq;
	struct amdgpu_irq_src		hpd_irq;

	/* rings */
	u64				fence_context;
	unsigned			num_rings;
	struct amdgpu_ring		*rings[AMDGPU_MAX_RINGS];
	bool				ib_pool_ready;
	struct amdgpu_sa_manager	ring_tmp_bo;

	/* interrupts */
	struct amdgpu_irq		irq;

	/* powerplay */
	struct amd_powerplay		powerplay;
	bool				pp_force_state_enabled;

	/* dpm */
	struct amdgpu_pm		pm;
	u32				cg_flags;
	u32				pg_flags;

	/* amdgpu smumgr */
	struct amdgpu_smumgr smu;

	/* gfx */
	struct amdgpu_gfx		gfx;

	/* sdma */
	struct amdgpu_sdma		sdma;

	/* uvd */
	struct amdgpu_uvd		uvd;

	/* vce */
	struct amdgpu_vce		vce;

	/* vcn */
	struct amdgpu_vcn		vcn;

	/* firmwares */
	struct amdgpu_firmware		firmware;

	/* PSP */
	struct psp_context		psp;

	/* GDS */
	struct amdgpu_gds		gds;

	/* display related functionality */
	struct amdgpu_display_manager dm;

	struct amdgpu_ip_block          ip_blocks[AMDGPU_MAX_IP_NUM];
	int				num_ip_blocks;
	struct mutex	mn_lock;
	DECLARE_HASHTABLE(mn_hash, 7);

	/* tracking pinned memory */
	u64 vram_pin_size;
	u64 invisible_pin_size;
	u64 gart_pin_size;

	/* amdkfd interface */
	struct kfd_dev          *kfd;

	/* soc15 register offset based on ip, instance and  segment */
	uint32_t 		*reg_offset[MAX_HWIP][HWIP_MAX_INSTANCE];

	const struct amdgpu_nbio_funcs	*nbio_funcs;

	/* delayed work_func for deferring clockgating during resume */
	struct delayed_work     late_init_work;

	struct amdgpu_virt	virt;
	/* firmware VRAM reservation */
	struct amdgpu_fw_vram_usage fw_vram_usage;

	/* link all shadow bo */
	struct list_head                shadow_list;
	struct mutex                    shadow_list_lock;
	/* keep an lru list of rings by HW IP */
	struct list_head		ring_lru_list;
	spinlock_t			ring_lru_list_lock;

	/* record hw reset is performed */
	bool has_hw_reset;
	u8				reset_magic[AMDGPU_RESET_MAGIC_NUM];

	/* record last mm index being written through WREG32*/
	unsigned long last_mm_index;
	bool                            in_gpu_reset;
	struct mutex  lock_reset;
};

static inline struct amdgpu_device *amdgpu_ttm_adev(struct ttm_bo_device *bdev)
{
	return container_of(bdev, struct amdgpu_device, mman.bdev);
}

int amdgpu_device_init(struct amdgpu_device *adev,
		       struct drm_device *ddev,
		       struct pci_dev *pdev,
		       uint32_t flags);
void amdgpu_device_fini(struct amdgpu_device *adev);
int amdgpu_gpu_wait_for_idle(struct amdgpu_device *adev);

uint32_t amdgpu_mm_rreg(struct amdgpu_device *adev, uint32_t reg,
			uint32_t acc_flags);
void amdgpu_mm_wreg(struct amdgpu_device *adev, uint32_t reg, uint32_t v,
		    uint32_t acc_flags);
u32 amdgpu_io_rreg(struct amdgpu_device *adev, u32 reg);
void amdgpu_io_wreg(struct amdgpu_device *adev, u32 reg, u32 v);

u32 amdgpu_mm_rdoorbell(struct amdgpu_device *adev, u32 index);
void amdgpu_mm_wdoorbell(struct amdgpu_device *adev, u32 index, u32 v);
u64 amdgpu_mm_rdoorbell64(struct amdgpu_device *adev, u32 index);
void amdgpu_mm_wdoorbell64(struct amdgpu_device *adev, u32 index, u64 v);

bool amdgpu_device_asic_has_dc_support(enum amd_asic_type asic_type);
bool amdgpu_device_has_dc_support(struct amdgpu_device *adev);

/*
 * Registers read & write functions.
 */

#define AMDGPU_REGS_IDX       (1<<0)
#define AMDGPU_REGS_NO_KIQ    (1<<1)

#define RREG32_NO_KIQ(reg) amdgpu_mm_rreg(adev, (reg), AMDGPU_REGS_NO_KIQ)
#define WREG32_NO_KIQ(reg, v) amdgpu_mm_wreg(adev, (reg), (v), AMDGPU_REGS_NO_KIQ)

#define RREG32(reg) amdgpu_mm_rreg(adev, (reg), 0)
#define RREG32_IDX(reg) amdgpu_mm_rreg(adev, (reg), AMDGPU_REGS_IDX)
#define DREG32(reg) printk(KERN_INFO "REGISTER: " #reg " : 0x%08X\n", amdgpu_mm_rreg(adev, (reg), 0))
#define WREG32(reg, v) amdgpu_mm_wreg(adev, (reg), (v), 0)
#define WREG32_IDX(reg, v) amdgpu_mm_wreg(adev, (reg), (v), AMDGPU_REGS_IDX)
#define REG_SET(FIELD, v) (((v) << FIELD##_SHIFT) & FIELD##_MASK)
#define REG_GET(FIELD, v) (((v) << FIELD##_SHIFT) & FIELD##_MASK)
#define RREG32_PCIE(reg) adev->pcie_rreg(adev, (reg))
#define WREG32_PCIE(reg, v) adev->pcie_wreg(adev, (reg), (v))
#define RREG32_PCIE_PORT(reg) adev->pciep_rreg(adev, (reg))
#define WREG32_PCIE_PORT(reg, v) adev->pciep_wreg(adev, (reg), (v))
#define RREG32_SMC(reg) adev->smc_rreg(adev, (reg))
#define WREG32_SMC(reg, v) adev->smc_wreg(adev, (reg), (v))
#define RREG32_UVD_CTX(reg) adev->uvd_ctx_rreg(adev, (reg))
#define WREG32_UVD_CTX(reg, v) adev->uvd_ctx_wreg(adev, (reg), (v))
#define RREG32_DIDT(reg) adev->didt_rreg(adev, (reg))
#define WREG32_DIDT(reg, v) adev->didt_wreg(adev, (reg), (v))
#define RREG32_GC_CAC(reg) adev->gc_cac_rreg(adev, (reg))
#define WREG32_GC_CAC(reg, v) adev->gc_cac_wreg(adev, (reg), (v))
#define RREG32_SE_CAC(reg) adev->se_cac_rreg(adev, (reg))
#define WREG32_SE_CAC(reg, v) adev->se_cac_wreg(adev, (reg), (v))
#define RREG32_AUDIO_ENDPT(block, reg) adev->audio_endpt_rreg(adev, (block), (reg))
#define WREG32_AUDIO_ENDPT(block, reg, v) adev->audio_endpt_wreg(adev, (block), (reg), (v))
#define WREG32_P(reg, val, mask)				\
	do {							\
		uint32_t tmp_ = RREG32(reg);			\
		tmp_ &= (mask);					\
		tmp_ |= ((val) & ~(mask));			\
		WREG32(reg, tmp_);				\
	} while (0)
#define WREG32_AND(reg, and) WREG32_P(reg, 0, and)
#define WREG32_OR(reg, or) WREG32_P(reg, or, ~(or))
#define WREG32_PLL_P(reg, val, mask)				\
	do {							\
		uint32_t tmp_ = RREG32_PLL(reg);		\
		tmp_ &= (mask);					\
		tmp_ |= ((val) & ~(mask));			\
		WREG32_PLL(reg, tmp_);				\
	} while (0)
#define DREG32_SYS(sqf, adev, reg) seq_printf((sqf), #reg " : 0x%08X\n", amdgpu_mm_rreg((adev), (reg), false))
#define RREG32_IO(reg) amdgpu_io_rreg(adev, (reg))
#define WREG32_IO(reg, v) amdgpu_io_wreg(adev, (reg), (v))

#define RDOORBELL32(index) amdgpu_mm_rdoorbell(adev, (index))
#define WDOORBELL32(index, v) amdgpu_mm_wdoorbell(adev, (index), (v))
#define RDOORBELL64(index) amdgpu_mm_rdoorbell64(adev, (index))
#define WDOORBELL64(index, v) amdgpu_mm_wdoorbell64(adev, (index), (v))

#define REG_FIELD_SHIFT(reg, field) reg##__##field##__SHIFT
#define REG_FIELD_MASK(reg, field) reg##__##field##_MASK

#define REG_SET_FIELD(orig_val, reg, field, field_val)			\
	(((orig_val) & ~REG_FIELD_MASK(reg, field)) |			\
	 (REG_FIELD_MASK(reg, field) & ((field_val) << REG_FIELD_SHIFT(reg, field))))

#define REG_GET_FIELD(value, reg, field)				\
	(((value) & REG_FIELD_MASK(reg, field)) >> REG_FIELD_SHIFT(reg, field))

#define WREG32_FIELD(reg, field, val)	\
	WREG32(mm##reg, (RREG32(mm##reg) & ~REG_FIELD_MASK(reg, field)) | (val) << REG_FIELD_SHIFT(reg, field))

#define WREG32_FIELD_OFFSET(reg, offset, field, val)	\
	WREG32(mm##reg + offset, (RREG32(mm##reg + offset) & ~REG_FIELD_MASK(reg, field)) | (val) << REG_FIELD_SHIFT(reg, field))

/*
 * BIOS helpers.
 */
#define RBIOS8(i) (adev->bios[i])
#define RBIOS16(i) (RBIOS8(i) | (RBIOS8((i)+1) << 8))
#define RBIOS32(i) ((RBIOS16(i)) | (RBIOS16((i)+2) << 16))

static inline struct amdgpu_sdma_instance *
amdgpu_get_sdma_instance(struct amdgpu_ring *ring)
{
	struct amdgpu_device *adev = ring->adev;
	int i;

	for (i = 0; i < adev->sdma.num_instances; i++)
		if (&adev->sdma.instance[i].ring == ring)
			break;

	if (i < AMDGPU_MAX_SDMA_INSTANCES)
		return &adev->sdma.instance[i];
	else
		return NULL;
}

/*
 * ASICs macro.
 */
#define amdgpu_asic_set_vga_state(adev, state) (adev)->asic_funcs->set_vga_state((adev), (state))
#define amdgpu_asic_reset(adev) (adev)->asic_funcs->reset((adev))
#define amdgpu_asic_get_xclk(adev) (adev)->asic_funcs->get_xclk((adev))
#define amdgpu_asic_set_uvd_clocks(adev, v, d) (adev)->asic_funcs->set_uvd_clocks((adev), (v), (d))
#define amdgpu_asic_set_vce_clocks(adev, ev, ec) (adev)->asic_funcs->set_vce_clocks((adev), (ev), (ec))
#define amdgpu_get_pcie_lanes(adev) (adev)->asic_funcs->get_pcie_lanes((adev))
#define amdgpu_set_pcie_lanes(adev, l) (adev)->asic_funcs->set_pcie_lanes((adev), (l))
#define amdgpu_asic_get_gpu_clock_counter(adev) (adev)->asic_funcs->get_gpu_clock_counter((adev))
#define amdgpu_asic_read_disabled_bios(adev) (adev)->asic_funcs->read_disabled_bios((adev))
#define amdgpu_asic_read_bios_from_rom(adev, b, l) (adev)->asic_funcs->read_bios_from_rom((adev), (b), (l))
#define amdgpu_asic_read_register(adev, se, sh, offset, v)((adev)->asic_funcs->read_register((adev), (se), (sh), (offset), (v)))
#define amdgpu_asic_get_config_memsize(adev) (adev)->asic_funcs->get_config_memsize((adev))
<<<<<<< HEAD
#define amdgpu_asic_flush_hdp(adev) (adev)->asic_funcs->flush_hdp((adev))
#define amdgpu_asic_invalidate_hdp(adev) (adev)->asic_funcs->invalidate_hdp((adev))
#define amdgpu_gart_flush_gpu_tlb(adev, vmid) (adev)->gart.gart_funcs->flush_gpu_tlb((adev), (vmid))
#define amdgpu_gart_set_pte_pde(adev, pt, idx, addr, flags) (adev)->gart.gart_funcs->set_pte_pde((adev), (pt), (idx), (addr), (flags))
#define amdgpu_gart_get_vm_pde(adev, level, dst, flags) (adev)->gart.gart_funcs->get_vm_pde((adev), (level), (dst), (flags))
=======
#define amdgpu_asic_flush_hdp(adev, r) (adev)->asic_funcs->flush_hdp((adev), (r))
#define amdgpu_asic_invalidate_hdp(adev, r) (adev)->asic_funcs->invalidate_hdp((adev), (r))
#define amdgpu_gmc_flush_gpu_tlb(adev, vmid) (adev)->gmc.gmc_funcs->flush_gpu_tlb((adev), (vmid))
#define amdgpu_gmc_emit_flush_gpu_tlb(r, vmid, pasid, addr) (r)->adev->gmc.gmc_funcs->emit_flush_gpu_tlb((r), (vmid), (pasid), (addr))
#define amdgpu_gmc_set_pte_pde(adev, pt, idx, addr, flags) (adev)->gmc.gmc_funcs->set_pte_pde((adev), (pt), (idx), (addr), (flags))
#define amdgpu_gmc_get_vm_pde(adev, level, dst, flags) (adev)->gmc.gmc_funcs->get_vm_pde((adev), (level), (dst), (flags))
#define amdgpu_gmc_get_pte_flags(adev, flags) (adev)->gmc.gmc_funcs->get_vm_pte_flags((adev),(flags))
>>>>>>> 9e6d49d9
#define amdgpu_vm_copy_pte(adev, ib, pe, src, count) ((adev)->vm_manager.vm_pte_funcs->copy_pte((ib), (pe), (src), (count)))
#define amdgpu_vm_write_pte(adev, ib, pe, value, count, incr) ((adev)->vm_manager.vm_pte_funcs->write_pte((ib), (pe), (value), (count), (incr)))
#define amdgpu_vm_set_pte_pde(adev, ib, pe, addr, count, incr, flags) ((adev)->vm_manager.vm_pte_funcs->set_pte_pde((ib), (pe), (addr), (count), (incr), (flags)))
#define amdgpu_ring_parse_cs(r, p, ib) ((r)->funcs->parse_cs((p), (ib)))
#define amdgpu_ring_test_ring(r) (r)->funcs->test_ring((r))
#define amdgpu_ring_test_ib(r, t) (r)->funcs->test_ib((r), (t))
#define amdgpu_ring_get_rptr(r) (r)->funcs->get_rptr((r))
#define amdgpu_ring_get_wptr(r) (r)->funcs->get_wptr((r))
#define amdgpu_ring_set_wptr(r) (r)->funcs->set_wptr((r))
#define amdgpu_ring_emit_ib(r, ib, vmid, c) (r)->funcs->emit_ib((r), (ib), (vmid), (c))
#define amdgpu_ring_emit_pipeline_sync(r) (r)->funcs->emit_pipeline_sync((r))
#define amdgpu_ring_emit_vm_flush(r, vmid, pasid, addr) (r)->funcs->emit_vm_flush((r), (vmid), (pasid), (addr))
#define amdgpu_ring_emit_fence(r, addr, seq, flags) (r)->funcs->emit_fence((r), (addr), (seq), (flags))
#define amdgpu_ring_emit_gds_switch(r, v, db, ds, wb, ws, ab, as) (r)->funcs->emit_gds_switch((r), (v), (db), (ds), (wb), (ws), (ab), (as))
#define amdgpu_ring_emit_hdp_flush(r) (r)->funcs->emit_hdp_flush((r))
#define amdgpu_ring_emit_switch_buffer(r) (r)->funcs->emit_switch_buffer((r))
#define amdgpu_ring_emit_cntxcntl(r, d) (r)->funcs->emit_cntxcntl((r), (d))
#define amdgpu_ring_emit_rreg(r, d) (r)->funcs->emit_rreg((r), (d))
#define amdgpu_ring_emit_wreg(r, d, v) (r)->funcs->emit_wreg((r), (d), (v))
#define amdgpu_ring_emit_tmz(r, b) (r)->funcs->emit_tmz((r), (b))
#define amdgpu_ring_pad_ib(r, ib) ((r)->funcs->pad_ib((r), (ib)))
#define amdgpu_ring_init_cond_exec(r) (r)->funcs->init_cond_exec((r))
#define amdgpu_ring_patch_cond_exec(r,o) (r)->funcs->patch_cond_exec((r),(o))
#define amdgpu_ih_get_wptr(adev) (adev)->irq.ih_funcs->get_wptr((adev))
#define amdgpu_ih_prescreen_iv(adev) (adev)->irq.ih_funcs->prescreen_iv((adev))
#define amdgpu_ih_decode_iv(adev, iv) (adev)->irq.ih_funcs->decode_iv((adev), (iv))
#define amdgpu_ih_set_rptr(adev) (adev)->irq.ih_funcs->set_rptr((adev))
#define amdgpu_display_vblank_get_counter(adev, crtc) (adev)->mode_info.funcs->vblank_get_counter((adev), (crtc))
#define amdgpu_display_vblank_wait(adev, crtc) (adev)->mode_info.funcs->vblank_wait((adev), (crtc))
#define amdgpu_display_backlight_set_level(adev, e, l) (adev)->mode_info.funcs->backlight_set_level((e), (l))
#define amdgpu_display_backlight_get_level(adev, e) (adev)->mode_info.funcs->backlight_get_level((e))
#define amdgpu_display_hpd_sense(adev, h) (adev)->mode_info.funcs->hpd_sense((adev), (h))
#define amdgpu_display_hpd_set_polarity(adev, h) (adev)->mode_info.funcs->hpd_set_polarity((adev), (h))
#define amdgpu_display_hpd_get_gpio_reg(adev) (adev)->mode_info.funcs->hpd_get_gpio_reg((adev))
#define amdgpu_display_bandwidth_update(adev) (adev)->mode_info.funcs->bandwidth_update((adev))
#define amdgpu_display_page_flip(adev, crtc, base, async) (adev)->mode_info.funcs->page_flip((adev), (crtc), (base), (async))
#define amdgpu_display_page_flip_get_scanoutpos(adev, crtc, vbl, pos) (adev)->mode_info.funcs->page_flip_get_scanoutpos((adev), (crtc), (vbl), (pos))
#define amdgpu_display_add_encoder(adev, e, s, c) (adev)->mode_info.funcs->add_encoder((adev), (e), (s), (c))
#define amdgpu_display_add_connector(adev, ci, sd, ct, ib, coi, h, r) (adev)->mode_info.funcs->add_connector((adev), (ci), (sd), (ct), (ib), (coi), (h), (r))
#define amdgpu_emit_copy_buffer(adev, ib, s, d, b) (adev)->mman.buffer_funcs->emit_copy_buffer((ib),  (s), (d), (b))
#define amdgpu_emit_fill_buffer(adev, ib, s, d, b) (adev)->mman.buffer_funcs->emit_fill_buffer((ib), (s), (d), (b))
#define amdgpu_gfx_get_gpu_clock_counter(adev) (adev)->gfx.funcs->get_gpu_clock_counter((adev))
#define amdgpu_gfx_select_se_sh(adev, se, sh, instance) (adev)->gfx.funcs->select_se_sh((adev), (se), (sh), (instance))
#define amdgpu_gds_switch(adev, r, v, d, w, a) (adev)->gds.funcs->patch_gds_switch((r), (v), (d), (w), (a))
#define amdgpu_psp_check_fw_loading_status(adev, i) (adev)->firmware.funcs->check_fw_loading_status((adev), (i))

/* Common functions */
int amdgpu_device_gpu_recover(struct amdgpu_device *adev,
			      struct amdgpu_job* job, bool force);
void amdgpu_device_pci_config_reset(struct amdgpu_device *adev);
bool amdgpu_device_need_post(struct amdgpu_device *adev);
<<<<<<< HEAD
void amdgpu_update_display_priority(struct amdgpu_device *adev);
=======
void amdgpu_display_update_priority(struct amdgpu_device *adev);
>>>>>>> 9e6d49d9

void amdgpu_cs_report_moved_bytes(struct amdgpu_device *adev, u64 num_bytes,
				  u64 num_vis_bytes);
void amdgpu_ttm_placement_from_domain(struct amdgpu_bo *abo, u32 domain);
bool amdgpu_ttm_bo_is_amdgpu_bo(struct ttm_buffer_object *bo);
void amdgpu_device_vram_location(struct amdgpu_device *adev,
<<<<<<< HEAD
				 struct amdgpu_mc *mc, u64 base);
void amdgpu_device_gart_location(struct amdgpu_device *adev,
				 struct amdgpu_mc *mc);
=======
				 struct amdgpu_gmc *mc, u64 base);
void amdgpu_device_gart_location(struct amdgpu_device *adev,
				 struct amdgpu_gmc *mc);
>>>>>>> 9e6d49d9
int amdgpu_device_resize_fb_bar(struct amdgpu_device *adev);
void amdgpu_ttm_set_active_vram_size(struct amdgpu_device *adev, u64 size);
int amdgpu_ttm_init(struct amdgpu_device *adev);
void amdgpu_ttm_fini(struct amdgpu_device *adev);
void amdgpu_device_program_register_sequence(struct amdgpu_device *adev,
					     const u32 *registers,
					     const u32 array_size);

bool amdgpu_device_is_px(struct drm_device *dev);
/* atpx handler */
#if defined(CONFIG_VGA_SWITCHEROO)
void amdgpu_register_atpx_handler(void);
void amdgpu_unregister_atpx_handler(void);
bool amdgpu_has_atpx_dgpu_power_cntl(void);
bool amdgpu_is_atpx_hybrid(void);
bool amdgpu_atpx_dgpu_req_power_for_displays(void);
bool amdgpu_has_atpx(void);
#else
static inline void amdgpu_register_atpx_handler(void) {}
static inline void amdgpu_unregister_atpx_handler(void) {}
static inline bool amdgpu_has_atpx_dgpu_power_cntl(void) { return false; }
static inline bool amdgpu_is_atpx_hybrid(void) { return false; }
static inline bool amdgpu_atpx_dgpu_req_power_for_displays(void) { return false; }
static inline bool amdgpu_has_atpx(void) { return false; }
#endif

/*
 * KMS
 */
extern const struct drm_ioctl_desc amdgpu_ioctls_kms[];
extern const int amdgpu_max_kms_ioctl;

int amdgpu_driver_load_kms(struct drm_device *dev, unsigned long flags);
void amdgpu_driver_unload_kms(struct drm_device *dev);
void amdgpu_driver_lastclose_kms(struct drm_device *dev);
int amdgpu_driver_open_kms(struct drm_device *dev, struct drm_file *file_priv);
void amdgpu_driver_postclose_kms(struct drm_device *dev,
				 struct drm_file *file_priv);
int amdgpu_device_ip_suspend(struct amdgpu_device *adev);
int amdgpu_device_suspend(struct drm_device *dev, bool suspend, bool fbcon);
int amdgpu_device_resume(struct drm_device *dev, bool resume, bool fbcon);
u32 amdgpu_get_vblank_counter_kms(struct drm_device *dev, unsigned int pipe);
int amdgpu_enable_vblank_kms(struct drm_device *dev, unsigned int pipe);
void amdgpu_disable_vblank_kms(struct drm_device *dev, unsigned int pipe);
long amdgpu_kms_compat_ioctl(struct file *filp, unsigned int cmd,
			     unsigned long arg);

/*
 * functions used by amdgpu_encoder.c
 */
struct amdgpu_afmt_acr {
	u32 clock;

	int n_32khz;
	int cts_32khz;

	int n_44_1khz;
	int cts_44_1khz;

	int n_48khz;
	int cts_48khz;

};

struct amdgpu_afmt_acr amdgpu_afmt_acr(uint32_t clock);

/* amdgpu_acpi.c */
#if defined(CONFIG_ACPI)
int amdgpu_acpi_init(struct amdgpu_device *adev);
void amdgpu_acpi_fini(struct amdgpu_device *adev);
bool amdgpu_acpi_is_pcie_performance_request_supported(struct amdgpu_device *adev);
int amdgpu_acpi_pcie_performance_request(struct amdgpu_device *adev,
						u8 perf_req, bool advertise);
int amdgpu_acpi_pcie_notify_device_ready(struct amdgpu_device *adev);
#else
static inline int amdgpu_acpi_init(struct amdgpu_device *adev) { return 0; }
static inline void amdgpu_acpi_fini(struct amdgpu_device *adev) { }
#endif

int amdgpu_cs_find_mapping(struct amdgpu_cs_parser *parser,
			   uint64_t addr, struct amdgpu_bo **bo,
			   struct amdgpu_bo_va_mapping **mapping);

#if defined(CONFIG_DRM_AMD_DC)
int amdgpu_dm_display_resume(struct amdgpu_device *adev );
#else
static inline int amdgpu_dm_display_resume(struct amdgpu_device *adev) { return 0; }
#endif

#include "amdgpu_object.h"
#endif<|MERGE_RESOLUTION|>--- conflicted
+++ resolved
@@ -333,31 +333,6 @@
 			    uint32_t incr, uint64_t flags);
 };
 
-<<<<<<< HEAD
-/* provided by the gmc block */
-struct amdgpu_gart_funcs {
-	/* flush the vm tlb via mmio */
-	void (*flush_gpu_tlb)(struct amdgpu_device *adev,
-			      uint32_t vmid);
-	/* write pte/pde updates using the cpu */
-	int (*set_pte_pde)(struct amdgpu_device *adev,
-			   void *cpu_pt_addr, /* cpu addr of page table */
-			   uint32_t gpu_page_idx, /* pte/pde to update */
-			   uint64_t addr, /* addr to write into pte/pde */
-			   uint64_t flags); /* access flags */
-	/* enable/disable PRT support */
-	void (*set_prt)(struct amdgpu_device *adev, bool enable);
-	/* set pte flags based per asic */
-	uint64_t (*get_vm_pte_flags)(struct amdgpu_device *adev,
-				     uint32_t flags);
-	/* get the pde for a given mc addr */
-	void (*get_vm_pde)(struct amdgpu_device *adev, int level,
-			   u64 *dst, u64 *flags);
-	uint32_t (*get_invalidate_req)(unsigned int vmid);
-};
-
-=======
->>>>>>> 9e6d49d9
 /* provided by the ih block */
 struct amdgpu_ih_funcs {
 	/* ring read/write ptr handling, called from interrupt context */
@@ -500,59 +475,6 @@
 void amdgpu_fence_slab_fini(void);
 
 /*
-<<<<<<< HEAD
- * VMHUB structures, functions & helpers
- */
-struct amdgpu_vmhub {
-	uint32_t	ctx0_ptb_addr_lo32;
-	uint32_t	ctx0_ptb_addr_hi32;
-	uint32_t	vm_inv_eng0_req;
-	uint32_t	vm_inv_eng0_ack;
-	uint32_t	vm_context0_cntl;
-	uint32_t	vm_l2_pro_fault_status;
-	uint32_t	vm_l2_pro_fault_cntl;
-};
-
-/*
- * GPU MC structures, functions & helpers
- */
-struct amdgpu_mc {
-	resource_size_t		aper_size;
-	resource_size_t		aper_base;
-	resource_size_t		agp_base;
-	/* for some chips with <= 32MB we need to lie
-	 * about vram size near mc fb location */
-	u64			mc_vram_size;
-	u64			visible_vram_size;
-	u64			gart_size;
-	u64			gart_start;
-	u64			gart_end;
-	u64			vram_start;
-	u64			vram_end;
-	unsigned		vram_width;
-	u64			real_vram_size;
-	int			vram_mtrr;
-	u64                     mc_mask;
-	const struct firmware   *fw;	/* MC firmware */
-	uint32_t                fw_version;
-	struct amdgpu_irq_src	vm_fault;
-	uint32_t		vram_type;
-	uint32_t                srbm_soft_reset;
-	bool			prt_warning;
-	uint64_t		stolen_size;
-	/* apertures */
-	u64					shared_aperture_start;
-	u64					shared_aperture_end;
-	u64					private_aperture_start;
-	u64					private_aperture_end;
-	/* protects concurrent invalidation */
-	spinlock_t		invalidate_lock;
-	bool			translate_further;
-};
-
-/*
-=======
->>>>>>> 9e6d49d9
  * GPU doorbell structures, functions & helpers
  */
 typedef enum _AMDGPU_DOORBELL_ASSIGNMENT
@@ -1134,10 +1056,6 @@
 	void			*owner;
 	uint64_t		fence_ctx; /* the fence_context this job uses */
 	bool                    vm_needs_flush;
-<<<<<<< HEAD
-	unsigned		vmid;
-=======
->>>>>>> 9e6d49d9
 	uint64_t		vm_pd_addr;
 	unsigned		vmid;
 	unsigned		pasid;
@@ -1303,16 +1221,10 @@
 	/* get config memsize register */
 	u32 (*get_config_memsize)(struct amdgpu_device *adev);
 	/* flush hdp write queue */
-<<<<<<< HEAD
-	void (*flush_hdp)(struct amdgpu_device *adev);
-	/* invalidate hdp read cache */
-	void (*invalidate_hdp)(struct amdgpu_device *adev);
-=======
 	void (*flush_hdp)(struct amdgpu_device *adev, struct amdgpu_ring *ring);
 	/* invalidate hdp read cache */
 	void (*invalidate_hdp)(struct amdgpu_device *adev,
 			       struct amdgpu_ring *ring);
->>>>>>> 9e6d49d9
 };
 
 /*
@@ -1345,13 +1257,8 @@
 int amdgpu_gem_metadata_ioctl(struct drm_device *dev, void *data,
 				struct drm_file *filp);
 
-<<<<<<< HEAD
-int amdgpu_freesync_ioctl(struct drm_device *dev, void *data,
-			    struct drm_file *filp);
-=======
 int amdgpu_display_freesync_ioctl(struct drm_device *dev, void *data,
 				  struct drm_file *filp);
->>>>>>> 9e6d49d9
 
 /* VRAM scratch page for HDP bug, default vram page */
 struct amdgpu_vram_scratch {
@@ -1464,11 +1371,7 @@
 	u32 (*get_pcie_data_offset)(struct amdgpu_device *adev);
 	u32 (*get_rev_id)(struct amdgpu_device *adev);
 	void (*mc_access_enable)(struct amdgpu_device *adev, bool enable);
-<<<<<<< HEAD
-	void (*hdp_flush)(struct amdgpu_device *adev);
-=======
 	void (*hdp_flush)(struct amdgpu_device *adev, struct amdgpu_ring *ring);
->>>>>>> 9e6d49d9
 	u32 (*get_memsize)(struct amdgpu_device *adev);
 	void (*sdma_doorbell_range)(struct amdgpu_device *adev, int instance,
 				    bool use_doorbell, int doorbell_index);
@@ -1874,13 +1777,6 @@
 #define amdgpu_asic_read_bios_from_rom(adev, b, l) (adev)->asic_funcs->read_bios_from_rom((adev), (b), (l))
 #define amdgpu_asic_read_register(adev, se, sh, offset, v)((adev)->asic_funcs->read_register((adev), (se), (sh), (offset), (v)))
 #define amdgpu_asic_get_config_memsize(adev) (adev)->asic_funcs->get_config_memsize((adev))
-<<<<<<< HEAD
-#define amdgpu_asic_flush_hdp(adev) (adev)->asic_funcs->flush_hdp((adev))
-#define amdgpu_asic_invalidate_hdp(adev) (adev)->asic_funcs->invalidate_hdp((adev))
-#define amdgpu_gart_flush_gpu_tlb(adev, vmid) (adev)->gart.gart_funcs->flush_gpu_tlb((adev), (vmid))
-#define amdgpu_gart_set_pte_pde(adev, pt, idx, addr, flags) (adev)->gart.gart_funcs->set_pte_pde((adev), (pt), (idx), (addr), (flags))
-#define amdgpu_gart_get_vm_pde(adev, level, dst, flags) (adev)->gart.gart_funcs->get_vm_pde((adev), (level), (dst), (flags))
-=======
 #define amdgpu_asic_flush_hdp(adev, r) (adev)->asic_funcs->flush_hdp((adev), (r))
 #define amdgpu_asic_invalidate_hdp(adev, r) (adev)->asic_funcs->invalidate_hdp((adev), (r))
 #define amdgpu_gmc_flush_gpu_tlb(adev, vmid) (adev)->gmc.gmc_funcs->flush_gpu_tlb((adev), (vmid))
@@ -1888,7 +1784,6 @@
 #define amdgpu_gmc_set_pte_pde(adev, pt, idx, addr, flags) (adev)->gmc.gmc_funcs->set_pte_pde((adev), (pt), (idx), (addr), (flags))
 #define amdgpu_gmc_get_vm_pde(adev, level, dst, flags) (adev)->gmc.gmc_funcs->get_vm_pde((adev), (level), (dst), (flags))
 #define amdgpu_gmc_get_pte_flags(adev, flags) (adev)->gmc.gmc_funcs->get_vm_pte_flags((adev),(flags))
->>>>>>> 9e6d49d9
 #define amdgpu_vm_copy_pte(adev, ib, pe, src, count) ((adev)->vm_manager.vm_pte_funcs->copy_pte((ib), (pe), (src), (count)))
 #define amdgpu_vm_write_pte(adev, ib, pe, value, count, incr) ((adev)->vm_manager.vm_pte_funcs->write_pte((ib), (pe), (value), (count), (incr)))
 #define amdgpu_vm_set_pte_pde(adev, ib, pe, addr, count, incr, flags) ((adev)->vm_manager.vm_pte_funcs->set_pte_pde((ib), (pe), (addr), (count), (incr), (flags)))
@@ -1940,26 +1835,16 @@
 			      struct amdgpu_job* job, bool force);
 void amdgpu_device_pci_config_reset(struct amdgpu_device *adev);
 bool amdgpu_device_need_post(struct amdgpu_device *adev);
-<<<<<<< HEAD
-void amdgpu_update_display_priority(struct amdgpu_device *adev);
-=======
 void amdgpu_display_update_priority(struct amdgpu_device *adev);
->>>>>>> 9e6d49d9
 
 void amdgpu_cs_report_moved_bytes(struct amdgpu_device *adev, u64 num_bytes,
 				  u64 num_vis_bytes);
 void amdgpu_ttm_placement_from_domain(struct amdgpu_bo *abo, u32 domain);
 bool amdgpu_ttm_bo_is_amdgpu_bo(struct ttm_buffer_object *bo);
 void amdgpu_device_vram_location(struct amdgpu_device *adev,
-<<<<<<< HEAD
-				 struct amdgpu_mc *mc, u64 base);
-void amdgpu_device_gart_location(struct amdgpu_device *adev,
-				 struct amdgpu_mc *mc);
-=======
 				 struct amdgpu_gmc *mc, u64 base);
 void amdgpu_device_gart_location(struct amdgpu_device *adev,
 				 struct amdgpu_gmc *mc);
->>>>>>> 9e6d49d9
 int amdgpu_device_resize_fb_bar(struct amdgpu_device *adev);
 void amdgpu_ttm_set_active_vram_size(struct amdgpu_device *adev, u64 size);
 int amdgpu_ttm_init(struct amdgpu_device *adev);
