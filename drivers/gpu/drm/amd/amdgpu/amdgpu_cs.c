/*
 * Copyright 2008 Jerome Glisse.
 * All Rights Reserved.
 *
 * Permission is hereby granted, free of charge, to any person obtaining a
 * copy of this software and associated documentation files (the "Software"),
 * to deal in the Software without restriction, including without limitation
 * the rights to use, copy, modify, merge, publish, distribute, sublicense,
 * and/or sell copies of the Software, and to permit persons to whom the
 * Software is furnished to do so, subject to the following conditions:
 *
 * The above copyright notice and this permission notice (including the next
 * paragraph) shall be included in all copies or substantial portions of the
 * Software.
 *
 * THE SOFTWARE IS PROVIDED "AS IS", WITHOUT WARRANTY OF ANY KIND, EXPRESS OR
 * IMPLIED, INCLUDING BUT NOT LIMITED TO THE WARRANTIES OF MERCHANTABILITY,
 * FITNESS FOR A PARTICULAR PURPOSE AND NONINFRINGEMENT.  IN NO EVENT SHALL
 * PRECISION INSIGHT AND/OR ITS SUPPLIERS BE LIABLE FOR ANY CLAIM, DAMAGES OR
 * OTHER LIABILITY, WHETHER IN AN ACTION OF CONTRACT, TORT OR OTHERWISE,
 * ARISING FROM, OUT OF OR IN CONNECTION WITH THE SOFTWARE OR THE USE OR OTHER
 * DEALINGS IN THE SOFTWARE.
 *
 * Authors:
 *    Jerome Glisse <glisse@freedesktop.org>
 */
#include <linux/pagemap.h>
#include <linux/sync_file.h>
#include <drm/drmP.h>
#include <drm/amdgpu_drm.h>
#include <drm/drm_syncobj.h>
#include "amdgpu.h"
#include "amdgpu_trace.h"

static int amdgpu_cs_user_fence_chunk(struct amdgpu_cs_parser *p,
				      struct drm_amdgpu_cs_chunk_fence *data,
				      uint32_t *offset)
{
	struct drm_gem_object *gobj;
	unsigned long size;

	gobj = drm_gem_object_lookup(p->filp, data->handle);
	if (gobj == NULL)
		return -EINVAL;

	p->uf_entry.robj = amdgpu_bo_ref(gem_to_amdgpu_bo(gobj));
	p->uf_entry.priority = 0;
	p->uf_entry.tv.bo = &p->uf_entry.robj->tbo;
	p->uf_entry.tv.shared = true;
	p->uf_entry.user_pages = NULL;

	size = amdgpu_bo_size(p->uf_entry.robj);
	if (size != PAGE_SIZE || (data->offset + 8) > size)
		return -EINVAL;

	*offset = data->offset;

	drm_gem_object_put_unlocked(gobj);

	if (amdgpu_ttm_tt_get_usermm(p->uf_entry.robj->tbo.ttm)) {
		amdgpu_bo_unref(&p->uf_entry.robj);
		return -EINVAL;
	}

	return 0;
}

static int amdgpu_cs_parser_init(struct amdgpu_cs_parser *p, void *data)
{
	struct amdgpu_fpriv *fpriv = p->filp->driver_priv;
	struct amdgpu_vm *vm = &fpriv->vm;
	union drm_amdgpu_cs *cs = data;
	uint64_t *chunk_array_user;
	uint64_t *chunk_array;
	unsigned size, num_ibs = 0;
	uint32_t uf_offset = 0;
	int i;
	int ret;

	if (cs->in.num_chunks == 0)
		return 0;

	chunk_array = kmalloc_array(cs->in.num_chunks, sizeof(uint64_t), GFP_KERNEL);
	if (!chunk_array)
		return -ENOMEM;

	p->ctx = amdgpu_ctx_get(fpriv, cs->in.ctx_id);
	if (!p->ctx) {
		ret = -EINVAL;
		goto free_chunk;
	}

	/* skip guilty context job */
	if (atomic_read(&p->ctx->guilty) == 1) {
		ret = -ECANCELED;
		goto free_chunk;
	}

	mutex_lock(&p->ctx->lock);

	/* get chunks */
	chunk_array_user = u64_to_user_ptr(cs->in.chunks);
	if (copy_from_user(chunk_array, chunk_array_user,
			   sizeof(uint64_t)*cs->in.num_chunks)) {
		ret = -EFAULT;
		goto free_chunk;
	}

	p->nchunks = cs->in.num_chunks;
	p->chunks = kmalloc_array(p->nchunks, sizeof(struct amdgpu_cs_chunk),
			    GFP_KERNEL);
	if (!p->chunks) {
		ret = -ENOMEM;
		goto free_chunk;
	}

	for (i = 0; i < p->nchunks; i++) {
		struct drm_amdgpu_cs_chunk __user **chunk_ptr = NULL;
		struct drm_amdgpu_cs_chunk user_chunk;
		uint32_t __user *cdata;

		chunk_ptr = u64_to_user_ptr(chunk_array[i]);
		if (copy_from_user(&user_chunk, chunk_ptr,
				       sizeof(struct drm_amdgpu_cs_chunk))) {
			ret = -EFAULT;
			i--;
			goto free_partial_kdata;
		}
		p->chunks[i].chunk_id = user_chunk.chunk_id;
		p->chunks[i].length_dw = user_chunk.length_dw;

		size = p->chunks[i].length_dw;
		cdata = u64_to_user_ptr(user_chunk.chunk_data);

		p->chunks[i].kdata = kvmalloc_array(size, sizeof(uint32_t), GFP_KERNEL);
		if (p->chunks[i].kdata == NULL) {
			ret = -ENOMEM;
			i--;
			goto free_partial_kdata;
		}
		size *= sizeof(uint32_t);
		if (copy_from_user(p->chunks[i].kdata, cdata, size)) {
			ret = -EFAULT;
			goto free_partial_kdata;
		}

		switch (p->chunks[i].chunk_id) {
		case AMDGPU_CHUNK_ID_IB:
			++num_ibs;
			break;

		case AMDGPU_CHUNK_ID_FENCE:
			size = sizeof(struct drm_amdgpu_cs_chunk_fence);
			if (p->chunks[i].length_dw * sizeof(uint32_t) < size) {
				ret = -EINVAL;
				goto free_partial_kdata;
			}

			ret = amdgpu_cs_user_fence_chunk(p, p->chunks[i].kdata,
							 &uf_offset);
			if (ret)
				goto free_partial_kdata;

			break;

		case AMDGPU_CHUNK_ID_DEPENDENCIES:
		case AMDGPU_CHUNK_ID_SYNCOBJ_IN:
		case AMDGPU_CHUNK_ID_SYNCOBJ_OUT:
			break;

		default:
			ret = -EINVAL;
			goto free_partial_kdata;
		}
	}

	ret = amdgpu_job_alloc(p->adev, num_ibs, &p->job, vm);
	if (ret)
		goto free_all_kdata;

	if (p->ctx->vram_lost_counter != p->job->vram_lost_counter) {
		ret = -ECANCELED;
		goto free_all_kdata;
	}

	if (p->uf_entry.robj)
		p->job->uf_addr = uf_offset;
	kfree(chunk_array);
	return 0;

free_all_kdata:
	i = p->nchunks - 1;
free_partial_kdata:
	for (; i >= 0; i--)
		kvfree(p->chunks[i].kdata);
	kfree(p->chunks);
	p->chunks = NULL;
	p->nchunks = 0;
free_chunk:
	kfree(chunk_array);

	return ret;
}

/* Convert microseconds to bytes. */
static u64 us_to_bytes(struct amdgpu_device *adev, s64 us)
{
	if (us <= 0 || !adev->mm_stats.log2_max_MBps)
		return 0;

	/* Since accum_us is incremented by a million per second, just
	 * multiply it by the number of MB/s to get the number of bytes.
	 */
	return us << adev->mm_stats.log2_max_MBps;
}

static s64 bytes_to_us(struct amdgpu_device *adev, u64 bytes)
{
	if (!adev->mm_stats.log2_max_MBps)
		return 0;

	return bytes >> adev->mm_stats.log2_max_MBps;
}

/* Returns how many bytes TTM can move right now. If no bytes can be moved,
 * it returns 0. If it returns non-zero, it's OK to move at least one buffer,
 * which means it can go over the threshold once. If that happens, the driver
 * will be in debt and no other buffer migrations can be done until that debt
 * is repaid.
 *
 * This approach allows moving a buffer of any size (it's important to allow
 * that).
 *
 * The currency is simply time in microseconds and it increases as the clock
 * ticks. The accumulated microseconds (us) are converted to bytes and
 * returned.
 */
static void amdgpu_cs_get_threshold_for_moves(struct amdgpu_device *adev,
					      u64 *max_bytes,
					      u64 *max_vis_bytes)
{
	s64 time_us, increment_us;
	u64 free_vram, total_vram, used_vram;

	/* Allow a maximum of 200 accumulated ms. This is basically per-IB
	 * throttling.
	 *
	 * It means that in order to get full max MBps, at least 5 IBs per
	 * second must be submitted and not more than 200ms apart from each
	 * other.
	 */
	const s64 us_upper_bound = 200000;

	if (!adev->mm_stats.log2_max_MBps) {
		*max_bytes = 0;
		*max_vis_bytes = 0;
		return;
	}

	total_vram = adev->gmc.real_vram_size - adev->vram_pin_size;
	used_vram = amdgpu_vram_mgr_usage(&adev->mman.bdev.man[TTM_PL_VRAM]);
	free_vram = used_vram >= total_vram ? 0 : total_vram - used_vram;

	spin_lock(&adev->mm_stats.lock);

	/* Increase the amount of accumulated us. */
	time_us = ktime_to_us(ktime_get());
	increment_us = time_us - adev->mm_stats.last_update_us;
	adev->mm_stats.last_update_us = time_us;
	adev->mm_stats.accum_us = min(adev->mm_stats.accum_us + increment_us,
                                      us_upper_bound);

	/* This prevents the short period of low performance when the VRAM
	 * usage is low and the driver is in debt or doesn't have enough
	 * accumulated us to fill VRAM quickly.
	 *
	 * The situation can occur in these cases:
	 * - a lot of VRAM is freed by userspace
	 * - the presence of a big buffer causes a lot of evictions
	 *   (solution: split buffers into smaller ones)
	 *
	 * If 128 MB or 1/8th of VRAM is free, start filling it now by setting
	 * accum_us to a positive number.
	 */
	if (free_vram >= 128 * 1024 * 1024 || free_vram >= total_vram / 8) {
		s64 min_us;

		/* Be more aggresive on dGPUs. Try to fill a portion of free
		 * VRAM now.
		 */
		if (!(adev->flags & AMD_IS_APU))
			min_us = bytes_to_us(adev, free_vram / 4);
		else
			min_us = 0; /* Reset accum_us on APUs. */

		adev->mm_stats.accum_us = max(min_us, adev->mm_stats.accum_us);
	}

	/* This is set to 0 if the driver is in debt to disallow (optional)
	 * buffer moves.
	 */
	*max_bytes = us_to_bytes(adev, adev->mm_stats.accum_us);

	/* Do the same for visible VRAM if half of it is free */
	if (adev->gmc.visible_vram_size < adev->gmc.real_vram_size) {
		u64 total_vis_vram = adev->gmc.visible_vram_size;
		u64 used_vis_vram =
			amdgpu_vram_mgr_vis_usage(&adev->mman.bdev.man[TTM_PL_VRAM]);

		if (used_vis_vram < total_vis_vram) {
			u64 free_vis_vram = total_vis_vram - used_vis_vram;
			adev->mm_stats.accum_us_vis = min(adev->mm_stats.accum_us_vis +
							  increment_us, us_upper_bound);

			if (free_vis_vram >= total_vis_vram / 2)
				adev->mm_stats.accum_us_vis =
					max(bytes_to_us(adev, free_vis_vram / 2),
					    adev->mm_stats.accum_us_vis);
		}

		*max_vis_bytes = us_to_bytes(adev, adev->mm_stats.accum_us_vis);
	} else {
		*max_vis_bytes = 0;
	}

	spin_unlock(&adev->mm_stats.lock);
}

/* Report how many bytes have really been moved for the last command
 * submission. This can result in a debt that can stop buffer migrations
 * temporarily.
 */
void amdgpu_cs_report_moved_bytes(struct amdgpu_device *adev, u64 num_bytes,
				  u64 num_vis_bytes)
{
	spin_lock(&adev->mm_stats.lock);
	adev->mm_stats.accum_us -= bytes_to_us(adev, num_bytes);
	adev->mm_stats.accum_us_vis -= bytes_to_us(adev, num_vis_bytes);
	spin_unlock(&adev->mm_stats.lock);
}

static int amdgpu_cs_bo_validate(struct amdgpu_cs_parser *p,
				 struct amdgpu_bo *bo)
{
	struct amdgpu_device *adev = amdgpu_ttm_adev(bo->tbo.bdev);
	struct ttm_operation_ctx ctx = {
		.interruptible = true,
		.no_wait_gpu = false,
		.resv = bo->tbo.resv,
		.flags = 0
	};
	uint32_t domain;
	int r;

	if (bo->pin_count)
		return 0;

	/* Don't move this buffer if we have depleted our allowance
	 * to move it. Don't move anything if the threshold is zero.
	 */
	if (p->bytes_moved < p->bytes_moved_threshold) {
		if (adev->gmc.visible_vram_size < adev->gmc.real_vram_size &&
		    (bo->flags & AMDGPU_GEM_CREATE_CPU_ACCESS_REQUIRED)) {
			/* And don't move a CPU_ACCESS_REQUIRED BO to limited
			 * visible VRAM if we've depleted our allowance to do
			 * that.
			 */
			if (p->bytes_moved_vis < p->bytes_moved_vis_threshold)
				domain = bo->preferred_domains;
			else
				domain = bo->allowed_domains;
		} else {
			domain = bo->preferred_domains;
		}
	} else {
		domain = bo->allowed_domains;
	}

retry:
	amdgpu_ttm_placement_from_domain(bo, domain);
	r = ttm_bo_validate(&bo->tbo, &bo->placement, &ctx);

	p->bytes_moved += ctx.bytes_moved;
	if (adev->gmc.visible_vram_size < adev->gmc.real_vram_size &&
<<<<<<< HEAD
	    bo->tbo.mem.mem_type == TTM_PL_VRAM &&
	    bo->tbo.mem.start < adev->gmc.visible_vram_size >> PAGE_SHIFT)
=======
	    amdgpu_bo_in_cpu_visible_vram(bo))
>>>>>>> 6fb7f18d
		p->bytes_moved_vis += ctx.bytes_moved;

	if (unlikely(r == -ENOMEM) && domain != bo->allowed_domains &&
	    !(bo->flags & AMDGPU_GEM_CREATE_NO_FALLBACK)) {
		domain = bo->allowed_domains;
		goto retry;
	}

	return r;
}

/* Last resort, try to evict something from the current working set */
static bool amdgpu_cs_try_evict(struct amdgpu_cs_parser *p,
				struct amdgpu_bo *validated)
{
	uint32_t domain = validated->allowed_domains;
	struct ttm_operation_ctx ctx = { true, false };
	int r;

	if (!p->evictable)
		return false;

	for (;&p->evictable->tv.head != &p->validated;
	     p->evictable = list_prev_entry(p->evictable, tv.head)) {

		struct amdgpu_bo_list_entry *candidate = p->evictable;
		struct amdgpu_bo *bo = candidate->robj;
		struct amdgpu_device *adev = amdgpu_ttm_adev(bo->tbo.bdev);
		bool update_bytes_moved_vis;
		uint32_t other;

		/* If we reached our current BO we can forget it */
		if (candidate->robj == validated)
			break;

		/* We can't move pinned BOs here */
		if (bo->pin_count)
			continue;

		other = amdgpu_mem_type_to_domain(bo->tbo.mem.mem_type);

		/* Check if this BO is in one of the domains we need space for */
		if (!(other & domain))
			continue;

		/* Check if we can move this BO somewhere else */
		other = bo->allowed_domains & ~domain;
		if (!other)
			continue;

		/* Good we can try to move this BO somewhere else */
		update_bytes_moved_vis =
			adev->gmc.visible_vram_size < adev->gmc.real_vram_size &&
<<<<<<< HEAD
			bo->tbo.mem.mem_type == TTM_PL_VRAM &&
			bo->tbo.mem.start < adev->gmc.visible_vram_size >> PAGE_SHIFT;
		initial_bytes_moved = atomic64_read(&adev->num_bytes_moved);
=======
			amdgpu_bo_in_cpu_visible_vram(bo);
		amdgpu_ttm_placement_from_domain(bo, other);
>>>>>>> 6fb7f18d
		r = ttm_bo_validate(&bo->tbo, &bo->placement, &ctx);
		p->bytes_moved += ctx.bytes_moved;
		if (update_bytes_moved_vis)
			p->bytes_moved_vis += ctx.bytes_moved;

		if (unlikely(r))
			break;

		p->evictable = list_prev_entry(p->evictable, tv.head);
		list_move(&candidate->tv.head, &p->validated);

		return true;
	}

	return false;
}

static int amdgpu_cs_validate(void *param, struct amdgpu_bo *bo)
{
	struct amdgpu_cs_parser *p = param;
	int r;

	do {
		r = amdgpu_cs_bo_validate(p, bo);
	} while (r == -ENOMEM && amdgpu_cs_try_evict(p, bo));
	if (r)
		return r;

	if (bo->shadow)
		r = amdgpu_cs_bo_validate(p, bo->shadow);

	return r;
}

static int amdgpu_cs_list_validate(struct amdgpu_cs_parser *p,
			    struct list_head *validated)
{
	struct ttm_operation_ctx ctx = { true, false };
	struct amdgpu_bo_list_entry *lobj;
	int r;

	list_for_each_entry(lobj, validated, tv.head) {
		struct amdgpu_bo *bo = lobj->robj;
		bool binding_userptr = false;
		struct mm_struct *usermm;

		usermm = amdgpu_ttm_tt_get_usermm(bo->tbo.ttm);
		if (usermm && usermm != current->mm)
			return -EPERM;

		/* Check if we have user pages and nobody bound the BO already */
		if (amdgpu_ttm_tt_userptr_needs_pages(bo->tbo.ttm) &&
		    lobj->user_pages) {
			amdgpu_ttm_placement_from_domain(bo,
							 AMDGPU_GEM_DOMAIN_CPU);
			r = ttm_bo_validate(&bo->tbo, &bo->placement, &ctx);
			if (r)
				return r;
			amdgpu_ttm_tt_set_user_pages(bo->tbo.ttm,
						     lobj->user_pages);
			binding_userptr = true;
		}

		if (p->evictable == lobj)
			p->evictable = NULL;

		r = amdgpu_cs_validate(p, bo);
		if (r)
			return r;

		if (binding_userptr) {
			kvfree(lobj->user_pages);
			lobj->user_pages = NULL;
		}
	}
	return 0;
}

static int amdgpu_cs_parser_bos(struct amdgpu_cs_parser *p,
				union drm_amdgpu_cs *cs)
{
	struct amdgpu_fpriv *fpriv = p->filp->driver_priv;
	struct amdgpu_bo_list_entry *e;
	struct list_head duplicates;
	unsigned i, tries = 10;
	int r;

	INIT_LIST_HEAD(&p->validated);

	p->bo_list = amdgpu_bo_list_get(fpriv, cs->in.bo_list_handle);
	if (p->bo_list) {
		amdgpu_bo_list_get_list(p->bo_list, &p->validated);
		if (p->bo_list->first_userptr != p->bo_list->num_entries)
			p->mn = amdgpu_mn_get(p->adev);
	}

	INIT_LIST_HEAD(&duplicates);
	amdgpu_vm_get_pd_bo(&fpriv->vm, &p->validated, &p->vm_pd);

	if (p->uf_entry.robj && !p->uf_entry.robj->parent)
		list_add(&p->uf_entry.tv.head, &p->validated);

	while (1) {
		struct list_head need_pages;
		unsigned i;

		r = ttm_eu_reserve_buffers(&p->ticket, &p->validated, true,
					   &duplicates);
		if (unlikely(r != 0)) {
			if (r != -ERESTARTSYS)
				DRM_ERROR("ttm_eu_reserve_buffers failed.\n");
			goto error_free_pages;
		}

		/* Without a BO list we don't have userptr BOs */
		if (!p->bo_list)
			break;

		INIT_LIST_HEAD(&need_pages);
		for (i = p->bo_list->first_userptr;
		     i < p->bo_list->num_entries; ++i) {
			struct amdgpu_bo *bo;

			e = &p->bo_list->array[i];
			bo = e->robj;

			if (amdgpu_ttm_tt_userptr_invalidated(bo->tbo.ttm,
				 &e->user_invalidated) && e->user_pages) {

				/* We acquired a page array, but somebody
				 * invalidated it. Free it and try again
				 */
				release_pages(e->user_pages,
					      bo->tbo.ttm->num_pages);
				kvfree(e->user_pages);
				e->user_pages = NULL;
			}

			if (amdgpu_ttm_tt_userptr_needs_pages(bo->tbo.ttm) &&
			    !e->user_pages) {
				list_del(&e->tv.head);
				list_add(&e->tv.head, &need_pages);

				amdgpu_bo_unreserve(e->robj);
			}
		}

		if (list_empty(&need_pages))
			break;

		/* Unreserve everything again. */
		ttm_eu_backoff_reservation(&p->ticket, &p->validated);

		/* We tried too many times, just abort */
		if (!--tries) {
			r = -EDEADLK;
			DRM_ERROR("deadlock in %s\n", __func__);
			goto error_free_pages;
		}

		/* Fill the page arrays for all userptrs. */
		list_for_each_entry(e, &need_pages, tv.head) {
			struct ttm_tt *ttm = e->robj->tbo.ttm;

			e->user_pages = kvmalloc_array(ttm->num_pages,
							 sizeof(struct page*),
							 GFP_KERNEL | __GFP_ZERO);
			if (!e->user_pages) {
				r = -ENOMEM;
				DRM_ERROR("calloc failure in %s\n", __func__);
				goto error_free_pages;
			}

			r = amdgpu_ttm_tt_get_user_pages(ttm, e->user_pages);
			if (r) {
				DRM_ERROR("amdgpu_ttm_tt_get_user_pages failed.\n");
				kvfree(e->user_pages);
				e->user_pages = NULL;
				goto error_free_pages;
			}
		}

		/* And try again. */
		list_splice(&need_pages, &p->validated);
	}

	amdgpu_cs_get_threshold_for_moves(p->adev, &p->bytes_moved_threshold,
					  &p->bytes_moved_vis_threshold);
	p->bytes_moved = 0;
	p->bytes_moved_vis = 0;
	p->evictable = list_last_entry(&p->validated,
				       struct amdgpu_bo_list_entry,
				       tv.head);

	r = amdgpu_vm_validate_pt_bos(p->adev, &fpriv->vm,
				      amdgpu_cs_validate, p);
	if (r) {
		DRM_ERROR("amdgpu_vm_validate_pt_bos() failed.\n");
		goto error_validate;
	}

	r = amdgpu_cs_list_validate(p, &duplicates);
	if (r) {
		DRM_ERROR("amdgpu_cs_list_validate(duplicates) failed.\n");
		goto error_validate;
	}

	r = amdgpu_cs_list_validate(p, &p->validated);
	if (r) {
		DRM_ERROR("amdgpu_cs_list_validate(validated) failed.\n");
		goto error_validate;
	}

	amdgpu_cs_report_moved_bytes(p->adev, p->bytes_moved,
				     p->bytes_moved_vis);
	if (p->bo_list) {
		struct amdgpu_bo *gds = p->bo_list->gds_obj;
		struct amdgpu_bo *gws = p->bo_list->gws_obj;
		struct amdgpu_bo *oa = p->bo_list->oa_obj;
		struct amdgpu_vm *vm = &fpriv->vm;
		unsigned i;

		for (i = 0; i < p->bo_list->num_entries; i++) {
			struct amdgpu_bo *bo = p->bo_list->array[i].robj;

			p->bo_list->array[i].bo_va = amdgpu_vm_bo_find(vm, bo);
		}

		if (gds) {
			p->job->gds_base = amdgpu_bo_gpu_offset(gds);
			p->job->gds_size = amdgpu_bo_size(gds);
		}
		if (gws) {
			p->job->gws_base = amdgpu_bo_gpu_offset(gws);
			p->job->gws_size = amdgpu_bo_size(gws);
		}
		if (oa) {
			p->job->oa_base = amdgpu_bo_gpu_offset(oa);
			p->job->oa_size = amdgpu_bo_size(oa);
		}
	}

	if (!r && p->uf_entry.robj) {
		struct amdgpu_bo *uf = p->uf_entry.robj;

		r = amdgpu_ttm_alloc_gart(&uf->tbo);
		p->job->uf_addr += amdgpu_bo_gpu_offset(uf);
	}

error_validate:
	if (r)
		ttm_eu_backoff_reservation(&p->ticket, &p->validated);

error_free_pages:

	if (p->bo_list) {
		for (i = p->bo_list->first_userptr;
		     i < p->bo_list->num_entries; ++i) {
			e = &p->bo_list->array[i];

			if (!e->user_pages)
				continue;

			release_pages(e->user_pages,
				      e->robj->tbo.ttm->num_pages);
			kvfree(e->user_pages);
		}
	}

	return r;
}

static int amdgpu_cs_sync_rings(struct amdgpu_cs_parser *p)
{
	struct amdgpu_bo_list_entry *e;
	int r;

	list_for_each_entry(e, &p->validated, tv.head) {
		struct reservation_object *resv = e->robj->tbo.resv;
		r = amdgpu_sync_resv(p->adev, &p->job->sync, resv, p->filp,
				     amdgpu_bo_explicit_sync(e->robj));

		if (r)
			return r;
	}
	return 0;
}

/**
 * cs_parser_fini() - clean parser states
 * @parser:	parser structure holding parsing context.
 * @error:	error number
 *
 * If error is set than unvalidate buffer, otherwise just free memory
 * used by parsing context.
 **/
static void amdgpu_cs_parser_fini(struct amdgpu_cs_parser *parser, int error,
				  bool backoff)
{
	unsigned i;

	if (error && backoff)
		ttm_eu_backoff_reservation(&parser->ticket,
					   &parser->validated);

	for (i = 0; i < parser->num_post_dep_syncobjs; i++)
		drm_syncobj_put(parser->post_dep_syncobjs[i]);
	kfree(parser->post_dep_syncobjs);

	dma_fence_put(parser->fence);

	if (parser->ctx) {
		mutex_unlock(&parser->ctx->lock);
		amdgpu_ctx_put(parser->ctx);
	}
	if (parser->bo_list)
		amdgpu_bo_list_put(parser->bo_list);

	for (i = 0; i < parser->nchunks; i++)
		kvfree(parser->chunks[i].kdata);
	kfree(parser->chunks);
	if (parser->job)
		amdgpu_job_free(parser->job);
	amdgpu_bo_unref(&parser->uf_entry.robj);
}

static int amdgpu_bo_vm_update_pte(struct amdgpu_cs_parser *p)
{
	struct amdgpu_device *adev = p->adev;
	struct amdgpu_fpriv *fpriv = p->filp->driver_priv;
	struct amdgpu_vm *vm = &fpriv->vm;
	struct amdgpu_bo_va *bo_va;
	struct amdgpu_bo *bo;
	int i, r;

	r = amdgpu_vm_clear_freed(adev, vm, NULL);
	if (r)
		return r;

	r = amdgpu_vm_bo_update(adev, fpriv->prt_va, false);
	if (r)
		return r;

	r = amdgpu_sync_fence(adev, &p->job->sync,
			      fpriv->prt_va->last_pt_update, false);
	if (r)
		return r;

	if (amdgpu_sriov_vf(adev)) {
		struct dma_fence *f;

		bo_va = fpriv->csa_va;
		BUG_ON(!bo_va);
		r = amdgpu_vm_bo_update(adev, bo_va, false);
		if (r)
			return r;

		f = bo_va->last_pt_update;
		r = amdgpu_sync_fence(adev, &p->job->sync, f, false);
		if (r)
			return r;
	}

	if (p->bo_list) {
		for (i = 0; i < p->bo_list->num_entries; i++) {
			struct dma_fence *f;

			/* ignore duplicates */
			bo = p->bo_list->array[i].robj;
			if (!bo)
				continue;

			bo_va = p->bo_list->array[i].bo_va;
			if (bo_va == NULL)
				continue;

			r = amdgpu_vm_bo_update(adev, bo_va, false);
			if (r)
				return r;

			f = bo_va->last_pt_update;
			r = amdgpu_sync_fence(adev, &p->job->sync, f, false);
			if (r)
				return r;
		}

	}

	r = amdgpu_vm_handle_moved(adev, vm);
	if (r)
		return r;

	r = amdgpu_vm_update_directories(adev, vm);
	if (r)
		return r;

	r = amdgpu_sync_fence(adev, &p->job->sync, vm->last_update, false);
	if (r)
		return r;

	if (amdgpu_vm_debug && p->bo_list) {
		/* Invalidate all BOs to test for userspace bugs */
		for (i = 0; i < p->bo_list->num_entries; i++) {
			/* ignore duplicates */
			bo = p->bo_list->array[i].robj;
			if (!bo)
				continue;

			amdgpu_vm_bo_invalidate(adev, bo, false);
		}
	}

	return r;
}

static int amdgpu_cs_ib_vm_chunk(struct amdgpu_device *adev,
				 struct amdgpu_cs_parser *p)
{
	struct amdgpu_fpriv *fpriv = p->filp->driver_priv;
	struct amdgpu_vm *vm = &fpriv->vm;
	struct amdgpu_ring *ring = p->job->ring;
	int r;

	/* Only for UVD/VCE VM emulation */
	if (p->job->ring->funcs->parse_cs) {
		unsigned i, j;

		for (i = 0, j = 0; i < p->nchunks && j < p->job->num_ibs; i++) {
			struct drm_amdgpu_cs_chunk_ib *chunk_ib;
			struct amdgpu_bo_va_mapping *m;
			struct amdgpu_bo *aobj = NULL;
			struct amdgpu_cs_chunk *chunk;
			uint64_t offset, va_start;
			struct amdgpu_ib *ib;
			uint8_t *kptr;

			chunk = &p->chunks[i];
			ib = &p->job->ibs[j];
			chunk_ib = chunk->kdata;

			if (chunk->chunk_id != AMDGPU_CHUNK_ID_IB)
				continue;

			va_start = chunk_ib->va_start & AMDGPU_VA_HOLE_MASK;
			r = amdgpu_cs_find_mapping(p, va_start, &aobj, &m);
			if (r) {
				DRM_ERROR("IB va_start is invalid\n");
				return r;
			}

			if ((va_start + chunk_ib->ib_bytes) >
			    (m->last + 1) * AMDGPU_GPU_PAGE_SIZE) {
				DRM_ERROR("IB va_start+ib_bytes is invalid\n");
				return -EINVAL;
			}

			/* the IB should be reserved at this point */
			r = amdgpu_bo_kmap(aobj, (void **)&kptr);
			if (r) {
				return r;
			}

			offset = m->start * AMDGPU_GPU_PAGE_SIZE;
			kptr += va_start - offset;

			memcpy(ib->ptr, kptr, chunk_ib->ib_bytes);
			amdgpu_bo_kunmap(aobj);

			r = amdgpu_ring_parse_cs(ring, p, j);
			if (r)
				return r;

			j++;
		}
	}

	if (p->job->vm) {
		p->job->vm_pd_addr = amdgpu_bo_gpu_offset(vm->root.base.bo);

		r = amdgpu_bo_vm_update_pte(p);
		if (r)
			return r;
	}

	return amdgpu_cs_sync_rings(p);
}

static int amdgpu_cs_ib_fill(struct amdgpu_device *adev,
			     struct amdgpu_cs_parser *parser)
{
	struct amdgpu_fpriv *fpriv = parser->filp->driver_priv;
	struct amdgpu_vm *vm = &fpriv->vm;
	int i, j;
	int r, ce_preempt = 0, de_preempt = 0;

	for (i = 0, j = 0; i < parser->nchunks && j < parser->job->num_ibs; i++) {
		struct amdgpu_cs_chunk *chunk;
		struct amdgpu_ib *ib;
		struct drm_amdgpu_cs_chunk_ib *chunk_ib;
		struct amdgpu_ring *ring;

		chunk = &parser->chunks[i];
		ib = &parser->job->ibs[j];
		chunk_ib = (struct drm_amdgpu_cs_chunk_ib *)chunk->kdata;

		if (chunk->chunk_id != AMDGPU_CHUNK_ID_IB)
			continue;

		if (chunk_ib->ip_type == AMDGPU_HW_IP_GFX && amdgpu_sriov_vf(adev)) {
			if (chunk_ib->flags & AMDGPU_IB_FLAG_PREEMPT) {
				if (chunk_ib->flags & AMDGPU_IB_FLAG_CE)
					ce_preempt++;
				else
					de_preempt++;
			}

			/* each GFX command submit allows 0 or 1 IB preemptible for CE & DE */
			if (ce_preempt > 1 || de_preempt > 1)
				return -EINVAL;
		}

		r = amdgpu_queue_mgr_map(adev, &parser->ctx->queue_mgr, chunk_ib->ip_type,
					 chunk_ib->ip_instance, chunk_ib->ring, &ring);
		if (r)
			return r;

		if (chunk_ib->flags & AMDGPU_IB_FLAG_PREAMBLE) {
			parser->job->preamble_status |= AMDGPU_PREAMBLE_IB_PRESENT;
			if (!parser->ctx->preamble_presented) {
				parser->job->preamble_status |= AMDGPU_PREAMBLE_IB_PRESENT_FIRST;
				parser->ctx->preamble_presented = true;
			}
		}

		if (parser->job->ring && parser->job->ring != ring)
			return -EINVAL;

		parser->job->ring = ring;

		r =  amdgpu_ib_get(adev, vm,
					ring->funcs->parse_cs ? chunk_ib->ib_bytes : 0,
					ib);
		if (r) {
			DRM_ERROR("Failed to get ib !\n");
			return r;
		}

		ib->gpu_addr = chunk_ib->va_start;
		ib->length_dw = chunk_ib->ib_bytes / 4;
		ib->flags = chunk_ib->flags;

		j++;
	}

	/* UVD & VCE fw doesn't support user fences */
	if (parser->job->uf_addr && (
	    parser->job->ring->funcs->type == AMDGPU_RING_TYPE_UVD ||
	    parser->job->ring->funcs->type == AMDGPU_RING_TYPE_VCE))
		return -EINVAL;

	return amdgpu_ctx_wait_prev_fence(parser->ctx, parser->job->ring->idx);
}

static int amdgpu_cs_process_fence_dep(struct amdgpu_cs_parser *p,
				       struct amdgpu_cs_chunk *chunk)
{
	struct amdgpu_fpriv *fpriv = p->filp->driver_priv;
	unsigned num_deps;
	int i, r;
	struct drm_amdgpu_cs_chunk_dep *deps;

	deps = (struct drm_amdgpu_cs_chunk_dep *)chunk->kdata;
	num_deps = chunk->length_dw * 4 /
		sizeof(struct drm_amdgpu_cs_chunk_dep);

	for (i = 0; i < num_deps; ++i) {
		struct amdgpu_ring *ring;
		struct amdgpu_ctx *ctx;
		struct dma_fence *fence;

		ctx = amdgpu_ctx_get(fpriv, deps[i].ctx_id);
		if (ctx == NULL)
			return -EINVAL;

		r = amdgpu_queue_mgr_map(p->adev, &ctx->queue_mgr,
					 deps[i].ip_type,
					 deps[i].ip_instance,
					 deps[i].ring, &ring);
		if (r) {
			amdgpu_ctx_put(ctx);
			return r;
		}

		fence = amdgpu_ctx_get_fence(ctx, ring,
					     deps[i].handle);
		if (IS_ERR(fence)) {
			r = PTR_ERR(fence);
			amdgpu_ctx_put(ctx);
			return r;
		} else if (fence) {
			r = amdgpu_sync_fence(p->adev, &p->job->sync, fence,
					true);
			dma_fence_put(fence);
			amdgpu_ctx_put(ctx);
			if (r)
				return r;
		}
	}
	return 0;
}

static int amdgpu_syncobj_lookup_and_add_to_sync(struct amdgpu_cs_parser *p,
						 uint32_t handle)
{
	int r;
	struct dma_fence *fence;
	r = drm_syncobj_find_fence(p->filp, handle, &fence);
	if (r)
		return r;

	r = amdgpu_sync_fence(p->adev, &p->job->sync, fence, true);
	dma_fence_put(fence);

	return r;
}

static int amdgpu_cs_process_syncobj_in_dep(struct amdgpu_cs_parser *p,
					    struct amdgpu_cs_chunk *chunk)
{
	unsigned num_deps;
	int i, r;
	struct drm_amdgpu_cs_chunk_sem *deps;

	deps = (struct drm_amdgpu_cs_chunk_sem *)chunk->kdata;
	num_deps = chunk->length_dw * 4 /
		sizeof(struct drm_amdgpu_cs_chunk_sem);

	for (i = 0; i < num_deps; ++i) {
		r = amdgpu_syncobj_lookup_and_add_to_sync(p, deps[i].handle);
		if (r)
			return r;
	}
	return 0;
}

static int amdgpu_cs_process_syncobj_out_dep(struct amdgpu_cs_parser *p,
					     struct amdgpu_cs_chunk *chunk)
{
	unsigned num_deps;
	int i;
	struct drm_amdgpu_cs_chunk_sem *deps;
	deps = (struct drm_amdgpu_cs_chunk_sem *)chunk->kdata;
	num_deps = chunk->length_dw * 4 /
		sizeof(struct drm_amdgpu_cs_chunk_sem);

	p->post_dep_syncobjs = kmalloc_array(num_deps,
					     sizeof(struct drm_syncobj *),
					     GFP_KERNEL);
	p->num_post_dep_syncobjs = 0;

	if (!p->post_dep_syncobjs)
		return -ENOMEM;

	for (i = 0; i < num_deps; ++i) {
		p->post_dep_syncobjs[i] = drm_syncobj_find(p->filp, deps[i].handle);
		if (!p->post_dep_syncobjs[i])
			return -EINVAL;
		p->num_post_dep_syncobjs++;
	}
	return 0;
}

static int amdgpu_cs_dependencies(struct amdgpu_device *adev,
				  struct amdgpu_cs_parser *p)
{
	int i, r;

	for (i = 0; i < p->nchunks; ++i) {
		struct amdgpu_cs_chunk *chunk;

		chunk = &p->chunks[i];

		if (chunk->chunk_id == AMDGPU_CHUNK_ID_DEPENDENCIES) {
			r = amdgpu_cs_process_fence_dep(p, chunk);
			if (r)
				return r;
		} else if (chunk->chunk_id == AMDGPU_CHUNK_ID_SYNCOBJ_IN) {
			r = amdgpu_cs_process_syncobj_in_dep(p, chunk);
			if (r)
				return r;
		} else if (chunk->chunk_id == AMDGPU_CHUNK_ID_SYNCOBJ_OUT) {
			r = amdgpu_cs_process_syncobj_out_dep(p, chunk);
			if (r)
				return r;
		}
	}

	return 0;
}

static void amdgpu_cs_post_dependencies(struct amdgpu_cs_parser *p)
{
	int i;

	for (i = 0; i < p->num_post_dep_syncobjs; ++i)
		drm_syncobj_replace_fence(p->post_dep_syncobjs[i], p->fence);
}

static int amdgpu_cs_submit(struct amdgpu_cs_parser *p,
			    union drm_amdgpu_cs *cs)
{
	struct amdgpu_ring *ring = p->job->ring;
	struct drm_sched_entity *entity = &p->ctx->rings[ring->idx].entity;
	struct amdgpu_job *job;
	unsigned i;
	uint64_t seq;

	int r;

	amdgpu_mn_lock(p->mn);
	if (p->bo_list) {
		for (i = p->bo_list->first_userptr;
		     i < p->bo_list->num_entries; ++i) {
			struct amdgpu_bo *bo = p->bo_list->array[i].robj;

			if (amdgpu_ttm_tt_userptr_needs_pages(bo->tbo.ttm)) {
				amdgpu_mn_unlock(p->mn);
				return -ERESTARTSYS;
			}
		}
	}

	job = p->job;
	p->job = NULL;

	r = drm_sched_job_init(&job->base, &ring->sched, entity, p->filp);
	if (r) {
		amdgpu_job_free(job);
		amdgpu_mn_unlock(p->mn);
		return r;
	}

	job->owner = p->filp;
	job->fence_ctx = entity->fence_context;
	p->fence = dma_fence_get(&job->base.s_fence->finished);

	r = amdgpu_ctx_add_fence(p->ctx, ring, p->fence, &seq);
	if (r) {
		dma_fence_put(p->fence);
		dma_fence_put(&job->base.s_fence->finished);
		amdgpu_job_free(job);
		amdgpu_mn_unlock(p->mn);
		return r;
	}

	amdgpu_cs_post_dependencies(p);

	cs->out.handle = seq;
	job->uf_sequence = seq;

	amdgpu_job_free_resources(job);
	amdgpu_ring_priority_get(job->ring, job->base.s_priority);

	trace_amdgpu_cs_ioctl(job);
	drm_sched_entity_push_job(&job->base, entity);

	ttm_eu_fence_buffer_objects(&p->ticket, &p->validated, p->fence);
	amdgpu_mn_unlock(p->mn);

	return 0;
}

int amdgpu_cs_ioctl(struct drm_device *dev, void *data, struct drm_file *filp)
{
	struct amdgpu_device *adev = dev->dev_private;
	union drm_amdgpu_cs *cs = data;
	struct amdgpu_cs_parser parser = {};
	bool reserved_buffers = false;
	int i, r;

	if (!adev->accel_working)
		return -EBUSY;

	parser.adev = adev;
	parser.filp = filp;

	r = amdgpu_cs_parser_init(&parser, data);
	if (r) {
		DRM_ERROR("Failed to initialize parser !\n");
		goto out;
	}

	r = amdgpu_cs_ib_fill(adev, &parser);
	if (r)
		goto out;

	r = amdgpu_cs_parser_bos(&parser, data);
	if (r) {
		if (r == -ENOMEM)
			DRM_ERROR("Not enough memory for command submission!\n");
		else if (r != -ERESTARTSYS)
			DRM_ERROR("Failed to process the buffer list %d!\n", r);
		goto out;
	}

	reserved_buffers = true;

	r = amdgpu_cs_dependencies(adev, &parser);
	if (r) {
		DRM_ERROR("Failed in the dependencies handling %d!\n", r);
		goto out;
	}

	for (i = 0; i < parser.job->num_ibs; i++)
		trace_amdgpu_cs(&parser, i);

	r = amdgpu_cs_ib_vm_chunk(adev, &parser);
	if (r)
		goto out;

	r = amdgpu_cs_submit(&parser, cs);

out:
	amdgpu_cs_parser_fini(&parser, r, reserved_buffers);
	return r;
}

/**
 * amdgpu_cs_wait_ioctl - wait for a command submission to finish
 *
 * @dev: drm device
 * @data: data from userspace
 * @filp: file private
 *
 * Wait for the command submission identified by handle to finish.
 */
int amdgpu_cs_wait_ioctl(struct drm_device *dev, void *data,
			 struct drm_file *filp)
{
	union drm_amdgpu_wait_cs *wait = data;
	struct amdgpu_device *adev = dev->dev_private;
	unsigned long timeout = amdgpu_gem_timeout(wait->in.timeout);
	struct amdgpu_ring *ring = NULL;
	struct amdgpu_ctx *ctx;
	struct dma_fence *fence;
	long r;

	ctx = amdgpu_ctx_get(filp->driver_priv, wait->in.ctx_id);
	if (ctx == NULL)
		return -EINVAL;

	r = amdgpu_queue_mgr_map(adev, &ctx->queue_mgr,
				 wait->in.ip_type, wait->in.ip_instance,
				 wait->in.ring, &ring);
	if (r) {
		amdgpu_ctx_put(ctx);
		return r;
	}

	fence = amdgpu_ctx_get_fence(ctx, ring, wait->in.handle);
	if (IS_ERR(fence))
		r = PTR_ERR(fence);
	else if (fence) {
		r = dma_fence_wait_timeout(fence, true, timeout);
		if (r > 0 && fence->error)
			r = fence->error;
		dma_fence_put(fence);
	} else
		r = 1;

	amdgpu_ctx_put(ctx);
	if (r < 0)
		return r;

	memset(wait, 0, sizeof(*wait));
	wait->out.status = (r == 0);

	return 0;
}

/**
 * amdgpu_cs_get_fence - helper to get fence from drm_amdgpu_fence
 *
 * @adev: amdgpu device
 * @filp: file private
 * @user: drm_amdgpu_fence copied from user space
 */
static struct dma_fence *amdgpu_cs_get_fence(struct amdgpu_device *adev,
					     struct drm_file *filp,
					     struct drm_amdgpu_fence *user)
{
	struct amdgpu_ring *ring;
	struct amdgpu_ctx *ctx;
	struct dma_fence *fence;
	int r;

	ctx = amdgpu_ctx_get(filp->driver_priv, user->ctx_id);
	if (ctx == NULL)
		return ERR_PTR(-EINVAL);

	r = amdgpu_queue_mgr_map(adev, &ctx->queue_mgr, user->ip_type,
				 user->ip_instance, user->ring, &ring);
	if (r) {
		amdgpu_ctx_put(ctx);
		return ERR_PTR(r);
	}

	fence = amdgpu_ctx_get_fence(ctx, ring, user->seq_no);
	amdgpu_ctx_put(ctx);

	return fence;
}

int amdgpu_cs_fence_to_handle_ioctl(struct drm_device *dev, void *data,
				    struct drm_file *filp)
{
	struct amdgpu_device *adev = dev->dev_private;
	union drm_amdgpu_fence_to_handle *info = data;
	struct dma_fence *fence;
	struct drm_syncobj *syncobj;
	struct sync_file *sync_file;
	int fd, r;

	fence = amdgpu_cs_get_fence(adev, filp, &info->in.fence);
	if (IS_ERR(fence))
		return PTR_ERR(fence);

	switch (info->in.what) {
	case AMDGPU_FENCE_TO_HANDLE_GET_SYNCOBJ:
		r = drm_syncobj_create(&syncobj, 0, fence);
		dma_fence_put(fence);
		if (r)
			return r;
		r = drm_syncobj_get_handle(filp, syncobj, &info->out.handle);
		drm_syncobj_put(syncobj);
		return r;

	case AMDGPU_FENCE_TO_HANDLE_GET_SYNCOBJ_FD:
		r = drm_syncobj_create(&syncobj, 0, fence);
		dma_fence_put(fence);
		if (r)
			return r;
		r = drm_syncobj_get_fd(syncobj, (int*)&info->out.handle);
		drm_syncobj_put(syncobj);
		return r;

	case AMDGPU_FENCE_TO_HANDLE_GET_SYNC_FILE_FD:
		fd = get_unused_fd_flags(O_CLOEXEC);
		if (fd < 0) {
			dma_fence_put(fence);
			return fd;
		}

		sync_file = sync_file_create(fence);
		dma_fence_put(fence);
		if (!sync_file) {
			put_unused_fd(fd);
			return -ENOMEM;
		}

		fd_install(fd, sync_file->file);
		info->out.handle = fd;
		return 0;

	default:
		return -EINVAL;
	}
}

/**
 * amdgpu_cs_wait_all_fence - wait on all fences to signal
 *
 * @adev: amdgpu device
 * @filp: file private
 * @wait: wait parameters
 * @fences: array of drm_amdgpu_fence
 */
static int amdgpu_cs_wait_all_fences(struct amdgpu_device *adev,
				     struct drm_file *filp,
				     union drm_amdgpu_wait_fences *wait,
				     struct drm_amdgpu_fence *fences)
{
	uint32_t fence_count = wait->in.fence_count;
	unsigned int i;
	long r = 1;

	for (i = 0; i < fence_count; i++) {
		struct dma_fence *fence;
		unsigned long timeout = amdgpu_gem_timeout(wait->in.timeout_ns);

		fence = amdgpu_cs_get_fence(adev, filp, &fences[i]);
		if (IS_ERR(fence))
			return PTR_ERR(fence);
		else if (!fence)
			continue;

		r = dma_fence_wait_timeout(fence, true, timeout);
		dma_fence_put(fence);
		if (r < 0)
			return r;

		if (r == 0)
			break;

		if (fence->error)
			return fence->error;
	}

	memset(wait, 0, sizeof(*wait));
	wait->out.status = (r > 0);

	return 0;
}

/**
 * amdgpu_cs_wait_any_fence - wait on any fence to signal
 *
 * @adev: amdgpu device
 * @filp: file private
 * @wait: wait parameters
 * @fences: array of drm_amdgpu_fence
 */
static int amdgpu_cs_wait_any_fence(struct amdgpu_device *adev,
				    struct drm_file *filp,
				    union drm_amdgpu_wait_fences *wait,
				    struct drm_amdgpu_fence *fences)
{
	unsigned long timeout = amdgpu_gem_timeout(wait->in.timeout_ns);
	uint32_t fence_count = wait->in.fence_count;
	uint32_t first = ~0;
	struct dma_fence **array;
	unsigned int i;
	long r;

	/* Prepare the fence array */
	array = kcalloc(fence_count, sizeof(struct dma_fence *), GFP_KERNEL);

	if (array == NULL)
		return -ENOMEM;

	for (i = 0; i < fence_count; i++) {
		struct dma_fence *fence;

		fence = amdgpu_cs_get_fence(adev, filp, &fences[i]);
		if (IS_ERR(fence)) {
			r = PTR_ERR(fence);
			goto err_free_fence_array;
		} else if (fence) {
			array[i] = fence;
		} else { /* NULL, the fence has been already signaled */
			r = 1;
			first = i;
			goto out;
		}
	}

	r = dma_fence_wait_any_timeout(array, fence_count, true, timeout,
				       &first);
	if (r < 0)
		goto err_free_fence_array;

out:
	memset(wait, 0, sizeof(*wait));
	wait->out.status = (r > 0);
	wait->out.first_signaled = first;

	if (first < fence_count && array[first])
		r = array[first]->error;
	else
		r = 0;

err_free_fence_array:
	for (i = 0; i < fence_count; i++)
		dma_fence_put(array[i]);
	kfree(array);

	return r;
}

/**
 * amdgpu_cs_wait_fences_ioctl - wait for multiple command submissions to finish
 *
 * @dev: drm device
 * @data: data from userspace
 * @filp: file private
 */
int amdgpu_cs_wait_fences_ioctl(struct drm_device *dev, void *data,
				struct drm_file *filp)
{
	struct amdgpu_device *adev = dev->dev_private;
	union drm_amdgpu_wait_fences *wait = data;
	uint32_t fence_count = wait->in.fence_count;
	struct drm_amdgpu_fence *fences_user;
	struct drm_amdgpu_fence *fences;
	int r;

	/* Get the fences from userspace */
	fences = kmalloc_array(fence_count, sizeof(struct drm_amdgpu_fence),
			GFP_KERNEL);
	if (fences == NULL)
		return -ENOMEM;

	fences_user = u64_to_user_ptr(wait->in.fences);
	if (copy_from_user(fences, fences_user,
		sizeof(struct drm_amdgpu_fence) * fence_count)) {
		r = -EFAULT;
		goto err_free_fences;
	}

	if (wait->in.wait_all)
		r = amdgpu_cs_wait_all_fences(adev, filp, wait, fences);
	else
		r = amdgpu_cs_wait_any_fence(adev, filp, wait, fences);

err_free_fences:
	kfree(fences);

	return r;
}

/**
 * amdgpu_cs_find_bo_va - find bo_va for VM address
 *
 * @parser: command submission parser context
 * @addr: VM address
 * @bo: resulting BO of the mapping found
 *
 * Search the buffer objects in the command submission context for a certain
 * virtual memory address. Returns allocation structure when found, NULL
 * otherwise.
 */
int amdgpu_cs_find_mapping(struct amdgpu_cs_parser *parser,
			   uint64_t addr, struct amdgpu_bo **bo,
			   struct amdgpu_bo_va_mapping **map)
{
	struct amdgpu_fpriv *fpriv = parser->filp->driver_priv;
	struct ttm_operation_ctx ctx = { false, false };
	struct amdgpu_vm *vm = &fpriv->vm;
	struct amdgpu_bo_va_mapping *mapping;
	int r;

	addr /= AMDGPU_GPU_PAGE_SIZE;

	mapping = amdgpu_vm_bo_lookup_mapping(vm, addr);
	if (!mapping || !mapping->bo_va || !mapping->bo_va->base.bo)
		return -EINVAL;

	*bo = mapping->bo_va->base.bo;
	*map = mapping;

	/* Double check that the BO is reserved by this CS */
	if (READ_ONCE((*bo)->tbo.resv->lock.ctx) != &parser->ticket)
		return -EINVAL;

	if (!((*bo)->flags & AMDGPU_GEM_CREATE_VRAM_CONTIGUOUS)) {
		(*bo)->flags |= AMDGPU_GEM_CREATE_VRAM_CONTIGUOUS;
		amdgpu_ttm_placement_from_domain(*bo, (*bo)->allowed_domains);
		r = ttm_bo_validate(&(*bo)->tbo, &(*bo)->placement, &ctx);
		if (r)
			return r;
	}

	return amdgpu_ttm_alloc_gart(&(*bo)->tbo);
}<|MERGE_RESOLUTION|>--- conflicted
+++ resolved
@@ -382,12 +382,7 @@
 
 	p->bytes_moved += ctx.bytes_moved;
 	if (adev->gmc.visible_vram_size < adev->gmc.real_vram_size &&
-<<<<<<< HEAD
-	    bo->tbo.mem.mem_type == TTM_PL_VRAM &&
-	    bo->tbo.mem.start < adev->gmc.visible_vram_size >> PAGE_SHIFT)
-=======
 	    amdgpu_bo_in_cpu_visible_vram(bo))
->>>>>>> 6fb7f18d
 		p->bytes_moved_vis += ctx.bytes_moved;
 
 	if (unlikely(r == -ENOMEM) && domain != bo->allowed_domains &&
@@ -441,14 +436,8 @@
 		/* Good we can try to move this BO somewhere else */
 		update_bytes_moved_vis =
 			adev->gmc.visible_vram_size < adev->gmc.real_vram_size &&
-<<<<<<< HEAD
-			bo->tbo.mem.mem_type == TTM_PL_VRAM &&
-			bo->tbo.mem.start < adev->gmc.visible_vram_size >> PAGE_SHIFT;
-		initial_bytes_moved = atomic64_read(&adev->num_bytes_moved);
-=======
 			amdgpu_bo_in_cpu_visible_vram(bo);
 		amdgpu_ttm_placement_from_domain(bo, other);
->>>>>>> 6fb7f18d
 		r = ttm_bo_validate(&bo->tbo, &bo->placement, &ctx);
 		p->bytes_moved += ctx.bytes_moved;
 		if (update_bytes_moved_vis)
