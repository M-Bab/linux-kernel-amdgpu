/*
 * Copyright 2007-8 Advanced Micro Devices, Inc.
 * Copyright 2008 Red Hat Inc.
 *
 * Permission is hereby granted, free of charge, to any person obtaining a
 * copy of this software and associated documentation files (the "Software"),
 * to deal in the Software without restriction, including without limitation
 * the rights to use, copy, modify, merge, publish, distribute, sublicense,
 * and/or sell copies of the Software, and to permit persons to whom the
 * Software is furnished to do so, subject to the following conditions:
 *
 * The above copyright notice and this permission notice shall be included in
 * all copies or substantial portions of the Software.
 *
 * THE SOFTWARE IS PROVIDED "AS IS", WITHOUT WARRANTY OF ANY KIND, EXPRESS OR
 * IMPLIED, INCLUDING BUT NOT LIMITED TO THE WARRANTIES OF MERCHANTABILITY,
 * FITNESS FOR A PARTICULAR PURPOSE AND NONINFRINGEMENT.  IN NO EVENT SHALL
 * THE COPYRIGHT HOLDER(S) OR AUTHOR(S) BE LIABLE FOR ANY CLAIM, DAMAGES OR
 * OTHER LIABILITY, WHETHER IN AN ACTION OF CONTRACT, TORT OR OTHERWISE,
 * ARISING FROM, OUT OF OR IN CONNECTION WITH THE SOFTWARE OR THE USE OR
 * OTHER DEALINGS IN THE SOFTWARE.
 *
 * Authors: Dave Airlie
 *          Alex Deucher
 */
#include <drm/drmP.h>
#include <drm/amdgpu_drm.h>
#include "amdgpu.h"
#include "amdgpu_i2c.h"
#include "atom.h"
#include "amdgpu_connectors.h"
#include "amdgpu_display.h"
#include <asm/div64.h>

#include <linux/pm_runtime.h>
#include <drm/drm_crtc_helper.h>
#include <drm/drm_edid.h>
#include <drm/drm_gem_framebuffer_helper.h>
#include <drm/drm_fb_helper.h>

static void amdgpu_display_flip_callback(struct dma_fence *f,
					 struct dma_fence_cb *cb)
{
	struct amdgpu_flip_work *work =
		container_of(cb, struct amdgpu_flip_work, cb);

	dma_fence_put(f);
	schedule_work(&work->flip_work.work);
}

static bool amdgpu_display_flip_handle_fence(struct amdgpu_flip_work *work,
					     struct dma_fence **f)
{
	struct dma_fence *fence= *f;

	if (fence == NULL)
		return false;

	*f = NULL;

	if (!dma_fence_add_callback(fence, &work->cb,
				    amdgpu_display_flip_callback))
		return true;

	dma_fence_put(fence);
	return false;
}

static void amdgpu_display_flip_work_func(struct work_struct *__work)
{
	struct delayed_work *delayed_work =
		container_of(__work, struct delayed_work, work);
	struct amdgpu_flip_work *work =
		container_of(delayed_work, struct amdgpu_flip_work, flip_work);
	struct amdgpu_device *adev = work->adev;
	struct amdgpu_crtc *amdgpu_crtc = adev->mode_info.crtcs[work->crtc_id];

	struct drm_crtc *crtc = &amdgpu_crtc->base;
	unsigned long flags;
	unsigned i;
	int vpos, hpos;

	if (amdgpu_display_flip_handle_fence(work, &work->excl))
		return;

	for (i = 0; i < work->shared_count; ++i)
		if (amdgpu_display_flip_handle_fence(work, &work->shared[i]))
			return;

	/* Wait until we're out of the vertical blank period before the one
	 * targeted by the flip
	 */
	if (amdgpu_crtc->enabled &&
	    (amdgpu_display_get_crtc_scanoutpos(adev->ddev, work->crtc_id, 0,
						&vpos, &hpos, NULL, NULL,
						&crtc->hwmode)
	     & (DRM_SCANOUTPOS_VALID | DRM_SCANOUTPOS_IN_VBLANK)) ==
	    (DRM_SCANOUTPOS_VALID | DRM_SCANOUTPOS_IN_VBLANK) &&
	    (int)(work->target_vblank -
		  amdgpu_get_vblank_counter_kms(adev->ddev, amdgpu_crtc->crtc_id)) > 0) {
		schedule_delayed_work(&work->flip_work, usecs_to_jiffies(1000));
		return;
	}

	/* We borrow the event spin lock for protecting flip_status */
	spin_lock_irqsave(&crtc->dev->event_lock, flags);

	/* Do the flip (mmio) */
	adev->mode_info.funcs->page_flip(adev, work->crtc_id, work->base, work->async);

	/* Set the flip status */
	amdgpu_crtc->pflip_status = AMDGPU_FLIP_SUBMITTED;
	spin_unlock_irqrestore(&crtc->dev->event_lock, flags);


	DRM_DEBUG_DRIVER("crtc:%d[%p], pflip_stat:AMDGPU_FLIP_SUBMITTED, work: %p,\n",
					 amdgpu_crtc->crtc_id, amdgpu_crtc, work);

}

/*
 * Handle unpin events outside the interrupt handler proper.
 */
static void amdgpu_display_unpin_work_func(struct work_struct *__work)
{
	struct amdgpu_flip_work *work =
		container_of(__work, struct amdgpu_flip_work, unpin_work);
	int r;

	/* unpin of the old buffer */
	r = amdgpu_bo_reserve(work->old_abo, true);
	if (likely(r == 0)) {
		r = amdgpu_bo_unpin(work->old_abo);
		if (unlikely(r != 0)) {
			DRM_ERROR("failed to unpin buffer after flip\n");
		}
		amdgpu_bo_unreserve(work->old_abo);
	} else
		DRM_ERROR("failed to reserve buffer after flip\n");

	amdgpu_bo_unref(&work->old_abo);
	kfree(work->shared);
	kfree(work);
}

int amdgpu_display_crtc_page_flip_target(struct drm_crtc *crtc,
				struct drm_framebuffer *fb,
				struct drm_pending_vblank_event *event,
				uint32_t page_flip_flags, uint32_t target,
				struct drm_modeset_acquire_ctx *ctx)
{
	struct drm_device *dev = crtc->dev;
	struct amdgpu_device *adev = dev->dev_private;
	struct amdgpu_crtc *amdgpu_crtc = to_amdgpu_crtc(crtc);
	struct drm_gem_object *obj;
	struct amdgpu_flip_work *work;
	struct amdgpu_bo *new_abo;
	unsigned long flags;
	u64 tiling_flags;
	int i, r;

	work = kzalloc(sizeof *work, GFP_KERNEL);
	if (work == NULL)
		return -ENOMEM;

	INIT_DELAYED_WORK(&work->flip_work, amdgpu_display_flip_work_func);
	INIT_WORK(&work->unpin_work, amdgpu_display_unpin_work_func);

	work->event = event;
	work->adev = adev;
	work->crtc_id = amdgpu_crtc->crtc_id;
	work->async = (page_flip_flags & DRM_MODE_PAGE_FLIP_ASYNC) != 0;

	/* schedule unpin of the old buffer */
	obj = crtc->primary->fb->obj[0];

	/* take a reference to the old object */
	work->old_abo = gem_to_amdgpu_bo(obj);
	amdgpu_bo_ref(work->old_abo);

	obj = fb->obj[0];
	new_abo = gem_to_amdgpu_bo(obj);

	/* pin the new buffer */
	r = amdgpu_bo_reserve(new_abo, false);
	if (unlikely(r != 0)) {
		DRM_ERROR("failed to reserve new abo buffer before flip\n");
		goto cleanup;
	}

	r = amdgpu_bo_pin(new_abo, amdgpu_display_supported_domains(adev));
	if (unlikely(r != 0)) {
		DRM_ERROR("failed to pin new abo buffer before flip\n");
		goto unreserve;
	}

	r = amdgpu_ttm_alloc_gart(&new_abo->tbo);
	if (unlikely(r != 0)) {
		DRM_ERROR("%p bind failed\n", new_abo);
		goto unpin;
	}

	r = reservation_object_get_fences_rcu(new_abo->tbo.resv, &work->excl,
					      &work->shared_count,
					      &work->shared);
	if (unlikely(r != 0)) {
		DRM_ERROR("failed to get fences for buffer\n");
		goto unpin;
	}

	amdgpu_bo_get_tiling_flags(new_abo, &tiling_flags);
	amdgpu_bo_unreserve(new_abo);

	work->base = amdgpu_bo_gpu_offset(new_abo);
	work->target_vblank = target - (uint32_t)drm_crtc_vblank_count(crtc) +
		amdgpu_get_vblank_counter_kms(dev, work->crtc_id);

	/* we borrow the event spin lock for protecting flip_wrok */
	spin_lock_irqsave(&crtc->dev->event_lock, flags);
	if (amdgpu_crtc->pflip_status != AMDGPU_FLIP_NONE) {
		DRM_DEBUG_DRIVER("flip queue: crtc already busy\n");
		spin_unlock_irqrestore(&crtc->dev->event_lock, flags);
		r = -EBUSY;
		goto pflip_cleanup;
	}

	amdgpu_crtc->pflip_status = AMDGPU_FLIP_PENDING;
	amdgpu_crtc->pflip_works = work;


	DRM_DEBUG_DRIVER("crtc:%d[%p], pflip_stat:AMDGPU_FLIP_PENDING, work: %p,\n",
					 amdgpu_crtc->crtc_id, amdgpu_crtc, work);
	/* update crtc fb */
	crtc->primary->fb = fb;
	spin_unlock_irqrestore(&crtc->dev->event_lock, flags);
	amdgpu_display_flip_work_func(&work->flip_work.work);
	return 0;

pflip_cleanup:
	if (unlikely(amdgpu_bo_reserve(new_abo, false) != 0)) {
		DRM_ERROR("failed to reserve new abo in error path\n");
		goto cleanup;
	}
unpin:
	if (unlikely(amdgpu_bo_unpin(new_abo) != 0)) {
		DRM_ERROR("failed to unpin new abo in error path\n");
	}
unreserve:
	amdgpu_bo_unreserve(new_abo);

cleanup:
	amdgpu_bo_unref(&work->old_abo);
	dma_fence_put(work->excl);
	for (i = 0; i < work->shared_count; ++i)
		dma_fence_put(work->shared[i]);
	kfree(work->shared);
	kfree(work);

	return r;
}

int amdgpu_display_crtc_set_config(struct drm_mode_set *set,
				   struct drm_modeset_acquire_ctx *ctx)
{
	struct drm_device *dev;
	struct amdgpu_device *adev;
	struct drm_crtc *crtc;
	bool active = false;
	int ret;

	if (!set || !set->crtc)
		return -EINVAL;

	dev = set->crtc->dev;

	ret = pm_runtime_get_sync(dev->dev);
	if (ret < 0)
		return ret;

	ret = drm_crtc_helper_set_config(set, ctx);

	list_for_each_entry(crtc, &dev->mode_config.crtc_list, head)
		if (crtc->enabled)
			active = true;

	pm_runtime_mark_last_busy(dev->dev);

	adev = dev->dev_private;
	/* if we have active crtcs and we don't have a power ref,
	   take the current one */
	if (active && !adev->have_disp_power_ref) {
		adev->have_disp_power_ref = true;
		return ret;
	}
	/* if we have no active crtcs, then drop the power ref
	   we got before */
	if (!active && adev->have_disp_power_ref) {
		pm_runtime_put_autosuspend(dev->dev);
		adev->have_disp_power_ref = false;
	}

	/* drop the power reference we got coming in here */
	pm_runtime_put_autosuspend(dev->dev);
	return ret;
}

static const char *encoder_names[41] = {
	"NONE",
	"INTERNAL_LVDS",
	"INTERNAL_TMDS1",
	"INTERNAL_TMDS2",
	"INTERNAL_DAC1",
	"INTERNAL_DAC2",
	"INTERNAL_SDVOA",
	"INTERNAL_SDVOB",
	"SI170B",
	"CH7303",
	"CH7301",
	"INTERNAL_DVO1",
	"EXTERNAL_SDVOA",
	"EXTERNAL_SDVOB",
	"TITFP513",
	"INTERNAL_LVTM1",
	"VT1623",
	"HDMI_SI1930",
	"HDMI_INTERNAL",
	"INTERNAL_KLDSCP_TMDS1",
	"INTERNAL_KLDSCP_DVO1",
	"INTERNAL_KLDSCP_DAC1",
	"INTERNAL_KLDSCP_DAC2",
	"SI178",
	"MVPU_FPGA",
	"INTERNAL_DDI",
	"VT1625",
	"HDMI_SI1932",
	"DP_AN9801",
	"DP_DP501",
	"INTERNAL_UNIPHY",
	"INTERNAL_KLDSCP_LVTMA",
	"INTERNAL_UNIPHY1",
	"INTERNAL_UNIPHY2",
	"NUTMEG",
	"TRAVIS",
	"INTERNAL_VCE",
	"INTERNAL_UNIPHY3",
	"HDMI_ANX9805",
	"INTERNAL_AMCLK",
	"VIRTUAL",
};

static const char *hpd_names[6] = {
	"HPD1",
	"HPD2",
	"HPD3",
	"HPD4",
	"HPD5",
	"HPD6",
};

void amdgpu_display_print_display_setup(struct drm_device *dev)
{
	struct drm_connector *connector;
	struct amdgpu_connector *amdgpu_connector;
	struct drm_encoder *encoder;
	struct amdgpu_encoder *amdgpu_encoder;
	uint32_t devices;
	int i = 0;

	DRM_INFO("AMDGPU Display Connectors\n");
	list_for_each_entry(connector, &dev->mode_config.connector_list, head) {
		amdgpu_connector = to_amdgpu_connector(connector);
		DRM_INFO("Connector %d:\n", i);
		DRM_INFO("  %s\n", connector->name);
		if (amdgpu_connector->hpd.hpd != AMDGPU_HPD_NONE)
			DRM_INFO("  %s\n", hpd_names[amdgpu_connector->hpd.hpd]);
		if (amdgpu_connector->ddc_bus) {
			DRM_INFO("  DDC: 0x%x 0x%x 0x%x 0x%x 0x%x 0x%x 0x%x 0x%x\n",
				 amdgpu_connector->ddc_bus->rec.mask_clk_reg,
				 amdgpu_connector->ddc_bus->rec.mask_data_reg,
				 amdgpu_connector->ddc_bus->rec.a_clk_reg,
				 amdgpu_connector->ddc_bus->rec.a_data_reg,
				 amdgpu_connector->ddc_bus->rec.en_clk_reg,
				 amdgpu_connector->ddc_bus->rec.en_data_reg,
				 amdgpu_connector->ddc_bus->rec.y_clk_reg,
				 amdgpu_connector->ddc_bus->rec.y_data_reg);
			if (amdgpu_connector->router.ddc_valid)
				DRM_INFO("  DDC Router 0x%x/0x%x\n",
					 amdgpu_connector->router.ddc_mux_control_pin,
					 amdgpu_connector->router.ddc_mux_state);
			if (amdgpu_connector->router.cd_valid)
				DRM_INFO("  Clock/Data Router 0x%x/0x%x\n",
					 amdgpu_connector->router.cd_mux_control_pin,
					 amdgpu_connector->router.cd_mux_state);
		} else {
			if (connector->connector_type == DRM_MODE_CONNECTOR_VGA ||
			    connector->connector_type == DRM_MODE_CONNECTOR_DVII ||
			    connector->connector_type == DRM_MODE_CONNECTOR_DVID ||
			    connector->connector_type == DRM_MODE_CONNECTOR_DVIA ||
			    connector->connector_type == DRM_MODE_CONNECTOR_HDMIA ||
			    connector->connector_type == DRM_MODE_CONNECTOR_HDMIB)
				DRM_INFO("  DDC: no ddc bus - possible BIOS bug - please report to xorg-driver-ati@lists.x.org\n");
		}
		DRM_INFO("  Encoders:\n");
		list_for_each_entry(encoder, &dev->mode_config.encoder_list, head) {
			amdgpu_encoder = to_amdgpu_encoder(encoder);
			devices = amdgpu_encoder->devices & amdgpu_connector->devices;
			if (devices) {
				if (devices & ATOM_DEVICE_CRT1_SUPPORT)
					DRM_INFO("    CRT1: %s\n", encoder_names[amdgpu_encoder->encoder_id]);
				if (devices & ATOM_DEVICE_CRT2_SUPPORT)
					DRM_INFO("    CRT2: %s\n", encoder_names[amdgpu_encoder->encoder_id]);
				if (devices & ATOM_DEVICE_LCD1_SUPPORT)
					DRM_INFO("    LCD1: %s\n", encoder_names[amdgpu_encoder->encoder_id]);
				if (devices & ATOM_DEVICE_DFP1_SUPPORT)
					DRM_INFO("    DFP1: %s\n", encoder_names[amdgpu_encoder->encoder_id]);
				if (devices & ATOM_DEVICE_DFP2_SUPPORT)
					DRM_INFO("    DFP2: %s\n", encoder_names[amdgpu_encoder->encoder_id]);
				if (devices & ATOM_DEVICE_DFP3_SUPPORT)
					DRM_INFO("    DFP3: %s\n", encoder_names[amdgpu_encoder->encoder_id]);
				if (devices & ATOM_DEVICE_DFP4_SUPPORT)
					DRM_INFO("    DFP4: %s\n", encoder_names[amdgpu_encoder->encoder_id]);
				if (devices & ATOM_DEVICE_DFP5_SUPPORT)
					DRM_INFO("    DFP5: %s\n", encoder_names[amdgpu_encoder->encoder_id]);
				if (devices & ATOM_DEVICE_DFP6_SUPPORT)
					DRM_INFO("    DFP6: %s\n", encoder_names[amdgpu_encoder->encoder_id]);
				if (devices & ATOM_DEVICE_TV1_SUPPORT)
					DRM_INFO("    TV1: %s\n", encoder_names[amdgpu_encoder->encoder_id]);
				if (devices & ATOM_DEVICE_CV_SUPPORT)
					DRM_INFO("    CV: %s\n", encoder_names[amdgpu_encoder->encoder_id]);
			}
		}
		i++;
	}
}

/**
 * amdgpu_display_ddc_probe
 *
 */
bool amdgpu_display_ddc_probe(struct amdgpu_connector *amdgpu_connector,
			      bool use_aux)
{
	u8 out = 0x0;
	u8 buf[8];
	int ret;
	struct i2c_msg msgs[] = {
		{
			.addr = DDC_ADDR,
			.flags = 0,
			.len = 1,
			.buf = &out,
		},
		{
			.addr = DDC_ADDR,
			.flags = I2C_M_RD,
			.len = 8,
			.buf = buf,
		}
	};

	/* on hw with routers, select right port */
	if (amdgpu_connector->router.ddc_valid)
		amdgpu_i2c_router_select_ddc_port(amdgpu_connector);

	if (use_aux) {
		ret = i2c_transfer(&amdgpu_connector->ddc_bus->aux.ddc, msgs, 2);
	} else {
		ret = i2c_transfer(&amdgpu_connector->ddc_bus->adapter, msgs, 2);
	}

	if (ret != 2)
		/* Couldn't find an accessible DDC on this connector */
		return false;
	/* Probe also for valid EDID header
	 * EDID header starts with:
	 * 0x00,0xFF,0xFF,0xFF,0xFF,0xFF,0xFF,0x00.
	 * Only the first 6 bytes must be valid as
	 * drm_edid_block_valid() can fix the last 2 bytes */
	if (drm_edid_header_is_valid(buf) < 6) {
		/* Couldn't find an accessible EDID on this
		 * connector */
		return false;
	}
	return true;
}

static const struct drm_framebuffer_funcs amdgpu_fb_funcs = {
	.destroy = drm_gem_fb_destroy,
	.create_handle = drm_gem_fb_create_handle,
};

uint32_t amdgpu_display_supported_domains(struct amdgpu_device *adev)
{
	uint32_t domain = AMDGPU_GEM_DOMAIN_VRAM;

#if defined(CONFIG_DRM_AMD_DC)
	if (adev->asic_type >= CHIP_CARRIZO && adev->asic_type < CHIP_RAVEN &&
	    adev->flags & AMD_IS_APU &&
	    amdgpu_device_asic_has_dc_support(adev->asic_type))
		domain |= AMDGPU_GEM_DOMAIN_GTT;
#endif

	return domain;
}

int amdgpu_display_framebuffer_init(struct drm_device *dev,
				    struct amdgpu_framebuffer *rfb,
				    const struct drm_mode_fb_cmd2 *mode_cmd,
				    struct drm_gem_object *obj)
{
	int ret;
	rfb->base.obj[0] = obj;
	drm_helper_mode_fill_fb_struct(dev, &rfb->base, mode_cmd);
	ret = drm_framebuffer_init(dev, &rfb->base, &amdgpu_fb_funcs);
	if (ret) {
		rfb->base.obj[0] = NULL;
		return ret;
	}
	return 0;
}

struct drm_framebuffer *
amdgpu_display_user_framebuffer_create(struct drm_device *dev,
				       struct drm_file *file_priv,
				       const struct drm_mode_fb_cmd2 *mode_cmd)
{
	struct drm_gem_object *obj;
	struct amdgpu_framebuffer *amdgpu_fb;
	int ret;

	obj = drm_gem_object_lookup(file_priv, mode_cmd->handles[0]);
	if (obj ==  NULL) {
		dev_err(&dev->pdev->dev, "No GEM object associated to handle 0x%08X, "
			"can't create framebuffer\n", mode_cmd->handles[0]);
		return ERR_PTR(-ENOENT);
	}

	/* Handle is imported dma-buf, so cannot be migrated to VRAM for scanout */
	if (obj->import_attach) {
		DRM_DEBUG_KMS("Cannot create framebuffer from imported dma_buf\n");
		return ERR_PTR(-EINVAL);
	}

	amdgpu_fb = kzalloc(sizeof(*amdgpu_fb), GFP_KERNEL);
	if (amdgpu_fb == NULL) {
		drm_gem_object_put_unlocked(obj);
		return ERR_PTR(-ENOMEM);
	}

	ret = amdgpu_display_framebuffer_init(dev, amdgpu_fb, mode_cmd, obj);
	if (ret) {
		kfree(amdgpu_fb);
		drm_gem_object_put_unlocked(obj);
		return ERR_PTR(ret);
	}

	return &amdgpu_fb->base;
}

const struct drm_mode_config_funcs amdgpu_mode_funcs = {
	.fb_create = amdgpu_display_user_framebuffer_create,
	.output_poll_changed = drm_fb_helper_output_poll_changed,
};

static const struct drm_prop_enum_list amdgpu_underscan_enum_list[] =
{	{ UNDERSCAN_OFF, "off" },
	{ UNDERSCAN_ON, "on" },
	{ UNDERSCAN_AUTO, "auto" },
};

static const struct drm_prop_enum_list amdgpu_audio_enum_list[] =
{	{ AMDGPU_AUDIO_DISABLE, "off" },
	{ AMDGPU_AUDIO_ENABLE, "on" },
	{ AMDGPU_AUDIO_AUTO, "auto" },
};

/* XXX support different dither options? spatial, temporal, both, etc. */
static const struct drm_prop_enum_list amdgpu_dither_enum_list[] =
{	{ AMDGPU_FMT_DITHER_DISABLE, "off" },
	{ AMDGPU_FMT_DITHER_ENABLE, "on" },
};

int amdgpu_display_modeset_create_props(struct amdgpu_device *adev)
{
	int sz;

	adev->mode_info.coherent_mode_property =
		drm_property_create_range(adev->ddev, 0 , "coherent", 0, 1);
	if (!adev->mode_info.coherent_mode_property)
		return -ENOMEM;

	adev->mode_info.load_detect_property =
		drm_property_create_range(adev->ddev, 0, "load detection", 0, 1);
	if (!adev->mode_info.load_detect_property)
		return -ENOMEM;

	drm_mode_create_scaling_mode_property(adev->ddev);

	sz = ARRAY_SIZE(amdgpu_underscan_enum_list);
	adev->mode_info.underscan_property =
		drm_property_create_enum(adev->ddev, 0,
				    "underscan",
				    amdgpu_underscan_enum_list, sz);

	adev->mode_info.underscan_hborder_property =
		drm_property_create_range(adev->ddev, 0,
					"underscan hborder", 0, 128);
	if (!adev->mode_info.underscan_hborder_property)
		return -ENOMEM;

	adev->mode_info.underscan_vborder_property =
		drm_property_create_range(adev->ddev, 0,
					"underscan vborder", 0, 128);
	if (!adev->mode_info.underscan_vborder_property)
		return -ENOMEM;

	sz = ARRAY_SIZE(amdgpu_audio_enum_list);
	adev->mode_info.audio_property =
		drm_property_create_enum(adev->ddev, 0,
					 "audio",
					 amdgpu_audio_enum_list, sz);

	sz = ARRAY_SIZE(amdgpu_dither_enum_list);
	adev->mode_info.dither_property =
		drm_property_create_enum(adev->ddev, 0,
					 "dither",
					 amdgpu_dither_enum_list, sz);

<<<<<<< HEAD
	adev->mode_info.max_bpc_property =
		drm_property_create_range(adev->ddev, 0, "max bpc", 8, 16);
	if (!adev->mode_info.max_bpc_property)
		return -ENOMEM;

	if (amdgpu_device_has_dc_support(adev)) {
		adev->mode_info.freesync_property =
			drm_property_create_bool(adev->ddev, 0, "freesync");
		if (!adev->mode_info.freesync_property)
			return -ENOMEM;
		adev->mode_info.freesync_capable_property =
			drm_property_create_bool(adev->ddev,
						 0,
						 "freesync_capable");
		if (!adev->mode_info.freesync_capable_property)
=======
	if (amdgpu_device_has_dc_support(adev)) {
		adev->mode_info.max_bpc_property =
			drm_property_create_range(adev->ddev, 0, "max bpc", 8, 16);
		if (!adev->mode_info.max_bpc_property)
			return -ENOMEM;
		adev->mode_info.abm_level_property =
			drm_property_create_range(adev->ddev, 0,
						"abm level", 0, 4);
		if (!adev->mode_info.abm_level_property)
>>>>>>> 3078c7c0
			return -ENOMEM;
	}

	return 0;
}

void amdgpu_display_update_priority(struct amdgpu_device *adev)
{
	/* adjustment options for the display watermarks */
	if ((amdgpu_disp_priority == 0) || (amdgpu_disp_priority > 2))
		adev->mode_info.disp_priority = 0;
	else
		adev->mode_info.disp_priority = amdgpu_disp_priority;

}

static bool amdgpu_display_is_hdtv_mode(const struct drm_display_mode *mode)
{
	/* try and guess if this is a tv or a monitor */
	if ((mode->vdisplay == 480 && mode->hdisplay == 720) || /* 480p */
	    (mode->vdisplay == 576) || /* 576p */
	    (mode->vdisplay == 720) || /* 720p */
	    (mode->vdisplay == 1080)) /* 1080p */
		return true;
	else
		return false;
}

bool amdgpu_display_crtc_scaling_mode_fixup(struct drm_crtc *crtc,
					const struct drm_display_mode *mode,
					struct drm_display_mode *adjusted_mode)
{
	struct drm_device *dev = crtc->dev;
	struct drm_encoder *encoder;
	struct amdgpu_crtc *amdgpu_crtc = to_amdgpu_crtc(crtc);
	struct amdgpu_encoder *amdgpu_encoder;
	struct drm_connector *connector;
	struct amdgpu_connector *amdgpu_connector;
	u32 src_v = 1, dst_v = 1;
	u32 src_h = 1, dst_h = 1;

	amdgpu_crtc->h_border = 0;
	amdgpu_crtc->v_border = 0;

	list_for_each_entry(encoder, &dev->mode_config.encoder_list, head) {
		if (encoder->crtc != crtc)
			continue;
		amdgpu_encoder = to_amdgpu_encoder(encoder);
		connector = amdgpu_get_connector_for_encoder(encoder);
		amdgpu_connector = to_amdgpu_connector(connector);

		/* set scaling */
		if (amdgpu_encoder->rmx_type == RMX_OFF)
			amdgpu_crtc->rmx_type = RMX_OFF;
		else if (mode->hdisplay < amdgpu_encoder->native_mode.hdisplay ||
			 mode->vdisplay < amdgpu_encoder->native_mode.vdisplay)
			amdgpu_crtc->rmx_type = amdgpu_encoder->rmx_type;
		else
			amdgpu_crtc->rmx_type = RMX_OFF;
		/* copy native mode */
		memcpy(&amdgpu_crtc->native_mode,
		       &amdgpu_encoder->native_mode,
		       sizeof(struct drm_display_mode));
		src_v = crtc->mode.vdisplay;
		dst_v = amdgpu_crtc->native_mode.vdisplay;
		src_h = crtc->mode.hdisplay;
		dst_h = amdgpu_crtc->native_mode.hdisplay;

		/* fix up for overscan on hdmi */
		if ((!(mode->flags & DRM_MODE_FLAG_INTERLACE)) &&
		    ((amdgpu_encoder->underscan_type == UNDERSCAN_ON) ||
		     ((amdgpu_encoder->underscan_type == UNDERSCAN_AUTO) &&
		      drm_detect_hdmi_monitor(amdgpu_connector_edid(connector)) &&
		      amdgpu_display_is_hdtv_mode(mode)))) {
			if (amdgpu_encoder->underscan_hborder != 0)
				amdgpu_crtc->h_border = amdgpu_encoder->underscan_hborder;
			else
				amdgpu_crtc->h_border = (mode->hdisplay >> 5) + 16;
			if (amdgpu_encoder->underscan_vborder != 0)
				amdgpu_crtc->v_border = amdgpu_encoder->underscan_vborder;
			else
				amdgpu_crtc->v_border = (mode->vdisplay >> 5) + 16;
			amdgpu_crtc->rmx_type = RMX_FULL;
			src_v = crtc->mode.vdisplay;
			dst_v = crtc->mode.vdisplay - (amdgpu_crtc->v_border * 2);
			src_h = crtc->mode.hdisplay;
			dst_h = crtc->mode.hdisplay - (amdgpu_crtc->h_border * 2);
		}
	}
	if (amdgpu_crtc->rmx_type != RMX_OFF) {
		fixed20_12 a, b;
		a.full = dfixed_const(src_v);
		b.full = dfixed_const(dst_v);
		amdgpu_crtc->vsc.full = dfixed_div(a, b);
		a.full = dfixed_const(src_h);
		b.full = dfixed_const(dst_h);
		amdgpu_crtc->hsc.full = dfixed_div(a, b);
	} else {
		amdgpu_crtc->vsc.full = dfixed_const(1);
		amdgpu_crtc->hsc.full = dfixed_const(1);
	}
	return true;
}

/*
 * Retrieve current video scanout position of crtc on a given gpu, and
 * an optional accurate timestamp of when query happened.
 *
 * \param dev Device to query.
 * \param pipe Crtc to query.
 * \param flags Flags from caller (DRM_CALLED_FROM_VBLIRQ or 0).
 *              For driver internal use only also supports these flags:
 *
 *              USE_REAL_VBLANKSTART to use the real start of vblank instead
 *              of a fudged earlier start of vblank.
 *
 *              GET_DISTANCE_TO_VBLANKSTART to return distance to the
 *              fudged earlier start of vblank in *vpos and the distance
 *              to true start of vblank in *hpos.
 *
 * \param *vpos Location where vertical scanout position should be stored.
 * \param *hpos Location where horizontal scanout position should go.
 * \param *stime Target location for timestamp taken immediately before
 *               scanout position query. Can be NULL to skip timestamp.
 * \param *etime Target location for timestamp taken immediately after
 *               scanout position query. Can be NULL to skip timestamp.
 *
 * Returns vpos as a positive number while in active scanout area.
 * Returns vpos as a negative number inside vblank, counting the number
 * of scanlines to go until end of vblank, e.g., -1 means "one scanline
 * until start of active scanout / end of vblank."
 *
 * \return Flags, or'ed together as follows:
 *
 * DRM_SCANOUTPOS_VALID = Query successful.
 * DRM_SCANOUTPOS_INVBL = Inside vblank.
 * DRM_SCANOUTPOS_ACCURATE = Returned position is accurate. A lack of
 * this flag means that returned position may be offset by a constant but
 * unknown small number of scanlines wrt. real scanout position.
 *
 */
int amdgpu_display_get_crtc_scanoutpos(struct drm_device *dev,
			unsigned int pipe, unsigned int flags, int *vpos,
			int *hpos, ktime_t *stime, ktime_t *etime,
			const struct drm_display_mode *mode)
{
	u32 vbl = 0, position = 0;
	int vbl_start, vbl_end, vtotal, ret = 0;
	bool in_vbl = true;

	struct amdgpu_device *adev = dev->dev_private;

	/* preempt_disable_rt() should go right here in PREEMPT_RT patchset. */

	/* Get optional system timestamp before query. */
	if (stime)
		*stime = ktime_get();

	if (amdgpu_display_page_flip_get_scanoutpos(adev, pipe, &vbl, &position) == 0)
		ret |= DRM_SCANOUTPOS_VALID;

	/* Get optional system timestamp after query. */
	if (etime)
		*etime = ktime_get();

	/* preempt_enable_rt() should go right here in PREEMPT_RT patchset. */

	/* Decode into vertical and horizontal scanout position. */
	*vpos = position & 0x1fff;
	*hpos = (position >> 16) & 0x1fff;

	/* Valid vblank area boundaries from gpu retrieved? */
	if (vbl > 0) {
		/* Yes: Decode. */
		ret |= DRM_SCANOUTPOS_ACCURATE;
		vbl_start = vbl & 0x1fff;
		vbl_end = (vbl >> 16) & 0x1fff;
	}
	else {
		/* No: Fake something reasonable which gives at least ok results. */
		vbl_start = mode->crtc_vdisplay;
		vbl_end = 0;
	}

	/* Called from driver internal vblank counter query code? */
	if (flags & GET_DISTANCE_TO_VBLANKSTART) {
	    /* Caller wants distance from real vbl_start in *hpos */
	    *hpos = *vpos - vbl_start;
	}

	/* Fudge vblank to start a few scanlines earlier to handle the
	 * problem that vblank irqs fire a few scanlines before start
	 * of vblank. Some driver internal callers need the true vblank
	 * start to be used and signal this via the USE_REAL_VBLANKSTART flag.
	 *
	 * The cause of the "early" vblank irq is that the irq is triggered
	 * by the line buffer logic when the line buffer read position enters
	 * the vblank, whereas our crtc scanout position naturally lags the
	 * line buffer read position.
	 */
	if (!(flags & USE_REAL_VBLANKSTART))
		vbl_start -= adev->mode_info.crtcs[pipe]->lb_vblank_lead_lines;

	/* Test scanout position against vblank region. */
	if ((*vpos < vbl_start) && (*vpos >= vbl_end))
		in_vbl = false;

	/* In vblank? */
	if (in_vbl)
	    ret |= DRM_SCANOUTPOS_IN_VBLANK;

	/* Called from driver internal vblank counter query code? */
	if (flags & GET_DISTANCE_TO_VBLANKSTART) {
		/* Caller wants distance from fudged earlier vbl_start */
		*vpos -= vbl_start;
		return ret;
	}

	/* Check if inside vblank area and apply corrective offsets:
	 * vpos will then be >=0 in video scanout area, but negative
	 * within vblank area, counting down the number of lines until
	 * start of scanout.
	 */

	/* Inside "upper part" of vblank area? Apply corrective offset if so: */
	if (in_vbl && (*vpos >= vbl_start)) {
		vtotal = mode->crtc_vtotal;

		/* With variable refresh rate displays the vpos can exceed
		 * the vtotal value. Clamp to 0 to return -vbl_end instead
		 * of guessing the remaining number of lines until scanout.
		 */
		*vpos = (*vpos < vtotal) ? (*vpos - vtotal) : 0;
	}

	/* Correct for shifted end of vbl at vbl_end. */
	*vpos = *vpos - vbl_end;

	return ret;
}

int amdgpu_display_crtc_idx_to_irq_type(struct amdgpu_device *adev, int crtc)
{
	if (crtc < 0 || crtc >= adev->mode_info.num_crtc)
		return AMDGPU_CRTC_IRQ_NONE;

	switch (crtc) {
	case 0:
		return AMDGPU_CRTC_IRQ_VBLANK1;
	case 1:
		return AMDGPU_CRTC_IRQ_VBLANK2;
	case 2:
		return AMDGPU_CRTC_IRQ_VBLANK3;
	case 3:
		return AMDGPU_CRTC_IRQ_VBLANK4;
	case 4:
		return AMDGPU_CRTC_IRQ_VBLANK5;
	case 5:
		return AMDGPU_CRTC_IRQ_VBLANK6;
	default:
		return AMDGPU_CRTC_IRQ_NONE;
	}
}

int amdgpu_display_freesync_ioctl(struct drm_device *dev, void *data,
				  struct drm_file *filp)
{
	int ret = -EPERM;
	struct amdgpu_device *adev = dev->dev_private;

	if (adev->mode_info.funcs->notify_freesync)
		ret = adev->mode_info.funcs->notify_freesync(dev,data,filp);
	else
		DRM_DEBUG("amdgpu no notify_freesync ioctl\n");

	return ret;
}
<|MERGE_RESOLUTION|>--- conflicted
+++ resolved
@@ -626,23 +626,6 @@
 					 "dither",
 					 amdgpu_dither_enum_list, sz);
 
-<<<<<<< HEAD
-	adev->mode_info.max_bpc_property =
-		drm_property_create_range(adev->ddev, 0, "max bpc", 8, 16);
-	if (!adev->mode_info.max_bpc_property)
-		return -ENOMEM;
-
-	if (amdgpu_device_has_dc_support(adev)) {
-		adev->mode_info.freesync_property =
-			drm_property_create_bool(adev->ddev, 0, "freesync");
-		if (!adev->mode_info.freesync_property)
-			return -ENOMEM;
-		adev->mode_info.freesync_capable_property =
-			drm_property_create_bool(adev->ddev,
-						 0,
-						 "freesync_capable");
-		if (!adev->mode_info.freesync_capable_property)
-=======
 	if (amdgpu_device_has_dc_support(adev)) {
 		adev->mode_info.max_bpc_property =
 			drm_property_create_range(adev->ddev, 0, "max bpc", 8, 16);
@@ -652,7 +635,6 @@
 			drm_property_create_range(adev->ddev, 0,
 						"abm level", 0, 4);
 		if (!adev->mode_info.abm_level_property)
->>>>>>> 3078c7c0
 			return -ENOMEM;
 	}
 
@@ -915,18 +897,4 @@
 	default:
 		return AMDGPU_CRTC_IRQ_NONE;
 	}
-}
-
-int amdgpu_display_freesync_ioctl(struct drm_device *dev, void *data,
-				  struct drm_file *filp)
-{
-	int ret = -EPERM;
-	struct amdgpu_device *adev = dev->dev_private;
-
-	if (adev->mode_info.funcs->notify_freesync)
-		ret = adev->mode_info.funcs->notify_freesync(dev,data,filp);
-	else
-		DRM_DEBUG("amdgpu no notify_freesync ioctl\n");
-
-	return ret;
-}
+}