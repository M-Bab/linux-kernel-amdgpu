--- conflicted
+++ resolved
@@ -520,18 +520,10 @@
 	return domain;
 }
 
-<<<<<<< HEAD
-int
-amdgpu_framebuffer_init(struct drm_device *dev,
-			struct amdgpu_framebuffer *rfb,
-			const struct drm_mode_fb_cmd2 *mode_cmd,
-			struct drm_gem_object *obj)
-=======
 int amdgpu_display_framebuffer_init(struct drm_device *dev,
 				    struct amdgpu_framebuffer *rfb,
 				    const struct drm_mode_fb_cmd2 *mode_cmd,
 				    struct drm_gem_object *obj)
->>>>>>> 9e6d49d9
 {
 	int ret;
 	rfb->obj = obj;
@@ -583,11 +575,7 @@
 }
 
 const struct drm_mode_config_funcs amdgpu_mode_funcs = {
-<<<<<<< HEAD
-	.fb_create = amdgpu_user_framebuffer_create,
-=======
 	.fb_create = amdgpu_display_user_framebuffer_create,
->>>>>>> 9e6d49d9
 	.output_poll_changed = drm_fb_helper_output_poll_changed,
 };
 
@@ -924,13 +912,8 @@
 	}
 }
 
-<<<<<<< HEAD
-int amdgpu_freesync_ioctl(struct drm_device *dev, void *data,
-			    struct drm_file *filp)
-=======
 int amdgpu_display_freesync_ioctl(struct drm_device *dev, void *data,
 				  struct drm_file *filp)
->>>>>>> 9e6d49d9
 {
 	int ret = -EPERM;
 	struct amdgpu_device *adev = dev->dev_private;
