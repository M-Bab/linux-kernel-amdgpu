/*
 * Copyright 2016 Advanced Micro Devices, Inc.
 * All Rights Reserved.
 *
 * Permission is hereby granted, free of charge, to any person obtaining a
 * copy of this software and associated documentation files (the
 * "Software"), to deal in the Software without restriction, including
 * without limitation the rights to use, copy, modify, merge, publish,
 * distribute, sub license, and/or sell copies of the Software, and to
 * permit persons to whom the Software is furnished to do so, subject to
 * the following conditions:
 *
 * THE SOFTWARE IS PROVIDED "AS IS", WITHOUT WARRANTY OF ANY KIND, EXPRESS OR
 * IMPLIED, INCLUDING BUT NOT LIMITED TO THE WARRANTIES OF MERCHANTABILITY,
 * FITNESS FOR A PARTICULAR PURPOSE AND NON-INFRINGEMENT. IN NO EVENT SHALL
 * THE COPYRIGHT HOLDERS, AUTHORS AND/OR ITS SUPPLIERS BE LIABLE FOR ANY CLAIM,
 * DAMAGES OR OTHER LIABILITY, WHETHER IN AN ACTION OF CONTRACT, TORT OR
 * OTHERWISE, ARISING FROM, OUT OF OR IN CONNECTION WITH THE SOFTWARE OR THE
 * USE OR OTHER DEALINGS IN THE SOFTWARE.
 *
 * The above copyright notice and this permission notice (including the
 * next paragraph) shall be included in all copies or substantial portions
 * of the Software.
 *
 */

#include <linux/firmware.h>
#include <drm/drmP.h>
#include "amdgpu.h"
#include "amdgpu_vce.h"
#include "soc15.h"
#include "soc15d.h"
#include "soc15_common.h"
#include "mmsch_v1_0.h"

#include "vce/vce_4_0_offset.h"
#include "vce/vce_4_0_default.h"
#include "vce/vce_4_0_sh_mask.h"
#include "mmhub/mmhub_1_0_offset.h"
#include "mmhub/mmhub_1_0_sh_mask.h"

#define VCE_STATUS_VCPU_REPORT_FW_LOADED_MASK	0x02

#define VCE_V4_0_FW_SIZE	(384 * 1024)
#define VCE_V4_0_STACK_SIZE	(64 * 1024)
#define VCE_V4_0_DATA_SIZE	((16 * 1024 * AMDGPU_MAX_VCE_HANDLES) + (52 * 1024))

static void vce_v4_0_mc_resume(struct amdgpu_device *adev);
static void vce_v4_0_set_ring_funcs(struct amdgpu_device *adev);
static void vce_v4_0_set_irq_funcs(struct amdgpu_device *adev);

/**
 * vce_v4_0_ring_get_rptr - get read pointer
 *
 * @ring: amdgpu_ring pointer
 *
 * Returns the current hardware read pointer
 */
static uint64_t vce_v4_0_ring_get_rptr(struct amdgpu_ring *ring)
{
	struct amdgpu_device *adev = ring->adev;

	if (ring == &adev->vce.ring[0])
		return RREG32(SOC15_REG_OFFSET(VCE, 0, mmVCE_RB_RPTR));
	else if (ring == &adev->vce.ring[1])
		return RREG32(SOC15_REG_OFFSET(VCE, 0, mmVCE_RB_RPTR2));
	else
		return RREG32(SOC15_REG_OFFSET(VCE, 0, mmVCE_RB_RPTR3));
}

/**
 * vce_v4_0_ring_get_wptr - get write pointer
 *
 * @ring: amdgpu_ring pointer
 *
 * Returns the current hardware write pointer
 */
static uint64_t vce_v4_0_ring_get_wptr(struct amdgpu_ring *ring)
{
	struct amdgpu_device *adev = ring->adev;

	if (ring->use_doorbell)
		return adev->wb.wb[ring->wptr_offs];

	if (ring == &adev->vce.ring[0])
		return RREG32(SOC15_REG_OFFSET(VCE, 0, mmVCE_RB_WPTR));
	else if (ring == &adev->vce.ring[1])
		return RREG32(SOC15_REG_OFFSET(VCE, 0, mmVCE_RB_WPTR2));
	else
		return RREG32(SOC15_REG_OFFSET(VCE, 0, mmVCE_RB_WPTR3));
}

/**
 * vce_v4_0_ring_set_wptr - set write pointer
 *
 * @ring: amdgpu_ring pointer
 *
 * Commits the write pointer to the hardware
 */
static void vce_v4_0_ring_set_wptr(struct amdgpu_ring *ring)
{
	struct amdgpu_device *adev = ring->adev;

	if (ring->use_doorbell) {
		/* XXX check if swapping is necessary on BE */
		adev->wb.wb[ring->wptr_offs] = lower_32_bits(ring->wptr);
		WDOORBELL32(ring->doorbell_index, lower_32_bits(ring->wptr));
		return;
	}

	if (ring == &adev->vce.ring[0])
		WREG32(SOC15_REG_OFFSET(VCE, 0, mmVCE_RB_WPTR),
			lower_32_bits(ring->wptr));
	else if (ring == &adev->vce.ring[1])
		WREG32(SOC15_REG_OFFSET(VCE, 0, mmVCE_RB_WPTR2),
			lower_32_bits(ring->wptr));
	else
		WREG32(SOC15_REG_OFFSET(VCE, 0, mmVCE_RB_WPTR3),
			lower_32_bits(ring->wptr));
}

static int vce_v4_0_firmware_loaded(struct amdgpu_device *adev)
{
	int i, j;

	for (i = 0; i < 10; ++i) {
		for (j = 0; j < 100; ++j) {
			uint32_t status =
				RREG32(SOC15_REG_OFFSET(VCE, 0, mmVCE_STATUS));

			if (status & VCE_STATUS_VCPU_REPORT_FW_LOADED_MASK)
				return 0;
			mdelay(10);
		}

		DRM_ERROR("VCE not responding, trying to reset the ECPU!!!\n");
		WREG32_P(SOC15_REG_OFFSET(VCE, 0, mmVCE_SOFT_RESET),
				VCE_SOFT_RESET__ECPU_SOFT_RESET_MASK,
				~VCE_SOFT_RESET__ECPU_SOFT_RESET_MASK);
		mdelay(10);
		WREG32_P(SOC15_REG_OFFSET(VCE, 0, mmVCE_SOFT_RESET), 0,
				~VCE_SOFT_RESET__ECPU_SOFT_RESET_MASK);
		mdelay(10);

	}

	return -ETIMEDOUT;
}

static int vce_v4_0_mmsch_start(struct amdgpu_device *adev,
				struct amdgpu_mm_table *table)
{
	uint32_t data = 0, loop;
	uint64_t addr = table->gpu_addr;
	struct mmsch_v1_0_init_header *header = (struct mmsch_v1_0_init_header *)table->cpu_addr;
	uint32_t size;

	size = header->header_size + header->vce_table_size + header->uvd_table_size;

	/* 1, write to vce_mmsch_vf_ctx_addr_lo/hi register with GPU mc addr of memory descriptor location */
	WREG32(SOC15_REG_OFFSET(VCE, 0, mmVCE_MMSCH_VF_CTX_ADDR_LO), lower_32_bits(addr));
	WREG32(SOC15_REG_OFFSET(VCE, 0, mmVCE_MMSCH_VF_CTX_ADDR_HI), upper_32_bits(addr));

	/* 2, update vmid of descriptor */
	data = RREG32(SOC15_REG_OFFSET(VCE, 0, mmVCE_MMSCH_VF_VMID));
	data &= ~VCE_MMSCH_VF_VMID__VF_CTX_VMID_MASK;
	data |= (0 << VCE_MMSCH_VF_VMID__VF_CTX_VMID__SHIFT); /* use domain0 for MM scheduler */
	WREG32(SOC15_REG_OFFSET(VCE, 0, mmVCE_MMSCH_VF_VMID), data);

	/* 3, notify mmsch about the size of this descriptor */
	WREG32(SOC15_REG_OFFSET(VCE, 0, mmVCE_MMSCH_VF_CTX_SIZE), size);

	/* 4, set resp to zero */
	WREG32(SOC15_REG_OFFSET(VCE, 0, mmVCE_MMSCH_VF_MAILBOX_RESP), 0);

	WDOORBELL32(adev->vce.ring[0].doorbell_index, 0);
	adev->wb.wb[adev->vce.ring[0].wptr_offs] = 0;
	adev->vce.ring[0].wptr = 0;
	adev->vce.ring[0].wptr_old = 0;

	/* 5, kick off the initialization and wait until VCE_MMSCH_VF_MAILBOX_RESP becomes non-zero */
	WREG32(SOC15_REG_OFFSET(VCE, 0, mmVCE_MMSCH_VF_MAILBOX_HOST), 0x10000001);

	data = RREG32(SOC15_REG_OFFSET(VCE, 0, mmVCE_MMSCH_VF_MAILBOX_RESP));
	loop = 1000;
	while ((data & 0x10000002) != 0x10000002) {
		udelay(10);
		data = RREG32(SOC15_REG_OFFSET(VCE, 0, mmVCE_MMSCH_VF_MAILBOX_RESP));
		loop--;
		if (!loop)
			break;
	}

	if (!loop) {
		dev_err(adev->dev, "failed to init MMSCH, mmVCE_MMSCH_VF_MAILBOX_RESP = %x\n", data);
		return -EBUSY;
	}

	return 0;
}

static int vce_v4_0_sriov_start(struct amdgpu_device *adev)
{
	struct amdgpu_ring *ring;
	uint32_t offset, size;
	uint32_t table_size = 0;
	struct mmsch_v1_0_cmd_direct_write direct_wt = { { 0 } };
	struct mmsch_v1_0_cmd_direct_read_modify_write direct_rd_mod_wt = { { 0 } };
	struct mmsch_v1_0_cmd_direct_polling direct_poll = { { 0 } };
	struct mmsch_v1_0_cmd_end end = { { 0 } };
	uint32_t *init_table = adev->virt.mm_table.cpu_addr;
	struct mmsch_v1_0_init_header *header = (struct mmsch_v1_0_init_header *)init_table;

	direct_wt.cmd_header.command_type = MMSCH_COMMAND__DIRECT_REG_WRITE;
	direct_rd_mod_wt.cmd_header.command_type = MMSCH_COMMAND__DIRECT_REG_READ_MODIFY_WRITE;
	direct_poll.cmd_header.command_type = MMSCH_COMMAND__DIRECT_REG_POLLING;
	end.cmd_header.command_type = MMSCH_COMMAND__END;

	if (header->vce_table_offset == 0 && header->vce_table_size == 0) {
		header->version = MMSCH_VERSION;
		header->header_size = sizeof(struct mmsch_v1_0_init_header) >> 2;

		if (header->uvd_table_offset == 0 && header->uvd_table_size == 0)
			header->vce_table_offset = header->header_size;
		else
			header->vce_table_offset = header->uvd_table_size + header->uvd_table_offset;

		init_table += header->vce_table_offset;

		ring = &adev->vce.ring[0];
		MMSCH_V1_0_INSERT_DIRECT_WT(SOC15_REG_OFFSET(VCE, 0, mmVCE_RB_BASE_LO),
					    lower_32_bits(ring->gpu_addr));
		MMSCH_V1_0_INSERT_DIRECT_WT(SOC15_REG_OFFSET(VCE, 0, mmVCE_RB_BASE_HI),
					    upper_32_bits(ring->gpu_addr));
		MMSCH_V1_0_INSERT_DIRECT_WT(SOC15_REG_OFFSET(VCE, 0, mmVCE_RB_SIZE),
					    ring->ring_size / 4);

		/* BEGING OF MC_RESUME */
		MMSCH_V1_0_INSERT_DIRECT_WT(SOC15_REG_OFFSET(VCE, 0, mmVCE_LMI_CTRL), 0x398000);
		MMSCH_V1_0_INSERT_DIRECT_RD_MOD_WT(SOC15_REG_OFFSET(VCE, 0, mmVCE_LMI_CACHE_CTRL), ~0x1, 0);
		MMSCH_V1_0_INSERT_DIRECT_WT(SOC15_REG_OFFSET(VCE, 0, mmVCE_LMI_SWAP_CNTL), 0);
		MMSCH_V1_0_INSERT_DIRECT_WT(SOC15_REG_OFFSET(VCE, 0, mmVCE_LMI_SWAP_CNTL1), 0);
		MMSCH_V1_0_INSERT_DIRECT_WT(SOC15_REG_OFFSET(VCE, 0, mmVCE_LMI_VM_CTRL), 0);

		if (adev->firmware.load_type == AMDGPU_FW_LOAD_PSP) {
			MMSCH_V1_0_INSERT_DIRECT_WT(SOC15_REG_OFFSET(VCE, 0,
						mmVCE_LMI_VCPU_CACHE_40BIT_BAR0),
						adev->firmware.ucode[AMDGPU_UCODE_ID_VCE].mc_addr >> 8);
			MMSCH_V1_0_INSERT_DIRECT_WT(SOC15_REG_OFFSET(VCE, 0,
						mmVCE_LMI_VCPU_CACHE_64BIT_BAR0),
						(adev->firmware.ucode[AMDGPU_UCODE_ID_VCE].mc_addr >> 40) & 0xff);
		} else {
			MMSCH_V1_0_INSERT_DIRECT_WT(SOC15_REG_OFFSET(VCE, 0,
						mmVCE_LMI_VCPU_CACHE_40BIT_BAR0),
						adev->vce.gpu_addr >> 8);
			MMSCH_V1_0_INSERT_DIRECT_WT(SOC15_REG_OFFSET(VCE, 0,
						mmVCE_LMI_VCPU_CACHE_64BIT_BAR0),
						(adev->vce.gpu_addr >> 40) & 0xff);
		}
		MMSCH_V1_0_INSERT_DIRECT_WT(SOC15_REG_OFFSET(VCE, 0,
						mmVCE_LMI_VCPU_CACHE_40BIT_BAR1),
						adev->vce.gpu_addr >> 8);
		MMSCH_V1_0_INSERT_DIRECT_WT(SOC15_REG_OFFSET(VCE, 0,
						mmVCE_LMI_VCPU_CACHE_64BIT_BAR1),
						(adev->vce.gpu_addr >> 40) & 0xff);
		MMSCH_V1_0_INSERT_DIRECT_WT(SOC15_REG_OFFSET(VCE, 0,
						mmVCE_LMI_VCPU_CACHE_40BIT_BAR2),
						adev->vce.gpu_addr >> 8);
		MMSCH_V1_0_INSERT_DIRECT_WT(SOC15_REG_OFFSET(VCE, 0,
						mmVCE_LMI_VCPU_CACHE_64BIT_BAR2),
						(adev->vce.gpu_addr >> 40) & 0xff);

		offset = AMDGPU_VCE_FIRMWARE_OFFSET;
		size = VCE_V4_0_FW_SIZE;
		MMSCH_V1_0_INSERT_DIRECT_WT(SOC15_REG_OFFSET(VCE, 0, mmVCE_VCPU_CACHE_OFFSET0),
					offset & ~0x0f000000);
		MMSCH_V1_0_INSERT_DIRECT_WT(SOC15_REG_OFFSET(VCE, 0, mmVCE_VCPU_CACHE_SIZE0), size);

		offset = (adev->firmware.load_type != AMDGPU_FW_LOAD_PSP) ? offset + size : 0;
		size = VCE_V4_0_STACK_SIZE;
		MMSCH_V1_0_INSERT_DIRECT_WT(SOC15_REG_OFFSET(VCE, 0, mmVCE_VCPU_CACHE_OFFSET1),
					(offset & ~0x0f000000) | (1 << 24));
		MMSCH_V1_0_INSERT_DIRECT_WT(SOC15_REG_OFFSET(VCE, 0, mmVCE_VCPU_CACHE_SIZE1), size);

		offset += size;
		size = VCE_V4_0_DATA_SIZE;
		MMSCH_V1_0_INSERT_DIRECT_WT(SOC15_REG_OFFSET(VCE, 0, mmVCE_VCPU_CACHE_OFFSET2),
					(offset & ~0x0f000000) | (2 << 24));
		MMSCH_V1_0_INSERT_DIRECT_WT(SOC15_REG_OFFSET(VCE, 0, mmVCE_VCPU_CACHE_SIZE2), size);

		MMSCH_V1_0_INSERT_DIRECT_RD_MOD_WT(SOC15_REG_OFFSET(VCE, 0, mmVCE_LMI_CTRL2), ~0x100, 0);
		MMSCH_V1_0_INSERT_DIRECT_RD_MOD_WT(SOC15_REG_OFFSET(VCE, 0, mmVCE_SYS_INT_EN),
						   VCE_SYS_INT_EN__VCE_SYS_INT_TRAP_INTERRUPT_EN_MASK,
						   VCE_SYS_INT_EN__VCE_SYS_INT_TRAP_INTERRUPT_EN_MASK);

		/* end of MC_RESUME */
		MMSCH_V1_0_INSERT_DIRECT_RD_MOD_WT(SOC15_REG_OFFSET(VCE, 0, mmVCE_STATUS),
						   VCE_STATUS__JOB_BUSY_MASK, ~VCE_STATUS__JOB_BUSY_MASK);
		MMSCH_V1_0_INSERT_DIRECT_RD_MOD_WT(SOC15_REG_OFFSET(VCE, 0, mmVCE_VCPU_CNTL),
						   ~0x200001, VCE_VCPU_CNTL__CLK_EN_MASK);
		MMSCH_V1_0_INSERT_DIRECT_RD_MOD_WT(SOC15_REG_OFFSET(VCE, 0, mmVCE_SOFT_RESET),
						   ~VCE_SOFT_RESET__ECPU_SOFT_RESET_MASK, 0);

		MMSCH_V1_0_INSERT_DIRECT_POLL(SOC15_REG_OFFSET(VCE, 0, mmVCE_STATUS),
					      VCE_STATUS_VCPU_REPORT_FW_LOADED_MASK,
					      VCE_STATUS_VCPU_REPORT_FW_LOADED_MASK);

		/* clear BUSY flag */
		MMSCH_V1_0_INSERT_DIRECT_RD_MOD_WT(SOC15_REG_OFFSET(VCE, 0, mmVCE_STATUS),
						   ~VCE_STATUS__JOB_BUSY_MASK, 0);

		/* add end packet */
		memcpy((void *)init_table, &end, sizeof(struct mmsch_v1_0_cmd_end));
		table_size += sizeof(struct mmsch_v1_0_cmd_end) / 4;
		header->vce_table_size = table_size;
	}

	return vce_v4_0_mmsch_start(adev, &adev->virt.mm_table);
}

/**
 * vce_v4_0_start - start VCE block
 *
 * @adev: amdgpu_device pointer
 *
 * Setup and start the VCE block
 */
static int vce_v4_0_start(struct amdgpu_device *adev)
{
	struct amdgpu_ring *ring;
	int r;

	ring = &adev->vce.ring[0];

	WREG32(SOC15_REG_OFFSET(VCE, 0, mmVCE_RB_RPTR), lower_32_bits(ring->wptr));
	WREG32(SOC15_REG_OFFSET(VCE, 0, mmVCE_RB_WPTR), lower_32_bits(ring->wptr));
	WREG32(SOC15_REG_OFFSET(VCE, 0, mmVCE_RB_BASE_LO), ring->gpu_addr);
	WREG32(SOC15_REG_OFFSET(VCE, 0, mmVCE_RB_BASE_HI), upper_32_bits(ring->gpu_addr));
	WREG32(SOC15_REG_OFFSET(VCE, 0, mmVCE_RB_SIZE), ring->ring_size / 4);

	ring = &adev->vce.ring[1];

	WREG32(SOC15_REG_OFFSET(VCE, 0, mmVCE_RB_RPTR2), lower_32_bits(ring->wptr));
	WREG32(SOC15_REG_OFFSET(VCE, 0, mmVCE_RB_WPTR2), lower_32_bits(ring->wptr));
	WREG32(SOC15_REG_OFFSET(VCE, 0, mmVCE_RB_BASE_LO2), ring->gpu_addr);
	WREG32(SOC15_REG_OFFSET(VCE, 0, mmVCE_RB_BASE_HI2), upper_32_bits(ring->gpu_addr));
	WREG32(SOC15_REG_OFFSET(VCE, 0, mmVCE_RB_SIZE2), ring->ring_size / 4);

	ring = &adev->vce.ring[2];

	WREG32(SOC15_REG_OFFSET(VCE, 0, mmVCE_RB_RPTR3), lower_32_bits(ring->wptr));
	WREG32(SOC15_REG_OFFSET(VCE, 0, mmVCE_RB_WPTR3), lower_32_bits(ring->wptr));
	WREG32(SOC15_REG_OFFSET(VCE, 0, mmVCE_RB_BASE_LO3), ring->gpu_addr);
	WREG32(SOC15_REG_OFFSET(VCE, 0, mmVCE_RB_BASE_HI3), upper_32_bits(ring->gpu_addr));
	WREG32(SOC15_REG_OFFSET(VCE, 0, mmVCE_RB_SIZE3), ring->ring_size / 4);

	vce_v4_0_mc_resume(adev);
	WREG32_P(SOC15_REG_OFFSET(VCE, 0, mmVCE_STATUS), VCE_STATUS__JOB_BUSY_MASK,
			~VCE_STATUS__JOB_BUSY_MASK);

	WREG32_P(SOC15_REG_OFFSET(VCE, 0, mmVCE_VCPU_CNTL), 1, ~0x200001);

	WREG32_P(SOC15_REG_OFFSET(VCE, 0, mmVCE_SOFT_RESET), 0,
			~VCE_SOFT_RESET__ECPU_SOFT_RESET_MASK);
	mdelay(100);

	r = vce_v4_0_firmware_loaded(adev);

	/* clear BUSY flag */
	WREG32_P(SOC15_REG_OFFSET(VCE, 0, mmVCE_STATUS), 0, ~VCE_STATUS__JOB_BUSY_MASK);

	if (r) {
		DRM_ERROR("VCE not responding, giving up!!!\n");
		return r;
	}

	return 0;
}

static int vce_v4_0_stop(struct amdgpu_device *adev)
{

	WREG32_P(SOC15_REG_OFFSET(VCE, 0, mmVCE_VCPU_CNTL), 0, ~0x200001);

	/* hold on ECPU */
	WREG32_P(SOC15_REG_OFFSET(VCE, 0, mmVCE_SOFT_RESET),
			VCE_SOFT_RESET__ECPU_SOFT_RESET_MASK,
			~VCE_SOFT_RESET__ECPU_SOFT_RESET_MASK);

	/* clear BUSY flag */
	WREG32_P(SOC15_REG_OFFSET(VCE, 0, mmVCE_STATUS), 0, ~VCE_STATUS__JOB_BUSY_MASK);

	/* Set Clock-Gating off */
	/* if (adev->cg_flags & AMD_CG_SUPPORT_VCE_MGCG)
		vce_v4_0_set_vce_sw_clock_gating(adev, false);
	*/

	return 0;
}

static int vce_v4_0_early_init(void *handle)
{
	struct amdgpu_device *adev = (struct amdgpu_device *)handle;

	if (amdgpu_sriov_vf(adev)) /* currently only VCN0 support SRIOV */
		adev->vce.num_rings = 1;
	else
		adev->vce.num_rings = 3;

	vce_v4_0_set_ring_funcs(adev);
	vce_v4_0_set_irq_funcs(adev);

	return 0;
}

static int vce_v4_0_sw_init(void *handle)
{
	struct amdgpu_device *adev = (struct amdgpu_device *)handle;
	struct amdgpu_ring *ring;
	unsigned size;
	int r, i;

	r = amdgpu_irq_add_id(adev, AMDGPU_IH_CLIENTID_VCE0, 167, &adev->vce.irq);
	if (r)
		return r;

	size  = VCE_V4_0_STACK_SIZE + VCE_V4_0_DATA_SIZE;
	if (adev->firmware.load_type != AMDGPU_FW_LOAD_PSP)
		size += VCE_V4_0_FW_SIZE;

	r = amdgpu_vce_sw_init(adev, size);
	if (r)
		return r;

	if (adev->firmware.load_type == AMDGPU_FW_LOAD_PSP) {
		const struct common_firmware_header *hdr;
		unsigned size = amdgpu_bo_size(adev->vce.vcpu_bo);

		adev->vce.saved_bo = kmalloc(size, GFP_KERNEL);
		if (!adev->vce.saved_bo)
			return -ENOMEM;

		hdr = (const struct common_firmware_header *)adev->vce.fw->data;
		adev->firmware.ucode[AMDGPU_UCODE_ID_VCE].ucode_id = AMDGPU_UCODE_ID_VCE;
		adev->firmware.ucode[AMDGPU_UCODE_ID_VCE].fw = adev->vce.fw;
		adev->firmware.fw_size +=
			ALIGN(le32_to_cpu(hdr->ucode_size_bytes), PAGE_SIZE);
		DRM_INFO("PSP loading VCE firmware\n");
	} else {
		r = amdgpu_vce_resume(adev);
		if (r)
			return r;
	}

	for (i = 0; i < adev->vce.num_rings; i++) {
		ring = &adev->vce.ring[i];
		sprintf(ring->name, "vce%d", i);
		if (amdgpu_sriov_vf(adev)) {
			/* DOORBELL only works under SRIOV */
			ring->use_doorbell = true;

			/* currently only use the first encoding ring for sriov,
			 * so set unused location for other unused rings.
			 */
			if (i == 0)
				ring->doorbell_index = AMDGPU_DOORBELL64_VCE_RING0_1 * 2;
			else
				ring->doorbell_index = AMDGPU_DOORBELL64_VCE_RING2_3 * 2 + 1;
		}
		r = amdgpu_ring_init(adev, ring, 512, &adev->vce.irq, 0);
		if (r)
			return r;
	}

	r = amdgpu_virt_alloc_mm_table(adev);
	if (r)
		return r;

	return r;
}

static int vce_v4_0_sw_fini(void *handle)
{
	int r;
	struct amdgpu_device *adev = (struct amdgpu_device *)handle;

	/* free MM table */
	amdgpu_virt_free_mm_table(adev);

	if (adev->firmware.load_type == AMDGPU_FW_LOAD_PSP) {
		kfree(adev->vce.saved_bo);
		adev->vce.saved_bo = NULL;
	}

	r = amdgpu_vce_suspend(adev);
	if (r)
		return r;

	return amdgpu_vce_sw_fini(adev);
}

static int vce_v4_0_hw_init(void *handle)
{
	int r, i;
	struct amdgpu_device *adev = (struct amdgpu_device *)handle;

	if (amdgpu_sriov_vf(adev))
		r = vce_v4_0_sriov_start(adev);
	else
		r = vce_v4_0_start(adev);
	if (r)
		return r;

	for (i = 0; i < adev->vce.num_rings; i++)
		adev->vce.ring[i].ready = false;

	for (i = 0; i < adev->vce.num_rings; i++) {
		r = amdgpu_ring_test_ring(&adev->vce.ring[i]);
		if (r)
			return r;
		else
			adev->vce.ring[i].ready = true;
	}

	DRM_INFO("VCE initialized successfully.\n");

	return 0;
}

static int vce_v4_0_hw_fini(void *handle)
{
	struct amdgpu_device *adev = (struct amdgpu_device *)handle;
	int i;

	if (!amdgpu_sriov_vf(adev)) {
		/* vce_v4_0_wait_for_idle(handle); */
		vce_v4_0_stop(adev);
	} else {
		/* full access mode, so don't touch any VCE register */
		DRM_DEBUG("For SRIOV client, shouldn't do anything.\n");
	}

	for (i = 0; i < adev->vce.num_rings; i++)
		adev->vce.ring[i].ready = false;

	return 0;
}

static int vce_v4_0_suspend(void *handle)
{
	struct amdgpu_device *adev = (struct amdgpu_device *)handle;
	int r;

	if (adev->vce.vcpu_bo == NULL)
		return 0;

	if (adev->firmware.load_type == AMDGPU_FW_LOAD_PSP) {
		unsigned size = amdgpu_bo_size(adev->vce.vcpu_bo);
		void *ptr = adev->vce.cpu_addr;

		memcpy_fromio(adev->vce.saved_bo, ptr, size);
	}

	r = vce_v4_0_hw_fini(adev);
	if (r)
		return r;

	return amdgpu_vce_suspend(adev);
}

static int vce_v4_0_resume(void *handle)
{
	struct amdgpu_device *adev = (struct amdgpu_device *)handle;
	int r;

	if (adev->vce.vcpu_bo == NULL)
		return -EINVAL;

	if (adev->firmware.load_type == AMDGPU_FW_LOAD_PSP) {
		unsigned size = amdgpu_bo_size(adev->vce.vcpu_bo);
		void *ptr = adev->vce.cpu_addr;

		memcpy_toio(ptr, adev->vce.saved_bo, size);
	} else {
		r = amdgpu_vce_resume(adev);
		if (r)
			return r;
	}

	return vce_v4_0_hw_init(adev);
}

static void vce_v4_0_mc_resume(struct amdgpu_device *adev)
{
	uint32_t offset, size;

	WREG32_P(SOC15_REG_OFFSET(VCE, 0, mmVCE_CLOCK_GATING_A), 0, ~(1 << 16));
	WREG32_P(SOC15_REG_OFFSET(VCE, 0, mmVCE_UENC_CLOCK_GATING), 0x1FF000, ~0xFF9FF000);
	WREG32_P(SOC15_REG_OFFSET(VCE, 0, mmVCE_UENC_REG_CLOCK_GATING), 0x3F, ~0x3F);
	WREG32(SOC15_REG_OFFSET(VCE, 0, mmVCE_CLOCK_GATING_B), 0x1FF);

	WREG32(SOC15_REG_OFFSET(VCE, 0, mmVCE_LMI_CTRL), 0x00398000);
	WREG32_P(SOC15_REG_OFFSET(VCE, 0, mmVCE_LMI_CACHE_CTRL), 0x0, ~0x1);
	WREG32(SOC15_REG_OFFSET(VCE, 0, mmVCE_LMI_SWAP_CNTL), 0);
	WREG32(SOC15_REG_OFFSET(VCE, 0, mmVCE_LMI_SWAP_CNTL1), 0);
	WREG32(SOC15_REG_OFFSET(VCE, 0, mmVCE_LMI_VM_CTRL), 0);

	if (adev->firmware.load_type == AMDGPU_FW_LOAD_PSP) {
		WREG32(SOC15_REG_OFFSET(VCE, 0, mmVCE_LMI_VCPU_CACHE_40BIT_BAR0),
			(adev->firmware.ucode[AMDGPU_UCODE_ID_VCE].mc_addr >> 8));
		WREG32(SOC15_REG_OFFSET(VCE, 0, mmVCE_LMI_VCPU_CACHE_64BIT_BAR0),
			(adev->firmware.ucode[AMDGPU_UCODE_ID_VCE].mc_addr >> 40) & 0xff);
	} else {
		WREG32(SOC15_REG_OFFSET(VCE, 0, mmVCE_LMI_VCPU_CACHE_40BIT_BAR0),
			(adev->vce.gpu_addr >> 8));
		WREG32(SOC15_REG_OFFSET(VCE, 0, mmVCE_LMI_VCPU_CACHE_64BIT_BAR0),
			(adev->vce.gpu_addr >> 40) & 0xff);
	}

	offset = AMDGPU_VCE_FIRMWARE_OFFSET;
	size = VCE_V4_0_FW_SIZE;
	WREG32(SOC15_REG_OFFSET(VCE, 0, mmVCE_VCPU_CACHE_OFFSET0), offset & ~0x0f000000);
	WREG32(SOC15_REG_OFFSET(VCE, 0, mmVCE_VCPU_CACHE_SIZE0), size);

	WREG32(SOC15_REG_OFFSET(VCE, 0, mmVCE_LMI_VCPU_CACHE_40BIT_BAR1), (adev->vce.gpu_addr >> 8));
	WREG32(SOC15_REG_OFFSET(VCE, 0, mmVCE_LMI_VCPU_CACHE_64BIT_BAR1), (adev->vce.gpu_addr >> 40) & 0xff);
	offset = (adev->firmware.load_type != AMDGPU_FW_LOAD_PSP) ? offset + size : 0;
	size = VCE_V4_0_STACK_SIZE;
	WREG32(SOC15_REG_OFFSET(VCE, 0, mmVCE_VCPU_CACHE_OFFSET1), (offset & ~0x0f000000) | (1 << 24));
	WREG32(SOC15_REG_OFFSET(VCE, 0, mmVCE_VCPU_CACHE_SIZE1), size);

	WREG32(SOC15_REG_OFFSET(VCE, 0, mmVCE_LMI_VCPU_CACHE_40BIT_BAR2), (adev->vce.gpu_addr >> 8));
	WREG32(SOC15_REG_OFFSET(VCE, 0, mmVCE_LMI_VCPU_CACHE_64BIT_BAR2), (adev->vce.gpu_addr >> 40) & 0xff);
	offset += size;
	size = VCE_V4_0_DATA_SIZE;
	WREG32(SOC15_REG_OFFSET(VCE, 0, mmVCE_VCPU_CACHE_OFFSET2), (offset & ~0x0f000000) | (2 << 24));
	WREG32(SOC15_REG_OFFSET(VCE, 0, mmVCE_VCPU_CACHE_SIZE2), size);

	WREG32_P(SOC15_REG_OFFSET(VCE, 0, mmVCE_LMI_CTRL2), 0x0, ~0x100);
	WREG32_P(SOC15_REG_OFFSET(VCE, 0, mmVCE_SYS_INT_EN),
			VCE_SYS_INT_EN__VCE_SYS_INT_TRAP_INTERRUPT_EN_MASK,
			~VCE_SYS_INT_EN__VCE_SYS_INT_TRAP_INTERRUPT_EN_MASK);
}

static int vce_v4_0_set_clockgating_state(void *handle,
					  enum amd_clockgating_state state)
{
	/* needed for driver unload*/
	return 0;
}

#if 0
static bool vce_v4_0_is_idle(void *handle)
{
	struct amdgpu_device *adev = (struct amdgpu_device *)handle;
	u32 mask = 0;

	mask |= (adev->vce.harvest_config & AMDGPU_VCE_HARVEST_VCE0) ? 0 : SRBM_STATUS2__VCE0_BUSY_MASK;
	mask |= (adev->vce.harvest_config & AMDGPU_VCE_HARVEST_VCE1) ? 0 : SRBM_STATUS2__VCE1_BUSY_MASK;

	return !(RREG32(mmSRBM_STATUS2) & mask);
}

static int vce_v4_0_wait_for_idle(void *handle)
{
	unsigned i;
	struct amdgpu_device *adev = (struct amdgpu_device *)handle;

	for (i = 0; i < adev->usec_timeout; i++)
		if (vce_v4_0_is_idle(handle))
			return 0;

	return -ETIMEDOUT;
}

#define  VCE_STATUS_VCPU_REPORT_AUTO_BUSY_MASK  0x00000008L   /* AUTO_BUSY */
#define  VCE_STATUS_VCPU_REPORT_RB0_BUSY_MASK   0x00000010L   /* RB0_BUSY */
#define  VCE_STATUS_VCPU_REPORT_RB1_BUSY_MASK   0x00000020L   /* RB1_BUSY */
#define  AMDGPU_VCE_STATUS_BUSY_MASK (VCE_STATUS_VCPU_REPORT_AUTO_BUSY_MASK | \
				      VCE_STATUS_VCPU_REPORT_RB0_BUSY_MASK)

static bool vce_v4_0_check_soft_reset(void *handle)
{
	struct amdgpu_device *adev = (struct amdgpu_device *)handle;
	u32 srbm_soft_reset = 0;

	/* According to VCE team , we should use VCE_STATUS instead
	 * SRBM_STATUS.VCE_BUSY bit for busy status checking.
	 * GRBM_GFX_INDEX.INSTANCE_INDEX is used to specify which VCE
	 * instance's registers are accessed
	 * (0 for 1st instance, 10 for 2nd instance).
	 *
	 *VCE_STATUS
	 *|UENC|ACPI|AUTO ACTIVE|RB1 |RB0 |RB2 |          |FW_LOADED|JOB |
	 *|----+----+-----------+----+----+----+----------+---------+----|
	 *|bit8|bit7|    bit6   |bit5|bit4|bit3|   bit2   |  bit1   |bit0|
	 *
	 * VCE team suggest use bit 3--bit 6 for busy status check
	 */
	mutex_lock(&adev->grbm_idx_mutex);
	WREG32_FIELD(GRBM_GFX_INDEX, INSTANCE_INDEX, 0);
	if (RREG32(SOC15_REG_OFFSET(VCE, 0, mmVCE_STATUS) & AMDGPU_VCE_STATUS_BUSY_MASK) {
		srbm_soft_reset = REG_SET_FIELD(srbm_soft_reset, SRBM_SOFT_RESET, SOFT_RESET_VCE0, 1);
		srbm_soft_reset = REG_SET_FIELD(srbm_soft_reset, SRBM_SOFT_RESET, SOFT_RESET_VCE1, 1);
	}
	WREG32_FIELD(GRBM_GFX_INDEX, INSTANCE_INDEX, 0x10);
	if (RREG32(SOC15_REG_OFFSET(VCE, 0, mmVCE_STATUS) & AMDGPU_VCE_STATUS_BUSY_MASK) {
		srbm_soft_reset = REG_SET_FIELD(srbm_soft_reset, SRBM_SOFT_RESET, SOFT_RESET_VCE0, 1);
		srbm_soft_reset = REG_SET_FIELD(srbm_soft_reset, SRBM_SOFT_RESET, SOFT_RESET_VCE1, 1);
	}
	WREG32_FIELD(GRBM_GFX_INDEX, INSTANCE_INDEX, 0);
	mutex_unlock(&adev->grbm_idx_mutex);

	if (srbm_soft_reset) {
		adev->vce.srbm_soft_reset = srbm_soft_reset;
		return true;
	} else {
		adev->vce.srbm_soft_reset = 0;
		return false;
	}
}

static int vce_v4_0_soft_reset(void *handle)
{
	struct amdgpu_device *adev = (struct amdgpu_device *)handle;
	u32 srbm_soft_reset;

	if (!adev->vce.srbm_soft_reset)
		return 0;
	srbm_soft_reset = adev->vce.srbm_soft_reset;

	if (srbm_soft_reset) {
		u32 tmp;

		tmp = RREG32(mmSRBM_SOFT_RESET);
		tmp |= srbm_soft_reset;
		dev_info(adev->dev, "SRBM_SOFT_RESET=0x%08X\n", tmp);
		WREG32(mmSRBM_SOFT_RESET, tmp);
		tmp = RREG32(mmSRBM_SOFT_RESET);

		udelay(50);

		tmp &= ~srbm_soft_reset;
		WREG32(mmSRBM_SOFT_RESET, tmp);
		tmp = RREG32(mmSRBM_SOFT_RESET);

		/* Wait a little for things to settle down */
		udelay(50);
	}

	return 0;
}

static int vce_v4_0_pre_soft_reset(void *handle)
{
	struct amdgpu_device *adev = (struct amdgpu_device *)handle;

	if (!adev->vce.srbm_soft_reset)
		return 0;

	mdelay(5);

	return vce_v4_0_suspend(adev);
}


static int vce_v4_0_post_soft_reset(void *handle)
{
	struct amdgpu_device *adev = (struct amdgpu_device *)handle;

	if (!adev->vce.srbm_soft_reset)
		return 0;

	mdelay(5);

	return vce_v4_0_resume(adev);
}

static void vce_v4_0_override_vce_clock_gating(struct amdgpu_device *adev, bool override)
{
	u32 tmp, data;

	tmp = data = RREG32(SOC15_REG_OFFSET(VCE, 0, mmVCE_RB_ARB_CTRL));
	if (override)
		data |= VCE_RB_ARB_CTRL__VCE_CGTT_OVERRIDE_MASK;
	else
		data &= ~VCE_RB_ARB_CTRL__VCE_CGTT_OVERRIDE_MASK;

	if (tmp != data)
		WREG32(SOC15_REG_OFFSET(VCE, 0, mmVCE_RB_ARB_CTRL), data);
}

static void vce_v4_0_set_vce_sw_clock_gating(struct amdgpu_device *adev,
					     bool gated)
{
	u32 data;

	/* Set Override to disable Clock Gating */
	vce_v4_0_override_vce_clock_gating(adev, true);

	/* This function enables MGCG which is controlled by firmware.
	   With the clocks in the gated state the core is still
	   accessible but the firmware will throttle the clocks on the
	   fly as necessary.
	*/
	if (gated) {
		data = RREG32(SOC15_REG_OFFSET(VCE, 0, mmVCE_CLOCK_GATING_B));
		data |= 0x1ff;
		data &= ~0xef0000;
		WREG32(SOC15_REG_OFFSET(VCE, 0, mmVCE_CLOCK_GATING_B), data);

		data = RREG32(SOC15_REG_OFFSET(VCE, 0, mmVCE_UENC_CLOCK_GATING));
		data |= 0x3ff000;
		data &= ~0xffc00000;
		WREG32(SOC15_REG_OFFSET(VCE, 0, mmVCE_UENC_CLOCK_GATING), data);

		data = RREG32(SOC15_REG_OFFSET(VCE, 0, mmVCE_UENC_CLOCK_GATING_2));
		data |= 0x2;
		data &= ~0x00010000;
		WREG32(SOC15_REG_OFFSET(VCE, 0, mmVCE_UENC_CLOCK_GATING_2), data);

		data = RREG32(SOC15_REG_OFFSET(VCE, 0, mmVCE_UENC_REG_CLOCK_GATING));
		data |= 0x37f;
		WREG32(SOC15_REG_OFFSET(VCE, 0, mmVCE_UENC_REG_CLOCK_GATING), data);

		data = RREG32(SOC15_REG_OFFSET(VCE, 0, mmVCE_UENC_DMA_DCLK_CTRL));
		data |= VCE_UENC_DMA_DCLK_CTRL__WRDMCLK_FORCEON_MASK |
			VCE_UENC_DMA_DCLK_CTRL__RDDMCLK_FORCEON_MASK |
			VCE_UENC_DMA_DCLK_CTRL__REGCLK_FORCEON_MASK  |
			0x8;
		WREG32(SOC15_REG_OFFSET(VCE, 0, mmVCE_UENC_DMA_DCLK_CTRL), data);
	} else {
		data = RREG32(SOC15_REG_OFFSET(VCE, 0, mmVCE_CLOCK_GATING_B));
		data &= ~0x80010;
		data |= 0xe70008;
		WREG32(SOC15_REG_OFFSET(VCE, 0, mmVCE_CLOCK_GATING_B), data);

		data = RREG32(SOC15_REG_OFFSET(VCE, 0, mmVCE_UENC_CLOCK_GATING));
		data |= 0xffc00000;
		WREG32(SOC15_REG_OFFSET(VCE, 0, mmVCE_UENC_CLOCK_GATING), data);

		data = RREG32(SOC15_REG_OFFSET(VCE, 0, mmVCE_UENC_CLOCK_GATING_2));
		data |= 0x10000;
		WREG32(SOC15_REG_OFFSET(VCE, 0, mmVCE_UENC_CLOCK_GATING_2), data);

		data = RREG32(SOC15_REG_OFFSET(VCE, 0, mmVCE_UENC_REG_CLOCK_GATING));
		data &= ~0xffc00000;
		WREG32(SOC15_REG_OFFSET(VCE, 0, mmVCE_UENC_REG_CLOCK_GATING), data);

		data = RREG32(SOC15_REG_OFFSET(VCE, 0, mmVCE_UENC_DMA_DCLK_CTRL));
		data &= ~(VCE_UENC_DMA_DCLK_CTRL__WRDMCLK_FORCEON_MASK |
			  VCE_UENC_DMA_DCLK_CTRL__RDDMCLK_FORCEON_MASK |
			  VCE_UENC_DMA_DCLK_CTRL__REGCLK_FORCEON_MASK  |
			  0x8);
		WREG32(SOC15_REG_OFFSET(VCE, 0, mmVCE_UENC_DMA_DCLK_CTRL), data);
	}
	vce_v4_0_override_vce_clock_gating(adev, false);
}

static void vce_v4_0_set_bypass_mode(struct amdgpu_device *adev, bool enable)
{
	u32 tmp = RREG32_SMC(ixGCK_DFS_BYPASS_CNTL);

	if (enable)
		tmp |= GCK_DFS_BYPASS_CNTL__BYPASSECLK_MASK;
	else
		tmp &= ~GCK_DFS_BYPASS_CNTL__BYPASSECLK_MASK;

	WREG32_SMC(ixGCK_DFS_BYPASS_CNTL, tmp);
}

static int vce_v4_0_set_clockgating_state(void *handle,
					  enum amd_clockgating_state state)
{
	struct amdgpu_device *adev = (struct amdgpu_device *)handle;
	bool enable = (state == AMD_CG_STATE_GATE) ? true : false;
	int i;

	if ((adev->asic_type == CHIP_POLARIS10) ||
		(adev->asic_type == CHIP_TONGA) ||
		(adev->asic_type == CHIP_FIJI))
		vce_v4_0_set_bypass_mode(adev, enable);

	if (!(adev->cg_flags & AMD_CG_SUPPORT_VCE_MGCG))
		return 0;

	mutex_lock(&adev->grbm_idx_mutex);
	for (i = 0; i < 2; i++) {
		/* Program VCE Instance 0 or 1 if not harvested */
		if (adev->vce.harvest_config & (1 << i))
			continue;

		WREG32_FIELD(GRBM_GFX_INDEX, VCE_INSTANCE, i);

		if (enable) {
			/* initialize VCE_CLOCK_GATING_A: Clock ON/OFF delay */
			uint32_t data = RREG32(SOC15_REG_OFFSET(VCE, 0, mmVCE_CLOCK_GATING_A);
			data &= ~(0xf | 0xff0);
			data |= ((0x0 << 0) | (0x04 << 4));
			WREG32(SOC15_REG_OFFSET(VCE, 0, mmVCE_CLOCK_GATING_A, data);

			/* initialize VCE_UENC_CLOCK_GATING: Clock ON/OFF delay */
			data = RREG32(SOC15_REG_OFFSET(VCE, 0, mmVCE_UENC_CLOCK_GATING);
			data &= ~(0xf | 0xff0);
			data |= ((0x0 << 0) | (0x04 << 4));
			WREG32(SOC15_REG_OFFSET(VCE, 0, mmVCE_UENC_CLOCK_GATING, data);
		}

		vce_v4_0_set_vce_sw_clock_gating(adev, enable);
	}

	WREG32_FIELD(GRBM_GFX_INDEX, VCE_INSTANCE, 0);
	mutex_unlock(&adev->grbm_idx_mutex);

	return 0;
}

static int vce_v4_0_set_powergating_state(void *handle,
					  enum amd_powergating_state state)
{
	/* This doesn't actually powergate the VCE block.
	 * That's done in the dpm code via the SMC.  This
	 * just re-inits the block as necessary.  The actual
	 * gating still happens in the dpm code.  We should
	 * revisit this when there is a cleaner line between
	 * the smc and the hw blocks
	 */
	struct amdgpu_device *adev = (struct amdgpu_device *)handle;

	if (!(adev->pg_flags & AMD_PG_SUPPORT_VCE))
		return 0;

	if (state == AMD_PG_STATE_GATE)
		/* XXX do we need a vce_v4_0_stop()? */
		return 0;
	else
		return vce_v4_0_start(adev);
}
#endif

static void vce_v4_0_ring_emit_ib(struct amdgpu_ring *ring,
		struct amdgpu_ib *ib, unsigned int vmid, bool ctx_switch)
{
	amdgpu_ring_write(ring, VCE_CMD_IB_VM);
	amdgpu_ring_write(ring, vmid);
	amdgpu_ring_write(ring, lower_32_bits(ib->gpu_addr));
	amdgpu_ring_write(ring, upper_32_bits(ib->gpu_addr));
	amdgpu_ring_write(ring, ib->length_dw);
}

static void vce_v4_0_ring_emit_fence(struct amdgpu_ring *ring, u64 addr,
			u64 seq, unsigned flags)
{
	WARN_ON(flags & AMDGPU_FENCE_FLAG_64BIT);

	amdgpu_ring_write(ring, VCE_CMD_FENCE);
	amdgpu_ring_write(ring, addr);
	amdgpu_ring_write(ring, upper_32_bits(addr));
	amdgpu_ring_write(ring, seq);
	amdgpu_ring_write(ring, VCE_CMD_TRAP);
}

static void vce_v4_0_ring_insert_end(struct amdgpu_ring *ring)
{
	amdgpu_ring_write(ring, VCE_CMD_END);
}

static void vce_v4_0_emit_vm_flush(struct amdgpu_ring *ring,
<<<<<<< HEAD
			 unsigned int vmid, uint64_t pd_addr)
{
	struct amdgpu_vmhub *hub = &ring->adev->vmhub[ring->funcs->vmhub];
	uint32_t req = ring->adev->gart.gart_funcs->get_invalidate_req(vmid);
	uint64_t flags = AMDGPU_PTE_VALID;
	unsigned eng = ring->vm_inv_eng;

	amdgpu_gart_get_vm_pde(ring->adev, -1, &pd_addr, &flags);
	pd_addr |= flags;

	amdgpu_ring_write(ring, VCE_CMD_REG_WRITE);
	amdgpu_ring_write(ring,	(hub->ctx0_ptb_addr_hi32 + vmid * 2) << 2);
	amdgpu_ring_write(ring, upper_32_bits(pd_addr));

	amdgpu_ring_write(ring, VCE_CMD_REG_WRITE);
	amdgpu_ring_write(ring,	(hub->ctx0_ptb_addr_lo32 + vmid * 2) << 2);
	amdgpu_ring_write(ring, lower_32_bits(pd_addr));
=======
				   unsigned int vmid, unsigned pasid,
				   uint64_t pd_addr)
{
	struct amdgpu_vmhub *hub = &ring->adev->vmhub[ring->funcs->vmhub];
	unsigned eng = ring->vm_inv_eng;

	pd_addr = amdgpu_gmc_emit_flush_gpu_tlb(ring, vmid, pasid, pd_addr);
>>>>>>> 9e6d49d9

	/* wait for reg writes */
	amdgpu_ring_write(ring, VCE_CMD_REG_WAIT);
	amdgpu_ring_write(ring,	(hub->ctx0_ptb_addr_lo32 + vmid * 2) << 2);
	amdgpu_ring_write(ring, 0xffffffff);
	amdgpu_ring_write(ring, lower_32_bits(pd_addr));

	/* wait for flush */
	amdgpu_ring_write(ring, VCE_CMD_REG_WAIT);
	amdgpu_ring_write(ring, (hub->vm_inv_eng0_ack + eng) << 2);
	amdgpu_ring_write(ring, 1 << vmid);
	amdgpu_ring_write(ring, 1 << vmid);
<<<<<<< HEAD
=======
}

static void vce_v4_0_emit_wreg(struct amdgpu_ring *ring,
			       uint32_t reg, uint32_t val)
{
	amdgpu_ring_write(ring, VCE_CMD_REG_WRITE);
	amdgpu_ring_write(ring,	reg << 2);
	amdgpu_ring_write(ring, val);
>>>>>>> 9e6d49d9
}

static int vce_v4_0_set_interrupt_state(struct amdgpu_device *adev,
					struct amdgpu_irq_src *source,
					unsigned type,
					enum amdgpu_interrupt_state state)
{
	uint32_t val = 0;

	if (!amdgpu_sriov_vf(adev)) {
		if (state == AMDGPU_IRQ_STATE_ENABLE)
			val |= VCE_SYS_INT_EN__VCE_SYS_INT_TRAP_INTERRUPT_EN_MASK;

		WREG32_P(SOC15_REG_OFFSET(VCE, 0, mmVCE_SYS_INT_EN), val,
				~VCE_SYS_INT_EN__VCE_SYS_INT_TRAP_INTERRUPT_EN_MASK);
	}
	return 0;
}

static int vce_v4_0_process_interrupt(struct amdgpu_device *adev,
				      struct amdgpu_irq_src *source,
				      struct amdgpu_iv_entry *entry)
{
	DRM_DEBUG("IH: VCE\n");

	switch (entry->src_data[0]) {
	case 0:
	case 1:
	case 2:
		amdgpu_fence_process(&adev->vce.ring[entry->src_data[0]]);
		break;
	default:
		DRM_ERROR("Unhandled interrupt: %d %d\n",
			  entry->src_id, entry->src_data[0]);
		break;
	}

	return 0;
}

const struct amd_ip_funcs vce_v4_0_ip_funcs = {
	.name = "vce_v4_0",
	.early_init = vce_v4_0_early_init,
	.late_init = NULL,
	.sw_init = vce_v4_0_sw_init,
	.sw_fini = vce_v4_0_sw_fini,
	.hw_init = vce_v4_0_hw_init,
	.hw_fini = vce_v4_0_hw_fini,
	.suspend = vce_v4_0_suspend,
	.resume = vce_v4_0_resume,
	.is_idle = NULL /* vce_v4_0_is_idle */,
	.wait_for_idle = NULL /* vce_v4_0_wait_for_idle */,
	.check_soft_reset = NULL /* vce_v4_0_check_soft_reset */,
	.pre_soft_reset = NULL /* vce_v4_0_pre_soft_reset */,
	.soft_reset = NULL /* vce_v4_0_soft_reset */,
	.post_soft_reset = NULL /* vce_v4_0_post_soft_reset */,
	.set_clockgating_state = vce_v4_0_set_clockgating_state,
	.set_powergating_state = NULL /* vce_v4_0_set_powergating_state */,
};

static const struct amdgpu_ring_funcs vce_v4_0_ring_vm_funcs = {
	.type = AMDGPU_RING_TYPE_VCE,
	.align_mask = 0x3f,
	.nop = VCE_CMD_NO_OP,
	.support_64bit_ptrs = false,
	.vmhub = AMDGPU_MMHUB,
	.get_rptr = vce_v4_0_ring_get_rptr,
	.get_wptr = vce_v4_0_ring_get_wptr,
	.set_wptr = vce_v4_0_ring_set_wptr,
	.parse_cs = amdgpu_vce_ring_parse_cs_vm,
	.emit_frame_size =
		SOC15_FLUSH_GPU_TLB_NUM_WREG * 3 + 8 + /* vce_v4_0_emit_vm_flush */
		5 + 5 + /* amdgpu_vce_ring_emit_fence x2 vm fence */
		1, /* vce_v4_0_ring_insert_end */
	.emit_ib_size = 5, /* vce_v4_0_ring_emit_ib */
	.emit_ib = vce_v4_0_ring_emit_ib,
	.emit_vm_flush = vce_v4_0_emit_vm_flush,
	.emit_fence = vce_v4_0_ring_emit_fence,
	.test_ring = amdgpu_vce_ring_test_ring,
	.test_ib = amdgpu_vce_ring_test_ib,
	.insert_nop = amdgpu_ring_insert_nop,
	.insert_end = vce_v4_0_ring_insert_end,
	.pad_ib = amdgpu_ring_generic_pad_ib,
	.begin_use = amdgpu_vce_ring_begin_use,
	.end_use = amdgpu_vce_ring_end_use,
	.emit_wreg = vce_v4_0_emit_wreg,
};

static void vce_v4_0_set_ring_funcs(struct amdgpu_device *adev)
{
	int i;

	for (i = 0; i < adev->vce.num_rings; i++)
		adev->vce.ring[i].funcs = &vce_v4_0_ring_vm_funcs;
	DRM_INFO("VCE enabled in VM mode\n");
}

static const struct amdgpu_irq_src_funcs vce_v4_0_irq_funcs = {
	.set = vce_v4_0_set_interrupt_state,
	.process = vce_v4_0_process_interrupt,
};

static void vce_v4_0_set_irq_funcs(struct amdgpu_device *adev)
{
	adev->vce.irq.num_types = 1;
	adev->vce.irq.funcs = &vce_v4_0_irq_funcs;
};

const struct amdgpu_ip_block_version vce_v4_0_ip_block =
{
	.type = AMD_IP_BLOCK_TYPE_VCE,
	.major = 4,
	.minor = 0,
	.rev = 0,
	.funcs = &vce_v4_0_ip_funcs,
};<|MERGE_RESOLUTION|>--- conflicted
+++ resolved
@@ -966,25 +966,6 @@
 }
 
 static void vce_v4_0_emit_vm_flush(struct amdgpu_ring *ring,
-<<<<<<< HEAD
-			 unsigned int vmid, uint64_t pd_addr)
-{
-	struct amdgpu_vmhub *hub = &ring->adev->vmhub[ring->funcs->vmhub];
-	uint32_t req = ring->adev->gart.gart_funcs->get_invalidate_req(vmid);
-	uint64_t flags = AMDGPU_PTE_VALID;
-	unsigned eng = ring->vm_inv_eng;
-
-	amdgpu_gart_get_vm_pde(ring->adev, -1, &pd_addr, &flags);
-	pd_addr |= flags;
-
-	amdgpu_ring_write(ring, VCE_CMD_REG_WRITE);
-	amdgpu_ring_write(ring,	(hub->ctx0_ptb_addr_hi32 + vmid * 2) << 2);
-	amdgpu_ring_write(ring, upper_32_bits(pd_addr));
-
-	amdgpu_ring_write(ring, VCE_CMD_REG_WRITE);
-	amdgpu_ring_write(ring,	(hub->ctx0_ptb_addr_lo32 + vmid * 2) << 2);
-	amdgpu_ring_write(ring, lower_32_bits(pd_addr));
-=======
 				   unsigned int vmid, unsigned pasid,
 				   uint64_t pd_addr)
 {
@@ -992,7 +973,6 @@
 	unsigned eng = ring->vm_inv_eng;
 
 	pd_addr = amdgpu_gmc_emit_flush_gpu_tlb(ring, vmid, pasid, pd_addr);
->>>>>>> 9e6d49d9
 
 	/* wait for reg writes */
 	amdgpu_ring_write(ring, VCE_CMD_REG_WAIT);
@@ -1005,8 +985,6 @@
 	amdgpu_ring_write(ring, (hub->vm_inv_eng0_ack + eng) << 2);
 	amdgpu_ring_write(ring, 1 << vmid);
 	amdgpu_ring_write(ring, 1 << vmid);
-<<<<<<< HEAD
-=======
 }
 
 static void vce_v4_0_emit_wreg(struct amdgpu_ring *ring,
@@ -1015,7 +993,6 @@
 	amdgpu_ring_write(ring, VCE_CMD_REG_WRITE);
 	amdgpu_ring_write(ring,	reg << 2);
 	amdgpu_ring_write(ring, val);
->>>>>>> 9e6d49d9
 }
 
 static int vce_v4_0_set_interrupt_state(struct amdgpu_device *adev,
