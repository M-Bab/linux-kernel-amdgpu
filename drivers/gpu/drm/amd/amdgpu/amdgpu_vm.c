--- conflicted
+++ resolved
@@ -623,17 +623,10 @@
 		trace_amdgpu_vm_flush(ring, job->vmid, job->vm_pd_addr);
 		amdgpu_ring_emit_vm_flush(ring, job->vmid, job->vm_pd_addr);
 	}
-<<<<<<< HEAD
 
 	if (pasid_mapping_needed)
 		amdgpu_gmc_emit_pasid_mapping(ring, job->vmid, job->pasid);
 
-=======
-
-	if (pasid_mapping_needed)
-		amdgpu_gmc_emit_pasid_mapping(ring, job->vmid, job->pasid);
-
->>>>>>> 6fb7f18d
 	if (vm_flush_needed || pasid_mapping_needed) {
 		r = amdgpu_fence_emit(ring, &fence);
 		if (r)
