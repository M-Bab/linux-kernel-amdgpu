/*
 * Copyright 2008 Advanced Micro Devices, Inc.
 * Copyright 2008 Red Hat Inc.
 * Copyright 2009 Jerome Glisse.
 *
 * Permission is hereby granted, free of charge, to any person obtaining a
 * copy of this software and associated documentation files (the "Software"),
 * to deal in the Software without restriction, including without limitation
 * the rights to use, copy, modify, merge, publish, distribute, sublicense,
 * and/or sell copies of the Software, and to permit persons to whom the
 * Software is furnished to do so, subject to the following conditions:
 *
 * The above copyright notice and this permission notice shall be included in
 * all copies or substantial portions of the Software.
 *
 * THE SOFTWARE IS PROVIDED "AS IS", WITHOUT WARRANTY OF ANY KIND, EXPRESS OR
 * IMPLIED, INCLUDING BUT NOT LIMITED TO THE WARRANTIES OF MERCHANTABILITY,
 * FITNESS FOR A PARTICULAR PURPOSE AND NONINFRINGEMENT.  IN NO EVENT SHALL
 * THE COPYRIGHT HOLDER(S) OR AUTHOR(S) BE LIABLE FOR ANY CLAIM, DAMAGES OR
 * OTHER LIABILITY, WHETHER IN AN ACTION OF CONTRACT, TORT OR OTHERWISE,
 * ARISING FROM, OUT OF OR IN CONNECTION WITH THE SOFTWARE OR THE USE OR
 * OTHER DEALINGS IN THE SOFTWARE.
 *
 * Authors: Dave Airlie
 *          Alex Deucher
 *          Jerome Glisse
 */
#include <drm/drmP.h>
#include <drm/amdgpu_drm.h>
#ifdef CONFIG_X86
#include <asm/set_memory.h>
#endif
#include "amdgpu.h"

/*
 * GART
 * The GART (Graphics Aperture Remapping Table) is an aperture
 * in the GPU's address space.  System pages can be mapped into
 * the aperture and look like contiguous pages from the GPU's
 * perspective.  A page table maps the pages in the aperture
 * to the actual backing pages in system memory.
 *
 * Radeon GPUs support both an internal GART, as described above,
 * and AGP.  AGP works similarly, but the GART table is configured
 * and maintained by the northbridge rather than the driver.
 * Radeon hw has a separate AGP aperture that is programmed to
 * point to the AGP aperture provided by the northbridge and the
 * requests are passed through to the northbridge aperture.
 * Both AGP and internal GART can be used at the same time, however
 * that is not currently supported by the driver.
 *
 * This file handles the common internal GART management.
 */

/*
 * Common GART table functions.
 */

/**
 * amdgpu_dummy_page_init - init dummy page used by the driver
 *
 * @adev: amdgpu_device pointer
 *
 * Allocate the dummy page used by the driver (all asics).
 * This dummy page is used by the driver as a filler for gart entries
 * when pages are taken out of the GART
 * Returns 0 on sucess, -ENOMEM on failure.
 */
static int amdgpu_gart_dummy_page_init(struct amdgpu_device *adev)
{
	if (adev->dummy_page.page)
		return 0;
	adev->dummy_page.page = alloc_page(GFP_DMA32 | GFP_KERNEL | __GFP_ZERO);
	if (adev->dummy_page.page == NULL)
		return -ENOMEM;
	adev->dummy_page.addr = pci_map_page(adev->pdev, adev->dummy_page.page,
					0, PAGE_SIZE, PCI_DMA_BIDIRECTIONAL);
	if (pci_dma_mapping_error(adev->pdev, adev->dummy_page.addr)) {
		dev_err(&adev->pdev->dev, "Failed to DMA MAP the dummy page\n");
		__free_page(adev->dummy_page.page);
		adev->dummy_page.page = NULL;
		return -ENOMEM;
	}
	return 0;
}

/**
 * amdgpu_dummy_page_fini - free dummy page used by the driver
 *
 * @adev: amdgpu_device pointer
 *
 * Frees the dummy page used by the driver (all asics).
 */
static void amdgpu_gart_dummy_page_fini(struct amdgpu_device *adev)
{
	if (adev->dummy_page.page == NULL)
		return;
	pci_unmap_page(adev->pdev, adev->dummy_page.addr,
			PAGE_SIZE, PCI_DMA_BIDIRECTIONAL);
	__free_page(adev->dummy_page.page);
	adev->dummy_page.page = NULL;
}

/**
 * amdgpu_gart_table_vram_alloc - allocate vram for gart page table
 *
 * @adev: amdgpu_device pointer
 *
 * Allocate video memory for GART page table
 * (pcie r4xx, r5xx+).  These asics require the
 * gart table to be in video memory.
 * Returns 0 for success, error for failure.
 */
int amdgpu_gart_table_vram_alloc(struct amdgpu_device *adev)
{
	int r;

	if (adev->gart.robj == NULL) {
		r = amdgpu_bo_create(adev, adev->gart.table_size,
				     PAGE_SIZE, true, AMDGPU_GEM_DOMAIN_VRAM,
				     AMDGPU_GEM_CREATE_CPU_ACCESS_REQUIRED |
				     AMDGPU_GEM_CREATE_VRAM_CONTIGUOUS,
				     NULL, NULL, 0, &adev->gart.robj);
		if (r) {
			return r;
		}
	}
	return 0;
}

/**
 * amdgpu_gart_table_vram_pin - pin gart page table in vram
 *
 * @adev: amdgpu_device pointer
 *
 * Pin the GART page table in vram so it will not be moved
 * by the memory manager (pcie r4xx, r5xx+).  These asics require the
 * gart table to be in video memory.
 * Returns 0 for success, error for failure.
 */
int amdgpu_gart_table_vram_pin(struct amdgpu_device *adev)
{
	uint64_t gpu_addr;
	int r;

	r = amdgpu_bo_reserve(adev->gart.robj, false);
	if (unlikely(r != 0))
		return r;
	r = amdgpu_bo_pin(adev->gart.robj,
				AMDGPU_GEM_DOMAIN_VRAM, &gpu_addr);
	if (r) {
		amdgpu_bo_unreserve(adev->gart.robj);
		return r;
	}
	r = amdgpu_bo_kmap(adev->gart.robj, &adev->gart.ptr);
	if (r)
		amdgpu_bo_unpin(adev->gart.robj);
	amdgpu_bo_unreserve(adev->gart.robj);
	adev->gart.table_addr = gpu_addr;
	return r;
}

/**
 * amdgpu_gart_table_vram_unpin - unpin gart page table in vram
 *
 * @adev: amdgpu_device pointer
 *
 * Unpin the GART page table in vram (pcie r4xx, r5xx+).
 * These asics require the gart table to be in video memory.
 */
void amdgpu_gart_table_vram_unpin(struct amdgpu_device *adev)
{
	int r;

	if (adev->gart.robj == NULL) {
		return;
	}
	r = amdgpu_bo_reserve(adev->gart.robj, true);
	if (likely(r == 0)) {
		amdgpu_bo_kunmap(adev->gart.robj);
		amdgpu_bo_unpin(adev->gart.robj);
		amdgpu_bo_unreserve(adev->gart.robj);
		adev->gart.ptr = NULL;
	}
}

/**
 * amdgpu_gart_table_vram_free - free gart page table vram
 *
 * @adev: amdgpu_device pointer
 *
 * Free the video memory used for the GART page table
 * (pcie r4xx, r5xx+).  These asics require the gart table to
 * be in video memory.
 */
void amdgpu_gart_table_vram_free(struct amdgpu_device *adev)
{
	if (adev->gart.robj == NULL) {
		return;
	}
	amdgpu_bo_unref(&adev->gart.robj);
}

/*
 * Common gart functions.
 */
/**
 * amdgpu_gart_unbind - unbind pages from the gart page table
 *
 * @adev: amdgpu_device pointer
 * @offset: offset into the GPU's gart aperture
 * @pages: number of pages to unbind
 *
 * Unbinds the requested pages from the gart page table and
 * replaces them with the dummy page (all asics).
 * Returns 0 for success, -EINVAL for failure.
 */
int amdgpu_gart_unbind(struct amdgpu_device *adev, uint64_t offset,
			int pages)
{
	unsigned t;
	unsigned p;
	int i, j;
	u64 page_base;
	/* Starting from VEGA10, system bit must be 0 to mean invalid. */
	uint64_t flags = 0;

	if (!adev->gart.ready) {
		WARN(1, "trying to unbind memory from uninitialized GART !\n");
		return -EINVAL;
	}

	t = offset / AMDGPU_GPU_PAGE_SIZE;
	p = t / (PAGE_SIZE / AMDGPU_GPU_PAGE_SIZE);
	for (i = 0; i < pages; i++, p++) {
#ifdef CONFIG_DRM_AMDGPU_GART_DEBUGFS
		adev->gart.pages[p] = NULL;
#endif
		page_base = adev->dummy_page.addr;
		if (!adev->gart.ptr)
			continue;

		for (j = 0; j < (PAGE_SIZE / AMDGPU_GPU_PAGE_SIZE); j++, t++) {
			amdgpu_gmc_set_pte_pde(adev, adev->gart.ptr,
					       t, page_base, flags);
			page_base += AMDGPU_GPU_PAGE_SIZE;
		}
	}
	mb();
<<<<<<< HEAD
	amdgpu_asic_flush_hdp(adev);
	amdgpu_gart_flush_gpu_tlb(adev, 0);
=======
	amdgpu_asic_flush_hdp(adev, NULL);
	amdgpu_gmc_flush_gpu_tlb(adev, 0);
>>>>>>> 9e6d49d9
	return 0;
}

/**
 * amdgpu_gart_map - map dma_addresses into GART entries
 *
 * @adev: amdgpu_device pointer
 * @offset: offset into the GPU's gart aperture
 * @pages: number of pages to bind
 * @dma_addr: DMA addresses of pages
 *
 * Map the dma_addresses into GART entries (all asics).
 * Returns 0 for success, -EINVAL for failure.
 */
int amdgpu_gart_map(struct amdgpu_device *adev, uint64_t offset,
		    int pages, dma_addr_t *dma_addr, uint64_t flags,
		    void *dst)
{
	uint64_t page_base;
	unsigned i, j, t;

	if (!adev->gart.ready) {
		WARN(1, "trying to bind memory to uninitialized GART !\n");
		return -EINVAL;
	}

	t = offset / AMDGPU_GPU_PAGE_SIZE;

	for (i = 0; i < pages; i++) {
		page_base = dma_addr[i];
		for (j = 0; j < (PAGE_SIZE / AMDGPU_GPU_PAGE_SIZE); j++, t++) {
			amdgpu_gmc_set_pte_pde(adev, dst, t, page_base, flags);
			page_base += AMDGPU_GPU_PAGE_SIZE;
		}
	}
	return 0;
}

/**
 * amdgpu_gart_bind - bind pages into the gart page table
 *
 * @adev: amdgpu_device pointer
 * @offset: offset into the GPU's gart aperture
 * @pages: number of pages to bind
 * @pagelist: pages to bind
 * @dma_addr: DMA addresses of pages
 *
 * Binds the requested pages to the gart page table
 * (all asics).
 * Returns 0 for success, -EINVAL for failure.
 */
int amdgpu_gart_bind(struct amdgpu_device *adev, uint64_t offset,
		     int pages, struct page **pagelist, dma_addr_t *dma_addr,
		     uint64_t flags)
{
#ifdef CONFIG_DRM_AMDGPU_GART_DEBUGFS
	unsigned i,t,p;
#endif
	int r;

	if (!adev->gart.ready) {
		WARN(1, "trying to bind memory to uninitialized GART !\n");
		return -EINVAL;
	}

#ifdef CONFIG_DRM_AMDGPU_GART_DEBUGFS
	t = offset / AMDGPU_GPU_PAGE_SIZE;
	p = t / (PAGE_SIZE / AMDGPU_GPU_PAGE_SIZE);
	for (i = 0; i < pages; i++, p++)
		adev->gart.pages[p] = pagelist[i];
#endif

	if (!adev->gart.ptr)
		return 0;

	r = amdgpu_gart_map(adev, offset, pages, dma_addr, flags,
		    adev->gart.ptr);
	if (r)
		return r;

	mb();
<<<<<<< HEAD
	amdgpu_asic_flush_hdp(adev);
	amdgpu_gart_flush_gpu_tlb(adev, 0);
=======
	amdgpu_asic_flush_hdp(adev, NULL);
	amdgpu_gmc_flush_gpu_tlb(adev, 0);
>>>>>>> 9e6d49d9
	return 0;
}

/**
 * amdgpu_gart_init - init the driver info for managing the gart
 *
 * @adev: amdgpu_device pointer
 *
 * Allocate the dummy page and init the gart driver info (all asics).
 * Returns 0 for success, error for failure.
 */
int amdgpu_gart_init(struct amdgpu_device *adev)
{
	int r;

	if (adev->dummy_page.page)
		return 0;

	/* We need PAGE_SIZE >= AMDGPU_GPU_PAGE_SIZE */
	if (PAGE_SIZE < AMDGPU_GPU_PAGE_SIZE) {
		DRM_ERROR("Page size is smaller than GPU page size!\n");
		return -EINVAL;
	}
	r = amdgpu_gart_dummy_page_init(adev);
	if (r)
		return r;
	/* Compute table size */
	adev->gart.num_cpu_pages = adev->gmc.gart_size / PAGE_SIZE;
	adev->gart.num_gpu_pages = adev->gmc.gart_size / AMDGPU_GPU_PAGE_SIZE;
	DRM_INFO("GART: num cpu pages %u, num gpu pages %u\n",
		 adev->gart.num_cpu_pages, adev->gart.num_gpu_pages);

#ifdef CONFIG_DRM_AMDGPU_GART_DEBUGFS
	/* Allocate pages table */
	adev->gart.pages = vzalloc(sizeof(void *) * adev->gart.num_cpu_pages);
	if (adev->gart.pages == NULL)
		return -ENOMEM;
#endif

	return 0;
}

/**
 * amdgpu_gart_fini - tear down the driver info for managing the gart
 *
 * @adev: amdgpu_device pointer
 *
 * Tear down the gart driver info and free the dummy page (all asics).
 */
void amdgpu_gart_fini(struct amdgpu_device *adev)
{
#ifdef CONFIG_DRM_AMDGPU_GART_DEBUGFS
	vfree(adev->gart.pages);
	adev->gart.pages = NULL;
#endif
	amdgpu_gart_dummy_page_fini(adev);
}<|MERGE_RESOLUTION|>--- conflicted
+++ resolved
@@ -247,13 +247,8 @@
 		}
 	}
 	mb();
-<<<<<<< HEAD
-	amdgpu_asic_flush_hdp(adev);
-	amdgpu_gart_flush_gpu_tlb(adev, 0);
-=======
 	amdgpu_asic_flush_hdp(adev, NULL);
 	amdgpu_gmc_flush_gpu_tlb(adev, 0);
->>>>>>> 9e6d49d9
 	return 0;
 }
 
@@ -335,13 +330,8 @@
 		return r;
 
 	mb();
-<<<<<<< HEAD
-	amdgpu_asic_flush_hdp(adev);
-	amdgpu_gart_flush_gpu_tlb(adev, 0);
-=======
 	amdgpu_asic_flush_hdp(adev, NULL);
 	amdgpu_gmc_flush_gpu_tlb(adev, 0);
->>>>>>> 9e6d49d9
 	return 0;
 }
 
