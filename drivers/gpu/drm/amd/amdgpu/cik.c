--- conflicted
+++ resolved
@@ -1715,18 +1715,6 @@
 		adev->virt.caps |= AMDGPU_PASSTHROUGH_MODE;
 }
 
-<<<<<<< HEAD
-static void cik_flush_hdp(struct amdgpu_device *adev)
-{
-	WREG32(mmHDP_MEM_COHERENCY_FLUSH_CNTL, 1);
-	RREG32(mmHDP_MEM_COHERENCY_FLUSH_CNTL);
-}
-
-static void cik_invalidate_hdp(struct amdgpu_device *adev)
-{
-	WREG32(mmHDP_DEBUG0, 1);
-	RREG32(mmHDP_DEBUG0);
-=======
 static void cik_flush_hdp(struct amdgpu_device *adev, struct amdgpu_ring *ring)
 {
 	if (!ring || !ring->funcs->emit_wreg) {
@@ -1746,7 +1734,6 @@
 	} else {
 		amdgpu_ring_emit_wreg(ring, mmHDP_DEBUG0, 1);
 	}
->>>>>>> 9e6d49d9
 }
 
 static const struct amdgpu_asic_funcs cik_asic_funcs =
