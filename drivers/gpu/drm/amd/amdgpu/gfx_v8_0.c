/*
 * Copyright 2014 Advanced Micro Devices, Inc.
 *
 * Permission is hereby granted, free of charge, to any person obtaining a
 * copy of this software and associated documentation files (the "Software"),
 * to deal in the Software without restriction, including without limitation
 * the rights to use, copy, modify, merge, publish, distribute, sublicense,
 * and/or sell copies of the Software, and to permit persons to whom the
 * Software is furnished to do so, subject to the following conditions:
 *
 * The above copyright notice and this permission notice shall be included in
 * all copies or substantial portions of the Software.
 *
 * THE SOFTWARE IS PROVIDED "AS IS", WITHOUT WARRANTY OF ANY KIND, EXPRESS OR
 * IMPLIED, INCLUDING BUT NOT LIMITED TO THE WARRANTIES OF MERCHANTABILITY,
 * FITNESS FOR A PARTICULAR PURPOSE AND NONINFRINGEMENT.  IN NO EVENT SHALL
 * THE COPYRIGHT HOLDER(S) OR AUTHOR(S) BE LIABLE FOR ANY CLAIM, DAMAGES OR
 * OTHER LIABILITY, WHETHER IN AN ACTION OF CONTRACT, TORT OR OTHERWISE,
 * ARISING FROM, OUT OF OR IN CONNECTION WITH THE SOFTWARE OR THE USE OR
 * OTHER DEALINGS IN THE SOFTWARE.
 *
 */
#include <linux/kernel.h>
#include <linux/firmware.h>
#include <drm/drmP.h>
#include "amdgpu.h"
#include "amdgpu_gfx.h"
#include "vi.h"
#include "vi_structs.h"
#include "vid.h"
#include "amdgpu_ucode.h"
#include "amdgpu_atombios.h"
#include "atombios_i2c.h"
#include "clearstate_vi.h"

#include "gmc/gmc_8_2_d.h"
#include "gmc/gmc_8_2_sh_mask.h"

#include "oss/oss_3_0_d.h"
#include "oss/oss_3_0_sh_mask.h"

#include "bif/bif_5_0_d.h"
#include "bif/bif_5_0_sh_mask.h"
#include "gca/gfx_8_0_d.h"
#include "gca/gfx_8_0_enum.h"
#include "gca/gfx_8_0_sh_mask.h"
#include "gca/gfx_8_0_enum.h"

#include "dce/dce_10_0_d.h"
#include "dce/dce_10_0_sh_mask.h"

#include "smu/smu_7_1_3_d.h"

#define GFX8_NUM_GFX_RINGS     1
#define GFX8_MEC_HPD_SIZE 2048

#define TOPAZ_GB_ADDR_CONFIG_GOLDEN 0x22010001
#define CARRIZO_GB_ADDR_CONFIG_GOLDEN 0x22010001
#define POLARIS11_GB_ADDR_CONFIG_GOLDEN 0x22011002
#define TONGA_GB_ADDR_CONFIG_GOLDEN 0x22011003

#define ARRAY_MODE(x)					((x) << GB_TILE_MODE0__ARRAY_MODE__SHIFT)
#define PIPE_CONFIG(x)					((x) << GB_TILE_MODE0__PIPE_CONFIG__SHIFT)
#define TILE_SPLIT(x)					((x) << GB_TILE_MODE0__TILE_SPLIT__SHIFT)
#define MICRO_TILE_MODE_NEW(x)				((x) << GB_TILE_MODE0__MICRO_TILE_MODE_NEW__SHIFT)
#define SAMPLE_SPLIT(x)					((x) << GB_TILE_MODE0__SAMPLE_SPLIT__SHIFT)
#define BANK_WIDTH(x)					((x) << GB_MACROTILE_MODE0__BANK_WIDTH__SHIFT)
#define BANK_HEIGHT(x)					((x) << GB_MACROTILE_MODE0__BANK_HEIGHT__SHIFT)
#define MACRO_TILE_ASPECT(x)				((x) << GB_MACROTILE_MODE0__MACRO_TILE_ASPECT__SHIFT)
#define NUM_BANKS(x)					((x) << GB_MACROTILE_MODE0__NUM_BANKS__SHIFT)

#define RLC_CGTT_MGCG_OVERRIDE__CPF_MASK            0x00000001L
#define RLC_CGTT_MGCG_OVERRIDE__RLC_MASK            0x00000002L
#define RLC_CGTT_MGCG_OVERRIDE__MGCG_MASK           0x00000004L
#define RLC_CGTT_MGCG_OVERRIDE__CGCG_MASK           0x00000008L
#define RLC_CGTT_MGCG_OVERRIDE__CGLS_MASK           0x00000010L
#define RLC_CGTT_MGCG_OVERRIDE__GRBM_MASK           0x00000020L

/* BPM SERDES CMD */
#define SET_BPM_SERDES_CMD    1
#define CLE_BPM_SERDES_CMD    0

/* BPM Register Address*/
enum {
	BPM_REG_CGLS_EN = 0,        /* Enable/Disable CGLS */
	BPM_REG_CGLS_ON,            /* ON/OFF CGLS: shall be controlled by RLC FW */
	BPM_REG_CGCG_OVERRIDE,      /* Set/Clear CGCG Override */
	BPM_REG_MGCG_OVERRIDE,      /* Set/Clear MGCG Override */
	BPM_REG_FGCG_OVERRIDE,      /* Set/Clear FGCG Override */
	BPM_REG_FGCG_MAX
};

#define RLC_FormatDirectRegListLength        14

MODULE_FIRMWARE("amdgpu/carrizo_ce.bin");
MODULE_FIRMWARE("amdgpu/carrizo_pfp.bin");
MODULE_FIRMWARE("amdgpu/carrizo_me.bin");
MODULE_FIRMWARE("amdgpu/carrizo_mec.bin");
MODULE_FIRMWARE("amdgpu/carrizo_mec2.bin");
MODULE_FIRMWARE("amdgpu/carrizo_rlc.bin");

MODULE_FIRMWARE("amdgpu/stoney_ce.bin");
MODULE_FIRMWARE("amdgpu/stoney_pfp.bin");
MODULE_FIRMWARE("amdgpu/stoney_me.bin");
MODULE_FIRMWARE("amdgpu/stoney_mec.bin");
MODULE_FIRMWARE("amdgpu/stoney_rlc.bin");

MODULE_FIRMWARE("amdgpu/tonga_ce.bin");
MODULE_FIRMWARE("amdgpu/tonga_pfp.bin");
MODULE_FIRMWARE("amdgpu/tonga_me.bin");
MODULE_FIRMWARE("amdgpu/tonga_mec.bin");
MODULE_FIRMWARE("amdgpu/tonga_mec2.bin");
MODULE_FIRMWARE("amdgpu/tonga_rlc.bin");

MODULE_FIRMWARE("amdgpu/topaz_ce.bin");
MODULE_FIRMWARE("amdgpu/topaz_pfp.bin");
MODULE_FIRMWARE("amdgpu/topaz_me.bin");
MODULE_FIRMWARE("amdgpu/topaz_mec.bin");
MODULE_FIRMWARE("amdgpu/topaz_rlc.bin");

MODULE_FIRMWARE("amdgpu/fiji_ce.bin");
MODULE_FIRMWARE("amdgpu/fiji_pfp.bin");
MODULE_FIRMWARE("amdgpu/fiji_me.bin");
MODULE_FIRMWARE("amdgpu/fiji_mec.bin");
MODULE_FIRMWARE("amdgpu/fiji_mec2.bin");
MODULE_FIRMWARE("amdgpu/fiji_rlc.bin");

MODULE_FIRMWARE("amdgpu/polaris11_ce.bin");
MODULE_FIRMWARE("amdgpu/polaris11_ce_2.bin");
MODULE_FIRMWARE("amdgpu/polaris11_pfp.bin");
MODULE_FIRMWARE("amdgpu/polaris11_pfp_2.bin");
MODULE_FIRMWARE("amdgpu/polaris11_me.bin");
MODULE_FIRMWARE("amdgpu/polaris11_me_2.bin");
MODULE_FIRMWARE("amdgpu/polaris11_mec.bin");
MODULE_FIRMWARE("amdgpu/polaris11_mec_2.bin");
MODULE_FIRMWARE("amdgpu/polaris11_mec2.bin");
MODULE_FIRMWARE("amdgpu/polaris11_mec2_2.bin");
MODULE_FIRMWARE("amdgpu/polaris11_rlc.bin");

MODULE_FIRMWARE("amdgpu/polaris10_ce.bin");
MODULE_FIRMWARE("amdgpu/polaris10_ce_2.bin");
MODULE_FIRMWARE("amdgpu/polaris10_pfp.bin");
MODULE_FIRMWARE("amdgpu/polaris10_pfp_2.bin");
MODULE_FIRMWARE("amdgpu/polaris10_me.bin");
MODULE_FIRMWARE("amdgpu/polaris10_me_2.bin");
MODULE_FIRMWARE("amdgpu/polaris10_mec.bin");
MODULE_FIRMWARE("amdgpu/polaris10_mec_2.bin");
MODULE_FIRMWARE("amdgpu/polaris10_mec2.bin");
MODULE_FIRMWARE("amdgpu/polaris10_mec2_2.bin");
MODULE_FIRMWARE("amdgpu/polaris10_rlc.bin");

MODULE_FIRMWARE("amdgpu/polaris12_ce.bin");
MODULE_FIRMWARE("amdgpu/polaris12_ce_2.bin");
MODULE_FIRMWARE("amdgpu/polaris12_pfp.bin");
MODULE_FIRMWARE("amdgpu/polaris12_pfp_2.bin");
MODULE_FIRMWARE("amdgpu/polaris12_me.bin");
MODULE_FIRMWARE("amdgpu/polaris12_me_2.bin");
MODULE_FIRMWARE("amdgpu/polaris12_mec.bin");
MODULE_FIRMWARE("amdgpu/polaris12_mec_2.bin");
MODULE_FIRMWARE("amdgpu/polaris12_mec2.bin");
MODULE_FIRMWARE("amdgpu/polaris12_mec2_2.bin");
MODULE_FIRMWARE("amdgpu/polaris12_rlc.bin");

static const struct amdgpu_gds_reg_offset amdgpu_gds_reg_offset[] =
{
	{mmGDS_VMID0_BASE, mmGDS_VMID0_SIZE, mmGDS_GWS_VMID0, mmGDS_OA_VMID0},
	{mmGDS_VMID1_BASE, mmGDS_VMID1_SIZE, mmGDS_GWS_VMID1, mmGDS_OA_VMID1},
	{mmGDS_VMID2_BASE, mmGDS_VMID2_SIZE, mmGDS_GWS_VMID2, mmGDS_OA_VMID2},
	{mmGDS_VMID3_BASE, mmGDS_VMID3_SIZE, mmGDS_GWS_VMID3, mmGDS_OA_VMID3},
	{mmGDS_VMID4_BASE, mmGDS_VMID4_SIZE, mmGDS_GWS_VMID4, mmGDS_OA_VMID4},
	{mmGDS_VMID5_BASE, mmGDS_VMID5_SIZE, mmGDS_GWS_VMID5, mmGDS_OA_VMID5},
	{mmGDS_VMID6_BASE, mmGDS_VMID6_SIZE, mmGDS_GWS_VMID6, mmGDS_OA_VMID6},
	{mmGDS_VMID7_BASE, mmGDS_VMID7_SIZE, mmGDS_GWS_VMID7, mmGDS_OA_VMID7},
	{mmGDS_VMID8_BASE, mmGDS_VMID8_SIZE, mmGDS_GWS_VMID8, mmGDS_OA_VMID8},
	{mmGDS_VMID9_BASE, mmGDS_VMID9_SIZE, mmGDS_GWS_VMID9, mmGDS_OA_VMID9},
	{mmGDS_VMID10_BASE, mmGDS_VMID10_SIZE, mmGDS_GWS_VMID10, mmGDS_OA_VMID10},
	{mmGDS_VMID11_BASE, mmGDS_VMID11_SIZE, mmGDS_GWS_VMID11, mmGDS_OA_VMID11},
	{mmGDS_VMID12_BASE, mmGDS_VMID12_SIZE, mmGDS_GWS_VMID12, mmGDS_OA_VMID12},
	{mmGDS_VMID13_BASE, mmGDS_VMID13_SIZE, mmGDS_GWS_VMID13, mmGDS_OA_VMID13},
	{mmGDS_VMID14_BASE, mmGDS_VMID14_SIZE, mmGDS_GWS_VMID14, mmGDS_OA_VMID14},
	{mmGDS_VMID15_BASE, mmGDS_VMID15_SIZE, mmGDS_GWS_VMID15, mmGDS_OA_VMID15}
};

static const u32 golden_settings_tonga_a11[] =
{
	mmCB_HW_CONTROL, 0xfffdf3cf, 0x00007208,
	mmCB_HW_CONTROL_3, 0x00000040, 0x00000040,
	mmDB_DEBUG2, 0xf00fffff, 0x00000400,
	mmGB_GPU_ID, 0x0000000f, 0x00000000,
	mmPA_SC_ENHANCE, 0xffffffff, 0x20000001,
	mmPA_SC_FIFO_DEPTH_CNTL, 0x000003ff, 0x000000fc,
	mmPA_SC_LINE_STIPPLE_STATE, 0x0000ff0f, 0x00000000,
	mmRLC_CGCG_CGLS_CTRL, 0x00000003, 0x0000003c,
	mmSQ_RANDOM_WAVE_PRI, 0x001fffff, 0x000006fd,
	mmTA_CNTL_AUX, 0x000f000f, 0x000b0000,
	mmTCC_CTRL, 0x00100000, 0xf31fff7f,
	mmTCC_EXE_DISABLE, 0x00000002, 0x00000002,
	mmTCP_ADDR_CONFIG, 0x000003ff, 0x000002fb,
	mmTCP_CHAN_STEER_HI, 0xffffffff, 0x0000543b,
	mmTCP_CHAN_STEER_LO, 0xffffffff, 0xa9210876,
	mmVGT_RESET_DEBUG, 0x00000004, 0x00000004,
};

static const u32 tonga_golden_common_all[] =
{
	mmGRBM_GFX_INDEX, 0xffffffff, 0xe0000000,
	mmPA_SC_RASTER_CONFIG, 0xffffffff, 0x16000012,
	mmPA_SC_RASTER_CONFIG_1, 0xffffffff, 0x0000002A,
	mmGB_ADDR_CONFIG, 0xffffffff, 0x22011003,
	mmSPI_RESOURCE_RESERVE_CU_0, 0xffffffff, 0x00000800,
	mmSPI_RESOURCE_RESERVE_CU_1, 0xffffffff, 0x00000800,
	mmSPI_RESOURCE_RESERVE_EN_CU_0, 0xffffffff, 0x00FF7FBF,
	mmSPI_RESOURCE_RESERVE_EN_CU_1, 0xffffffff, 0x00FF7FAF
};

static const u32 tonga_mgcg_cgcg_init[] =
{
	mmRLC_CGTT_MGCG_OVERRIDE, 0xffffffff, 0xffffffff,
	mmGRBM_GFX_INDEX, 0xffffffff, 0xe0000000,
	mmCB_CGTT_SCLK_CTRL, 0xffffffff, 0x00000100,
	mmCGTT_BCI_CLK_CTRL, 0xffffffff, 0x00000100,
	mmCGTT_CP_CLK_CTRL, 0xffffffff, 0x00000100,
	mmCGTT_CPC_CLK_CTRL, 0xffffffff, 0x00000100,
	mmCGTT_CPF_CLK_CTRL, 0xffffffff, 0x40000100,
	mmCGTT_GDS_CLK_CTRL, 0xffffffff, 0x00000100,
	mmCGTT_IA_CLK_CTRL, 0xffffffff, 0x06000100,
	mmCGTT_PA_CLK_CTRL, 0xffffffff, 0x00000100,
	mmCGTT_WD_CLK_CTRL, 0xffffffff, 0x06000100,
	mmCGTT_PC_CLK_CTRL, 0xffffffff, 0x00000100,
	mmCGTT_RLC_CLK_CTRL, 0xffffffff, 0x00000100,
	mmCGTT_SC_CLK_CTRL, 0xffffffff, 0x00000100,
	mmCGTT_SPI_CLK_CTRL, 0xffffffff, 0x00000100,
	mmCGTT_SQ_CLK_CTRL, 0xffffffff, 0x00000100,
	mmCGTT_SQG_CLK_CTRL, 0xffffffff, 0x00000100,
	mmCGTT_SX_CLK_CTRL0, 0xffffffff, 0x00000100,
	mmCGTT_SX_CLK_CTRL1, 0xffffffff, 0x00000100,
	mmCGTT_SX_CLK_CTRL2, 0xffffffff, 0x00000100,
	mmCGTT_SX_CLK_CTRL3, 0xffffffff, 0x00000100,
	mmCGTT_SX_CLK_CTRL4, 0xffffffff, 0x00000100,
	mmCGTT_TCI_CLK_CTRL, 0xffffffff, 0x00000100,
	mmCGTT_TCP_CLK_CTRL, 0xffffffff, 0x00000100,
	mmCGTT_VGT_CLK_CTRL, 0xffffffff, 0x06000100,
	mmDB_CGTT_CLK_CTRL_0, 0xffffffff, 0x00000100,
	mmTA_CGTT_CTRL, 0xffffffff, 0x00000100,
	mmTCA_CGTT_SCLK_CTRL, 0xffffffff, 0x00000100,
	mmTCC_CGTT_SCLK_CTRL, 0xffffffff, 0x00000100,
	mmTD_CGTT_CTRL, 0xffffffff, 0x00000100,
	mmGRBM_GFX_INDEX, 0xffffffff, 0xe0000000,
	mmCGTS_CU0_SP0_CTRL_REG, 0xffffffff, 0x00010000,
	mmCGTS_CU0_LDS_SQ_CTRL_REG, 0xffffffff, 0x00030002,
	mmCGTS_CU0_TA_SQC_CTRL_REG, 0xffffffff, 0x00040007,
	mmCGTS_CU0_SP1_CTRL_REG, 0xffffffff, 0x00060005,
	mmCGTS_CU0_TD_TCP_CTRL_REG, 0xffffffff, 0x00090008,
	mmCGTS_CU1_SP0_CTRL_REG, 0xffffffff, 0x00010000,
	mmCGTS_CU1_LDS_SQ_CTRL_REG, 0xffffffff, 0x00030002,
	mmCGTS_CU1_TA_CTRL_REG, 0xffffffff, 0x00040007,
	mmCGTS_CU1_SP1_CTRL_REG, 0xffffffff, 0x00060005,
	mmCGTS_CU1_TD_TCP_CTRL_REG, 0xffffffff, 0x00090008,
	mmCGTS_CU2_SP0_CTRL_REG, 0xffffffff, 0x00010000,
	mmCGTS_CU2_LDS_SQ_CTRL_REG, 0xffffffff, 0x00030002,
	mmCGTS_CU2_TA_CTRL_REG, 0xffffffff, 0x00040007,
	mmCGTS_CU2_SP1_CTRL_REG, 0xffffffff, 0x00060005,
	mmCGTS_CU2_TD_TCP_CTRL_REG, 0xffffffff, 0x00090008,
	mmCGTS_CU3_SP0_CTRL_REG, 0xffffffff, 0x00010000,
	mmCGTS_CU3_LDS_SQ_CTRL_REG, 0xffffffff, 0x00030002,
	mmCGTS_CU3_TA_CTRL_REG, 0xffffffff, 0x00040007,
	mmCGTS_CU3_SP1_CTRL_REG, 0xffffffff, 0x00060005,
	mmCGTS_CU3_TD_TCP_CTRL_REG, 0xffffffff, 0x00090008,
	mmCGTS_CU4_SP0_CTRL_REG, 0xffffffff, 0x00010000,
	mmCGTS_CU4_LDS_SQ_CTRL_REG, 0xffffffff, 0x00030002,
	mmCGTS_CU4_TA_SQC_CTRL_REG, 0xffffffff, 0x00040007,
	mmCGTS_CU4_SP1_CTRL_REG, 0xffffffff, 0x00060005,
	mmCGTS_CU4_TD_TCP_CTRL_REG, 0xffffffff, 0x00090008,
	mmCGTS_CU5_SP0_CTRL_REG, 0xffffffff, 0x00010000,
	mmCGTS_CU5_LDS_SQ_CTRL_REG, 0xffffffff, 0x00030002,
	mmCGTS_CU5_TA_CTRL_REG, 0xffffffff, 0x00040007,
	mmCGTS_CU5_SP1_CTRL_REG, 0xffffffff, 0x00060005,
	mmCGTS_CU5_TD_TCP_CTRL_REG, 0xffffffff, 0x00090008,
	mmCGTS_CU6_SP0_CTRL_REG, 0xffffffff, 0x00010000,
	mmCGTS_CU6_LDS_SQ_CTRL_REG, 0xffffffff, 0x00030002,
	mmCGTS_CU6_TA_CTRL_REG, 0xffffffff, 0x00040007,
	mmCGTS_CU6_SP1_CTRL_REG, 0xffffffff, 0x00060005,
	mmCGTS_CU6_TD_TCP_CTRL_REG, 0xffffffff, 0x00090008,
	mmCGTS_CU7_SP0_CTRL_REG, 0xffffffff, 0x00010000,
	mmCGTS_CU7_LDS_SQ_CTRL_REG, 0xffffffff, 0x00030002,
	mmCGTS_CU7_TA_CTRL_REG, 0xffffffff, 0x00040007,
	mmCGTS_CU7_SP1_CTRL_REG, 0xffffffff, 0x00060005,
	mmCGTS_CU7_TD_TCP_CTRL_REG, 0xffffffff, 0x00090008,
	mmCGTS_SM_CTRL_REG, 0xffffffff, 0x96e00200,
	mmCP_RB_WPTR_POLL_CNTL, 0xffffffff, 0x00900100,
	mmRLC_CGCG_CGLS_CTRL, 0xffffffff, 0x0020003c,
	mmCP_MEM_SLP_CNTL, 0x00000001, 0x00000001,
};

static const u32 golden_settings_polaris11_a11[] =
{
	mmCB_HW_CONTROL, 0x0000f3cf, 0x00007208,
	mmCB_HW_CONTROL_2, 0x0f000000, 0x0f000000,
	mmCB_HW_CONTROL_3, 0x000001ff, 0x00000040,
	mmDB_DEBUG2, 0xf00fffff, 0x00000400,
	mmPA_SC_ENHANCE, 0xffffffff, 0x20000001,
	mmPA_SC_LINE_STIPPLE_STATE, 0x0000ff0f, 0x00000000,
	mmPA_SC_RASTER_CONFIG, 0x3f3fffff, 0x16000012,
	mmPA_SC_RASTER_CONFIG_1, 0x0000003f, 0x00000000,
	mmRLC_CGCG_CGLS_CTRL, 0x00000003, 0x0001003c,
	mmRLC_CGCG_CGLS_CTRL_3D, 0xffffffff, 0x0001003c,
	mmSQ_CONFIG, 0x07f80000, 0x01180000,
	mmTA_CNTL_AUX, 0x000f000f, 0x000b0000,
	mmTCC_CTRL, 0x00100000, 0xf31fff7f,
	mmTCP_ADDR_CONFIG, 0x000003ff, 0x000000f3,
	mmTCP_CHAN_STEER_HI, 0xffffffff, 0x00000000,
	mmTCP_CHAN_STEER_LO, 0xffffffff, 0x00003210,
	mmVGT_RESET_DEBUG, 0x00000004, 0x00000004,
};

static const u32 polaris11_golden_common_all[] =
{
	mmGRBM_GFX_INDEX, 0xffffffff, 0xe0000000,
	mmGB_ADDR_CONFIG, 0xffffffff, 0x22011002,
	mmSPI_RESOURCE_RESERVE_CU_0, 0xffffffff, 0x00000800,
	mmSPI_RESOURCE_RESERVE_CU_1, 0xffffffff, 0x00000800,
	mmSPI_RESOURCE_RESERVE_EN_CU_0, 0xffffffff, 0x00FF7FBF,
	mmSPI_RESOURCE_RESERVE_EN_CU_1, 0xffffffff, 0x00FF7FAF,
};

static const u32 golden_settings_polaris10_a11[] =
{
	mmATC_MISC_CG, 0x000c0fc0, 0x000c0200,
	mmCB_HW_CONTROL, 0x0001f3cf, 0x00007208,
	mmCB_HW_CONTROL_2, 0x0f000000, 0x0f000000,
	mmCB_HW_CONTROL_3, 0x000001ff, 0x00000040,
	mmDB_DEBUG2, 0xf00fffff, 0x00000400,
	mmPA_SC_ENHANCE, 0xffffffff, 0x20000001,
	mmPA_SC_LINE_STIPPLE_STATE, 0x0000ff0f, 0x00000000,
	mmPA_SC_RASTER_CONFIG, 0x3f3fffff, 0x16000012,
	mmPA_SC_RASTER_CONFIG_1, 0x0000003f, 0x0000002a,
	mmRLC_CGCG_CGLS_CTRL, 0x00000003, 0x0001003c,
	mmRLC_CGCG_CGLS_CTRL_3D, 0xffffffff, 0x0001003c,
	mmSQ_CONFIG, 0x07f80000, 0x07180000,
	mmTA_CNTL_AUX, 0x000f000f, 0x000b0000,
	mmTCC_CTRL, 0x00100000, 0xf31fff7f,
	mmTCP_ADDR_CONFIG, 0x000003ff, 0x000000f7,
	mmTCP_CHAN_STEER_HI, 0xffffffff, 0x00000000,
	mmVGT_RESET_DEBUG, 0x00000004, 0x00000004,
};

static const u32 polaris10_golden_common_all[] =
{
	mmGRBM_GFX_INDEX, 0xffffffff, 0xe0000000,
	mmPA_SC_RASTER_CONFIG, 0xffffffff, 0x16000012,
	mmPA_SC_RASTER_CONFIG_1, 0xffffffff, 0x0000002A,
	mmGB_ADDR_CONFIG, 0xffffffff, 0x22011003,
	mmSPI_RESOURCE_RESERVE_CU_0, 0xffffffff, 0x00000800,
	mmSPI_RESOURCE_RESERVE_CU_1, 0xffffffff, 0x00000800,
	mmSPI_RESOURCE_RESERVE_EN_CU_0, 0xffffffff, 0x00FF7FBF,
	mmSPI_RESOURCE_RESERVE_EN_CU_1, 0xffffffff, 0x00FF7FAF,
};

static const u32 fiji_golden_common_all[] =
{
	mmGRBM_GFX_INDEX, 0xffffffff, 0xe0000000,
	mmPA_SC_RASTER_CONFIG, 0xffffffff, 0x3a00161a,
	mmPA_SC_RASTER_CONFIG_1, 0xffffffff, 0x0000002e,
	mmGB_ADDR_CONFIG, 0xffffffff, 0x22011003,
	mmSPI_RESOURCE_RESERVE_CU_0, 0xffffffff, 0x00000800,
	mmSPI_RESOURCE_RESERVE_CU_1, 0xffffffff, 0x00000800,
	mmSPI_RESOURCE_RESERVE_EN_CU_0, 0xffffffff, 0x00FF7FBF,
	mmSPI_RESOURCE_RESERVE_EN_CU_1, 0xffffffff, 0x00FF7FAF,
	mmGRBM_GFX_INDEX, 0xffffffff, 0xe0000000,
	mmSPI_CONFIG_CNTL_1, 0x0000000f, 0x00000009,
};

static const u32 golden_settings_fiji_a10[] =
{
	mmCB_HW_CONTROL_3, 0x000001ff, 0x00000040,
	mmDB_DEBUG2, 0xf00fffff, 0x00000400,
	mmPA_SC_ENHANCE, 0xffffffff, 0x20000001,
	mmPA_SC_LINE_STIPPLE_STATE, 0x0000ff0f, 0x00000000,
	mmRLC_CGCG_CGLS_CTRL, 0x00000003, 0x0001003c,
	mmSQ_RANDOM_WAVE_PRI, 0x001fffff, 0x000006fd,
	mmTA_CNTL_AUX, 0x000f000f, 0x000b0000,
	mmTCC_CTRL, 0x00100000, 0xf31fff7f,
	mmTCC_EXE_DISABLE, 0x00000002, 0x00000002,
	mmTCP_ADDR_CONFIG, 0x000003ff, 0x000000ff,
	mmVGT_RESET_DEBUG, 0x00000004, 0x00000004,
};

static const u32 fiji_mgcg_cgcg_init[] =
{
	mmRLC_CGTT_MGCG_OVERRIDE, 0xffffffff, 0xffffffff,
	mmGRBM_GFX_INDEX, 0xffffffff, 0xe0000000,
	mmCB_CGTT_SCLK_CTRL, 0xffffffff, 0x00000100,
	mmCGTT_BCI_CLK_CTRL, 0xffffffff, 0x00000100,
	mmCGTT_CP_CLK_CTRL, 0xffffffff, 0x00000100,
	mmCGTT_CPC_CLK_CTRL, 0xffffffff, 0x00000100,
	mmCGTT_CPF_CLK_CTRL, 0xffffffff, 0x40000100,
	mmCGTT_GDS_CLK_CTRL, 0xffffffff, 0x00000100,
	mmCGTT_IA_CLK_CTRL, 0xffffffff, 0x06000100,
	mmCGTT_PA_CLK_CTRL, 0xffffffff, 0x00000100,
	mmCGTT_WD_CLK_CTRL, 0xffffffff, 0x06000100,
	mmCGTT_PC_CLK_CTRL, 0xffffffff, 0x00000100,
	mmCGTT_RLC_CLK_CTRL, 0xffffffff, 0x00000100,
	mmCGTT_SC_CLK_CTRL, 0xffffffff, 0x00000100,
	mmCGTT_SPI_CLK_CTRL, 0xffffffff, 0x00000100,
	mmCGTT_SQ_CLK_CTRL, 0xffffffff, 0x00000100,
	mmCGTT_SQG_CLK_CTRL, 0xffffffff, 0x00000100,
	mmCGTT_SX_CLK_CTRL0, 0xffffffff, 0x00000100,
	mmCGTT_SX_CLK_CTRL1, 0xffffffff, 0x00000100,
	mmCGTT_SX_CLK_CTRL2, 0xffffffff, 0x00000100,
	mmCGTT_SX_CLK_CTRL3, 0xffffffff, 0x00000100,
	mmCGTT_SX_CLK_CTRL4, 0xffffffff, 0x00000100,
	mmCGTT_TCI_CLK_CTRL, 0xffffffff, 0x00000100,
	mmCGTT_TCP_CLK_CTRL, 0xffffffff, 0x00000100,
	mmCGTT_VGT_CLK_CTRL, 0xffffffff, 0x06000100,
	mmDB_CGTT_CLK_CTRL_0, 0xffffffff, 0x00000100,
	mmTA_CGTT_CTRL, 0xffffffff, 0x00000100,
	mmTCA_CGTT_SCLK_CTRL, 0xffffffff, 0x00000100,
	mmTCC_CGTT_SCLK_CTRL, 0xffffffff, 0x00000100,
	mmTD_CGTT_CTRL, 0xffffffff, 0x00000100,
	mmGRBM_GFX_INDEX, 0xffffffff, 0xe0000000,
	mmCGTS_SM_CTRL_REG, 0xffffffff, 0x96e00200,
	mmCP_RB_WPTR_POLL_CNTL, 0xffffffff, 0x00900100,
	mmRLC_CGCG_CGLS_CTRL, 0xffffffff, 0x0020003c,
	mmCP_MEM_SLP_CNTL, 0x00000001, 0x00000001,
};

static const u32 golden_settings_iceland_a11[] =
{
	mmCB_HW_CONTROL_3, 0x00000040, 0x00000040,
	mmDB_DEBUG2, 0xf00fffff, 0x00000400,
	mmDB_DEBUG3, 0xc0000000, 0xc0000000,
	mmGB_GPU_ID, 0x0000000f, 0x00000000,
	mmPA_SC_ENHANCE, 0xffffffff, 0x20000001,
	mmPA_SC_LINE_STIPPLE_STATE, 0x0000ff0f, 0x00000000,
	mmPA_SC_RASTER_CONFIG, 0x3f3fffff, 0x00000002,
	mmPA_SC_RASTER_CONFIG_1, 0x0000003f, 0x00000000,
	mmRLC_CGCG_CGLS_CTRL, 0x00000003, 0x0000003c,
	mmSQ_RANDOM_WAVE_PRI, 0x001fffff, 0x000006fd,
	mmTA_CNTL_AUX, 0x000f000f, 0x000b0000,
	mmTCC_CTRL, 0x00100000, 0xf31fff7f,
	mmTCC_EXE_DISABLE, 0x00000002, 0x00000002,
	mmTCP_ADDR_CONFIG, 0x000003ff, 0x000000f1,
	mmTCP_CHAN_STEER_HI, 0xffffffff, 0x00000000,
	mmTCP_CHAN_STEER_LO, 0xffffffff, 0x00000010,
};

static const u32 iceland_golden_common_all[] =
{
	mmGRBM_GFX_INDEX, 0xffffffff, 0xe0000000,
	mmPA_SC_RASTER_CONFIG, 0xffffffff, 0x00000002,
	mmPA_SC_RASTER_CONFIG_1, 0xffffffff, 0x00000000,
	mmGB_ADDR_CONFIG, 0xffffffff, 0x22010001,
	mmSPI_RESOURCE_RESERVE_CU_0, 0xffffffff, 0x00000800,
	mmSPI_RESOURCE_RESERVE_CU_1, 0xffffffff, 0x00000800,
	mmSPI_RESOURCE_RESERVE_EN_CU_0, 0xffffffff, 0x00FF7FBF,
	mmSPI_RESOURCE_RESERVE_EN_CU_1, 0xffffffff, 0x00FF7FAF
};

static const u32 iceland_mgcg_cgcg_init[] =
{
	mmRLC_CGTT_MGCG_OVERRIDE, 0xffffffff, 0xffffffff,
	mmGRBM_GFX_INDEX, 0xffffffff, 0xe0000000,
	mmCB_CGTT_SCLK_CTRL, 0xffffffff, 0x00000100,
	mmCGTT_BCI_CLK_CTRL, 0xffffffff, 0x00000100,
	mmCGTT_CP_CLK_CTRL, 0xffffffff, 0xc0000100,
	mmCGTT_CPC_CLK_CTRL, 0xffffffff, 0xc0000100,
	mmCGTT_CPF_CLK_CTRL, 0xffffffff, 0xc0000100,
	mmCGTT_GDS_CLK_CTRL, 0xffffffff, 0x00000100,
	mmCGTT_IA_CLK_CTRL, 0xffffffff, 0x06000100,
	mmCGTT_PA_CLK_CTRL, 0xffffffff, 0x00000100,
	mmCGTT_WD_CLK_CTRL, 0xffffffff, 0x06000100,
	mmCGTT_PC_CLK_CTRL, 0xffffffff, 0x00000100,
	mmCGTT_RLC_CLK_CTRL, 0xffffffff, 0x00000100,
	mmCGTT_SC_CLK_CTRL, 0xffffffff, 0x00000100,
	mmCGTT_SPI_CLK_CTRL, 0xffffffff, 0x00000100,
	mmCGTT_SQ_CLK_CTRL, 0xffffffff, 0x00000100,
	mmCGTT_SQG_CLK_CTRL, 0xffffffff, 0x00000100,
	mmCGTT_SX_CLK_CTRL0, 0xffffffff, 0x00000100,
	mmCGTT_SX_CLK_CTRL1, 0xffffffff, 0x00000100,
	mmCGTT_SX_CLK_CTRL2, 0xffffffff, 0x00000100,
	mmCGTT_SX_CLK_CTRL3, 0xffffffff, 0x00000100,
	mmCGTT_SX_CLK_CTRL4, 0xffffffff, 0x00000100,
	mmCGTT_TCI_CLK_CTRL, 0xffffffff, 0xff000100,
	mmCGTT_TCP_CLK_CTRL, 0xffffffff, 0x00000100,
	mmCGTT_VGT_CLK_CTRL, 0xffffffff, 0x06000100,
	mmDB_CGTT_CLK_CTRL_0, 0xffffffff, 0x00000100,
	mmTA_CGTT_CTRL, 0xffffffff, 0x00000100,
	mmTCA_CGTT_SCLK_CTRL, 0xffffffff, 0x00000100,
	mmTCC_CGTT_SCLK_CTRL, 0xffffffff, 0x00000100,
	mmTD_CGTT_CTRL, 0xffffffff, 0x00000100,
	mmGRBM_GFX_INDEX, 0xffffffff, 0xe0000000,
	mmCGTS_CU0_SP0_CTRL_REG, 0xffffffff, 0x00010000,
	mmCGTS_CU0_LDS_SQ_CTRL_REG, 0xffffffff, 0x00030002,
	mmCGTS_CU0_TA_SQC_CTRL_REG, 0xffffffff, 0x0f840f87,
	mmCGTS_CU0_SP1_CTRL_REG, 0xffffffff, 0x00060005,
	mmCGTS_CU0_TD_TCP_CTRL_REG, 0xffffffff, 0x00090008,
	mmCGTS_CU1_SP0_CTRL_REG, 0xffffffff, 0x00010000,
	mmCGTS_CU1_LDS_SQ_CTRL_REG, 0xffffffff, 0x00030002,
	mmCGTS_CU1_TA_CTRL_REG, 0xffffffff, 0x00040007,
	mmCGTS_CU1_SP1_CTRL_REG, 0xffffffff, 0x00060005,
	mmCGTS_CU1_TD_TCP_CTRL_REG, 0xffffffff, 0x00090008,
	mmCGTS_CU2_SP0_CTRL_REG, 0xffffffff, 0x00010000,
	mmCGTS_CU2_LDS_SQ_CTRL_REG, 0xffffffff, 0x00030002,
	mmCGTS_CU2_TA_CTRL_REG, 0xffffffff, 0x00040007,
	mmCGTS_CU2_SP1_CTRL_REG, 0xffffffff, 0x00060005,
	mmCGTS_CU2_TD_TCP_CTRL_REG, 0xffffffff, 0x00090008,
	mmCGTS_CU3_SP0_CTRL_REG, 0xffffffff, 0x00010000,
	mmCGTS_CU3_LDS_SQ_CTRL_REG, 0xffffffff, 0x00030002,
	mmCGTS_CU3_TA_CTRL_REG, 0xffffffff, 0x00040007,
	mmCGTS_CU3_SP1_CTRL_REG, 0xffffffff, 0x00060005,
	mmCGTS_CU3_TD_TCP_CTRL_REG, 0xffffffff, 0x00090008,
	mmCGTS_CU4_SP0_CTRL_REG, 0xffffffff, 0x00010000,
	mmCGTS_CU4_LDS_SQ_CTRL_REG, 0xffffffff, 0x00030002,
	mmCGTS_CU4_TA_SQC_CTRL_REG, 0xffffffff, 0x0f840f87,
	mmCGTS_CU4_SP1_CTRL_REG, 0xffffffff, 0x00060005,
	mmCGTS_CU4_TD_TCP_CTRL_REG, 0xffffffff, 0x00090008,
	mmCGTS_CU5_SP0_CTRL_REG, 0xffffffff, 0x00010000,
	mmCGTS_CU5_LDS_SQ_CTRL_REG, 0xffffffff, 0x00030002,
	mmCGTS_CU5_TA_CTRL_REG, 0xffffffff, 0x00040007,
	mmCGTS_CU5_SP1_CTRL_REG, 0xffffffff, 0x00060005,
	mmCGTS_CU5_TD_TCP_CTRL_REG, 0xffffffff, 0x00090008,
	mmCGTS_SM_CTRL_REG, 0xffffffff, 0x96e00200,
	mmCP_RB_WPTR_POLL_CNTL, 0xffffffff, 0x00900100,
	mmRLC_CGCG_CGLS_CTRL, 0xffffffff, 0x0020003c,
};

static const u32 cz_golden_settings_a11[] =
{
	mmCB_HW_CONTROL_3, 0x00000040, 0x00000040,
	mmDB_DEBUG2, 0xf00fffff, 0x00000400,
	mmGB_GPU_ID, 0x0000000f, 0x00000000,
	mmPA_SC_ENHANCE, 0xffffffff, 0x00000001,
	mmPA_SC_LINE_STIPPLE_STATE, 0x0000ff0f, 0x00000000,
	mmRLC_CGCG_CGLS_CTRL, 0x00000003, 0x0000003c,
	mmSQ_RANDOM_WAVE_PRI, 0x001fffff, 0x000006fd,
	mmTA_CNTL_AUX, 0x000f000f, 0x00010000,
	mmTCC_CTRL, 0x00100000, 0xf31fff7f,
	mmTCC_EXE_DISABLE, 0x00000002, 0x00000002,
	mmTCP_ADDR_CONFIG, 0x0000000f, 0x000000f3,
	mmTCP_CHAN_STEER_LO, 0xffffffff, 0x00001302
};

static const u32 cz_golden_common_all[] =
{
	mmGRBM_GFX_INDEX, 0xffffffff, 0xe0000000,
	mmPA_SC_RASTER_CONFIG, 0xffffffff, 0x00000002,
	mmPA_SC_RASTER_CONFIG_1, 0xffffffff, 0x00000000,
	mmGB_ADDR_CONFIG, 0xffffffff, 0x22010001,
	mmSPI_RESOURCE_RESERVE_CU_0, 0xffffffff, 0x00000800,
	mmSPI_RESOURCE_RESERVE_CU_1, 0xffffffff, 0x00000800,
	mmSPI_RESOURCE_RESERVE_EN_CU_0, 0xffffffff, 0x00FF7FBF,
	mmSPI_RESOURCE_RESERVE_EN_CU_1, 0xffffffff, 0x00FF7FAF
};

static const u32 cz_mgcg_cgcg_init[] =
{
	mmRLC_CGTT_MGCG_OVERRIDE, 0xffffffff, 0xffffffff,
	mmGRBM_GFX_INDEX, 0xffffffff, 0xe0000000,
	mmCB_CGTT_SCLK_CTRL, 0xffffffff, 0x00000100,
	mmCGTT_BCI_CLK_CTRL, 0xffffffff, 0x00000100,
	mmCGTT_CP_CLK_CTRL, 0xffffffff, 0x00000100,
	mmCGTT_CPC_CLK_CTRL, 0xffffffff, 0x00000100,
	mmCGTT_CPF_CLK_CTRL, 0xffffffff, 0x00000100,
	mmCGTT_GDS_CLK_CTRL, 0xffffffff, 0x00000100,
	mmCGTT_IA_CLK_CTRL, 0xffffffff, 0x06000100,
	mmCGTT_PA_CLK_CTRL, 0xffffffff, 0x00000100,
	mmCGTT_WD_CLK_CTRL, 0xffffffff, 0x06000100,
	mmCGTT_PC_CLK_CTRL, 0xffffffff, 0x00000100,
	mmCGTT_RLC_CLK_CTRL, 0xffffffff, 0x00000100,
	mmCGTT_SC_CLK_CTRL, 0xffffffff, 0x00000100,
	mmCGTT_SPI_CLK_CTRL, 0xffffffff, 0x00000100,
	mmCGTT_SQ_CLK_CTRL, 0xffffffff, 0x00000100,
	mmCGTT_SQG_CLK_CTRL, 0xffffffff, 0x00000100,
	mmCGTT_SX_CLK_CTRL0, 0xffffffff, 0x00000100,
	mmCGTT_SX_CLK_CTRL1, 0xffffffff, 0x00000100,
	mmCGTT_SX_CLK_CTRL2, 0xffffffff, 0x00000100,
	mmCGTT_SX_CLK_CTRL3, 0xffffffff, 0x00000100,
	mmCGTT_SX_CLK_CTRL4, 0xffffffff, 0x00000100,
	mmCGTT_TCI_CLK_CTRL, 0xffffffff, 0x00000100,
	mmCGTT_TCP_CLK_CTRL, 0xffffffff, 0x00000100,
	mmCGTT_VGT_CLK_CTRL, 0xffffffff, 0x06000100,
	mmDB_CGTT_CLK_CTRL_0, 0xffffffff, 0x00000100,
	mmTA_CGTT_CTRL, 0xffffffff, 0x00000100,
	mmTCA_CGTT_SCLK_CTRL, 0xffffffff, 0x00000100,
	mmTCC_CGTT_SCLK_CTRL, 0xffffffff, 0x00000100,
	mmTD_CGTT_CTRL, 0xffffffff, 0x00000100,
	mmGRBM_GFX_INDEX, 0xffffffff, 0xe0000000,
	mmCGTS_CU0_SP0_CTRL_REG, 0xffffffff, 0x00010000,
	mmCGTS_CU0_LDS_SQ_CTRL_REG, 0xffffffff, 0x00030002,
	mmCGTS_CU0_TA_SQC_CTRL_REG, 0xffffffff, 0x00040007,
	mmCGTS_CU0_SP1_CTRL_REG, 0xffffffff, 0x00060005,
	mmCGTS_CU0_TD_TCP_CTRL_REG, 0xffffffff, 0x00090008,
	mmCGTS_CU1_SP0_CTRL_REG, 0xffffffff, 0x00010000,
	mmCGTS_CU1_LDS_SQ_CTRL_REG, 0xffffffff, 0x00030002,
	mmCGTS_CU1_TA_CTRL_REG, 0xffffffff, 0x00040007,
	mmCGTS_CU1_SP1_CTRL_REG, 0xffffffff, 0x00060005,
	mmCGTS_CU1_TD_TCP_CTRL_REG, 0xffffffff, 0x00090008,
	mmCGTS_CU2_SP0_CTRL_REG, 0xffffffff, 0x00010000,
	mmCGTS_CU2_LDS_SQ_CTRL_REG, 0xffffffff, 0x00030002,
	mmCGTS_CU2_TA_CTRL_REG, 0xffffffff, 0x00040007,
	mmCGTS_CU2_SP1_CTRL_REG, 0xffffffff, 0x00060005,
	mmCGTS_CU2_TD_TCP_CTRL_REG, 0xffffffff, 0x00090008,
	mmCGTS_CU3_SP0_CTRL_REG, 0xffffffff, 0x00010000,
	mmCGTS_CU3_LDS_SQ_CTRL_REG, 0xffffffff, 0x00030002,
	mmCGTS_CU3_TA_CTRL_REG, 0xffffffff, 0x00040007,
	mmCGTS_CU3_SP1_CTRL_REG, 0xffffffff, 0x00060005,
	mmCGTS_CU3_TD_TCP_CTRL_REG, 0xffffffff, 0x00090008,
	mmCGTS_CU4_SP0_CTRL_REG, 0xffffffff, 0x00010000,
	mmCGTS_CU4_LDS_SQ_CTRL_REG, 0xffffffff, 0x00030002,
	mmCGTS_CU4_TA_SQC_CTRL_REG, 0xffffffff, 0x00040007,
	mmCGTS_CU4_SP1_CTRL_REG, 0xffffffff, 0x00060005,
	mmCGTS_CU4_TD_TCP_CTRL_REG, 0xffffffff, 0x00090008,
	mmCGTS_CU5_SP0_CTRL_REG, 0xffffffff, 0x00010000,
	mmCGTS_CU5_LDS_SQ_CTRL_REG, 0xffffffff, 0x00030002,
	mmCGTS_CU5_TA_CTRL_REG, 0xffffffff, 0x00040007,
	mmCGTS_CU5_SP1_CTRL_REG, 0xffffffff, 0x00060005,
	mmCGTS_CU5_TD_TCP_CTRL_REG, 0xffffffff, 0x00090008,
	mmCGTS_CU6_SP0_CTRL_REG, 0xffffffff, 0x00010000,
	mmCGTS_CU6_LDS_SQ_CTRL_REG, 0xffffffff, 0x00030002,
	mmCGTS_CU6_TA_CTRL_REG, 0xffffffff, 0x00040007,
	mmCGTS_CU6_SP1_CTRL_REG, 0xffffffff, 0x00060005,
	mmCGTS_CU6_TD_TCP_CTRL_REG, 0xffffffff, 0x00090008,
	mmCGTS_CU7_SP0_CTRL_REG, 0xffffffff, 0x00010000,
	mmCGTS_CU7_LDS_SQ_CTRL_REG, 0xffffffff, 0x00030002,
	mmCGTS_CU7_TA_CTRL_REG, 0xffffffff, 0x00040007,
	mmCGTS_CU7_SP1_CTRL_REG, 0xffffffff, 0x00060005,
	mmCGTS_CU7_TD_TCP_CTRL_REG, 0xffffffff, 0x00090008,
	mmCGTS_SM_CTRL_REG, 0xffffffff, 0x96e00200,
	mmCP_RB_WPTR_POLL_CNTL, 0xffffffff, 0x00900100,
	mmRLC_CGCG_CGLS_CTRL, 0xffffffff, 0x0020003f,
	mmCP_MEM_SLP_CNTL, 0x00000001, 0x00000001,
};

static const u32 stoney_golden_settings_a11[] =
{
	mmDB_DEBUG2, 0xf00fffff, 0x00000400,
	mmGB_GPU_ID, 0x0000000f, 0x00000000,
	mmPA_SC_ENHANCE, 0xffffffff, 0x20000001,
	mmPA_SC_LINE_STIPPLE_STATE, 0x0000ff0f, 0x00000000,
	mmRLC_CGCG_CGLS_CTRL, 0x00000003, 0x0001003c,
	mmTA_CNTL_AUX, 0x000f000f, 0x000b0000,
	mmTCC_CTRL, 0x00100000, 0xf31fff7f,
	mmTCC_EXE_DISABLE, 0x00000002, 0x00000002,
	mmTCP_ADDR_CONFIG, 0x0000000f, 0x000000f1,
	mmTCP_CHAN_STEER_LO, 0xffffffff, 0x10101010,
};

static const u32 stoney_golden_common_all[] =
{
	mmGRBM_GFX_INDEX, 0xffffffff, 0xe0000000,
	mmPA_SC_RASTER_CONFIG, 0xffffffff, 0x00000000,
	mmPA_SC_RASTER_CONFIG_1, 0xffffffff, 0x00000000,
	mmGB_ADDR_CONFIG, 0xffffffff, 0x12010001,
	mmSPI_RESOURCE_RESERVE_CU_0, 0xffffffff, 0x00000800,
	mmSPI_RESOURCE_RESERVE_CU_1, 0xffffffff, 0x00000800,
	mmSPI_RESOURCE_RESERVE_EN_CU_0, 0xffffffff, 0x00FF7FBF,
	mmSPI_RESOURCE_RESERVE_EN_CU_1, 0xffffffff, 0x00FF7FAF,
};

static const u32 stoney_mgcg_cgcg_init[] =
{
	mmGRBM_GFX_INDEX, 0xffffffff, 0xe0000000,
	mmRLC_CGCG_CGLS_CTRL, 0xffffffff, 0x0020003f,
	mmCP_MEM_SLP_CNTL, 0xffffffff, 0x00020201,
	mmRLC_MEM_SLP_CNTL, 0xffffffff, 0x00020201,
	mmCGTS_SM_CTRL_REG, 0xffffffff, 0x96940200,
};

static void gfx_v8_0_set_ring_funcs(struct amdgpu_device *adev);
static void gfx_v8_0_set_irq_funcs(struct amdgpu_device *adev);
static void gfx_v8_0_set_gds_init(struct amdgpu_device *adev);
static void gfx_v8_0_set_rlc_funcs(struct amdgpu_device *adev);
static u32 gfx_v8_0_get_csb_size(struct amdgpu_device *adev);
static void gfx_v8_0_get_cu_info(struct amdgpu_device *adev);
static void gfx_v8_0_ring_emit_ce_meta(struct amdgpu_ring *ring);
static void gfx_v8_0_ring_emit_de_meta(struct amdgpu_ring *ring);

static void gfx_v8_0_init_golden_registers(struct amdgpu_device *adev)
{
	switch (adev->asic_type) {
	case CHIP_TOPAZ:
		amdgpu_device_program_register_sequence(adev,
							iceland_mgcg_cgcg_init,
							ARRAY_SIZE(iceland_mgcg_cgcg_init));
		amdgpu_device_program_register_sequence(adev,
							golden_settings_iceland_a11,
							ARRAY_SIZE(golden_settings_iceland_a11));
		amdgpu_device_program_register_sequence(adev,
							iceland_golden_common_all,
							ARRAY_SIZE(iceland_golden_common_all));
		break;
	case CHIP_FIJI:
		amdgpu_device_program_register_sequence(adev,
							fiji_mgcg_cgcg_init,
							ARRAY_SIZE(fiji_mgcg_cgcg_init));
		amdgpu_device_program_register_sequence(adev,
							golden_settings_fiji_a10,
							ARRAY_SIZE(golden_settings_fiji_a10));
		amdgpu_device_program_register_sequence(adev,
							fiji_golden_common_all,
							ARRAY_SIZE(fiji_golden_common_all));
		break;

	case CHIP_TONGA:
		amdgpu_device_program_register_sequence(adev,
							tonga_mgcg_cgcg_init,
							ARRAY_SIZE(tonga_mgcg_cgcg_init));
		amdgpu_device_program_register_sequence(adev,
							golden_settings_tonga_a11,
							ARRAY_SIZE(golden_settings_tonga_a11));
		amdgpu_device_program_register_sequence(adev,
							tonga_golden_common_all,
							ARRAY_SIZE(tonga_golden_common_all));
		break;
	case CHIP_POLARIS11:
	case CHIP_POLARIS12:
		amdgpu_device_program_register_sequence(adev,
							golden_settings_polaris11_a11,
							ARRAY_SIZE(golden_settings_polaris11_a11));
		amdgpu_device_program_register_sequence(adev,
							polaris11_golden_common_all,
							ARRAY_SIZE(polaris11_golden_common_all));
		break;
	case CHIP_POLARIS10:
		amdgpu_device_program_register_sequence(adev,
							golden_settings_polaris10_a11,
							ARRAY_SIZE(golden_settings_polaris10_a11));
		amdgpu_device_program_register_sequence(adev,
							polaris10_golden_common_all,
							ARRAY_SIZE(polaris10_golden_common_all));
		WREG32_SMC(ixCG_ACLK_CNTL, 0x0000001C);
		if (adev->pdev->revision == 0xc7 &&
		    ((adev->pdev->subsystem_device == 0xb37 && adev->pdev->subsystem_vendor == 0x1002) ||
		     (adev->pdev->subsystem_device == 0x4a8 && adev->pdev->subsystem_vendor == 0x1043) ||
		     (adev->pdev->subsystem_device == 0x9480 && adev->pdev->subsystem_vendor == 0x1682))) {
			amdgpu_atombios_i2c_channel_trans(adev, 0x10, 0x96, 0x1E, 0xDD);
			amdgpu_atombios_i2c_channel_trans(adev, 0x10, 0x96, 0x1F, 0xD0);
		}
		break;
	case CHIP_CARRIZO:
		amdgpu_device_program_register_sequence(adev,
							cz_mgcg_cgcg_init,
							ARRAY_SIZE(cz_mgcg_cgcg_init));
		amdgpu_device_program_register_sequence(adev,
							cz_golden_settings_a11,
							ARRAY_SIZE(cz_golden_settings_a11));
		amdgpu_device_program_register_sequence(adev,
							cz_golden_common_all,
							ARRAY_SIZE(cz_golden_common_all));
		break;
	case CHIP_STONEY:
		amdgpu_device_program_register_sequence(adev,
							stoney_mgcg_cgcg_init,
							ARRAY_SIZE(stoney_mgcg_cgcg_init));
		amdgpu_device_program_register_sequence(adev,
							stoney_golden_settings_a11,
							ARRAY_SIZE(stoney_golden_settings_a11));
		amdgpu_device_program_register_sequence(adev,
							stoney_golden_common_all,
							ARRAY_SIZE(stoney_golden_common_all));
		break;
	default:
		break;
	}
}

static void gfx_v8_0_scratch_init(struct amdgpu_device *adev)
{
	adev->gfx.scratch.num_reg = 8;
	adev->gfx.scratch.reg_base = mmSCRATCH_REG0;
	adev->gfx.scratch.free_mask = (1u << adev->gfx.scratch.num_reg) - 1;
}

static int gfx_v8_0_ring_test_ring(struct amdgpu_ring *ring)
{
	struct amdgpu_device *adev = ring->adev;
	uint32_t scratch;
	uint32_t tmp = 0;
	unsigned i;
	int r;

	r = amdgpu_gfx_scratch_get(adev, &scratch);
	if (r) {
		DRM_ERROR("amdgpu: cp failed to get scratch reg (%d).\n", r);
		return r;
	}
	WREG32(scratch, 0xCAFEDEAD);
	r = amdgpu_ring_alloc(ring, 3);
	if (r) {
		DRM_ERROR("amdgpu: cp failed to lock ring %d (%d).\n",
			  ring->idx, r);
		amdgpu_gfx_scratch_free(adev, scratch);
		return r;
	}
	amdgpu_ring_write(ring, PACKET3(PACKET3_SET_UCONFIG_REG, 1));
	amdgpu_ring_write(ring, (scratch - PACKET3_SET_UCONFIG_REG_START));
	amdgpu_ring_write(ring, 0xDEADBEEF);
	amdgpu_ring_commit(ring);

	for (i = 0; i < adev->usec_timeout; i++) {
		tmp = RREG32(scratch);
		if (tmp == 0xDEADBEEF)
			break;
		DRM_UDELAY(1);
	}
	if (i < adev->usec_timeout) {
		DRM_DEBUG("ring test on %d succeeded in %d usecs\n",
			 ring->idx, i);
	} else {
		DRM_ERROR("amdgpu: ring %d test failed (scratch(0x%04X)=0x%08X)\n",
			  ring->idx, scratch, tmp);
		r = -EINVAL;
	}
	amdgpu_gfx_scratch_free(adev, scratch);
	return r;
}

static int gfx_v8_0_ring_test_ib(struct amdgpu_ring *ring, long timeout)
{
	struct amdgpu_device *adev = ring->adev;
	struct amdgpu_ib ib;
	struct dma_fence *f = NULL;
	uint32_t scratch;
	uint32_t tmp = 0;
	long r;

	r = amdgpu_gfx_scratch_get(adev, &scratch);
	if (r) {
		DRM_ERROR("amdgpu: failed to get scratch reg (%ld).\n", r);
		return r;
	}
	WREG32(scratch, 0xCAFEDEAD);
	memset(&ib, 0, sizeof(ib));
	r = amdgpu_ib_get(adev, NULL, 256, &ib);
	if (r) {
		DRM_ERROR("amdgpu: failed to get ib (%ld).\n", r);
		goto err1;
	}
	ib.ptr[0] = PACKET3(PACKET3_SET_UCONFIG_REG, 1);
	ib.ptr[1] = ((scratch - PACKET3_SET_UCONFIG_REG_START));
	ib.ptr[2] = 0xDEADBEEF;
	ib.length_dw = 3;

	r = amdgpu_ib_schedule(ring, 1, &ib, NULL, &f);
	if (r)
		goto err2;

	r = dma_fence_wait_timeout(f, false, timeout);
	if (r == 0) {
		DRM_ERROR("amdgpu: IB test timed out.\n");
		r = -ETIMEDOUT;
		goto err2;
	} else if (r < 0) {
		DRM_ERROR("amdgpu: fence wait failed (%ld).\n", r);
		goto err2;
	}
	tmp = RREG32(scratch);
	if (tmp == 0xDEADBEEF) {
		DRM_DEBUG("ib test on ring %d succeeded\n", ring->idx);
		r = 0;
	} else {
		DRM_ERROR("amdgpu: ib test failed (scratch(0x%04X)=0x%08X)\n",
			  scratch, tmp);
		r = -EINVAL;
	}
err2:
	amdgpu_ib_free(adev, &ib, NULL);
	dma_fence_put(f);
err1:
	amdgpu_gfx_scratch_free(adev, scratch);
	return r;
}


static void gfx_v8_0_free_microcode(struct amdgpu_device *adev)
{
	release_firmware(adev->gfx.pfp_fw);
	adev->gfx.pfp_fw = NULL;
	release_firmware(adev->gfx.me_fw);
	adev->gfx.me_fw = NULL;
	release_firmware(adev->gfx.ce_fw);
	adev->gfx.ce_fw = NULL;
	release_firmware(adev->gfx.rlc_fw);
	adev->gfx.rlc_fw = NULL;
	release_firmware(adev->gfx.mec_fw);
	adev->gfx.mec_fw = NULL;
	if ((adev->asic_type != CHIP_STONEY) &&
	    (adev->asic_type != CHIP_TOPAZ))
		release_firmware(adev->gfx.mec2_fw);
	adev->gfx.mec2_fw = NULL;

	kfree(adev->gfx.rlc.register_list_format);
}

static int gfx_v8_0_init_microcode(struct amdgpu_device *adev)
{
	const char *chip_name;
	char fw_name[30];
	int err;
	struct amdgpu_firmware_info *info = NULL;
	const struct common_firmware_header *header = NULL;
	const struct gfx_firmware_header_v1_0 *cp_hdr;
	const struct rlc_firmware_header_v2_0 *rlc_hdr;
	unsigned int *tmp = NULL, i;

	DRM_DEBUG("\n");

	switch (adev->asic_type) {
	case CHIP_TOPAZ:
		chip_name = "topaz";
		break;
	case CHIP_TONGA:
		chip_name = "tonga";
		break;
	case CHIP_CARRIZO:
		chip_name = "carrizo";
		break;
	case CHIP_FIJI:
		chip_name = "fiji";
		break;
	case CHIP_POLARIS11:
		chip_name = "polaris11";
		break;
	case CHIP_POLARIS10:
		chip_name = "polaris10";
		break;
	case CHIP_POLARIS12:
		chip_name = "polaris12";
		break;
	case CHIP_STONEY:
		chip_name = "stoney";
		break;
	default:
		BUG();
	}

	if (adev->asic_type >= CHIP_POLARIS10 && adev->asic_type <= CHIP_POLARIS12) {
		snprintf(fw_name, sizeof(fw_name), "amdgpu/%s_pfp_2.bin", chip_name);
		err = request_firmware(&adev->gfx.pfp_fw, fw_name, adev->dev);
		if (err == -ENOENT) {
			snprintf(fw_name, sizeof(fw_name), "amdgpu/%s_pfp.bin", chip_name);
			err = request_firmware(&adev->gfx.pfp_fw, fw_name, adev->dev);
		}
	} else {
		snprintf(fw_name, sizeof(fw_name), "amdgpu/%s_pfp.bin", chip_name);
		err = request_firmware(&adev->gfx.pfp_fw, fw_name, adev->dev);
	}
	if (err)
		goto out;
	err = amdgpu_ucode_validate(adev->gfx.pfp_fw);
	if (err)
		goto out;
	cp_hdr = (const struct gfx_firmware_header_v1_0 *)adev->gfx.pfp_fw->data;
	adev->gfx.pfp_fw_version = le32_to_cpu(cp_hdr->header.ucode_version);
	adev->gfx.pfp_feature_version = le32_to_cpu(cp_hdr->ucode_feature_version);

	if (adev->asic_type >= CHIP_POLARIS10 && adev->asic_type <= CHIP_POLARIS12) {
		snprintf(fw_name, sizeof(fw_name), "amdgpu/%s_me_2.bin", chip_name);
		err = request_firmware(&adev->gfx.me_fw, fw_name, adev->dev);
		if (err == -ENOENT) {
			snprintf(fw_name, sizeof(fw_name), "amdgpu/%s_me.bin", chip_name);
			err = request_firmware(&adev->gfx.me_fw, fw_name, adev->dev);
		}
	} else {
		snprintf(fw_name, sizeof(fw_name), "amdgpu/%s_me.bin", chip_name);
		err = request_firmware(&adev->gfx.me_fw, fw_name, adev->dev);
	}
	if (err)
		goto out;
	err = amdgpu_ucode_validate(adev->gfx.me_fw);
	if (err)
		goto out;
	cp_hdr = (const struct gfx_firmware_header_v1_0 *)adev->gfx.me_fw->data;
	adev->gfx.me_fw_version = le32_to_cpu(cp_hdr->header.ucode_version);

	adev->gfx.me_feature_version = le32_to_cpu(cp_hdr->ucode_feature_version);

	if (adev->asic_type >= CHIP_POLARIS10 && adev->asic_type <= CHIP_POLARIS12) {
		snprintf(fw_name, sizeof(fw_name), "amdgpu/%s_ce_2.bin", chip_name);
		err = request_firmware(&adev->gfx.ce_fw, fw_name, adev->dev);
		if (err == -ENOENT) {
			snprintf(fw_name, sizeof(fw_name), "amdgpu/%s_ce.bin", chip_name);
			err = request_firmware(&adev->gfx.ce_fw, fw_name, adev->dev);
		}
	} else {
		snprintf(fw_name, sizeof(fw_name), "amdgpu/%s_ce.bin", chip_name);
		err = request_firmware(&adev->gfx.ce_fw, fw_name, adev->dev);
	}
	if (err)
		goto out;
	err = amdgpu_ucode_validate(adev->gfx.ce_fw);
	if (err)
		goto out;
	cp_hdr = (const struct gfx_firmware_header_v1_0 *)adev->gfx.ce_fw->data;
	adev->gfx.ce_fw_version = le32_to_cpu(cp_hdr->header.ucode_version);
	adev->gfx.ce_feature_version = le32_to_cpu(cp_hdr->ucode_feature_version);

	/*
	 * Support for MCBP/Virtualization in combination with chained IBs is
	 * formal released on feature version #46
	 */
	if (adev->gfx.ce_feature_version >= 46 &&
	    adev->gfx.pfp_feature_version >= 46) {
		adev->virt.chained_ib_support = true;
		DRM_INFO("Chained IB support enabled!\n");
	} else
		adev->virt.chained_ib_support = false;

	snprintf(fw_name, sizeof(fw_name), "amdgpu/%s_rlc.bin", chip_name);
	err = request_firmware(&adev->gfx.rlc_fw, fw_name, adev->dev);
	if (err)
		goto out;
	err = amdgpu_ucode_validate(adev->gfx.rlc_fw);
	rlc_hdr = (const struct rlc_firmware_header_v2_0 *)adev->gfx.rlc_fw->data;
	adev->gfx.rlc_fw_version = le32_to_cpu(rlc_hdr->header.ucode_version);
	adev->gfx.rlc_feature_version = le32_to_cpu(rlc_hdr->ucode_feature_version);

	adev->gfx.rlc.save_and_restore_offset =
			le32_to_cpu(rlc_hdr->save_and_restore_offset);
	adev->gfx.rlc.clear_state_descriptor_offset =
			le32_to_cpu(rlc_hdr->clear_state_descriptor_offset);
	adev->gfx.rlc.avail_scratch_ram_locations =
			le32_to_cpu(rlc_hdr->avail_scratch_ram_locations);
	adev->gfx.rlc.reg_restore_list_size =
			le32_to_cpu(rlc_hdr->reg_restore_list_size);
	adev->gfx.rlc.reg_list_format_start =
			le32_to_cpu(rlc_hdr->reg_list_format_start);
	adev->gfx.rlc.reg_list_format_separate_start =
			le32_to_cpu(rlc_hdr->reg_list_format_separate_start);
	adev->gfx.rlc.starting_offsets_start =
			le32_to_cpu(rlc_hdr->starting_offsets_start);
	adev->gfx.rlc.reg_list_format_size_bytes =
			le32_to_cpu(rlc_hdr->reg_list_format_size_bytes);
	adev->gfx.rlc.reg_list_size_bytes =
			le32_to_cpu(rlc_hdr->reg_list_size_bytes);

	adev->gfx.rlc.register_list_format =
			kmalloc(adev->gfx.rlc.reg_list_format_size_bytes +
					adev->gfx.rlc.reg_list_size_bytes, GFP_KERNEL);

	if (!adev->gfx.rlc.register_list_format) {
		err = -ENOMEM;
		goto out;
	}

	tmp = (unsigned int *)((uintptr_t)rlc_hdr +
			le32_to_cpu(rlc_hdr->reg_list_format_array_offset_bytes));
	for (i = 0 ; i < (rlc_hdr->reg_list_format_size_bytes >> 2); i++)
		adev->gfx.rlc.register_list_format[i] =	le32_to_cpu(tmp[i]);

	adev->gfx.rlc.register_restore = adev->gfx.rlc.register_list_format + i;

	tmp = (unsigned int *)((uintptr_t)rlc_hdr +
			le32_to_cpu(rlc_hdr->reg_list_array_offset_bytes));
	for (i = 0 ; i < (rlc_hdr->reg_list_size_bytes >> 2); i++)
		adev->gfx.rlc.register_restore[i] = le32_to_cpu(tmp[i]);

	if (adev->asic_type >= CHIP_POLARIS10 && adev->asic_type <= CHIP_POLARIS12) {
		snprintf(fw_name, sizeof(fw_name), "amdgpu/%s_mec_2.bin", chip_name);
		err = request_firmware(&adev->gfx.mec_fw, fw_name, adev->dev);
		if (err == -ENOENT) {
			snprintf(fw_name, sizeof(fw_name), "amdgpu/%s_mec.bin", chip_name);
			err = request_firmware(&adev->gfx.mec_fw, fw_name, adev->dev);
		}
	} else {
		snprintf(fw_name, sizeof(fw_name), "amdgpu/%s_mec.bin", chip_name);
		err = request_firmware(&adev->gfx.mec_fw, fw_name, adev->dev);
	}
	if (err)
		goto out;
	err = amdgpu_ucode_validate(adev->gfx.mec_fw);
	if (err)
		goto out;
	cp_hdr = (const struct gfx_firmware_header_v1_0 *)adev->gfx.mec_fw->data;
	adev->gfx.mec_fw_version = le32_to_cpu(cp_hdr->header.ucode_version);
	adev->gfx.mec_feature_version = le32_to_cpu(cp_hdr->ucode_feature_version);

	if ((adev->asic_type != CHIP_STONEY) &&
	    (adev->asic_type != CHIP_TOPAZ)) {
		if (adev->asic_type >= CHIP_POLARIS10 && adev->asic_type <= CHIP_POLARIS12) {
			snprintf(fw_name, sizeof(fw_name), "amdgpu/%s_mec2_2.bin", chip_name);
			err = request_firmware(&adev->gfx.mec2_fw, fw_name, adev->dev);
			if (err == -ENOENT) {
				snprintf(fw_name, sizeof(fw_name), "amdgpu/%s_mec2.bin", chip_name);
				err = request_firmware(&adev->gfx.mec2_fw, fw_name, adev->dev);
			}
		} else {
			snprintf(fw_name, sizeof(fw_name), "amdgpu/%s_mec2.bin", chip_name);
			err = request_firmware(&adev->gfx.mec2_fw, fw_name, adev->dev);
		}
		if (!err) {
			err = amdgpu_ucode_validate(adev->gfx.mec2_fw);
			if (err)
				goto out;
			cp_hdr = (const struct gfx_firmware_header_v1_0 *)
				adev->gfx.mec2_fw->data;
			adev->gfx.mec2_fw_version =
				le32_to_cpu(cp_hdr->header.ucode_version);
			adev->gfx.mec2_feature_version =
				le32_to_cpu(cp_hdr->ucode_feature_version);
		} else {
			err = 0;
			adev->gfx.mec2_fw = NULL;
		}
	}

	if (adev->firmware.load_type == AMDGPU_FW_LOAD_SMU) {
		info = &adev->firmware.ucode[AMDGPU_UCODE_ID_CP_PFP];
		info->ucode_id = AMDGPU_UCODE_ID_CP_PFP;
		info->fw = adev->gfx.pfp_fw;
		header = (const struct common_firmware_header *)info->fw->data;
		adev->firmware.fw_size +=
			ALIGN(le32_to_cpu(header->ucode_size_bytes), PAGE_SIZE);

		info = &adev->firmware.ucode[AMDGPU_UCODE_ID_CP_ME];
		info->ucode_id = AMDGPU_UCODE_ID_CP_ME;
		info->fw = adev->gfx.me_fw;
		header = (const struct common_firmware_header *)info->fw->data;
		adev->firmware.fw_size +=
			ALIGN(le32_to_cpu(header->ucode_size_bytes), PAGE_SIZE);

		info = &adev->firmware.ucode[AMDGPU_UCODE_ID_CP_CE];
		info->ucode_id = AMDGPU_UCODE_ID_CP_CE;
		info->fw = adev->gfx.ce_fw;
		header = (const struct common_firmware_header *)info->fw->data;
		adev->firmware.fw_size +=
			ALIGN(le32_to_cpu(header->ucode_size_bytes), PAGE_SIZE);

		info = &adev->firmware.ucode[AMDGPU_UCODE_ID_RLC_G];
		info->ucode_id = AMDGPU_UCODE_ID_RLC_G;
		info->fw = adev->gfx.rlc_fw;
		header = (const struct common_firmware_header *)info->fw->data;
		adev->firmware.fw_size +=
			ALIGN(le32_to_cpu(header->ucode_size_bytes), PAGE_SIZE);

		info = &adev->firmware.ucode[AMDGPU_UCODE_ID_CP_MEC1];
		info->ucode_id = AMDGPU_UCODE_ID_CP_MEC1;
		info->fw = adev->gfx.mec_fw;
		header = (const struct common_firmware_header *)info->fw->data;
		adev->firmware.fw_size +=
			ALIGN(le32_to_cpu(header->ucode_size_bytes), PAGE_SIZE);

		/* we need account JT in */
		cp_hdr = (const struct gfx_firmware_header_v1_0 *)adev->gfx.mec_fw->data;
		adev->firmware.fw_size +=
			ALIGN(le32_to_cpu(cp_hdr->jt_size) << 2, PAGE_SIZE);

		if (amdgpu_sriov_vf(adev)) {
			info = &adev->firmware.ucode[AMDGPU_UCODE_ID_STORAGE];
			info->ucode_id = AMDGPU_UCODE_ID_STORAGE;
			info->fw = adev->gfx.mec_fw;
			adev->firmware.fw_size +=
				ALIGN(le32_to_cpu(64 * PAGE_SIZE), PAGE_SIZE);
		}

		if (adev->gfx.mec2_fw) {
			info = &adev->firmware.ucode[AMDGPU_UCODE_ID_CP_MEC2];
			info->ucode_id = AMDGPU_UCODE_ID_CP_MEC2;
			info->fw = adev->gfx.mec2_fw;
			header = (const struct common_firmware_header *)info->fw->data;
			adev->firmware.fw_size +=
				ALIGN(le32_to_cpu(header->ucode_size_bytes), PAGE_SIZE);
		}

	}

out:
	if (err) {
		dev_err(adev->dev,
			"gfx8: Failed to load firmware \"%s\"\n",
			fw_name);
		release_firmware(adev->gfx.pfp_fw);
		adev->gfx.pfp_fw = NULL;
		release_firmware(adev->gfx.me_fw);
		adev->gfx.me_fw = NULL;
		release_firmware(adev->gfx.ce_fw);
		adev->gfx.ce_fw = NULL;
		release_firmware(adev->gfx.rlc_fw);
		adev->gfx.rlc_fw = NULL;
		release_firmware(adev->gfx.mec_fw);
		adev->gfx.mec_fw = NULL;
		release_firmware(adev->gfx.mec2_fw);
		adev->gfx.mec2_fw = NULL;
	}
	return err;
}

static void gfx_v8_0_get_csb_buffer(struct amdgpu_device *adev,
				    volatile u32 *buffer)
{
	u32 count = 0, i;
	const struct cs_section_def *sect = NULL;
	const struct cs_extent_def *ext = NULL;

	if (adev->gfx.rlc.cs_data == NULL)
		return;
	if (buffer == NULL)
		return;

	buffer[count++] = cpu_to_le32(PACKET3(PACKET3_PREAMBLE_CNTL, 0));
	buffer[count++] = cpu_to_le32(PACKET3_PREAMBLE_BEGIN_CLEAR_STATE);

	buffer[count++] = cpu_to_le32(PACKET3(PACKET3_CONTEXT_CONTROL, 1));
	buffer[count++] = cpu_to_le32(0x80000000);
	buffer[count++] = cpu_to_le32(0x80000000);

	for (sect = adev->gfx.rlc.cs_data; sect->section != NULL; ++sect) {
		for (ext = sect->section; ext->extent != NULL; ++ext) {
			if (sect->id == SECT_CONTEXT) {
				buffer[count++] =
					cpu_to_le32(PACKET3(PACKET3_SET_CONTEXT_REG, ext->reg_count));
				buffer[count++] = cpu_to_le32(ext->reg_index -
						PACKET3_SET_CONTEXT_REG_START);
				for (i = 0; i < ext->reg_count; i++)
					buffer[count++] = cpu_to_le32(ext->extent[i]);
			} else {
				return;
			}
		}
	}

	buffer[count++] = cpu_to_le32(PACKET3(PACKET3_SET_CONTEXT_REG, 2));
	buffer[count++] = cpu_to_le32(mmPA_SC_RASTER_CONFIG -
			PACKET3_SET_CONTEXT_REG_START);
	buffer[count++] = cpu_to_le32(adev->gfx.config.rb_config[0][0].raster_config);
	buffer[count++] = cpu_to_le32(adev->gfx.config.rb_config[0][0].raster_config_1);

	buffer[count++] = cpu_to_le32(PACKET3(PACKET3_PREAMBLE_CNTL, 0));
	buffer[count++] = cpu_to_le32(PACKET3_PREAMBLE_END_CLEAR_STATE);

	buffer[count++] = cpu_to_le32(PACKET3(PACKET3_CLEAR_STATE, 0));
	buffer[count++] = cpu_to_le32(0);
}

static void cz_init_cp_jump_table(struct amdgpu_device *adev)
{
	const __le32 *fw_data;
	volatile u32 *dst_ptr;
	int me, i, max_me = 4;
	u32 bo_offset = 0;
	u32 table_offset, table_size;

	if (adev->asic_type == CHIP_CARRIZO)
		max_me = 5;

	/* write the cp table buffer */
	dst_ptr = adev->gfx.rlc.cp_table_ptr;
	for (me = 0; me < max_me; me++) {
		if (me == 0) {
			const struct gfx_firmware_header_v1_0 *hdr =
				(const struct gfx_firmware_header_v1_0 *)adev->gfx.ce_fw->data;
			fw_data = (const __le32 *)
				(adev->gfx.ce_fw->data +
				 le32_to_cpu(hdr->header.ucode_array_offset_bytes));
			table_offset = le32_to_cpu(hdr->jt_offset);
			table_size = le32_to_cpu(hdr->jt_size);
		} else if (me == 1) {
			const struct gfx_firmware_header_v1_0 *hdr =
				(const struct gfx_firmware_header_v1_0 *)adev->gfx.pfp_fw->data;
			fw_data = (const __le32 *)
				(adev->gfx.pfp_fw->data +
				 le32_to_cpu(hdr->header.ucode_array_offset_bytes));
			table_offset = le32_to_cpu(hdr->jt_offset);
			table_size = le32_to_cpu(hdr->jt_size);
		} else if (me == 2) {
			const struct gfx_firmware_header_v1_0 *hdr =
				(const struct gfx_firmware_header_v1_0 *)adev->gfx.me_fw->data;
			fw_data = (const __le32 *)
				(adev->gfx.me_fw->data +
				 le32_to_cpu(hdr->header.ucode_array_offset_bytes));
			table_offset = le32_to_cpu(hdr->jt_offset);
			table_size = le32_to_cpu(hdr->jt_size);
		} else if (me == 3) {
			const struct gfx_firmware_header_v1_0 *hdr =
				(const struct gfx_firmware_header_v1_0 *)adev->gfx.mec_fw->data;
			fw_data = (const __le32 *)
				(adev->gfx.mec_fw->data +
				 le32_to_cpu(hdr->header.ucode_array_offset_bytes));
			table_offset = le32_to_cpu(hdr->jt_offset);
			table_size = le32_to_cpu(hdr->jt_size);
		} else  if (me == 4) {
			const struct gfx_firmware_header_v1_0 *hdr =
				(const struct gfx_firmware_header_v1_0 *)adev->gfx.mec2_fw->data;
			fw_data = (const __le32 *)
				(adev->gfx.mec2_fw->data +
				 le32_to_cpu(hdr->header.ucode_array_offset_bytes));
			table_offset = le32_to_cpu(hdr->jt_offset);
			table_size = le32_to_cpu(hdr->jt_size);
		}

		for (i = 0; i < table_size; i ++) {
			dst_ptr[bo_offset + i] =
				cpu_to_le32(le32_to_cpu(fw_data[table_offset + i]));
		}

		bo_offset += table_size;
	}
}

static void gfx_v8_0_rlc_fini(struct amdgpu_device *adev)
{
	amdgpu_bo_free_kernel(&adev->gfx.rlc.clear_state_obj, NULL, NULL);
	amdgpu_bo_free_kernel(&adev->gfx.rlc.cp_table_obj, NULL, NULL);
}

static int gfx_v8_0_rlc_init(struct amdgpu_device *adev)
{
	volatile u32 *dst_ptr;
	u32 dws;
	const struct cs_section_def *cs_data;
	int r;

	adev->gfx.rlc.cs_data = vi_cs_data;

	cs_data = adev->gfx.rlc.cs_data;

	if (cs_data) {
		/* clear state block */
		adev->gfx.rlc.clear_state_size = dws = gfx_v8_0_get_csb_size(adev);

		r = amdgpu_bo_create_reserved(adev, dws * 4, PAGE_SIZE,
					      AMDGPU_GEM_DOMAIN_VRAM,
					      &adev->gfx.rlc.clear_state_obj,
					      &adev->gfx.rlc.clear_state_gpu_addr,
					      (void **)&adev->gfx.rlc.cs_ptr);
		if (r) {
			dev_warn(adev->dev, "(%d) create RLC c bo failed\n", r);
			gfx_v8_0_rlc_fini(adev);
			return r;
		}

		/* set up the cs buffer */
		dst_ptr = adev->gfx.rlc.cs_ptr;
		gfx_v8_0_get_csb_buffer(adev, dst_ptr);
		amdgpu_bo_kunmap(adev->gfx.rlc.clear_state_obj);
		amdgpu_bo_unreserve(adev->gfx.rlc.clear_state_obj);
	}

	if ((adev->asic_type == CHIP_CARRIZO) ||
	    (adev->asic_type == CHIP_STONEY)) {
		adev->gfx.rlc.cp_table_size = ALIGN(96 * 5 * 4, 2048) + (64 * 1024); /* JT + GDS */
		r = amdgpu_bo_create_reserved(adev, adev->gfx.rlc.cp_table_size,
					      PAGE_SIZE, AMDGPU_GEM_DOMAIN_VRAM,
					      &adev->gfx.rlc.cp_table_obj,
					      &adev->gfx.rlc.cp_table_gpu_addr,
					      (void **)&adev->gfx.rlc.cp_table_ptr);
		if (r) {
			dev_warn(adev->dev, "(%d) create RLC cp table bo failed\n", r);
			return r;
		}

		cz_init_cp_jump_table(adev);

		amdgpu_bo_kunmap(adev->gfx.rlc.cp_table_obj);
		amdgpu_bo_unreserve(adev->gfx.rlc.cp_table_obj);
	}

	return 0;
}

static void gfx_v8_0_mec_fini(struct amdgpu_device *adev)
{
	amdgpu_bo_free_kernel(&adev->gfx.mec.hpd_eop_obj, NULL, NULL);
}

static int gfx_v8_0_mec_init(struct amdgpu_device *adev)
{
	int r;
	u32 *hpd;
	size_t mec_hpd_size;

	bitmap_zero(adev->gfx.mec.queue_bitmap, AMDGPU_MAX_COMPUTE_QUEUES);

	/* take ownership of the relevant compute queues */
	amdgpu_gfx_compute_queue_acquire(adev);

	mec_hpd_size = adev->gfx.num_compute_rings * GFX8_MEC_HPD_SIZE;

	r = amdgpu_bo_create_reserved(adev, mec_hpd_size, PAGE_SIZE,
				      AMDGPU_GEM_DOMAIN_GTT,
				      &adev->gfx.mec.hpd_eop_obj,
				      &adev->gfx.mec.hpd_eop_gpu_addr,
				      (void **)&hpd);
	if (r) {
		dev_warn(adev->dev, "(%d) create HDP EOP bo failed\n", r);
		return r;
	}

	memset(hpd, 0, mec_hpd_size);

	amdgpu_bo_kunmap(adev->gfx.mec.hpd_eop_obj);
	amdgpu_bo_unreserve(adev->gfx.mec.hpd_eop_obj);

	return 0;
}

static const u32 vgpr_init_compute_shader[] =
{
	0x7e000209, 0x7e020208,
	0x7e040207, 0x7e060206,
	0x7e080205, 0x7e0a0204,
	0x7e0c0203, 0x7e0e0202,
	0x7e100201, 0x7e120200,
	0x7e140209, 0x7e160208,
	0x7e180207, 0x7e1a0206,
	0x7e1c0205, 0x7e1e0204,
	0x7e200203, 0x7e220202,
	0x7e240201, 0x7e260200,
	0x7e280209, 0x7e2a0208,
	0x7e2c0207, 0x7e2e0206,
	0x7e300205, 0x7e320204,
	0x7e340203, 0x7e360202,
	0x7e380201, 0x7e3a0200,
	0x7e3c0209, 0x7e3e0208,
	0x7e400207, 0x7e420206,
	0x7e440205, 0x7e460204,
	0x7e480203, 0x7e4a0202,
	0x7e4c0201, 0x7e4e0200,
	0x7e500209, 0x7e520208,
	0x7e540207, 0x7e560206,
	0x7e580205, 0x7e5a0204,
	0x7e5c0203, 0x7e5e0202,
	0x7e600201, 0x7e620200,
	0x7e640209, 0x7e660208,
	0x7e680207, 0x7e6a0206,
	0x7e6c0205, 0x7e6e0204,
	0x7e700203, 0x7e720202,
	0x7e740201, 0x7e760200,
	0x7e780209, 0x7e7a0208,
	0x7e7c0207, 0x7e7e0206,
	0xbf8a0000, 0xbf810000,
};

static const u32 sgpr_init_compute_shader[] =
{
	0xbe8a0100, 0xbe8c0102,
	0xbe8e0104, 0xbe900106,
	0xbe920108, 0xbe940100,
	0xbe960102, 0xbe980104,
	0xbe9a0106, 0xbe9c0108,
	0xbe9e0100, 0xbea00102,
	0xbea20104, 0xbea40106,
	0xbea60108, 0xbea80100,
	0xbeaa0102, 0xbeac0104,
	0xbeae0106, 0xbeb00108,
	0xbeb20100, 0xbeb40102,
	0xbeb60104, 0xbeb80106,
	0xbeba0108, 0xbebc0100,
	0xbebe0102, 0xbec00104,
	0xbec20106, 0xbec40108,
	0xbec60100, 0xbec80102,
	0xbee60004, 0xbee70005,
	0xbeea0006, 0xbeeb0007,
	0xbee80008, 0xbee90009,
	0xbefc0000, 0xbf8a0000,
	0xbf810000, 0x00000000,
};

static const u32 vgpr_init_regs[] =
{
	mmCOMPUTE_STATIC_THREAD_MGMT_SE0, 0xffffffff,
	mmCOMPUTE_RESOURCE_LIMITS, 0,
	mmCOMPUTE_NUM_THREAD_X, 256*4,
	mmCOMPUTE_NUM_THREAD_Y, 1,
	mmCOMPUTE_NUM_THREAD_Z, 1,
	mmCOMPUTE_PGM_RSRC2, 20,
	mmCOMPUTE_USER_DATA_0, 0xedcedc00,
	mmCOMPUTE_USER_DATA_1, 0xedcedc01,
	mmCOMPUTE_USER_DATA_2, 0xedcedc02,
	mmCOMPUTE_USER_DATA_3, 0xedcedc03,
	mmCOMPUTE_USER_DATA_4, 0xedcedc04,
	mmCOMPUTE_USER_DATA_5, 0xedcedc05,
	mmCOMPUTE_USER_DATA_6, 0xedcedc06,
	mmCOMPUTE_USER_DATA_7, 0xedcedc07,
	mmCOMPUTE_USER_DATA_8, 0xedcedc08,
	mmCOMPUTE_USER_DATA_9, 0xedcedc09,
};

static const u32 sgpr1_init_regs[] =
{
	mmCOMPUTE_STATIC_THREAD_MGMT_SE0, 0x0f,
	mmCOMPUTE_RESOURCE_LIMITS, 0x1000000,
	mmCOMPUTE_NUM_THREAD_X, 256*5,
	mmCOMPUTE_NUM_THREAD_Y, 1,
	mmCOMPUTE_NUM_THREAD_Z, 1,
	mmCOMPUTE_PGM_RSRC2, 20,
	mmCOMPUTE_USER_DATA_0, 0xedcedc00,
	mmCOMPUTE_USER_DATA_1, 0xedcedc01,
	mmCOMPUTE_USER_DATA_2, 0xedcedc02,
	mmCOMPUTE_USER_DATA_3, 0xedcedc03,
	mmCOMPUTE_USER_DATA_4, 0xedcedc04,
	mmCOMPUTE_USER_DATA_5, 0xedcedc05,
	mmCOMPUTE_USER_DATA_6, 0xedcedc06,
	mmCOMPUTE_USER_DATA_7, 0xedcedc07,
	mmCOMPUTE_USER_DATA_8, 0xedcedc08,
	mmCOMPUTE_USER_DATA_9, 0xedcedc09,
};

static const u32 sgpr2_init_regs[] =
{
	mmCOMPUTE_STATIC_THREAD_MGMT_SE0, 0xf0,
	mmCOMPUTE_RESOURCE_LIMITS, 0x1000000,
	mmCOMPUTE_NUM_THREAD_X, 256*5,
	mmCOMPUTE_NUM_THREAD_Y, 1,
	mmCOMPUTE_NUM_THREAD_Z, 1,
	mmCOMPUTE_PGM_RSRC2, 20,
	mmCOMPUTE_USER_DATA_0, 0xedcedc00,
	mmCOMPUTE_USER_DATA_1, 0xedcedc01,
	mmCOMPUTE_USER_DATA_2, 0xedcedc02,
	mmCOMPUTE_USER_DATA_3, 0xedcedc03,
	mmCOMPUTE_USER_DATA_4, 0xedcedc04,
	mmCOMPUTE_USER_DATA_5, 0xedcedc05,
	mmCOMPUTE_USER_DATA_6, 0xedcedc06,
	mmCOMPUTE_USER_DATA_7, 0xedcedc07,
	mmCOMPUTE_USER_DATA_8, 0xedcedc08,
	mmCOMPUTE_USER_DATA_9, 0xedcedc09,
};

static const u32 sec_ded_counter_registers[] =
{
	mmCPC_EDC_ATC_CNT,
	mmCPC_EDC_SCRATCH_CNT,
	mmCPC_EDC_UCODE_CNT,
	mmCPF_EDC_ATC_CNT,
	mmCPF_EDC_ROQ_CNT,
	mmCPF_EDC_TAG_CNT,
	mmCPG_EDC_ATC_CNT,
	mmCPG_EDC_DMA_CNT,
	mmCPG_EDC_TAG_CNT,
	mmDC_EDC_CSINVOC_CNT,
	mmDC_EDC_RESTORE_CNT,
	mmDC_EDC_STATE_CNT,
	mmGDS_EDC_CNT,
	mmGDS_EDC_GRBM_CNT,
	mmGDS_EDC_OA_DED,
	mmSPI_EDC_CNT,
	mmSQC_ATC_EDC_GATCL1_CNT,
	mmSQC_EDC_CNT,
	mmSQ_EDC_DED_CNT,
	mmSQ_EDC_INFO,
	mmSQ_EDC_SEC_CNT,
	mmTCC_EDC_CNT,
	mmTCP_ATC_EDC_GATCL1_CNT,
	mmTCP_EDC_CNT,
	mmTD_EDC_CNT
};

static int gfx_v8_0_do_edc_gpr_workarounds(struct amdgpu_device *adev)
{
	struct amdgpu_ring *ring = &adev->gfx.compute_ring[0];
	struct amdgpu_ib ib;
	struct dma_fence *f = NULL;
	int r, i;
	u32 tmp;
	unsigned total_size, vgpr_offset, sgpr_offset;
	u64 gpu_addr;

	/* only supported on CZ */
	if (adev->asic_type != CHIP_CARRIZO)
		return 0;

	/* bail if the compute ring is not ready */
	if (!ring->ready)
		return 0;

	tmp = RREG32(mmGB_EDC_MODE);
	WREG32(mmGB_EDC_MODE, 0);

	total_size =
		(((ARRAY_SIZE(vgpr_init_regs) / 2) * 3) + 4 + 5 + 2) * 4;
	total_size +=
		(((ARRAY_SIZE(sgpr1_init_regs) / 2) * 3) + 4 + 5 + 2) * 4;
	total_size +=
		(((ARRAY_SIZE(sgpr2_init_regs) / 2) * 3) + 4 + 5 + 2) * 4;
	total_size = ALIGN(total_size, 256);
	vgpr_offset = total_size;
	total_size += ALIGN(sizeof(vgpr_init_compute_shader), 256);
	sgpr_offset = total_size;
	total_size += sizeof(sgpr_init_compute_shader);

	/* allocate an indirect buffer to put the commands in */
	memset(&ib, 0, sizeof(ib));
	r = amdgpu_ib_get(adev, NULL, total_size, &ib);
	if (r) {
		DRM_ERROR("amdgpu: failed to get ib (%d).\n", r);
		return r;
	}

	/* load the compute shaders */
	for (i = 0; i < ARRAY_SIZE(vgpr_init_compute_shader); i++)
		ib.ptr[i + (vgpr_offset / 4)] = vgpr_init_compute_shader[i];

	for (i = 0; i < ARRAY_SIZE(sgpr_init_compute_shader); i++)
		ib.ptr[i + (sgpr_offset / 4)] = sgpr_init_compute_shader[i];

	/* init the ib length to 0 */
	ib.length_dw = 0;

	/* VGPR */
	/* write the register state for the compute dispatch */
	for (i = 0; i < ARRAY_SIZE(vgpr_init_regs); i += 2) {
		ib.ptr[ib.length_dw++] = PACKET3(PACKET3_SET_SH_REG, 1);
		ib.ptr[ib.length_dw++] = vgpr_init_regs[i] - PACKET3_SET_SH_REG_START;
		ib.ptr[ib.length_dw++] = vgpr_init_regs[i + 1];
	}
	/* write the shader start address: mmCOMPUTE_PGM_LO, mmCOMPUTE_PGM_HI */
	gpu_addr = (ib.gpu_addr + (u64)vgpr_offset) >> 8;
	ib.ptr[ib.length_dw++] = PACKET3(PACKET3_SET_SH_REG, 2);
	ib.ptr[ib.length_dw++] = mmCOMPUTE_PGM_LO - PACKET3_SET_SH_REG_START;
	ib.ptr[ib.length_dw++] = lower_32_bits(gpu_addr);
	ib.ptr[ib.length_dw++] = upper_32_bits(gpu_addr);

	/* write dispatch packet */
	ib.ptr[ib.length_dw++] = PACKET3(PACKET3_DISPATCH_DIRECT, 3);
	ib.ptr[ib.length_dw++] = 8; /* x */
	ib.ptr[ib.length_dw++] = 1; /* y */
	ib.ptr[ib.length_dw++] = 1; /* z */
	ib.ptr[ib.length_dw++] =
		REG_SET_FIELD(0, COMPUTE_DISPATCH_INITIATOR, COMPUTE_SHADER_EN, 1);

	/* write CS partial flush packet */
	ib.ptr[ib.length_dw++] = PACKET3(PACKET3_EVENT_WRITE, 0);
	ib.ptr[ib.length_dw++] = EVENT_TYPE(7) | EVENT_INDEX(4);

	/* SGPR1 */
	/* write the register state for the compute dispatch */
	for (i = 0; i < ARRAY_SIZE(sgpr1_init_regs); i += 2) {
		ib.ptr[ib.length_dw++] = PACKET3(PACKET3_SET_SH_REG, 1);
		ib.ptr[ib.length_dw++] = sgpr1_init_regs[i] - PACKET3_SET_SH_REG_START;
		ib.ptr[ib.length_dw++] = sgpr1_init_regs[i + 1];
	}
	/* write the shader start address: mmCOMPUTE_PGM_LO, mmCOMPUTE_PGM_HI */
	gpu_addr = (ib.gpu_addr + (u64)sgpr_offset) >> 8;
	ib.ptr[ib.length_dw++] = PACKET3(PACKET3_SET_SH_REG, 2);
	ib.ptr[ib.length_dw++] = mmCOMPUTE_PGM_LO - PACKET3_SET_SH_REG_START;
	ib.ptr[ib.length_dw++] = lower_32_bits(gpu_addr);
	ib.ptr[ib.length_dw++] = upper_32_bits(gpu_addr);

	/* write dispatch packet */
	ib.ptr[ib.length_dw++] = PACKET3(PACKET3_DISPATCH_DIRECT, 3);
	ib.ptr[ib.length_dw++] = 8; /* x */
	ib.ptr[ib.length_dw++] = 1; /* y */
	ib.ptr[ib.length_dw++] = 1; /* z */
	ib.ptr[ib.length_dw++] =
		REG_SET_FIELD(0, COMPUTE_DISPATCH_INITIATOR, COMPUTE_SHADER_EN, 1);

	/* write CS partial flush packet */
	ib.ptr[ib.length_dw++] = PACKET3(PACKET3_EVENT_WRITE, 0);
	ib.ptr[ib.length_dw++] = EVENT_TYPE(7) | EVENT_INDEX(4);

	/* SGPR2 */
	/* write the register state for the compute dispatch */
	for (i = 0; i < ARRAY_SIZE(sgpr2_init_regs); i += 2) {
		ib.ptr[ib.length_dw++] = PACKET3(PACKET3_SET_SH_REG, 1);
		ib.ptr[ib.length_dw++] = sgpr2_init_regs[i] - PACKET3_SET_SH_REG_START;
		ib.ptr[ib.length_dw++] = sgpr2_init_regs[i + 1];
	}
	/* write the shader start address: mmCOMPUTE_PGM_LO, mmCOMPUTE_PGM_HI */
	gpu_addr = (ib.gpu_addr + (u64)sgpr_offset) >> 8;
	ib.ptr[ib.length_dw++] = PACKET3(PACKET3_SET_SH_REG, 2);
	ib.ptr[ib.length_dw++] = mmCOMPUTE_PGM_LO - PACKET3_SET_SH_REG_START;
	ib.ptr[ib.length_dw++] = lower_32_bits(gpu_addr);
	ib.ptr[ib.length_dw++] = upper_32_bits(gpu_addr);

	/* write dispatch packet */
	ib.ptr[ib.length_dw++] = PACKET3(PACKET3_DISPATCH_DIRECT, 3);
	ib.ptr[ib.length_dw++] = 8; /* x */
	ib.ptr[ib.length_dw++] = 1; /* y */
	ib.ptr[ib.length_dw++] = 1; /* z */
	ib.ptr[ib.length_dw++] =
		REG_SET_FIELD(0, COMPUTE_DISPATCH_INITIATOR, COMPUTE_SHADER_EN, 1);

	/* write CS partial flush packet */
	ib.ptr[ib.length_dw++] = PACKET3(PACKET3_EVENT_WRITE, 0);
	ib.ptr[ib.length_dw++] = EVENT_TYPE(7) | EVENT_INDEX(4);

	/* shedule the ib on the ring */
	r = amdgpu_ib_schedule(ring, 1, &ib, NULL, &f);
	if (r) {
		DRM_ERROR("amdgpu: ib submit failed (%d).\n", r);
		goto fail;
	}

	/* wait for the GPU to finish processing the IB */
	r = dma_fence_wait(f, false);
	if (r) {
		DRM_ERROR("amdgpu: fence wait failed (%d).\n", r);
		goto fail;
	}

	tmp = REG_SET_FIELD(tmp, GB_EDC_MODE, DED_MODE, 2);
	tmp = REG_SET_FIELD(tmp, GB_EDC_MODE, PROP_FED, 1);
	WREG32(mmGB_EDC_MODE, tmp);

	tmp = RREG32(mmCC_GC_EDC_CONFIG);
	tmp = REG_SET_FIELD(tmp, CC_GC_EDC_CONFIG, DIS_EDC, 0) | 1;
	WREG32(mmCC_GC_EDC_CONFIG, tmp);


	/* read back registers to clear the counters */
	for (i = 0; i < ARRAY_SIZE(sec_ded_counter_registers); i++)
		RREG32(sec_ded_counter_registers[i]);

fail:
	amdgpu_ib_free(adev, &ib, NULL);
	dma_fence_put(f);

	return r;
}

static int gfx_v8_0_gpu_early_init(struct amdgpu_device *adev)
{
	u32 gb_addr_config;
	u32 mc_shared_chmap, mc_arb_ramcfg;
	u32 dimm00_addr_map, dimm01_addr_map, dimm10_addr_map, dimm11_addr_map;
	u32 tmp;
	int ret;

	switch (adev->asic_type) {
	case CHIP_TOPAZ:
		adev->gfx.config.max_shader_engines = 1;
		adev->gfx.config.max_tile_pipes = 2;
		adev->gfx.config.max_cu_per_sh = 6;
		adev->gfx.config.max_sh_per_se = 1;
		adev->gfx.config.max_backends_per_se = 2;
		adev->gfx.config.max_texture_channel_caches = 2;
		adev->gfx.config.max_gprs = 256;
		adev->gfx.config.max_gs_threads = 32;
		adev->gfx.config.max_hw_contexts = 8;

		adev->gfx.config.sc_prim_fifo_size_frontend = 0x20;
		adev->gfx.config.sc_prim_fifo_size_backend = 0x100;
		adev->gfx.config.sc_hiz_tile_fifo_size = 0x30;
		adev->gfx.config.sc_earlyz_tile_fifo_size = 0x130;
		gb_addr_config = TOPAZ_GB_ADDR_CONFIG_GOLDEN;
		break;
	case CHIP_FIJI:
		adev->gfx.config.max_shader_engines = 4;
		adev->gfx.config.max_tile_pipes = 16;
		adev->gfx.config.max_cu_per_sh = 16;
		adev->gfx.config.max_sh_per_se = 1;
		adev->gfx.config.max_backends_per_se = 4;
		adev->gfx.config.max_texture_channel_caches = 16;
		adev->gfx.config.max_gprs = 256;
		adev->gfx.config.max_gs_threads = 32;
		adev->gfx.config.max_hw_contexts = 8;

		adev->gfx.config.sc_prim_fifo_size_frontend = 0x20;
		adev->gfx.config.sc_prim_fifo_size_backend = 0x100;
		adev->gfx.config.sc_hiz_tile_fifo_size = 0x30;
		adev->gfx.config.sc_earlyz_tile_fifo_size = 0x130;
		gb_addr_config = TONGA_GB_ADDR_CONFIG_GOLDEN;
		break;
	case CHIP_POLARIS11:
	case CHIP_POLARIS12:
		ret = amdgpu_atombios_get_gfx_info(adev);
		if (ret)
			return ret;
		adev->gfx.config.max_gprs = 256;
		adev->gfx.config.max_gs_threads = 32;
		adev->gfx.config.max_hw_contexts = 8;

		adev->gfx.config.sc_prim_fifo_size_frontend = 0x20;
		adev->gfx.config.sc_prim_fifo_size_backend = 0x100;
		adev->gfx.config.sc_hiz_tile_fifo_size = 0x30;
		adev->gfx.config.sc_earlyz_tile_fifo_size = 0x130;
		gb_addr_config = POLARIS11_GB_ADDR_CONFIG_GOLDEN;
		break;
	case CHIP_POLARIS10:
		ret = amdgpu_atombios_get_gfx_info(adev);
		if (ret)
			return ret;
		adev->gfx.config.max_gprs = 256;
		adev->gfx.config.max_gs_threads = 32;
		adev->gfx.config.max_hw_contexts = 8;

		adev->gfx.config.sc_prim_fifo_size_frontend = 0x20;
		adev->gfx.config.sc_prim_fifo_size_backend = 0x100;
		adev->gfx.config.sc_hiz_tile_fifo_size = 0x30;
		adev->gfx.config.sc_earlyz_tile_fifo_size = 0x130;
		gb_addr_config = TONGA_GB_ADDR_CONFIG_GOLDEN;
		break;
	case CHIP_TONGA:
		adev->gfx.config.max_shader_engines = 4;
		adev->gfx.config.max_tile_pipes = 8;
		adev->gfx.config.max_cu_per_sh = 8;
		adev->gfx.config.max_sh_per_se = 1;
		adev->gfx.config.max_backends_per_se = 2;
		adev->gfx.config.max_texture_channel_caches = 8;
		adev->gfx.config.max_gprs = 256;
		adev->gfx.config.max_gs_threads = 32;
		adev->gfx.config.max_hw_contexts = 8;

		adev->gfx.config.sc_prim_fifo_size_frontend = 0x20;
		adev->gfx.config.sc_prim_fifo_size_backend = 0x100;
		adev->gfx.config.sc_hiz_tile_fifo_size = 0x30;
		adev->gfx.config.sc_earlyz_tile_fifo_size = 0x130;
		gb_addr_config = TONGA_GB_ADDR_CONFIG_GOLDEN;
		break;
	case CHIP_CARRIZO:
		adev->gfx.config.max_shader_engines = 1;
		adev->gfx.config.max_tile_pipes = 2;
		adev->gfx.config.max_sh_per_se = 1;
		adev->gfx.config.max_backends_per_se = 2;
		adev->gfx.config.max_cu_per_sh = 8;
		adev->gfx.config.max_texture_channel_caches = 2;
		adev->gfx.config.max_gprs = 256;
		adev->gfx.config.max_gs_threads = 32;
		adev->gfx.config.max_hw_contexts = 8;

		adev->gfx.config.sc_prim_fifo_size_frontend = 0x20;
		adev->gfx.config.sc_prim_fifo_size_backend = 0x100;
		adev->gfx.config.sc_hiz_tile_fifo_size = 0x30;
		adev->gfx.config.sc_earlyz_tile_fifo_size = 0x130;
		gb_addr_config = CARRIZO_GB_ADDR_CONFIG_GOLDEN;
		break;
	case CHIP_STONEY:
		adev->gfx.config.max_shader_engines = 1;
		adev->gfx.config.max_tile_pipes = 2;
		adev->gfx.config.max_sh_per_se = 1;
		adev->gfx.config.max_backends_per_se = 1;
		adev->gfx.config.max_cu_per_sh = 3;
		adev->gfx.config.max_texture_channel_caches = 2;
		adev->gfx.config.max_gprs = 256;
		adev->gfx.config.max_gs_threads = 16;
		adev->gfx.config.max_hw_contexts = 8;

		adev->gfx.config.sc_prim_fifo_size_frontend = 0x20;
		adev->gfx.config.sc_prim_fifo_size_backend = 0x100;
		adev->gfx.config.sc_hiz_tile_fifo_size = 0x30;
		adev->gfx.config.sc_earlyz_tile_fifo_size = 0x130;
		gb_addr_config = CARRIZO_GB_ADDR_CONFIG_GOLDEN;
		break;
	default:
		adev->gfx.config.max_shader_engines = 2;
		adev->gfx.config.max_tile_pipes = 4;
		adev->gfx.config.max_cu_per_sh = 2;
		adev->gfx.config.max_sh_per_se = 1;
		adev->gfx.config.max_backends_per_se = 2;
		adev->gfx.config.max_texture_channel_caches = 4;
		adev->gfx.config.max_gprs = 256;
		adev->gfx.config.max_gs_threads = 32;
		adev->gfx.config.max_hw_contexts = 8;

		adev->gfx.config.sc_prim_fifo_size_frontend = 0x20;
		adev->gfx.config.sc_prim_fifo_size_backend = 0x100;
		adev->gfx.config.sc_hiz_tile_fifo_size = 0x30;
		adev->gfx.config.sc_earlyz_tile_fifo_size = 0x130;
		gb_addr_config = TONGA_GB_ADDR_CONFIG_GOLDEN;
		break;
	}

	mc_shared_chmap = RREG32(mmMC_SHARED_CHMAP);
	adev->gfx.config.mc_arb_ramcfg = RREG32(mmMC_ARB_RAMCFG);
	mc_arb_ramcfg = adev->gfx.config.mc_arb_ramcfg;

	adev->gfx.config.num_tile_pipes = adev->gfx.config.max_tile_pipes;
	adev->gfx.config.mem_max_burst_length_bytes = 256;
	if (adev->flags & AMD_IS_APU) {
		/* Get memory bank mapping mode. */
		tmp = RREG32(mmMC_FUS_DRAM0_BANK_ADDR_MAPPING);
		dimm00_addr_map = REG_GET_FIELD(tmp, MC_FUS_DRAM0_BANK_ADDR_MAPPING, DIMM0ADDRMAP);
		dimm01_addr_map = REG_GET_FIELD(tmp, MC_FUS_DRAM0_BANK_ADDR_MAPPING, DIMM1ADDRMAP);

		tmp = RREG32(mmMC_FUS_DRAM1_BANK_ADDR_MAPPING);
		dimm10_addr_map = REG_GET_FIELD(tmp, MC_FUS_DRAM1_BANK_ADDR_MAPPING, DIMM0ADDRMAP);
		dimm11_addr_map = REG_GET_FIELD(tmp, MC_FUS_DRAM1_BANK_ADDR_MAPPING, DIMM1ADDRMAP);

		/* Validate settings in case only one DIMM installed. */
		if ((dimm00_addr_map == 0) || (dimm00_addr_map == 3) || (dimm00_addr_map == 4) || (dimm00_addr_map > 12))
			dimm00_addr_map = 0;
		if ((dimm01_addr_map == 0) || (dimm01_addr_map == 3) || (dimm01_addr_map == 4) || (dimm01_addr_map > 12))
			dimm01_addr_map = 0;
		if ((dimm10_addr_map == 0) || (dimm10_addr_map == 3) || (dimm10_addr_map == 4) || (dimm10_addr_map > 12))
			dimm10_addr_map = 0;
		if ((dimm11_addr_map == 0) || (dimm11_addr_map == 3) || (dimm11_addr_map == 4) || (dimm11_addr_map > 12))
			dimm11_addr_map = 0;

		/* If DIMM Addr map is 8GB, ROW size should be 2KB. Otherwise 1KB. */
		/* If ROW size(DIMM1) != ROW size(DMIMM0), ROW size should be larger one. */
		if ((dimm00_addr_map == 11) || (dimm01_addr_map == 11) || (dimm10_addr_map == 11) || (dimm11_addr_map == 11))
			adev->gfx.config.mem_row_size_in_kb = 2;
		else
			adev->gfx.config.mem_row_size_in_kb = 1;
	} else {
		tmp = REG_GET_FIELD(mc_arb_ramcfg, MC_ARB_RAMCFG, NOOFCOLS);
		adev->gfx.config.mem_row_size_in_kb = (4 * (1 << (8 + tmp))) / 1024;
		if (adev->gfx.config.mem_row_size_in_kb > 4)
			adev->gfx.config.mem_row_size_in_kb = 4;
	}

	adev->gfx.config.shader_engine_tile_size = 32;
	adev->gfx.config.num_gpus = 1;
	adev->gfx.config.multi_gpu_tile_size = 64;

	/* fix up row size */
	switch (adev->gfx.config.mem_row_size_in_kb) {
	case 1:
	default:
		gb_addr_config = REG_SET_FIELD(gb_addr_config, GB_ADDR_CONFIG, ROW_SIZE, 0);
		break;
	case 2:
		gb_addr_config = REG_SET_FIELD(gb_addr_config, GB_ADDR_CONFIG, ROW_SIZE, 1);
		break;
	case 4:
		gb_addr_config = REG_SET_FIELD(gb_addr_config, GB_ADDR_CONFIG, ROW_SIZE, 2);
		break;
	}
	adev->gfx.config.gb_addr_config = gb_addr_config;

	return 0;
}

static int gfx_v8_0_compute_ring_init(struct amdgpu_device *adev, int ring_id,
					int mec, int pipe, int queue)
{
	int r;
	unsigned irq_type;
	struct amdgpu_ring *ring = &adev->gfx.compute_ring[ring_id];

	ring = &adev->gfx.compute_ring[ring_id];

	/* mec0 is me1 */
	ring->me = mec + 1;
	ring->pipe = pipe;
	ring->queue = queue;

	ring->ring_obj = NULL;
	ring->use_doorbell = true;
	ring->doorbell_index = AMDGPU_DOORBELL_MEC_RING0 + ring_id;
	ring->eop_gpu_addr = adev->gfx.mec.hpd_eop_gpu_addr
				+ (ring_id * GFX8_MEC_HPD_SIZE);
	sprintf(ring->name, "comp_%d.%d.%d", ring->me, ring->pipe, ring->queue);

	irq_type = AMDGPU_CP_IRQ_COMPUTE_MEC1_PIPE0_EOP
		+ ((ring->me - 1) * adev->gfx.mec.num_pipe_per_mec)
		+ ring->pipe;

	/* type-2 packets are deprecated on MEC, use type-3 instead */
	r = amdgpu_ring_init(adev, ring, 1024,
			&adev->gfx.eop_irq, irq_type);
	if (r)
		return r;


	return 0;
}

static int gfx_v8_0_sw_init(void *handle)
{
	int i, j, k, r, ring_id;
	struct amdgpu_ring *ring;
	struct amdgpu_kiq *kiq;
	struct amdgpu_device *adev = (struct amdgpu_device *)handle;

	switch (adev->asic_type) {
	case CHIP_FIJI:
	case CHIP_TONGA:
	case CHIP_POLARIS11:
	case CHIP_POLARIS12:
	case CHIP_POLARIS10:
	case CHIP_CARRIZO:
		adev->gfx.mec.num_mec = 2;
		break;
	case CHIP_TOPAZ:
	case CHIP_STONEY:
	default:
		adev->gfx.mec.num_mec = 1;
		break;
	}

	adev->gfx.mec.num_pipe_per_mec = 4;
	adev->gfx.mec.num_queue_per_pipe = 8;

	/* KIQ event */
	r = amdgpu_irq_add_id(adev, AMDGPU_IH_CLIENTID_LEGACY, 178, &adev->gfx.kiq.irq);
	if (r)
		return r;

	/* EOP Event */
	r = amdgpu_irq_add_id(adev, AMDGPU_IH_CLIENTID_LEGACY, 181, &adev->gfx.eop_irq);
	if (r)
		return r;

	/* Privileged reg */
	r = amdgpu_irq_add_id(adev, AMDGPU_IH_CLIENTID_LEGACY, 184,
			      &adev->gfx.priv_reg_irq);
	if (r)
		return r;

	/* Privileged inst */
	r = amdgpu_irq_add_id(adev, AMDGPU_IH_CLIENTID_LEGACY, 185,
			      &adev->gfx.priv_inst_irq);
	if (r)
		return r;

	adev->gfx.gfx_current_status = AMDGPU_GFX_NORMAL_MODE;

	gfx_v8_0_scratch_init(adev);

	r = gfx_v8_0_init_microcode(adev);
	if (r) {
		DRM_ERROR("Failed to load gfx firmware!\n");
		return r;
	}

	r = gfx_v8_0_rlc_init(adev);
	if (r) {
		DRM_ERROR("Failed to init rlc BOs!\n");
		return r;
	}

	r = gfx_v8_0_mec_init(adev);
	if (r) {
		DRM_ERROR("Failed to init MEC BOs!\n");
		return r;
	}

	/* set up the gfx ring */
	for (i = 0; i < adev->gfx.num_gfx_rings; i++) {
		ring = &adev->gfx.gfx_ring[i];
		ring->ring_obj = NULL;
		sprintf(ring->name, "gfx");
		/* no gfx doorbells on iceland */
		if (adev->asic_type != CHIP_TOPAZ) {
			ring->use_doorbell = true;
			ring->doorbell_index = AMDGPU_DOORBELL_GFX_RING0;
		}

		r = amdgpu_ring_init(adev, ring, 1024, &adev->gfx.eop_irq,
				     AMDGPU_CP_IRQ_GFX_EOP);
		if (r)
			return r;
	}


	/* set up the compute queues - allocate horizontally across pipes */
	ring_id = 0;
	for (i = 0; i < adev->gfx.mec.num_mec; ++i) {
		for (j = 0; j < adev->gfx.mec.num_queue_per_pipe; j++) {
			for (k = 0; k < adev->gfx.mec.num_pipe_per_mec; k++) {
				if (!amdgpu_gfx_is_mec_queue_enabled(adev, i, k, j))
					continue;

				r = gfx_v8_0_compute_ring_init(adev,
								ring_id,
								i, k, j);
				if (r)
					return r;

				ring_id++;
			}
		}
	}

	r = amdgpu_gfx_kiq_init(adev, GFX8_MEC_HPD_SIZE);
	if (r) {
		DRM_ERROR("Failed to init KIQ BOs!\n");
		return r;
	}

	kiq = &adev->gfx.kiq;
	r = amdgpu_gfx_kiq_init_ring(adev, &kiq->ring, &kiq->irq);
	if (r)
		return r;

	/* create MQD for all compute queues as well as KIQ for SRIOV case */
	r = amdgpu_gfx_compute_mqd_sw_init(adev, sizeof(struct vi_mqd_allocation));
	if (r)
		return r;

	/* reserve GDS, GWS and OA resource for gfx */
	r = amdgpu_bo_create_kernel(adev, adev->gds.mem.gfx_partition_size,
				    PAGE_SIZE, AMDGPU_GEM_DOMAIN_GDS,
				    &adev->gds.gds_gfx_bo, NULL, NULL);
	if (r)
		return r;

	r = amdgpu_bo_create_kernel(adev, adev->gds.gws.gfx_partition_size,
				    PAGE_SIZE, AMDGPU_GEM_DOMAIN_GWS,
				    &adev->gds.gws_gfx_bo, NULL, NULL);
	if (r)
		return r;

	r = amdgpu_bo_create_kernel(adev, adev->gds.oa.gfx_partition_size,
				    PAGE_SIZE, AMDGPU_GEM_DOMAIN_OA,
				    &adev->gds.oa_gfx_bo, NULL, NULL);
	if (r)
		return r;

	adev->gfx.ce_ram_size = 0x8000;

	r = gfx_v8_0_gpu_early_init(adev);
	if (r)
		return r;

	return 0;
}

static int gfx_v8_0_sw_fini(void *handle)
{
	int i;
	struct amdgpu_device *adev = (struct amdgpu_device *)handle;

	amdgpu_bo_free_kernel(&adev->gds.oa_gfx_bo, NULL, NULL);
	amdgpu_bo_free_kernel(&adev->gds.gws_gfx_bo, NULL, NULL);
	amdgpu_bo_free_kernel(&adev->gds.gds_gfx_bo, NULL, NULL);

	for (i = 0; i < adev->gfx.num_gfx_rings; i++)
		amdgpu_ring_fini(&adev->gfx.gfx_ring[i]);
	for (i = 0; i < adev->gfx.num_compute_rings; i++)
		amdgpu_ring_fini(&adev->gfx.compute_ring[i]);

	amdgpu_gfx_compute_mqd_sw_fini(adev);
	amdgpu_gfx_kiq_free_ring(&adev->gfx.kiq.ring, &adev->gfx.kiq.irq);
	amdgpu_gfx_kiq_fini(adev);

	gfx_v8_0_mec_fini(adev);
	gfx_v8_0_rlc_fini(adev);
	amdgpu_bo_free_kernel(&adev->gfx.rlc.clear_state_obj,
				&adev->gfx.rlc.clear_state_gpu_addr,
				(void **)&adev->gfx.rlc.cs_ptr);
	if ((adev->asic_type == CHIP_CARRIZO) ||
	    (adev->asic_type == CHIP_STONEY)) {
		amdgpu_bo_free_kernel(&adev->gfx.rlc.cp_table_obj,
				&adev->gfx.rlc.cp_table_gpu_addr,
				(void **)&adev->gfx.rlc.cp_table_ptr);
	}
	gfx_v8_0_free_microcode(adev);

	return 0;
}

static void gfx_v8_0_tiling_mode_table_init(struct amdgpu_device *adev)
{
	uint32_t *modearray, *mod2array;
	const u32 num_tile_mode_states = ARRAY_SIZE(adev->gfx.config.tile_mode_array);
	const u32 num_secondary_tile_mode_states = ARRAY_SIZE(adev->gfx.config.macrotile_mode_array);
	u32 reg_offset;

	modearray = adev->gfx.config.tile_mode_array;
	mod2array = adev->gfx.config.macrotile_mode_array;

	for (reg_offset = 0; reg_offset < num_tile_mode_states; reg_offset++)
		modearray[reg_offset] = 0;

	for (reg_offset = 0; reg_offset <  num_secondary_tile_mode_states; reg_offset++)
		mod2array[reg_offset] = 0;

	switch (adev->asic_type) {
	case CHIP_TOPAZ:
		modearray[0] = (ARRAY_MODE(ARRAY_2D_TILED_THIN1) |
				PIPE_CONFIG(ADDR_SURF_P2) |
				TILE_SPLIT(ADDR_SURF_TILE_SPLIT_64B) |
				MICRO_TILE_MODE_NEW(ADDR_SURF_DEPTH_MICRO_TILING));
		modearray[1] = (ARRAY_MODE(ARRAY_2D_TILED_THIN1) |
				PIPE_CONFIG(ADDR_SURF_P2) |
				TILE_SPLIT(ADDR_SURF_TILE_SPLIT_128B) |
				MICRO_TILE_MODE_NEW(ADDR_SURF_DEPTH_MICRO_TILING));
		modearray[2] = (ARRAY_MODE(ARRAY_2D_TILED_THIN1) |
				PIPE_CONFIG(ADDR_SURF_P2) |
				TILE_SPLIT(ADDR_SURF_TILE_SPLIT_256B) |
				MICRO_TILE_MODE_NEW(ADDR_SURF_DEPTH_MICRO_TILING));
		modearray[3] = (ARRAY_MODE(ARRAY_2D_TILED_THIN1) |
				PIPE_CONFIG(ADDR_SURF_P2) |
				TILE_SPLIT(ADDR_SURF_TILE_SPLIT_512B) |
				MICRO_TILE_MODE_NEW(ADDR_SURF_DEPTH_MICRO_TILING));
		modearray[4] = (ARRAY_MODE(ARRAY_2D_TILED_THIN1) |
				PIPE_CONFIG(ADDR_SURF_P2) |
				TILE_SPLIT(ADDR_SURF_TILE_SPLIT_2KB) |
				MICRO_TILE_MODE_NEW(ADDR_SURF_DEPTH_MICRO_TILING));
		modearray[5] = (ARRAY_MODE(ARRAY_1D_TILED_THIN1) |
				PIPE_CONFIG(ADDR_SURF_P2) |
				TILE_SPLIT(ADDR_SURF_TILE_SPLIT_2KB) |
				MICRO_TILE_MODE_NEW(ADDR_SURF_DEPTH_MICRO_TILING));
		modearray[6] = (ARRAY_MODE(ARRAY_PRT_TILED_THIN1) |
				PIPE_CONFIG(ADDR_SURF_P2) |
				TILE_SPLIT(ADDR_SURF_TILE_SPLIT_2KB) |
				MICRO_TILE_MODE_NEW(ADDR_SURF_DEPTH_MICRO_TILING));
		modearray[8] = (ARRAY_MODE(ARRAY_LINEAR_ALIGNED) |
				PIPE_CONFIG(ADDR_SURF_P2));
		modearray[9] = (ARRAY_MODE(ARRAY_1D_TILED_THIN1) |
				PIPE_CONFIG(ADDR_SURF_P2) |
				MICRO_TILE_MODE_NEW(ADDR_SURF_DISPLAY_MICRO_TILING) |
				SAMPLE_SPLIT(ADDR_SURF_SAMPLE_SPLIT_2));
		modearray[10] = (ARRAY_MODE(ARRAY_2D_TILED_THIN1) |
				 PIPE_CONFIG(ADDR_SURF_P2) |
				 MICRO_TILE_MODE_NEW(ADDR_SURF_DISPLAY_MICRO_TILING) |
				 SAMPLE_SPLIT(ADDR_SURF_SAMPLE_SPLIT_2));
		modearray[11] = (ARRAY_MODE(ARRAY_PRT_TILED_THIN1) |
				 PIPE_CONFIG(ADDR_SURF_P2) |
				 MICRO_TILE_MODE_NEW(ADDR_SURF_DISPLAY_MICRO_TILING) |
				 SAMPLE_SPLIT(ADDR_SURF_SAMPLE_SPLIT_8));
		modearray[13] = (ARRAY_MODE(ARRAY_1D_TILED_THIN1) |
				 PIPE_CONFIG(ADDR_SURF_P2) |
				 MICRO_TILE_MODE_NEW(ADDR_SURF_THIN_MICRO_TILING) |
				 SAMPLE_SPLIT(ADDR_SURF_SAMPLE_SPLIT_2));
		modearray[14] = (ARRAY_MODE(ARRAY_2D_TILED_THIN1) |
				 PIPE_CONFIG(ADDR_SURF_P2) |
				 MICRO_TILE_MODE_NEW(ADDR_SURF_THIN_MICRO_TILING) |
				 SAMPLE_SPLIT(ADDR_SURF_SAMPLE_SPLIT_2));
		modearray[15] = (ARRAY_MODE(ARRAY_3D_TILED_THIN1) |
				 PIPE_CONFIG(ADDR_SURF_P2) |
				 MICRO_TILE_MODE_NEW(ADDR_SURF_THIN_MICRO_TILING) |
				 SAMPLE_SPLIT(ADDR_SURF_SAMPLE_SPLIT_2));
		modearray[16] = (ARRAY_MODE(ARRAY_PRT_TILED_THIN1) |
				 PIPE_CONFIG(ADDR_SURF_P2) |
				 MICRO_TILE_MODE_NEW(ADDR_SURF_THIN_MICRO_TILING) |
				 SAMPLE_SPLIT(ADDR_SURF_SAMPLE_SPLIT_8));
		modearray[18] = (ARRAY_MODE(ARRAY_1D_TILED_THICK) |
				 PIPE_CONFIG(ADDR_SURF_P2) |
				 MICRO_TILE_MODE_NEW(ADDR_SURF_THIN_MICRO_TILING) |
				 SAMPLE_SPLIT(ADDR_SURF_SAMPLE_SPLIT_1));
		modearray[19] = (ARRAY_MODE(ARRAY_1D_TILED_THICK) |
				 PIPE_CONFIG(ADDR_SURF_P2) |
				 MICRO_TILE_MODE_NEW(ADDR_SURF_THICK_MICRO_TILING) |
				 SAMPLE_SPLIT(ADDR_SURF_SAMPLE_SPLIT_1));
		modearray[20] = (ARRAY_MODE(ARRAY_2D_TILED_THICK) |
				 PIPE_CONFIG(ADDR_SURF_P2) |
				 MICRO_TILE_MODE_NEW(ADDR_SURF_THICK_MICRO_TILING) |
				 SAMPLE_SPLIT(ADDR_SURF_SAMPLE_SPLIT_1));
		modearray[21] = (ARRAY_MODE(ARRAY_3D_TILED_THICK) |
				 PIPE_CONFIG(ADDR_SURF_P2) |
				 MICRO_TILE_MODE_NEW(ADDR_SURF_THICK_MICRO_TILING) |
				 SAMPLE_SPLIT(ADDR_SURF_SAMPLE_SPLIT_1));
		modearray[22] = (ARRAY_MODE(ARRAY_PRT_TILED_THICK) |
				 PIPE_CONFIG(ADDR_SURF_P2) |
				 MICRO_TILE_MODE_NEW(ADDR_SURF_THICK_MICRO_TILING) |
				 SAMPLE_SPLIT(ADDR_SURF_SAMPLE_SPLIT_1));
		modearray[24] = (ARRAY_MODE(ARRAY_2D_TILED_THICK) |
				 PIPE_CONFIG(ADDR_SURF_P2) |
				 MICRO_TILE_MODE_NEW(ADDR_SURF_THIN_MICRO_TILING) |
				 SAMPLE_SPLIT(ADDR_SURF_SAMPLE_SPLIT_1));
		modearray[25] = (ARRAY_MODE(ARRAY_2D_TILED_XTHICK) |
				 PIPE_CONFIG(ADDR_SURF_P2) |
				 MICRO_TILE_MODE_NEW(ADDR_SURF_THICK_MICRO_TILING) |
				 SAMPLE_SPLIT(ADDR_SURF_SAMPLE_SPLIT_1));
		modearray[26] = (ARRAY_MODE(ARRAY_3D_TILED_XTHICK) |
				 PIPE_CONFIG(ADDR_SURF_P2) |
				 MICRO_TILE_MODE_NEW(ADDR_SURF_THICK_MICRO_TILING) |
				 SAMPLE_SPLIT(ADDR_SURF_SAMPLE_SPLIT_1));
		modearray[27] = (ARRAY_MODE(ARRAY_1D_TILED_THIN1) |
				 PIPE_CONFIG(ADDR_SURF_P2) |
				 MICRO_TILE_MODE_NEW(ADDR_SURF_ROTATED_MICRO_TILING) |
				 SAMPLE_SPLIT(ADDR_SURF_SAMPLE_SPLIT_2));
		modearray[28] = (ARRAY_MODE(ARRAY_2D_TILED_THIN1) |
				 PIPE_CONFIG(ADDR_SURF_P2) |
				 MICRO_TILE_MODE_NEW(ADDR_SURF_ROTATED_MICRO_TILING) |
				 SAMPLE_SPLIT(ADDR_SURF_SAMPLE_SPLIT_2));
		modearray[29] = (ARRAY_MODE(ARRAY_PRT_TILED_THIN1) |
				 PIPE_CONFIG(ADDR_SURF_P2) |
				 MICRO_TILE_MODE_NEW(ADDR_SURF_ROTATED_MICRO_TILING) |
				 SAMPLE_SPLIT(ADDR_SURF_SAMPLE_SPLIT_8));

		mod2array[0] = (BANK_WIDTH(ADDR_SURF_BANK_WIDTH_4) |
				BANK_HEIGHT(ADDR_SURF_BANK_HEIGHT_4) |
				MACRO_TILE_ASPECT(ADDR_SURF_MACRO_ASPECT_2) |
				NUM_BANKS(ADDR_SURF_8_BANK));
		mod2array[1] = (BANK_WIDTH(ADDR_SURF_BANK_WIDTH_4) |
				BANK_HEIGHT(ADDR_SURF_BANK_HEIGHT_4) |
				MACRO_TILE_ASPECT(ADDR_SURF_MACRO_ASPECT_2) |
				NUM_BANKS(ADDR_SURF_8_BANK));
		mod2array[2] = (BANK_WIDTH(ADDR_SURF_BANK_WIDTH_2) |
				BANK_HEIGHT(ADDR_SURF_BANK_HEIGHT_4) |
				MACRO_TILE_ASPECT(ADDR_SURF_MACRO_ASPECT_2) |
				NUM_BANKS(ADDR_SURF_8_BANK));
		mod2array[3] = (BANK_WIDTH(ADDR_SURF_BANK_WIDTH_1) |
				BANK_HEIGHT(ADDR_SURF_BANK_HEIGHT_4) |
				MACRO_TILE_ASPECT(ADDR_SURF_MACRO_ASPECT_4) |
				NUM_BANKS(ADDR_SURF_8_BANK));
		mod2array[4] = (BANK_WIDTH(ADDR_SURF_BANK_WIDTH_1) |
				BANK_HEIGHT(ADDR_SURF_BANK_HEIGHT_2) |
				MACRO_TILE_ASPECT(ADDR_SURF_MACRO_ASPECT_2) |
				NUM_BANKS(ADDR_SURF_8_BANK));
		mod2array[5] = (BANK_WIDTH(ADDR_SURF_BANK_WIDTH_1) |
				BANK_HEIGHT(ADDR_SURF_BANK_HEIGHT_1) |
				MACRO_TILE_ASPECT(ADDR_SURF_MACRO_ASPECT_2) |
				NUM_BANKS(ADDR_SURF_8_BANK));
		mod2array[6] = (BANK_WIDTH(ADDR_SURF_BANK_WIDTH_1) |
				BANK_HEIGHT(ADDR_SURF_BANK_HEIGHT_1) |
				MACRO_TILE_ASPECT(ADDR_SURF_MACRO_ASPECT_2) |
				NUM_BANKS(ADDR_SURF_8_BANK));
		mod2array[8] = (BANK_WIDTH(ADDR_SURF_BANK_WIDTH_4) |
				BANK_HEIGHT(ADDR_SURF_BANK_HEIGHT_8) |
				MACRO_TILE_ASPECT(ADDR_SURF_MACRO_ASPECT_4) |
				NUM_BANKS(ADDR_SURF_16_BANK));
		mod2array[9] = (BANK_WIDTH(ADDR_SURF_BANK_WIDTH_4) |
				BANK_HEIGHT(ADDR_SURF_BANK_HEIGHT_4) |
				MACRO_TILE_ASPECT(ADDR_SURF_MACRO_ASPECT_4) |
				NUM_BANKS(ADDR_SURF_16_BANK));
		mod2array[10] = (BANK_WIDTH(ADDR_SURF_BANK_WIDTH_2) |
				 BANK_HEIGHT(ADDR_SURF_BANK_HEIGHT_4) |
				 MACRO_TILE_ASPECT(ADDR_SURF_MACRO_ASPECT_4) |
				 NUM_BANKS(ADDR_SURF_16_BANK));
		mod2array[11] = (BANK_WIDTH(ADDR_SURF_BANK_WIDTH_2) |
				 BANK_HEIGHT(ADDR_SURF_BANK_HEIGHT_2) |
				 MACRO_TILE_ASPECT(ADDR_SURF_MACRO_ASPECT_4) |
				 NUM_BANKS(ADDR_SURF_16_BANK));
		mod2array[12] = (BANK_WIDTH(ADDR_SURF_BANK_WIDTH_1) |
				 BANK_HEIGHT(ADDR_SURF_BANK_HEIGHT_2) |
				 MACRO_TILE_ASPECT(ADDR_SURF_MACRO_ASPECT_4) |
				 NUM_BANKS(ADDR_SURF_16_BANK));
		mod2array[13] = (BANK_WIDTH(ADDR_SURF_BANK_WIDTH_1) |
				 BANK_HEIGHT(ADDR_SURF_BANK_HEIGHT_1) |
				 MACRO_TILE_ASPECT(ADDR_SURF_MACRO_ASPECT_4) |
				 NUM_BANKS(ADDR_SURF_16_BANK));
		mod2array[14] = (BANK_WIDTH(ADDR_SURF_BANK_WIDTH_1) |
				 BANK_HEIGHT(ADDR_SURF_BANK_HEIGHT_1) |
				 MACRO_TILE_ASPECT(ADDR_SURF_MACRO_ASPECT_2) |
				 NUM_BANKS(ADDR_SURF_8_BANK));

		for (reg_offset = 0; reg_offset < num_tile_mode_states; reg_offset++)
			if (reg_offset != 7 && reg_offset != 12 && reg_offset != 17 &&
			    reg_offset != 23)
				WREG32(mmGB_TILE_MODE0 + reg_offset, modearray[reg_offset]);

		for (reg_offset = 0; reg_offset < num_secondary_tile_mode_states; reg_offset++)
			if (reg_offset != 7)
				WREG32(mmGB_MACROTILE_MODE0 + reg_offset, mod2array[reg_offset]);

		break;
	case CHIP_FIJI:
		modearray[0] = (ARRAY_MODE(ARRAY_2D_TILED_THIN1) |
				PIPE_CONFIG(ADDR_SURF_P16_32x32_16x16) |
				TILE_SPLIT(ADDR_SURF_TILE_SPLIT_64B) |
				MICRO_TILE_MODE_NEW(ADDR_SURF_DEPTH_MICRO_TILING));
		modearray[1] = (ARRAY_MODE(ARRAY_2D_TILED_THIN1) |
				PIPE_CONFIG(ADDR_SURF_P16_32x32_16x16) |
				TILE_SPLIT(ADDR_SURF_TILE_SPLIT_128B) |
				MICRO_TILE_MODE_NEW(ADDR_SURF_DEPTH_MICRO_TILING));
		modearray[2] = (ARRAY_MODE(ARRAY_2D_TILED_THIN1) |
				PIPE_CONFIG(ADDR_SURF_P16_32x32_16x16) |
				TILE_SPLIT(ADDR_SURF_TILE_SPLIT_256B) |
				MICRO_TILE_MODE_NEW(ADDR_SURF_DEPTH_MICRO_TILING));
		modearray[3] = (ARRAY_MODE(ARRAY_2D_TILED_THIN1) |
				PIPE_CONFIG(ADDR_SURF_P16_32x32_16x16) |
				TILE_SPLIT(ADDR_SURF_TILE_SPLIT_512B) |
				MICRO_TILE_MODE_NEW(ADDR_SURF_DEPTH_MICRO_TILING));
		modearray[4] = (ARRAY_MODE(ARRAY_2D_TILED_THIN1) |
				PIPE_CONFIG(ADDR_SURF_P16_32x32_16x16) |
				TILE_SPLIT(ADDR_SURF_TILE_SPLIT_2KB) |
				MICRO_TILE_MODE_NEW(ADDR_SURF_DEPTH_MICRO_TILING));
		modearray[5] = (ARRAY_MODE(ARRAY_1D_TILED_THIN1) |
				PIPE_CONFIG(ADDR_SURF_P16_32x32_16x16) |
				TILE_SPLIT(ADDR_SURF_TILE_SPLIT_2KB) |
				MICRO_TILE_MODE_NEW(ADDR_SURF_DEPTH_MICRO_TILING));
		modearray[6] = (ARRAY_MODE(ARRAY_PRT_TILED_THIN1) |
				PIPE_CONFIG(ADDR_SURF_P16_32x32_16x16) |
				TILE_SPLIT(ADDR_SURF_TILE_SPLIT_2KB) |
				MICRO_TILE_MODE_NEW(ADDR_SURF_DEPTH_MICRO_TILING));
		modearray[7] = (ARRAY_MODE(ARRAY_PRT_TILED_THIN1) |
				PIPE_CONFIG(ADDR_SURF_P4_16x16) |
				TILE_SPLIT(ADDR_SURF_TILE_SPLIT_2KB) |
				MICRO_TILE_MODE_NEW(ADDR_SURF_DEPTH_MICRO_TILING));
		modearray[8] = (ARRAY_MODE(ARRAY_LINEAR_ALIGNED) |
				PIPE_CONFIG(ADDR_SURF_P16_32x32_16x16));
		modearray[9] = (ARRAY_MODE(ARRAY_1D_TILED_THIN1) |
				PIPE_CONFIG(ADDR_SURF_P16_32x32_16x16) |
				MICRO_TILE_MODE_NEW(ADDR_SURF_DISPLAY_MICRO_TILING) |
				SAMPLE_SPLIT(ADDR_SURF_SAMPLE_SPLIT_2));
		modearray[10] = (ARRAY_MODE(ARRAY_2D_TILED_THIN1) |
				 PIPE_CONFIG(ADDR_SURF_P16_32x32_16x16) |
				 MICRO_TILE_MODE_NEW(ADDR_SURF_DISPLAY_MICRO_TILING) |
				 SAMPLE_SPLIT(ADDR_SURF_SAMPLE_SPLIT_2));
		modearray[11] = (ARRAY_MODE(ARRAY_PRT_TILED_THIN1) |
				 PIPE_CONFIG(ADDR_SURF_P16_32x32_16x16) |
				 MICRO_TILE_MODE_NEW(ADDR_SURF_DISPLAY_MICRO_TILING) |
				 SAMPLE_SPLIT(ADDR_SURF_SAMPLE_SPLIT_8));
		modearray[12] = (ARRAY_MODE(ARRAY_PRT_TILED_THIN1) |
				 PIPE_CONFIG(ADDR_SURF_P4_16x16) |
				 MICRO_TILE_MODE_NEW(ADDR_SURF_DISPLAY_MICRO_TILING) |
				 SAMPLE_SPLIT(ADDR_SURF_SAMPLE_SPLIT_8));
		modearray[13] = (ARRAY_MODE(ARRAY_1D_TILED_THIN1) |
				 PIPE_CONFIG(ADDR_SURF_P16_32x32_16x16) |
				 MICRO_TILE_MODE_NEW(ADDR_SURF_THIN_MICRO_TILING) |
				 SAMPLE_SPLIT(ADDR_SURF_SAMPLE_SPLIT_2));
		modearray[14] = (ARRAY_MODE(ARRAY_2D_TILED_THIN1) |
				 PIPE_CONFIG(ADDR_SURF_P16_32x32_16x16) |
				 MICRO_TILE_MODE_NEW(ADDR_SURF_THIN_MICRO_TILING) |
				 SAMPLE_SPLIT(ADDR_SURF_SAMPLE_SPLIT_2));
		modearray[15] = (ARRAY_MODE(ARRAY_3D_TILED_THIN1) |
				 PIPE_CONFIG(ADDR_SURF_P16_32x32_16x16) |
				 MICRO_TILE_MODE_NEW(ADDR_SURF_THIN_MICRO_TILING) |
				 SAMPLE_SPLIT(ADDR_SURF_SAMPLE_SPLIT_2));
		modearray[16] = (ARRAY_MODE(ARRAY_PRT_TILED_THIN1) |
				 PIPE_CONFIG(ADDR_SURF_P16_32x32_16x16) |
				 MICRO_TILE_MODE_NEW(ADDR_SURF_THIN_MICRO_TILING) |
				 SAMPLE_SPLIT(ADDR_SURF_SAMPLE_SPLIT_8));
		modearray[17] = (ARRAY_MODE(ARRAY_PRT_TILED_THIN1) |
				 PIPE_CONFIG(ADDR_SURF_P4_16x16) |
				 MICRO_TILE_MODE_NEW(ADDR_SURF_THIN_MICRO_TILING) |
				 SAMPLE_SPLIT(ADDR_SURF_SAMPLE_SPLIT_8));
		modearray[18] = (ARRAY_MODE(ARRAY_1D_TILED_THICK) |
				 PIPE_CONFIG(ADDR_SURF_P16_32x32_16x16) |
				 MICRO_TILE_MODE_NEW(ADDR_SURF_THIN_MICRO_TILING) |
				 SAMPLE_SPLIT(ADDR_SURF_SAMPLE_SPLIT_1));
		modearray[19] = (ARRAY_MODE(ARRAY_1D_TILED_THICK) |
				 PIPE_CONFIG(ADDR_SURF_P16_32x32_16x16) |
				 MICRO_TILE_MODE_NEW(ADDR_SURF_THICK_MICRO_TILING) |
				 SAMPLE_SPLIT(ADDR_SURF_SAMPLE_SPLIT_1));
		modearray[20] = (ARRAY_MODE(ARRAY_2D_TILED_THICK) |
				 PIPE_CONFIG(ADDR_SURF_P16_32x32_16x16) |
				 MICRO_TILE_MODE_NEW(ADDR_SURF_THICK_MICRO_TILING) |
				 SAMPLE_SPLIT(ADDR_SURF_SAMPLE_SPLIT_1));
		modearray[21] = (ARRAY_MODE(ARRAY_3D_TILED_THICK) |
				 PIPE_CONFIG(ADDR_SURF_P16_32x32_16x16) |
				 MICRO_TILE_MODE_NEW(ADDR_SURF_THICK_MICRO_TILING) |
				 SAMPLE_SPLIT(ADDR_SURF_SAMPLE_SPLIT_1));
		modearray[22] = (ARRAY_MODE(ARRAY_PRT_TILED_THICK) |
				 PIPE_CONFIG(ADDR_SURF_P16_32x32_16x16) |
				 MICRO_TILE_MODE_NEW(ADDR_SURF_THICK_MICRO_TILING) |
				 SAMPLE_SPLIT(ADDR_SURF_SAMPLE_SPLIT_1));
		modearray[23] = (ARRAY_MODE(ARRAY_PRT_TILED_THICK) |
				 PIPE_CONFIG(ADDR_SURF_P4_16x16) |
				 MICRO_TILE_MODE_NEW(ADDR_SURF_THICK_MICRO_TILING) |
				 SAMPLE_SPLIT(ADDR_SURF_SAMPLE_SPLIT_1));
		modearray[24] = (ARRAY_MODE(ARRAY_2D_TILED_THICK) |
				 PIPE_CONFIG(ADDR_SURF_P16_32x32_16x16) |
				 MICRO_TILE_MODE_NEW(ADDR_SURF_THIN_MICRO_TILING) |
				 SAMPLE_SPLIT(ADDR_SURF_SAMPLE_SPLIT_1));
		modearray[25] = (ARRAY_MODE(ARRAY_2D_TILED_XTHICK) |
				 PIPE_CONFIG(ADDR_SURF_P16_32x32_16x16) |
				 MICRO_TILE_MODE_NEW(ADDR_SURF_THICK_MICRO_TILING) |
				 SAMPLE_SPLIT(ADDR_SURF_SAMPLE_SPLIT_1));
		modearray[26] = (ARRAY_MODE(ARRAY_3D_TILED_XTHICK) |
				 PIPE_CONFIG(ADDR_SURF_P16_32x32_16x16) |
				 MICRO_TILE_MODE_NEW(ADDR_SURF_THICK_MICRO_TILING) |
				 SAMPLE_SPLIT(ADDR_SURF_SAMPLE_SPLIT_1));
		modearray[27] = (ARRAY_MODE(ARRAY_1D_TILED_THIN1) |
				 PIPE_CONFIG(ADDR_SURF_P16_32x32_16x16) |
				 MICRO_TILE_MODE_NEW(ADDR_SURF_ROTATED_MICRO_TILING) |
				 SAMPLE_SPLIT(ADDR_SURF_SAMPLE_SPLIT_2));
		modearray[28] = (ARRAY_MODE(ARRAY_2D_TILED_THIN1) |
				 PIPE_CONFIG(ADDR_SURF_P16_32x32_16x16) |
				 MICRO_TILE_MODE_NEW(ADDR_SURF_ROTATED_MICRO_TILING) |
				 SAMPLE_SPLIT(ADDR_SURF_SAMPLE_SPLIT_2));
		modearray[29] = (ARRAY_MODE(ARRAY_PRT_TILED_THIN1) |
				 PIPE_CONFIG(ADDR_SURF_P16_32x32_16x16) |
				 MICRO_TILE_MODE_NEW(ADDR_SURF_ROTATED_MICRO_TILING) |
				 SAMPLE_SPLIT(ADDR_SURF_SAMPLE_SPLIT_8));
		modearray[30] = (ARRAY_MODE(ARRAY_PRT_TILED_THIN1) |
				 PIPE_CONFIG(ADDR_SURF_P4_16x16) |
				 MICRO_TILE_MODE_NEW(ADDR_SURF_ROTATED_MICRO_TILING) |
				 SAMPLE_SPLIT(ADDR_SURF_SAMPLE_SPLIT_8));

		mod2array[0] = (BANK_WIDTH(ADDR_SURF_BANK_WIDTH_1) |
				BANK_HEIGHT(ADDR_SURF_BANK_HEIGHT_4) |
				MACRO_TILE_ASPECT(ADDR_SURF_MACRO_ASPECT_2) |
				NUM_BANKS(ADDR_SURF_8_BANK));
		mod2array[1] = (BANK_WIDTH(ADDR_SURF_BANK_WIDTH_1) |
				BANK_HEIGHT(ADDR_SURF_BANK_HEIGHT_4) |
				MACRO_TILE_ASPECT(ADDR_SURF_MACRO_ASPECT_2) |
				NUM_BANKS(ADDR_SURF_8_BANK));
		mod2array[2] = (BANK_WIDTH(ADDR_SURF_BANK_WIDTH_1) |
				BANK_HEIGHT(ADDR_SURF_BANK_HEIGHT_4) |
				MACRO_TILE_ASPECT(ADDR_SURF_MACRO_ASPECT_2) |
				NUM_BANKS(ADDR_SURF_8_BANK));
		mod2array[3] = (BANK_WIDTH(ADDR_SURF_BANK_WIDTH_1) |
				BANK_HEIGHT(ADDR_SURF_BANK_HEIGHT_4) |
				MACRO_TILE_ASPECT(ADDR_SURF_MACRO_ASPECT_2) |
				NUM_BANKS(ADDR_SURF_8_BANK));
		mod2array[4] = (BANK_WIDTH(ADDR_SURF_BANK_WIDTH_1) |
				BANK_HEIGHT(ADDR_SURF_BANK_HEIGHT_2) |
				MACRO_TILE_ASPECT(ADDR_SURF_MACRO_ASPECT_1) |
				NUM_BANKS(ADDR_SURF_8_BANK));
		mod2array[5] = (BANK_WIDTH(ADDR_SURF_BANK_WIDTH_1) |
				BANK_HEIGHT(ADDR_SURF_BANK_HEIGHT_1) |
				MACRO_TILE_ASPECT(ADDR_SURF_MACRO_ASPECT_1) |
				NUM_BANKS(ADDR_SURF_8_BANK));
		mod2array[6] = (BANK_WIDTH(ADDR_SURF_BANK_WIDTH_1) |
				BANK_HEIGHT(ADDR_SURF_BANK_HEIGHT_1) |
				MACRO_TILE_ASPECT(ADDR_SURF_MACRO_ASPECT_1) |
				NUM_BANKS(ADDR_SURF_8_BANK));
		mod2array[8] = (BANK_WIDTH(ADDR_SURF_BANK_WIDTH_1) |
				BANK_HEIGHT(ADDR_SURF_BANK_HEIGHT_8) |
				MACRO_TILE_ASPECT(ADDR_SURF_MACRO_ASPECT_2) |
				NUM_BANKS(ADDR_SURF_8_BANK));
		mod2array[9] = (BANK_WIDTH(ADDR_SURF_BANK_WIDTH_1) |
				BANK_HEIGHT(ADDR_SURF_BANK_HEIGHT_4) |
				MACRO_TILE_ASPECT(ADDR_SURF_MACRO_ASPECT_2) |
				NUM_BANKS(ADDR_SURF_8_BANK));
		mod2array[10] = (BANK_WIDTH(ADDR_SURF_BANK_WIDTH_1) |
				 BANK_HEIGHT(ADDR_SURF_BANK_HEIGHT_2) |
				 MACRO_TILE_ASPECT(ADDR_SURF_MACRO_ASPECT_1) |
				 NUM_BANKS(ADDR_SURF_8_BANK));
		mod2array[11] = (BANK_WIDTH(ADDR_SURF_BANK_WIDTH_1) |
				 BANK_HEIGHT(ADDR_SURF_BANK_HEIGHT_1) |
				 MACRO_TILE_ASPECT(ADDR_SURF_MACRO_ASPECT_1) |
				 NUM_BANKS(ADDR_SURF_8_BANK));
		mod2array[12] = (BANK_WIDTH(ADDR_SURF_BANK_WIDTH_1) |
				 BANK_HEIGHT(ADDR_SURF_BANK_HEIGHT_2) |
				 MACRO_TILE_ASPECT(ADDR_SURF_MACRO_ASPECT_2) |
				 NUM_BANKS(ADDR_SURF_8_BANK));
		mod2array[13] = (BANK_WIDTH(ADDR_SURF_BANK_WIDTH_1) |
				 BANK_HEIGHT(ADDR_SURF_BANK_HEIGHT_1) |
				 MACRO_TILE_ASPECT(ADDR_SURF_MACRO_ASPECT_2) |
				 NUM_BANKS(ADDR_SURF_8_BANK));
		mod2array[14] = (BANK_WIDTH(ADDR_SURF_BANK_WIDTH_1) |
				 BANK_HEIGHT(ADDR_SURF_BANK_HEIGHT_1) |
				 MACRO_TILE_ASPECT(ADDR_SURF_MACRO_ASPECT_1) |
				 NUM_BANKS(ADDR_SURF_4_BANK));

		for (reg_offset = 0; reg_offset < num_tile_mode_states; reg_offset++)
			WREG32(mmGB_TILE_MODE0 + reg_offset, modearray[reg_offset]);

		for (reg_offset = 0; reg_offset < num_secondary_tile_mode_states; reg_offset++)
			if (reg_offset != 7)
				WREG32(mmGB_MACROTILE_MODE0 + reg_offset, mod2array[reg_offset]);

		break;
	case CHIP_TONGA:
		modearray[0] = (ARRAY_MODE(ARRAY_2D_TILED_THIN1) |
				PIPE_CONFIG(ADDR_SURF_P8_32x32_16x16) |
				TILE_SPLIT(ADDR_SURF_TILE_SPLIT_64B) |
				MICRO_TILE_MODE_NEW(ADDR_SURF_DEPTH_MICRO_TILING));
		modearray[1] = (ARRAY_MODE(ARRAY_2D_TILED_THIN1) |
				PIPE_CONFIG(ADDR_SURF_P8_32x32_16x16) |
				TILE_SPLIT(ADDR_SURF_TILE_SPLIT_128B) |
				MICRO_TILE_MODE_NEW(ADDR_SURF_DEPTH_MICRO_TILING));
		modearray[2] = (ARRAY_MODE(ARRAY_2D_TILED_THIN1) |
				PIPE_CONFIG(ADDR_SURF_P8_32x32_16x16) |
				TILE_SPLIT(ADDR_SURF_TILE_SPLIT_256B) |
				MICRO_TILE_MODE_NEW(ADDR_SURF_DEPTH_MICRO_TILING));
		modearray[3] = (ARRAY_MODE(ARRAY_2D_TILED_THIN1) |
				PIPE_CONFIG(ADDR_SURF_P8_32x32_16x16) |
				TILE_SPLIT(ADDR_SURF_TILE_SPLIT_512B) |
				MICRO_TILE_MODE_NEW(ADDR_SURF_DEPTH_MICRO_TILING));
		modearray[4] = (ARRAY_MODE(ARRAY_2D_TILED_THIN1) |
				PIPE_CONFIG(ADDR_SURF_P8_32x32_16x16) |
				TILE_SPLIT(ADDR_SURF_TILE_SPLIT_2KB) |
				MICRO_TILE_MODE_NEW(ADDR_SURF_DEPTH_MICRO_TILING));
		modearray[5] = (ARRAY_MODE(ARRAY_1D_TILED_THIN1) |
				PIPE_CONFIG(ADDR_SURF_P8_32x32_16x16) |
				TILE_SPLIT(ADDR_SURF_TILE_SPLIT_2KB) |
				MICRO_TILE_MODE_NEW(ADDR_SURF_DEPTH_MICRO_TILING));
		modearray[6] = (ARRAY_MODE(ARRAY_PRT_TILED_THIN1) |
				PIPE_CONFIG(ADDR_SURF_P8_32x32_16x16) |
				TILE_SPLIT(ADDR_SURF_TILE_SPLIT_2KB) |
				MICRO_TILE_MODE_NEW(ADDR_SURF_DEPTH_MICRO_TILING));
		modearray[7] = (ARRAY_MODE(ARRAY_PRT_TILED_THIN1) |
				PIPE_CONFIG(ADDR_SURF_P4_16x16) |
				TILE_SPLIT(ADDR_SURF_TILE_SPLIT_2KB) |
				MICRO_TILE_MODE_NEW(ADDR_SURF_DEPTH_MICRO_TILING));
		modearray[8] = (ARRAY_MODE(ARRAY_LINEAR_ALIGNED) |
				PIPE_CONFIG(ADDR_SURF_P8_32x32_16x16));
		modearray[9] = (ARRAY_MODE(ARRAY_1D_TILED_THIN1) |
				PIPE_CONFIG(ADDR_SURF_P8_32x32_16x16) |
				MICRO_TILE_MODE_NEW(ADDR_SURF_DISPLAY_MICRO_TILING) |
				SAMPLE_SPLIT(ADDR_SURF_SAMPLE_SPLIT_2));
		modearray[10] = (ARRAY_MODE(ARRAY_2D_TILED_THIN1) |
				 PIPE_CONFIG(ADDR_SURF_P8_32x32_16x16) |
				 MICRO_TILE_MODE_NEW(ADDR_SURF_DISPLAY_MICRO_TILING) |
				 SAMPLE_SPLIT(ADDR_SURF_SAMPLE_SPLIT_2));
		modearray[11] = (ARRAY_MODE(ARRAY_PRT_TILED_THIN1) |
				 PIPE_CONFIG(ADDR_SURF_P8_32x32_16x16) |
				 MICRO_TILE_MODE_NEW(ADDR_SURF_DISPLAY_MICRO_TILING) |
				 SAMPLE_SPLIT(ADDR_SURF_SAMPLE_SPLIT_8));
		modearray[12] = (ARRAY_MODE(ARRAY_PRT_TILED_THIN1) |
				 PIPE_CONFIG(ADDR_SURF_P4_16x16) |
				 MICRO_TILE_MODE_NEW(ADDR_SURF_DISPLAY_MICRO_TILING) |
				 SAMPLE_SPLIT(ADDR_SURF_SAMPLE_SPLIT_8));
		modearray[13] = (ARRAY_MODE(ARRAY_1D_TILED_THIN1) |
				 PIPE_CONFIG(ADDR_SURF_P8_32x32_16x16) |
				 MICRO_TILE_MODE_NEW(ADDR_SURF_THIN_MICRO_TILING) |
				 SAMPLE_SPLIT(ADDR_SURF_SAMPLE_SPLIT_2));
		modearray[14] = (ARRAY_MODE(ARRAY_2D_TILED_THIN1) |
				 PIPE_CONFIG(ADDR_SURF_P8_32x32_16x16) |
				 MICRO_TILE_MODE_NEW(ADDR_SURF_THIN_MICRO_TILING) |
				 SAMPLE_SPLIT(ADDR_SURF_SAMPLE_SPLIT_2));
		modearray[15] = (ARRAY_MODE(ARRAY_3D_TILED_THIN1) |
				 PIPE_CONFIG(ADDR_SURF_P8_32x32_16x16) |
				 MICRO_TILE_MODE_NEW(ADDR_SURF_THIN_MICRO_TILING) |
				 SAMPLE_SPLIT(ADDR_SURF_SAMPLE_SPLIT_2));
		modearray[16] = (ARRAY_MODE(ARRAY_PRT_TILED_THIN1) |
				 PIPE_CONFIG(ADDR_SURF_P8_32x32_16x16) |
				 MICRO_TILE_MODE_NEW(ADDR_SURF_THIN_MICRO_TILING) |
				 SAMPLE_SPLIT(ADDR_SURF_SAMPLE_SPLIT_8));
		modearray[17] = (ARRAY_MODE(ARRAY_PRT_TILED_THIN1) |
				 PIPE_CONFIG(ADDR_SURF_P4_16x16) |
				 MICRO_TILE_MODE_NEW(ADDR_SURF_THIN_MICRO_TILING) |
				 SAMPLE_SPLIT(ADDR_SURF_SAMPLE_SPLIT_8));
		modearray[18] = (ARRAY_MODE(ARRAY_1D_TILED_THICK) |
				 PIPE_CONFIG(ADDR_SURF_P8_32x32_16x16) |
				 MICRO_TILE_MODE_NEW(ADDR_SURF_THIN_MICRO_TILING) |
				 SAMPLE_SPLIT(ADDR_SURF_SAMPLE_SPLIT_1));
		modearray[19] = (ARRAY_MODE(ARRAY_1D_TILED_THICK) |
				 PIPE_CONFIG(ADDR_SURF_P8_32x32_16x16) |
				 MICRO_TILE_MODE_NEW(ADDR_SURF_THICK_MICRO_TILING) |
				 SAMPLE_SPLIT(ADDR_SURF_SAMPLE_SPLIT_1));
		modearray[20] = (ARRAY_MODE(ARRAY_2D_TILED_THICK) |
				 PIPE_CONFIG(ADDR_SURF_P8_32x32_16x16) |
				 MICRO_TILE_MODE_NEW(ADDR_SURF_THICK_MICRO_TILING) |
				 SAMPLE_SPLIT(ADDR_SURF_SAMPLE_SPLIT_1));
		modearray[21] = (ARRAY_MODE(ARRAY_3D_TILED_THICK) |
				 PIPE_CONFIG(ADDR_SURF_P8_32x32_16x16) |
				 MICRO_TILE_MODE_NEW(ADDR_SURF_THICK_MICRO_TILING) |
				 SAMPLE_SPLIT(ADDR_SURF_SAMPLE_SPLIT_1));
		modearray[22] = (ARRAY_MODE(ARRAY_PRT_TILED_THICK) |
				 PIPE_CONFIG(ADDR_SURF_P8_32x32_16x16) |
				 MICRO_TILE_MODE_NEW(ADDR_SURF_THICK_MICRO_TILING) |
				 SAMPLE_SPLIT(ADDR_SURF_SAMPLE_SPLIT_1));
		modearray[23] = (ARRAY_MODE(ARRAY_PRT_TILED_THICK) |
				 PIPE_CONFIG(ADDR_SURF_P4_16x16) |
				 MICRO_TILE_MODE_NEW(ADDR_SURF_THICK_MICRO_TILING) |
				 SAMPLE_SPLIT(ADDR_SURF_SAMPLE_SPLIT_1));
		modearray[24] = (ARRAY_MODE(ARRAY_2D_TILED_THICK) |
				 PIPE_CONFIG(ADDR_SURF_P8_32x32_16x16) |
				 MICRO_TILE_MODE_NEW(ADDR_SURF_THIN_MICRO_TILING) |
				 SAMPLE_SPLIT(ADDR_SURF_SAMPLE_SPLIT_1));
		modearray[25] = (ARRAY_MODE(ARRAY_2D_TILED_XTHICK) |
				 PIPE_CONFIG(ADDR_SURF_P8_32x32_16x16) |
				 MICRO_TILE_MODE_NEW(ADDR_SURF_THICK_MICRO_TILING) |
				 SAMPLE_SPLIT(ADDR_SURF_SAMPLE_SPLIT_1));
		modearray[26] = (ARRAY_MODE(ARRAY_3D_TILED_XTHICK) |
				 PIPE_CONFIG(ADDR_SURF_P8_32x32_16x16) |
				 MICRO_TILE_MODE_NEW(ADDR_SURF_THICK_MICRO_TILING) |
				 SAMPLE_SPLIT(ADDR_SURF_SAMPLE_SPLIT_1));
		modearray[27] = (ARRAY_MODE(ARRAY_1D_TILED_THIN1) |
				 PIPE_CONFIG(ADDR_SURF_P8_32x32_16x16) |
				 MICRO_TILE_MODE_NEW(ADDR_SURF_ROTATED_MICRO_TILING) |
				 SAMPLE_SPLIT(ADDR_SURF_SAMPLE_SPLIT_2));
		modearray[28] = (ARRAY_MODE(ARRAY_2D_TILED_THIN1) |
				 PIPE_CONFIG(ADDR_SURF_P8_32x32_16x16) |
				 MICRO_TILE_MODE_NEW(ADDR_SURF_ROTATED_MICRO_TILING) |
				 SAMPLE_SPLIT(ADDR_SURF_SAMPLE_SPLIT_2));
		modearray[29] = (ARRAY_MODE(ARRAY_PRT_TILED_THIN1) |
				 PIPE_CONFIG(ADDR_SURF_P8_32x32_16x16) |
				 MICRO_TILE_MODE_NEW(ADDR_SURF_ROTATED_MICRO_TILING) |
				 SAMPLE_SPLIT(ADDR_SURF_SAMPLE_SPLIT_8));
		modearray[30] = (ARRAY_MODE(ARRAY_PRT_TILED_THIN1) |
				 PIPE_CONFIG(ADDR_SURF_P4_16x16) |
				 MICRO_TILE_MODE_NEW(ADDR_SURF_ROTATED_MICRO_TILING) |
				 SAMPLE_SPLIT(ADDR_SURF_SAMPLE_SPLIT_8));

		mod2array[0] = (BANK_WIDTH(ADDR_SURF_BANK_WIDTH_1) |
				BANK_HEIGHT(ADDR_SURF_BANK_HEIGHT_4) |
				MACRO_TILE_ASPECT(ADDR_SURF_MACRO_ASPECT_4) |
				NUM_BANKS(ADDR_SURF_16_BANK));
		mod2array[1] = (BANK_WIDTH(ADDR_SURF_BANK_WIDTH_1) |
				BANK_HEIGHT(ADDR_SURF_BANK_HEIGHT_4) |
				MACRO_TILE_ASPECT(ADDR_SURF_MACRO_ASPECT_4) |
				NUM_BANKS(ADDR_SURF_16_BANK));
		mod2array[2] = (BANK_WIDTH(ADDR_SURF_BANK_WIDTH_1) |
				BANK_HEIGHT(ADDR_SURF_BANK_HEIGHT_4) |
				MACRO_TILE_ASPECT(ADDR_SURF_MACRO_ASPECT_4) |
				NUM_BANKS(ADDR_SURF_16_BANK));
		mod2array[3] = (BANK_WIDTH(ADDR_SURF_BANK_WIDTH_1) |
				BANK_HEIGHT(ADDR_SURF_BANK_HEIGHT_4) |
				MACRO_TILE_ASPECT(ADDR_SURF_MACRO_ASPECT_4) |
				NUM_BANKS(ADDR_SURF_16_BANK));
		mod2array[4] = (BANK_WIDTH(ADDR_SURF_BANK_WIDTH_1) |
				BANK_HEIGHT(ADDR_SURF_BANK_HEIGHT_2) |
				MACRO_TILE_ASPECT(ADDR_SURF_MACRO_ASPECT_2) |
				NUM_BANKS(ADDR_SURF_16_BANK));
		mod2array[5] = (BANK_WIDTH(ADDR_SURF_BANK_WIDTH_1) |
				BANK_HEIGHT(ADDR_SURF_BANK_HEIGHT_1) |
				MACRO_TILE_ASPECT(ADDR_SURF_MACRO_ASPECT_1) |
				NUM_BANKS(ADDR_SURF_16_BANK));
		mod2array[6] = (BANK_WIDTH(ADDR_SURF_BANK_WIDTH_1) |
				BANK_HEIGHT(ADDR_SURF_BANK_HEIGHT_1) |
				MACRO_TILE_ASPECT(ADDR_SURF_MACRO_ASPECT_1) |
				NUM_BANKS(ADDR_SURF_16_BANK));
		mod2array[8] = (BANK_WIDTH(ADDR_SURF_BANK_WIDTH_1) |
				BANK_HEIGHT(ADDR_SURF_BANK_HEIGHT_8) |
				MACRO_TILE_ASPECT(ADDR_SURF_MACRO_ASPECT_4) |
				NUM_BANKS(ADDR_SURF_16_BANK));
		mod2array[9] = (BANK_WIDTH(ADDR_SURF_BANK_WIDTH_1) |
				BANK_HEIGHT(ADDR_SURF_BANK_HEIGHT_4) |
				MACRO_TILE_ASPECT(ADDR_SURF_MACRO_ASPECT_4) |
				NUM_BANKS(ADDR_SURF_16_BANK));
		mod2array[10] = (BANK_WIDTH(ADDR_SURF_BANK_WIDTH_1) |
				 BANK_HEIGHT(ADDR_SURF_BANK_HEIGHT_2) |
				 MACRO_TILE_ASPECT(ADDR_SURF_MACRO_ASPECT_2) |
				 NUM_BANKS(ADDR_SURF_16_BANK));
		mod2array[11] = (BANK_WIDTH(ADDR_SURF_BANK_WIDTH_1) |
				 BANK_HEIGHT(ADDR_SURF_BANK_HEIGHT_1) |
				 MACRO_TILE_ASPECT(ADDR_SURF_MACRO_ASPECT_2) |
				 NUM_BANKS(ADDR_SURF_16_BANK));
		mod2array[12] = (BANK_WIDTH(ADDR_SURF_BANK_WIDTH_1) |
				 BANK_HEIGHT(ADDR_SURF_BANK_HEIGHT_1) |
				 MACRO_TILE_ASPECT(ADDR_SURF_MACRO_ASPECT_1) |
				 NUM_BANKS(ADDR_SURF_8_BANK));
		mod2array[13] = (BANK_WIDTH(ADDR_SURF_BANK_WIDTH_1) |
				 BANK_HEIGHT(ADDR_SURF_BANK_HEIGHT_1) |
				 MACRO_TILE_ASPECT(ADDR_SURF_MACRO_ASPECT_1) |
				 NUM_BANKS(ADDR_SURF_4_BANK));
		mod2array[14] = (BANK_WIDTH(ADDR_SURF_BANK_WIDTH_1) |
				 BANK_HEIGHT(ADDR_SURF_BANK_HEIGHT_1) |
				 MACRO_TILE_ASPECT(ADDR_SURF_MACRO_ASPECT_1) |
				 NUM_BANKS(ADDR_SURF_4_BANK));

		for (reg_offset = 0; reg_offset < num_tile_mode_states; reg_offset++)
			WREG32(mmGB_TILE_MODE0 + reg_offset, modearray[reg_offset]);

		for (reg_offset = 0; reg_offset < num_secondary_tile_mode_states; reg_offset++)
			if (reg_offset != 7)
				WREG32(mmGB_MACROTILE_MODE0 + reg_offset, mod2array[reg_offset]);

		break;
	case CHIP_POLARIS11:
	case CHIP_POLARIS12:
		modearray[0] = (ARRAY_MODE(ARRAY_2D_TILED_THIN1) |
				PIPE_CONFIG(ADDR_SURF_P4_16x16) |
				TILE_SPLIT(ADDR_SURF_TILE_SPLIT_64B) |
				MICRO_TILE_MODE_NEW(ADDR_SURF_DEPTH_MICRO_TILING));
		modearray[1] = (ARRAY_MODE(ARRAY_2D_TILED_THIN1) |
				PIPE_CONFIG(ADDR_SURF_P4_16x16) |
				TILE_SPLIT(ADDR_SURF_TILE_SPLIT_128B) |
				MICRO_TILE_MODE_NEW(ADDR_SURF_DEPTH_MICRO_TILING));
		modearray[2] = (ARRAY_MODE(ARRAY_2D_TILED_THIN1) |
				PIPE_CONFIG(ADDR_SURF_P4_16x16) |
				TILE_SPLIT(ADDR_SURF_TILE_SPLIT_256B) |
				MICRO_TILE_MODE_NEW(ADDR_SURF_DEPTH_MICRO_TILING));
		modearray[3] = (ARRAY_MODE(ARRAY_2D_TILED_THIN1) |
				PIPE_CONFIG(ADDR_SURF_P4_16x16) |
				TILE_SPLIT(ADDR_SURF_TILE_SPLIT_512B) |
				MICRO_TILE_MODE_NEW(ADDR_SURF_DEPTH_MICRO_TILING));
		modearray[4] = (ARRAY_MODE(ARRAY_2D_TILED_THIN1) |
				PIPE_CONFIG(ADDR_SURF_P4_16x16) |
				TILE_SPLIT(ADDR_SURF_TILE_SPLIT_2KB) |
				MICRO_TILE_MODE_NEW(ADDR_SURF_DEPTH_MICRO_TILING));
		modearray[5] = (ARRAY_MODE(ARRAY_1D_TILED_THIN1) |
				PIPE_CONFIG(ADDR_SURF_P4_16x16) |
				TILE_SPLIT(ADDR_SURF_TILE_SPLIT_2KB) |
				MICRO_TILE_MODE_NEW(ADDR_SURF_DEPTH_MICRO_TILING));
		modearray[6] = (ARRAY_MODE(ARRAY_PRT_TILED_THIN1) |
				PIPE_CONFIG(ADDR_SURF_P4_16x16) |
				TILE_SPLIT(ADDR_SURF_TILE_SPLIT_2KB) |
				MICRO_TILE_MODE_NEW(ADDR_SURF_DEPTH_MICRO_TILING));
		modearray[7] = (ARRAY_MODE(ARRAY_PRT_TILED_THIN1) |
				PIPE_CONFIG(ADDR_SURF_P4_16x16) |
				TILE_SPLIT(ADDR_SURF_TILE_SPLIT_2KB) |
				MICRO_TILE_MODE_NEW(ADDR_SURF_DEPTH_MICRO_TILING));
		modearray[8] = (ARRAY_MODE(ARRAY_LINEAR_ALIGNED) |
				PIPE_CONFIG(ADDR_SURF_P4_16x16));
		modearray[9] = (ARRAY_MODE(ARRAY_1D_TILED_THIN1) |
				PIPE_CONFIG(ADDR_SURF_P4_16x16) |
				MICRO_TILE_MODE_NEW(ADDR_SURF_DISPLAY_MICRO_TILING) |
				SAMPLE_SPLIT(ADDR_SURF_SAMPLE_SPLIT_2));
		modearray[10] = (ARRAY_MODE(ARRAY_2D_TILED_THIN1) |
				PIPE_CONFIG(ADDR_SURF_P4_16x16) |
				MICRO_TILE_MODE_NEW(ADDR_SURF_DISPLAY_MICRO_TILING) |
				SAMPLE_SPLIT(ADDR_SURF_SAMPLE_SPLIT_2));
		modearray[11] = (ARRAY_MODE(ARRAY_PRT_TILED_THIN1) |
				PIPE_CONFIG(ADDR_SURF_P4_16x16) |
				MICRO_TILE_MODE_NEW(ADDR_SURF_DISPLAY_MICRO_TILING) |
				SAMPLE_SPLIT(ADDR_SURF_SAMPLE_SPLIT_8));
		modearray[12] = (ARRAY_MODE(ARRAY_PRT_TILED_THIN1) |
				PIPE_CONFIG(ADDR_SURF_P4_16x16) |
				MICRO_TILE_MODE_NEW(ADDR_SURF_DISPLAY_MICRO_TILING) |
				SAMPLE_SPLIT(ADDR_SURF_SAMPLE_SPLIT_8));
		modearray[13] = (ARRAY_MODE(ARRAY_1D_TILED_THIN1) |
				PIPE_CONFIG(ADDR_SURF_P4_16x16) |
				MICRO_TILE_MODE_NEW(ADDR_SURF_THIN_MICRO_TILING) |
				SAMPLE_SPLIT(ADDR_SURF_SAMPLE_SPLIT_2));
		modearray[14] = (ARRAY_MODE(ARRAY_2D_TILED_THIN1) |
				PIPE_CONFIG(ADDR_SURF_P4_16x16) |
				MICRO_TILE_MODE_NEW(ADDR_SURF_THIN_MICRO_TILING) |
				SAMPLE_SPLIT(ADDR_SURF_SAMPLE_SPLIT_2));
		modearray[15] = (ARRAY_MODE(ARRAY_3D_TILED_THIN1) |
				PIPE_CONFIG(ADDR_SURF_P4_16x16) |
				MICRO_TILE_MODE_NEW(ADDR_SURF_THIN_MICRO_TILING) |
				SAMPLE_SPLIT(ADDR_SURF_SAMPLE_SPLIT_2));
		modearray[16] = (ARRAY_MODE(ARRAY_PRT_TILED_THIN1) |
				PIPE_CONFIG(ADDR_SURF_P4_16x16) |
				MICRO_TILE_MODE_NEW(ADDR_SURF_THIN_MICRO_TILING) |
				SAMPLE_SPLIT(ADDR_SURF_SAMPLE_SPLIT_8));
		modearray[17] = (ARRAY_MODE(ARRAY_PRT_TILED_THIN1) |
				PIPE_CONFIG(ADDR_SURF_P4_16x16) |
				MICRO_TILE_MODE_NEW(ADDR_SURF_THIN_MICRO_TILING) |
				SAMPLE_SPLIT(ADDR_SURF_SAMPLE_SPLIT_8));
		modearray[18] = (ARRAY_MODE(ARRAY_1D_TILED_THICK) |
				PIPE_CONFIG(ADDR_SURF_P4_16x16) |
				MICRO_TILE_MODE_NEW(ADDR_SURF_THIN_MICRO_TILING) |
				SAMPLE_SPLIT(ADDR_SURF_SAMPLE_SPLIT_1));
		modearray[19] = (ARRAY_MODE(ARRAY_1D_TILED_THICK) |
				PIPE_CONFIG(ADDR_SURF_P4_16x16) |
				MICRO_TILE_MODE_NEW(ADDR_SURF_THICK_MICRO_TILING) |
				SAMPLE_SPLIT(ADDR_SURF_SAMPLE_SPLIT_1));
		modearray[20] = (ARRAY_MODE(ARRAY_2D_TILED_THICK) |
				PIPE_CONFIG(ADDR_SURF_P4_16x16) |
				MICRO_TILE_MODE_NEW(ADDR_SURF_THICK_MICRO_TILING) |
				SAMPLE_SPLIT(ADDR_SURF_SAMPLE_SPLIT_1));
		modearray[21] = (ARRAY_MODE(ARRAY_3D_TILED_THICK) |
				PIPE_CONFIG(ADDR_SURF_P4_16x16) |
				MICRO_TILE_MODE_NEW(ADDR_SURF_THICK_MICRO_TILING) |
				SAMPLE_SPLIT(ADDR_SURF_SAMPLE_SPLIT_1));
		modearray[22] = (ARRAY_MODE(ARRAY_PRT_TILED_THICK) |
				PIPE_CONFIG(ADDR_SURF_P4_16x16) |
				MICRO_TILE_MODE_NEW(ADDR_SURF_THICK_MICRO_TILING) |
				SAMPLE_SPLIT(ADDR_SURF_SAMPLE_SPLIT_1));
		modearray[23] = (ARRAY_MODE(ARRAY_PRT_TILED_THICK) |
				PIPE_CONFIG(ADDR_SURF_P4_16x16) |
				MICRO_TILE_MODE_NEW(ADDR_SURF_THICK_MICRO_TILING) |
				SAMPLE_SPLIT(ADDR_SURF_SAMPLE_SPLIT_1));
		modearray[24] = (ARRAY_MODE(ARRAY_2D_TILED_THICK) |
				PIPE_CONFIG(ADDR_SURF_P4_16x16) |
				MICRO_TILE_MODE_NEW(ADDR_SURF_THIN_MICRO_TILING) |
				SAMPLE_SPLIT(ADDR_SURF_SAMPLE_SPLIT_1));
		modearray[25] = (ARRAY_MODE(ARRAY_2D_TILED_XTHICK) |
				PIPE_CONFIG(ADDR_SURF_P4_16x16) |
				MICRO_TILE_MODE_NEW(ADDR_SURF_THICK_MICRO_TILING) |
				SAMPLE_SPLIT(ADDR_SURF_SAMPLE_SPLIT_1));
		modearray[26] = (ARRAY_MODE(ARRAY_3D_TILED_XTHICK) |
				PIPE_CONFIG(ADDR_SURF_P4_16x16) |
				MICRO_TILE_MODE_NEW(ADDR_SURF_THICK_MICRO_TILING) |
				SAMPLE_SPLIT(ADDR_SURF_SAMPLE_SPLIT_1));
		modearray[27] = (ARRAY_MODE(ARRAY_1D_TILED_THIN1) |
				PIPE_CONFIG(ADDR_SURF_P4_16x16) |
				MICRO_TILE_MODE_NEW(ADDR_SURF_ROTATED_MICRO_TILING) |
				SAMPLE_SPLIT(ADDR_SURF_SAMPLE_SPLIT_2));
		modearray[28] = (ARRAY_MODE(ARRAY_2D_TILED_THIN1) |
				PIPE_CONFIG(ADDR_SURF_P4_16x16) |
				MICRO_TILE_MODE_NEW(ADDR_SURF_ROTATED_MICRO_TILING) |
				SAMPLE_SPLIT(ADDR_SURF_SAMPLE_SPLIT_2));
		modearray[29] = (ARRAY_MODE(ARRAY_PRT_TILED_THIN1) |
				PIPE_CONFIG(ADDR_SURF_P4_16x16) |
				MICRO_TILE_MODE_NEW(ADDR_SURF_ROTATED_MICRO_TILING) |
				SAMPLE_SPLIT(ADDR_SURF_SAMPLE_SPLIT_8));
		modearray[30] = (ARRAY_MODE(ARRAY_PRT_TILED_THIN1) |
				PIPE_CONFIG(ADDR_SURF_P4_16x16) |
				MICRO_TILE_MODE_NEW(ADDR_SURF_ROTATED_MICRO_TILING) |
				SAMPLE_SPLIT(ADDR_SURF_SAMPLE_SPLIT_8));

		mod2array[0] = (BANK_WIDTH(ADDR_SURF_BANK_WIDTH_1) |
				BANK_HEIGHT(ADDR_SURF_BANK_HEIGHT_4) |
				MACRO_TILE_ASPECT(ADDR_SURF_MACRO_ASPECT_4) |
				NUM_BANKS(ADDR_SURF_16_BANK));

		mod2array[1] = (BANK_WIDTH(ADDR_SURF_BANK_WIDTH_1) |
				BANK_HEIGHT(ADDR_SURF_BANK_HEIGHT_4) |
				MACRO_TILE_ASPECT(ADDR_SURF_MACRO_ASPECT_4) |
				NUM_BANKS(ADDR_SURF_16_BANK));

		mod2array[2] = (BANK_WIDTH(ADDR_SURF_BANK_WIDTH_1) |
				BANK_HEIGHT(ADDR_SURF_BANK_HEIGHT_4) |
				MACRO_TILE_ASPECT(ADDR_SURF_MACRO_ASPECT_4) |
				NUM_BANKS(ADDR_SURF_16_BANK));

		mod2array[3] = (BANK_WIDTH(ADDR_SURF_BANK_WIDTH_1) |
				BANK_HEIGHT(ADDR_SURF_BANK_HEIGHT_2) |
				MACRO_TILE_ASPECT(ADDR_SURF_MACRO_ASPECT_4) |
				NUM_BANKS(ADDR_SURF_16_BANK));

		mod2array[4] = (BANK_WIDTH(ADDR_SURF_BANK_WIDTH_1) |
				BANK_HEIGHT(ADDR_SURF_BANK_HEIGHT_1) |
				MACRO_TILE_ASPECT(ADDR_SURF_MACRO_ASPECT_2) |
				NUM_BANKS(ADDR_SURF_16_BANK));

		mod2array[5] = (BANK_WIDTH(ADDR_SURF_BANK_WIDTH_1) |
				BANK_HEIGHT(ADDR_SURF_BANK_HEIGHT_1) |
				MACRO_TILE_ASPECT(ADDR_SURF_MACRO_ASPECT_2) |
				NUM_BANKS(ADDR_SURF_16_BANK));

		mod2array[6] = (BANK_WIDTH(ADDR_SURF_BANK_WIDTH_1) |
				BANK_HEIGHT(ADDR_SURF_BANK_HEIGHT_1) |
				MACRO_TILE_ASPECT(ADDR_SURF_MACRO_ASPECT_2) |
				NUM_BANKS(ADDR_SURF_16_BANK));

		mod2array[8] = (BANK_WIDTH(ADDR_SURF_BANK_WIDTH_2) |
				BANK_HEIGHT(ADDR_SURF_BANK_HEIGHT_8) |
				MACRO_TILE_ASPECT(ADDR_SURF_MACRO_ASPECT_4) |
				NUM_BANKS(ADDR_SURF_16_BANK));

		mod2array[9] = (BANK_WIDTH(ADDR_SURF_BANK_WIDTH_2) |
				BANK_HEIGHT(ADDR_SURF_BANK_HEIGHT_4) |
				MACRO_TILE_ASPECT(ADDR_SURF_MACRO_ASPECT_4) |
				NUM_BANKS(ADDR_SURF_16_BANK));

		mod2array[10] = (BANK_WIDTH(ADDR_SURF_BANK_WIDTH_1) |
				BANK_HEIGHT(ADDR_SURF_BANK_HEIGHT_4) |
				MACRO_TILE_ASPECT(ADDR_SURF_MACRO_ASPECT_4) |
				NUM_BANKS(ADDR_SURF_16_BANK));

		mod2array[11] = (BANK_WIDTH(ADDR_SURF_BANK_WIDTH_1) |
				BANK_HEIGHT(ADDR_SURF_BANK_HEIGHT_2) |
				MACRO_TILE_ASPECT(ADDR_SURF_MACRO_ASPECT_4) |
				NUM_BANKS(ADDR_SURF_16_BANK));

		mod2array[12] = (BANK_WIDTH(ADDR_SURF_BANK_WIDTH_1) |
				BANK_HEIGHT(ADDR_SURF_BANK_HEIGHT_1) |
				MACRO_TILE_ASPECT(ADDR_SURF_MACRO_ASPECT_2) |
				NUM_BANKS(ADDR_SURF_16_BANK));

		mod2array[13] = (BANK_WIDTH(ADDR_SURF_BANK_WIDTH_1) |
				BANK_HEIGHT(ADDR_SURF_BANK_HEIGHT_1) |
				MACRO_TILE_ASPECT(ADDR_SURF_MACRO_ASPECT_2) |
				NUM_BANKS(ADDR_SURF_8_BANK));

		mod2array[14] = (BANK_WIDTH(ADDR_SURF_BANK_WIDTH_1) |
				BANK_HEIGHT(ADDR_SURF_BANK_HEIGHT_1) |
				MACRO_TILE_ASPECT(ADDR_SURF_MACRO_ASPECT_1) |
				NUM_BANKS(ADDR_SURF_4_BANK));

		for (reg_offset = 0; reg_offset < num_tile_mode_states; reg_offset++)
			WREG32(mmGB_TILE_MODE0 + reg_offset, modearray[reg_offset]);

		for (reg_offset = 0; reg_offset < num_secondary_tile_mode_states; reg_offset++)
			if (reg_offset != 7)
				WREG32(mmGB_MACROTILE_MODE0 + reg_offset, mod2array[reg_offset]);

		break;
	case CHIP_POLARIS10:
		modearray[0] = (ARRAY_MODE(ARRAY_2D_TILED_THIN1) |
				PIPE_CONFIG(ADDR_SURF_P8_32x32_16x16) |
				TILE_SPLIT(ADDR_SURF_TILE_SPLIT_64B) |
				MICRO_TILE_MODE_NEW(ADDR_SURF_DEPTH_MICRO_TILING));
		modearray[1] = (ARRAY_MODE(ARRAY_2D_TILED_THIN1) |
				PIPE_CONFIG(ADDR_SURF_P8_32x32_16x16) |
				TILE_SPLIT(ADDR_SURF_TILE_SPLIT_128B) |
				MICRO_TILE_MODE_NEW(ADDR_SURF_DEPTH_MICRO_TILING));
		modearray[2] = (ARRAY_MODE(ARRAY_2D_TILED_THIN1) |
				PIPE_CONFIG(ADDR_SURF_P8_32x32_16x16) |
				TILE_SPLIT(ADDR_SURF_TILE_SPLIT_256B) |
				MICRO_TILE_MODE_NEW(ADDR_SURF_DEPTH_MICRO_TILING));
		modearray[3] = (ARRAY_MODE(ARRAY_2D_TILED_THIN1) |
				PIPE_CONFIG(ADDR_SURF_P8_32x32_16x16) |
				TILE_SPLIT(ADDR_SURF_TILE_SPLIT_512B) |
				MICRO_TILE_MODE_NEW(ADDR_SURF_DEPTH_MICRO_TILING));
		modearray[4] = (ARRAY_MODE(ARRAY_2D_TILED_THIN1) |
				PIPE_CONFIG(ADDR_SURF_P8_32x32_16x16) |
				TILE_SPLIT(ADDR_SURF_TILE_SPLIT_2KB) |
				MICRO_TILE_MODE_NEW(ADDR_SURF_DEPTH_MICRO_TILING));
		modearray[5] = (ARRAY_MODE(ARRAY_1D_TILED_THIN1) |
				PIPE_CONFIG(ADDR_SURF_P8_32x32_16x16) |
				TILE_SPLIT(ADDR_SURF_TILE_SPLIT_2KB) |
				MICRO_TILE_MODE_NEW(ADDR_SURF_DEPTH_MICRO_TILING));
		modearray[6] = (ARRAY_MODE(ARRAY_PRT_TILED_THIN1) |
				PIPE_CONFIG(ADDR_SURF_P8_32x32_16x16) |
				TILE_SPLIT(ADDR_SURF_TILE_SPLIT_2KB) |
				MICRO_TILE_MODE_NEW(ADDR_SURF_DEPTH_MICRO_TILING));
		modearray[7] = (ARRAY_MODE(ARRAY_PRT_TILED_THIN1) |
				PIPE_CONFIG(ADDR_SURF_P4_16x16) |
				TILE_SPLIT(ADDR_SURF_TILE_SPLIT_2KB) |
				MICRO_TILE_MODE_NEW(ADDR_SURF_DEPTH_MICRO_TILING));
		modearray[8] = (ARRAY_MODE(ARRAY_LINEAR_ALIGNED) |
				PIPE_CONFIG(ADDR_SURF_P8_32x32_16x16));
		modearray[9] = (ARRAY_MODE(ARRAY_1D_TILED_THIN1) |
				PIPE_CONFIG(ADDR_SURF_P8_32x32_16x16) |
				MICRO_TILE_MODE_NEW(ADDR_SURF_DISPLAY_MICRO_TILING) |
				SAMPLE_SPLIT(ADDR_SURF_SAMPLE_SPLIT_2));
		modearray[10] = (ARRAY_MODE(ARRAY_2D_TILED_THIN1) |
				PIPE_CONFIG(ADDR_SURF_P8_32x32_16x16) |
				MICRO_TILE_MODE_NEW(ADDR_SURF_DISPLAY_MICRO_TILING) |
				SAMPLE_SPLIT(ADDR_SURF_SAMPLE_SPLIT_2));
		modearray[11] = (ARRAY_MODE(ARRAY_PRT_TILED_THIN1) |
				PIPE_CONFIG(ADDR_SURF_P8_32x32_16x16) |
				MICRO_TILE_MODE_NEW(ADDR_SURF_DISPLAY_MICRO_TILING) |
				SAMPLE_SPLIT(ADDR_SURF_SAMPLE_SPLIT_8));
		modearray[12] = (ARRAY_MODE(ARRAY_PRT_TILED_THIN1) |
				PIPE_CONFIG(ADDR_SURF_P4_16x16) |
				MICRO_TILE_MODE_NEW(ADDR_SURF_DISPLAY_MICRO_TILING) |
				SAMPLE_SPLIT(ADDR_SURF_SAMPLE_SPLIT_8));
		modearray[13] = (ARRAY_MODE(ARRAY_1D_TILED_THIN1) |
				PIPE_CONFIG(ADDR_SURF_P8_32x32_16x16) |
				MICRO_TILE_MODE_NEW(ADDR_SURF_THIN_MICRO_TILING) |
				SAMPLE_SPLIT(ADDR_SURF_SAMPLE_SPLIT_2));
		modearray[14] = (ARRAY_MODE(ARRAY_2D_TILED_THIN1) |
				PIPE_CONFIG(ADDR_SURF_P8_32x32_16x16) |
				MICRO_TILE_MODE_NEW(ADDR_SURF_THIN_MICRO_TILING) |
				SAMPLE_SPLIT(ADDR_SURF_SAMPLE_SPLIT_2));
		modearray[15] = (ARRAY_MODE(ARRAY_3D_TILED_THIN1) |
				PIPE_CONFIG(ADDR_SURF_P8_32x32_16x16) |
				MICRO_TILE_MODE_NEW(ADDR_SURF_THIN_MICRO_TILING) |
				SAMPLE_SPLIT(ADDR_SURF_SAMPLE_SPLIT_2));
		modearray[16] = (ARRAY_MODE(ARRAY_PRT_TILED_THIN1) |
				PIPE_CONFIG(ADDR_SURF_P8_32x32_16x16) |
				MICRO_TILE_MODE_NEW(ADDR_SURF_THIN_MICRO_TILING) |
				SAMPLE_SPLIT(ADDR_SURF_SAMPLE_SPLIT_8));
		modearray[17] = (ARRAY_MODE(ARRAY_PRT_TILED_THIN1) |
				PIPE_CONFIG(ADDR_SURF_P4_16x16) |
				MICRO_TILE_MODE_NEW(ADDR_SURF_THIN_MICRO_TILING) |
				SAMPLE_SPLIT(ADDR_SURF_SAMPLE_SPLIT_8));
		modearray[18] = (ARRAY_MODE(ARRAY_1D_TILED_THICK) |
				PIPE_CONFIG(ADDR_SURF_P8_32x32_16x16) |
				MICRO_TILE_MODE_NEW(ADDR_SURF_THIN_MICRO_TILING) |
				SAMPLE_SPLIT(ADDR_SURF_SAMPLE_SPLIT_1));
		modearray[19] = (ARRAY_MODE(ARRAY_1D_TILED_THICK) |
				PIPE_CONFIG(ADDR_SURF_P8_32x32_16x16) |
				MICRO_TILE_MODE_NEW(ADDR_SURF_THICK_MICRO_TILING) |
				SAMPLE_SPLIT(ADDR_SURF_SAMPLE_SPLIT_1));
		modearray[20] = (ARRAY_MODE(ARRAY_2D_TILED_THICK) |
				PIPE_CONFIG(ADDR_SURF_P8_32x32_16x16) |
				MICRO_TILE_MODE_NEW(ADDR_SURF_THICK_MICRO_TILING) |
				SAMPLE_SPLIT(ADDR_SURF_SAMPLE_SPLIT_1));
		modearray[21] = (ARRAY_MODE(ARRAY_3D_TILED_THICK) |
				PIPE_CONFIG(ADDR_SURF_P8_32x32_16x16) |
				MICRO_TILE_MODE_NEW(ADDR_SURF_THICK_MICRO_TILING) |
				SAMPLE_SPLIT(ADDR_SURF_SAMPLE_SPLIT_1));
		modearray[22] = (ARRAY_MODE(ARRAY_PRT_TILED_THICK) |
				PIPE_CONFIG(ADDR_SURF_P8_32x32_16x16) |
				MICRO_TILE_MODE_NEW(ADDR_SURF_THICK_MICRO_TILING) |
				SAMPLE_SPLIT(ADDR_SURF_SAMPLE_SPLIT_1));
		modearray[23] = (ARRAY_MODE(ARRAY_PRT_TILED_THICK) |
				PIPE_CONFIG(ADDR_SURF_P4_16x16) |
				MICRO_TILE_MODE_NEW(ADDR_SURF_THICK_MICRO_TILING) |
				SAMPLE_SPLIT(ADDR_SURF_SAMPLE_SPLIT_1));
		modearray[24] = (ARRAY_MODE(ARRAY_2D_TILED_THICK) |
				PIPE_CONFIG(ADDR_SURF_P8_32x32_16x16) |
				MICRO_TILE_MODE_NEW(ADDR_SURF_THIN_MICRO_TILING) |
				SAMPLE_SPLIT(ADDR_SURF_SAMPLE_SPLIT_1));
		modearray[25] = (ARRAY_MODE(ARRAY_2D_TILED_XTHICK) |
				PIPE_CONFIG(ADDR_SURF_P8_32x32_16x16) |
				MICRO_TILE_MODE_NEW(ADDR_SURF_THICK_MICRO_TILING) |
				SAMPLE_SPLIT(ADDR_SURF_SAMPLE_SPLIT_1));
		modearray[26] = (ARRAY_MODE(ARRAY_3D_TILED_XTHICK) |
				PIPE_CONFIG(ADDR_SURF_P8_32x32_16x16) |
				MICRO_TILE_MODE_NEW(ADDR_SURF_THICK_MICRO_TILING) |
				SAMPLE_SPLIT(ADDR_SURF_SAMPLE_SPLIT_1));
		modearray[27] = (ARRAY_MODE(ARRAY_1D_TILED_THIN1) |
				PIPE_CONFIG(ADDR_SURF_P8_32x32_16x16) |
				MICRO_TILE_MODE_NEW(ADDR_SURF_ROTATED_MICRO_TILING) |
				SAMPLE_SPLIT(ADDR_SURF_SAMPLE_SPLIT_2));
		modearray[28] = (ARRAY_MODE(ARRAY_2D_TILED_THIN1) |
				PIPE_CONFIG(ADDR_SURF_P8_32x32_16x16) |
				MICRO_TILE_MODE_NEW(ADDR_SURF_ROTATED_MICRO_TILING) |
				SAMPLE_SPLIT(ADDR_SURF_SAMPLE_SPLIT_2));
		modearray[29] = (ARRAY_MODE(ARRAY_PRT_TILED_THIN1) |
				PIPE_CONFIG(ADDR_SURF_P8_32x32_16x16) |
				MICRO_TILE_MODE_NEW(ADDR_SURF_ROTATED_MICRO_TILING) |
				SAMPLE_SPLIT(ADDR_SURF_SAMPLE_SPLIT_8));
		modearray[30] = (ARRAY_MODE(ARRAY_PRT_TILED_THIN1) |
				PIPE_CONFIG(ADDR_SURF_P4_16x16) |
				MICRO_TILE_MODE_NEW(ADDR_SURF_ROTATED_MICRO_TILING) |
				SAMPLE_SPLIT(ADDR_SURF_SAMPLE_SPLIT_8));

		mod2array[0] = (BANK_WIDTH(ADDR_SURF_BANK_WIDTH_1) |
				BANK_HEIGHT(ADDR_SURF_BANK_HEIGHT_4) |
				MACRO_TILE_ASPECT(ADDR_SURF_MACRO_ASPECT_4) |
				NUM_BANKS(ADDR_SURF_16_BANK));

		mod2array[1] = (BANK_WIDTH(ADDR_SURF_BANK_WIDTH_1) |
				BANK_HEIGHT(ADDR_SURF_BANK_HEIGHT_4) |
				MACRO_TILE_ASPECT(ADDR_SURF_MACRO_ASPECT_4) |
				NUM_BANKS(ADDR_SURF_16_BANK));

		mod2array[2] = (BANK_WIDTH(ADDR_SURF_BANK_WIDTH_1) |
				BANK_HEIGHT(ADDR_SURF_BANK_HEIGHT_4) |
				MACRO_TILE_ASPECT(ADDR_SURF_MACRO_ASPECT_4) |
				NUM_BANKS(ADDR_SURF_16_BANK));

		mod2array[3] = (BANK_WIDTH(ADDR_SURF_BANK_WIDTH_1) |
				BANK_HEIGHT(ADDR_SURF_BANK_HEIGHT_4) |
				MACRO_TILE_ASPECT(ADDR_SURF_MACRO_ASPECT_4) |
				NUM_BANKS(ADDR_SURF_16_BANK));

		mod2array[4] = (BANK_WIDTH(ADDR_SURF_BANK_WIDTH_1) |
				BANK_HEIGHT(ADDR_SURF_BANK_HEIGHT_2) |
				MACRO_TILE_ASPECT(ADDR_SURF_MACRO_ASPECT_2) |
				NUM_BANKS(ADDR_SURF_16_BANK));

		mod2array[5] = (BANK_WIDTH(ADDR_SURF_BANK_WIDTH_1) |
				BANK_HEIGHT(ADDR_SURF_BANK_HEIGHT_1) |
				MACRO_TILE_ASPECT(ADDR_SURF_MACRO_ASPECT_1) |
				NUM_BANKS(ADDR_SURF_16_BANK));

		mod2array[6] = (BANK_WIDTH(ADDR_SURF_BANK_WIDTH_1) |
				BANK_HEIGHT(ADDR_SURF_BANK_HEIGHT_1) |
				MACRO_TILE_ASPECT(ADDR_SURF_MACRO_ASPECT_1) |
				NUM_BANKS(ADDR_SURF_16_BANK));

		mod2array[8] = (BANK_WIDTH(ADDR_SURF_BANK_WIDTH_1) |
				BANK_HEIGHT(ADDR_SURF_BANK_HEIGHT_8) |
				MACRO_TILE_ASPECT(ADDR_SURF_MACRO_ASPECT_4) |
				NUM_BANKS(ADDR_SURF_16_BANK));

		mod2array[9] = (BANK_WIDTH(ADDR_SURF_BANK_WIDTH_1) |
				BANK_HEIGHT(ADDR_SURF_BANK_HEIGHT_4) |
				MACRO_TILE_ASPECT(ADDR_SURF_MACRO_ASPECT_4) |
				NUM_BANKS(ADDR_SURF_16_BANK));

		mod2array[10] = (BANK_WIDTH(ADDR_SURF_BANK_WIDTH_1) |
				BANK_HEIGHT(ADDR_SURF_BANK_HEIGHT_2) |
				MACRO_TILE_ASPECT(ADDR_SURF_MACRO_ASPECT_2) |
				NUM_BANKS(ADDR_SURF_16_BANK));

		mod2array[11] = (BANK_WIDTH(ADDR_SURF_BANK_WIDTH_1) |
				BANK_HEIGHT(ADDR_SURF_BANK_HEIGHT_1) |
				MACRO_TILE_ASPECT(ADDR_SURF_MACRO_ASPECT_2) |
				NUM_BANKS(ADDR_SURF_16_BANK));

		mod2array[12] = (BANK_WIDTH(ADDR_SURF_BANK_WIDTH_1) |
				BANK_HEIGHT(ADDR_SURF_BANK_HEIGHT_1) |
				MACRO_TILE_ASPECT(ADDR_SURF_MACRO_ASPECT_1) |
				NUM_BANKS(ADDR_SURF_8_BANK));

		mod2array[13] = (BANK_WIDTH(ADDR_SURF_BANK_WIDTH_1) |
				BANK_HEIGHT(ADDR_SURF_BANK_HEIGHT_1) |
				MACRO_TILE_ASPECT(ADDR_SURF_MACRO_ASPECT_1) |
				NUM_BANKS(ADDR_SURF_4_BANK));

		mod2array[14] = (BANK_WIDTH(ADDR_SURF_BANK_WIDTH_1) |
				BANK_HEIGHT(ADDR_SURF_BANK_HEIGHT_1) |
				MACRO_TILE_ASPECT(ADDR_SURF_MACRO_ASPECT_1) |
				NUM_BANKS(ADDR_SURF_4_BANK));

		for (reg_offset = 0; reg_offset < num_tile_mode_states; reg_offset++)
			WREG32(mmGB_TILE_MODE0 + reg_offset, modearray[reg_offset]);

		for (reg_offset = 0; reg_offset < num_secondary_tile_mode_states; reg_offset++)
			if (reg_offset != 7)
				WREG32(mmGB_MACROTILE_MODE0 + reg_offset, mod2array[reg_offset]);

		break;
	case CHIP_STONEY:
		modearray[0] = (ARRAY_MODE(ARRAY_2D_TILED_THIN1) |
				PIPE_CONFIG(ADDR_SURF_P2) |
				TILE_SPLIT(ADDR_SURF_TILE_SPLIT_64B) |
				MICRO_TILE_MODE_NEW(ADDR_SURF_DEPTH_MICRO_TILING));
		modearray[1] = (ARRAY_MODE(ARRAY_2D_TILED_THIN1) |
				PIPE_CONFIG(ADDR_SURF_P2) |
				TILE_SPLIT(ADDR_SURF_TILE_SPLIT_128B) |
				MICRO_TILE_MODE_NEW(ADDR_SURF_DEPTH_MICRO_TILING));
		modearray[2] = (ARRAY_MODE(ARRAY_2D_TILED_THIN1) |
				PIPE_CONFIG(ADDR_SURF_P2) |
				TILE_SPLIT(ADDR_SURF_TILE_SPLIT_256B) |
				MICRO_TILE_MODE_NEW(ADDR_SURF_DEPTH_MICRO_TILING));
		modearray[3] = (ARRAY_MODE(ARRAY_2D_TILED_THIN1) |
				PIPE_CONFIG(ADDR_SURF_P2) |
				TILE_SPLIT(ADDR_SURF_TILE_SPLIT_512B) |
				MICRO_TILE_MODE_NEW(ADDR_SURF_DEPTH_MICRO_TILING));
		modearray[4] = (ARRAY_MODE(ARRAY_2D_TILED_THIN1) |
				PIPE_CONFIG(ADDR_SURF_P2) |
				TILE_SPLIT(ADDR_SURF_TILE_SPLIT_2KB) |
				MICRO_TILE_MODE_NEW(ADDR_SURF_DEPTH_MICRO_TILING));
		modearray[5] = (ARRAY_MODE(ARRAY_1D_TILED_THIN1) |
				PIPE_CONFIG(ADDR_SURF_P2) |
				TILE_SPLIT(ADDR_SURF_TILE_SPLIT_2KB) |
				MICRO_TILE_MODE_NEW(ADDR_SURF_DEPTH_MICRO_TILING));
		modearray[6] = (ARRAY_MODE(ARRAY_PRT_TILED_THIN1) |
				PIPE_CONFIG(ADDR_SURF_P2) |
				TILE_SPLIT(ADDR_SURF_TILE_SPLIT_2KB) |
				MICRO_TILE_MODE_NEW(ADDR_SURF_DEPTH_MICRO_TILING));
		modearray[8] = (ARRAY_MODE(ARRAY_LINEAR_ALIGNED) |
				PIPE_CONFIG(ADDR_SURF_P2));
		modearray[9] = (ARRAY_MODE(ARRAY_1D_TILED_THIN1) |
				PIPE_CONFIG(ADDR_SURF_P2) |
				MICRO_TILE_MODE_NEW(ADDR_SURF_DISPLAY_MICRO_TILING) |
				SAMPLE_SPLIT(ADDR_SURF_SAMPLE_SPLIT_2));
		modearray[10] = (ARRAY_MODE(ARRAY_2D_TILED_THIN1) |
				 PIPE_CONFIG(ADDR_SURF_P2) |
				 MICRO_TILE_MODE_NEW(ADDR_SURF_DISPLAY_MICRO_TILING) |
				 SAMPLE_SPLIT(ADDR_SURF_SAMPLE_SPLIT_2));
		modearray[11] = (ARRAY_MODE(ARRAY_PRT_TILED_THIN1) |
				 PIPE_CONFIG(ADDR_SURF_P2) |
				 MICRO_TILE_MODE_NEW(ADDR_SURF_DISPLAY_MICRO_TILING) |
				 SAMPLE_SPLIT(ADDR_SURF_SAMPLE_SPLIT_8));
		modearray[13] = (ARRAY_MODE(ARRAY_1D_TILED_THIN1) |
				 PIPE_CONFIG(ADDR_SURF_P2) |
				 MICRO_TILE_MODE_NEW(ADDR_SURF_THIN_MICRO_TILING) |
				 SAMPLE_SPLIT(ADDR_SURF_SAMPLE_SPLIT_2));
		modearray[14] = (ARRAY_MODE(ARRAY_2D_TILED_THIN1) |
				 PIPE_CONFIG(ADDR_SURF_P2) |
				 MICRO_TILE_MODE_NEW(ADDR_SURF_THIN_MICRO_TILING) |
				 SAMPLE_SPLIT(ADDR_SURF_SAMPLE_SPLIT_2));
		modearray[15] = (ARRAY_MODE(ARRAY_3D_TILED_THIN1) |
				 PIPE_CONFIG(ADDR_SURF_P2) |
				 MICRO_TILE_MODE_NEW(ADDR_SURF_THIN_MICRO_TILING) |
				 SAMPLE_SPLIT(ADDR_SURF_SAMPLE_SPLIT_2));
		modearray[16] = (ARRAY_MODE(ARRAY_PRT_TILED_THIN1) |
				 PIPE_CONFIG(ADDR_SURF_P2) |
				 MICRO_TILE_MODE_NEW(ADDR_SURF_THIN_MICRO_TILING) |
				 SAMPLE_SPLIT(ADDR_SURF_SAMPLE_SPLIT_8));
		modearray[18] = (ARRAY_MODE(ARRAY_1D_TILED_THICK) |
				 PIPE_CONFIG(ADDR_SURF_P2) |
				 MICRO_TILE_MODE_NEW(ADDR_SURF_THIN_MICRO_TILING) |
				 SAMPLE_SPLIT(ADDR_SURF_SAMPLE_SPLIT_1));
		modearray[19] = (ARRAY_MODE(ARRAY_1D_TILED_THICK) |
				 PIPE_CONFIG(ADDR_SURF_P2) |
				 MICRO_TILE_MODE_NEW(ADDR_SURF_THICK_MICRO_TILING) |
				 SAMPLE_SPLIT(ADDR_SURF_SAMPLE_SPLIT_1));
		modearray[20] = (ARRAY_MODE(ARRAY_2D_TILED_THICK) |
				 PIPE_CONFIG(ADDR_SURF_P2) |
				 MICRO_TILE_MODE_NEW(ADDR_SURF_THICK_MICRO_TILING) |
				 SAMPLE_SPLIT(ADDR_SURF_SAMPLE_SPLIT_1));
		modearray[21] = (ARRAY_MODE(ARRAY_3D_TILED_THICK) |
				 PIPE_CONFIG(ADDR_SURF_P2) |
				 MICRO_TILE_MODE_NEW(ADDR_SURF_THICK_MICRO_TILING) |
				 SAMPLE_SPLIT(ADDR_SURF_SAMPLE_SPLIT_1));
		modearray[22] = (ARRAY_MODE(ARRAY_PRT_TILED_THICK) |
				 PIPE_CONFIG(ADDR_SURF_P2) |
				 MICRO_TILE_MODE_NEW(ADDR_SURF_THICK_MICRO_TILING) |
				 SAMPLE_SPLIT(ADDR_SURF_SAMPLE_SPLIT_1));
		modearray[24] = (ARRAY_MODE(ARRAY_2D_TILED_THICK) |
				 PIPE_CONFIG(ADDR_SURF_P2) |
				 MICRO_TILE_MODE_NEW(ADDR_SURF_THIN_MICRO_TILING) |
				 SAMPLE_SPLIT(ADDR_SURF_SAMPLE_SPLIT_1));
		modearray[25] = (ARRAY_MODE(ARRAY_2D_TILED_XTHICK) |
				 PIPE_CONFIG(ADDR_SURF_P2) |
				 MICRO_TILE_MODE_NEW(ADDR_SURF_THICK_MICRO_TILING) |
				 SAMPLE_SPLIT(ADDR_SURF_SAMPLE_SPLIT_1));
		modearray[26] = (ARRAY_MODE(ARRAY_3D_TILED_XTHICK) |
				 PIPE_CONFIG(ADDR_SURF_P2) |
				 MICRO_TILE_MODE_NEW(ADDR_SURF_THICK_MICRO_TILING) |
				 SAMPLE_SPLIT(ADDR_SURF_SAMPLE_SPLIT_1));
		modearray[27] = (ARRAY_MODE(ARRAY_1D_TILED_THIN1) |
				 PIPE_CONFIG(ADDR_SURF_P2) |
				 MICRO_TILE_MODE_NEW(ADDR_SURF_ROTATED_MICRO_TILING) |
				 SAMPLE_SPLIT(ADDR_SURF_SAMPLE_SPLIT_2));
		modearray[28] = (ARRAY_MODE(ARRAY_2D_TILED_THIN1) |
				 PIPE_CONFIG(ADDR_SURF_P2) |
				 MICRO_TILE_MODE_NEW(ADDR_SURF_ROTATED_MICRO_TILING) |
				 SAMPLE_SPLIT(ADDR_SURF_SAMPLE_SPLIT_2));
		modearray[29] = (ARRAY_MODE(ARRAY_PRT_TILED_THIN1) |
				 PIPE_CONFIG(ADDR_SURF_P2) |
				 MICRO_TILE_MODE_NEW(ADDR_SURF_ROTATED_MICRO_TILING) |
				 SAMPLE_SPLIT(ADDR_SURF_SAMPLE_SPLIT_8));

		mod2array[0] = (BANK_WIDTH(ADDR_SURF_BANK_WIDTH_1) |
				BANK_HEIGHT(ADDR_SURF_BANK_HEIGHT_4) |
				MACRO_TILE_ASPECT(ADDR_SURF_MACRO_ASPECT_4) |
				NUM_BANKS(ADDR_SURF_8_BANK));
		mod2array[1] = (BANK_WIDTH(ADDR_SURF_BANK_WIDTH_1) |
				BANK_HEIGHT(ADDR_SURF_BANK_HEIGHT_2) |
				MACRO_TILE_ASPECT(ADDR_SURF_MACRO_ASPECT_4) |
				NUM_BANKS(ADDR_SURF_8_BANK));
		mod2array[2] = (BANK_WIDTH(ADDR_SURF_BANK_WIDTH_1) |
				BANK_HEIGHT(ADDR_SURF_BANK_HEIGHT_1) |
				MACRO_TILE_ASPECT(ADDR_SURF_MACRO_ASPECT_2) |
				NUM_BANKS(ADDR_SURF_8_BANK));
		mod2array[3] = (BANK_WIDTH(ADDR_SURF_BANK_WIDTH_1) |
				BANK_HEIGHT(ADDR_SURF_BANK_HEIGHT_1) |
				MACRO_TILE_ASPECT(ADDR_SURF_MACRO_ASPECT_2) |
				NUM_BANKS(ADDR_SURF_8_BANK));
		mod2array[4] = (BANK_WIDTH(ADDR_SURF_BANK_WIDTH_1) |
				BANK_HEIGHT(ADDR_SURF_BANK_HEIGHT_1) |
				MACRO_TILE_ASPECT(ADDR_SURF_MACRO_ASPECT_2) |
				NUM_BANKS(ADDR_SURF_8_BANK));
		mod2array[5] = (BANK_WIDTH(ADDR_SURF_BANK_WIDTH_1) |
				BANK_HEIGHT(ADDR_SURF_BANK_HEIGHT_1) |
				MACRO_TILE_ASPECT(ADDR_SURF_MACRO_ASPECT_2) |
				NUM_BANKS(ADDR_SURF_8_BANK));
		mod2array[6] = (BANK_WIDTH(ADDR_SURF_BANK_WIDTH_1) |
				BANK_HEIGHT(ADDR_SURF_BANK_HEIGHT_1) |
				MACRO_TILE_ASPECT(ADDR_SURF_MACRO_ASPECT_2) |
				NUM_BANKS(ADDR_SURF_8_BANK));
		mod2array[8] = (BANK_WIDTH(ADDR_SURF_BANK_WIDTH_4) |
				BANK_HEIGHT(ADDR_SURF_BANK_HEIGHT_8) |
				MACRO_TILE_ASPECT(ADDR_SURF_MACRO_ASPECT_4) |
				NUM_BANKS(ADDR_SURF_16_BANK));
		mod2array[9] = (BANK_WIDTH(ADDR_SURF_BANK_WIDTH_4) |
				BANK_HEIGHT(ADDR_SURF_BANK_HEIGHT_4) |
				MACRO_TILE_ASPECT(ADDR_SURF_MACRO_ASPECT_4) |
				NUM_BANKS(ADDR_SURF_16_BANK));
		mod2array[10] = (BANK_WIDTH(ADDR_SURF_BANK_WIDTH_2) |
				 BANK_HEIGHT(ADDR_SURF_BANK_HEIGHT_4) |
				 MACRO_TILE_ASPECT(ADDR_SURF_MACRO_ASPECT_4) |
				 NUM_BANKS(ADDR_SURF_16_BANK));
		mod2array[11] = (BANK_WIDTH(ADDR_SURF_BANK_WIDTH_2) |
				 BANK_HEIGHT(ADDR_SURF_BANK_HEIGHT_2) |
				 MACRO_TILE_ASPECT(ADDR_SURF_MACRO_ASPECT_4) |
				 NUM_BANKS(ADDR_SURF_16_BANK));
		mod2array[12] = (BANK_WIDTH(ADDR_SURF_BANK_WIDTH_1) |
				 BANK_HEIGHT(ADDR_SURF_BANK_HEIGHT_2) |
				 MACRO_TILE_ASPECT(ADDR_SURF_MACRO_ASPECT_4) |
				 NUM_BANKS(ADDR_SURF_16_BANK));
		mod2array[13] = (BANK_WIDTH(ADDR_SURF_BANK_WIDTH_1) |
				 BANK_HEIGHT(ADDR_SURF_BANK_HEIGHT_1) |
				 MACRO_TILE_ASPECT(ADDR_SURF_MACRO_ASPECT_4) |
				 NUM_BANKS(ADDR_SURF_16_BANK));
		mod2array[14] = (BANK_WIDTH(ADDR_SURF_BANK_WIDTH_1) |
				 BANK_HEIGHT(ADDR_SURF_BANK_HEIGHT_1) |
				 MACRO_TILE_ASPECT(ADDR_SURF_MACRO_ASPECT_2) |
				 NUM_BANKS(ADDR_SURF_8_BANK));

		for (reg_offset = 0; reg_offset < num_tile_mode_states; reg_offset++)
			if (reg_offset != 7 && reg_offset != 12 && reg_offset != 17 &&
			    reg_offset != 23)
				WREG32(mmGB_TILE_MODE0 + reg_offset, modearray[reg_offset]);

		for (reg_offset = 0; reg_offset < num_secondary_tile_mode_states; reg_offset++)
			if (reg_offset != 7)
				WREG32(mmGB_MACROTILE_MODE0 + reg_offset, mod2array[reg_offset]);

		break;
	default:
		dev_warn(adev->dev,
			 "Unknown chip type (%d) in function gfx_v8_0_tiling_mode_table_init() falling through to CHIP_CARRIZO\n",
			 adev->asic_type);

	case CHIP_CARRIZO:
		modearray[0] = (ARRAY_MODE(ARRAY_2D_TILED_THIN1) |
				PIPE_CONFIG(ADDR_SURF_P2) |
				TILE_SPLIT(ADDR_SURF_TILE_SPLIT_64B) |
				MICRO_TILE_MODE_NEW(ADDR_SURF_DEPTH_MICRO_TILING));
		modearray[1] = (ARRAY_MODE(ARRAY_2D_TILED_THIN1) |
				PIPE_CONFIG(ADDR_SURF_P2) |
				TILE_SPLIT(ADDR_SURF_TILE_SPLIT_128B) |
				MICRO_TILE_MODE_NEW(ADDR_SURF_DEPTH_MICRO_TILING));
		modearray[2] = (ARRAY_MODE(ARRAY_2D_TILED_THIN1) |
				PIPE_CONFIG(ADDR_SURF_P2) |
				TILE_SPLIT(ADDR_SURF_TILE_SPLIT_256B) |
				MICRO_TILE_MODE_NEW(ADDR_SURF_DEPTH_MICRO_TILING));
		modearray[3] = (ARRAY_MODE(ARRAY_2D_TILED_THIN1) |
				PIPE_CONFIG(ADDR_SURF_P2) |
				TILE_SPLIT(ADDR_SURF_TILE_SPLIT_512B) |
				MICRO_TILE_MODE_NEW(ADDR_SURF_DEPTH_MICRO_TILING));
		modearray[4] = (ARRAY_MODE(ARRAY_2D_TILED_THIN1) |
				PIPE_CONFIG(ADDR_SURF_P2) |
				TILE_SPLIT(ADDR_SURF_TILE_SPLIT_2KB) |
				MICRO_TILE_MODE_NEW(ADDR_SURF_DEPTH_MICRO_TILING));
		modearray[5] = (ARRAY_MODE(ARRAY_1D_TILED_THIN1) |
				PIPE_CONFIG(ADDR_SURF_P2) |
				TILE_SPLIT(ADDR_SURF_TILE_SPLIT_2KB) |
				MICRO_TILE_MODE_NEW(ADDR_SURF_DEPTH_MICRO_TILING));
		modearray[6] = (ARRAY_MODE(ARRAY_PRT_TILED_THIN1) |
				PIPE_CONFIG(ADDR_SURF_P2) |
				TILE_SPLIT(ADDR_SURF_TILE_SPLIT_2KB) |
				MICRO_TILE_MODE_NEW(ADDR_SURF_DEPTH_MICRO_TILING));
		modearray[8] = (ARRAY_MODE(ARRAY_LINEAR_ALIGNED) |
				PIPE_CONFIG(ADDR_SURF_P2));
		modearray[9] = (ARRAY_MODE(ARRAY_1D_TILED_THIN1) |
				PIPE_CONFIG(ADDR_SURF_P2) |
				MICRO_TILE_MODE_NEW(ADDR_SURF_DISPLAY_MICRO_TILING) |
				SAMPLE_SPLIT(ADDR_SURF_SAMPLE_SPLIT_2));
		modearray[10] = (ARRAY_MODE(ARRAY_2D_TILED_THIN1) |
				 PIPE_CONFIG(ADDR_SURF_P2) |
				 MICRO_TILE_MODE_NEW(ADDR_SURF_DISPLAY_MICRO_TILING) |
				 SAMPLE_SPLIT(ADDR_SURF_SAMPLE_SPLIT_2));
		modearray[11] = (ARRAY_MODE(ARRAY_PRT_TILED_THIN1) |
				 PIPE_CONFIG(ADDR_SURF_P2) |
				 MICRO_TILE_MODE_NEW(ADDR_SURF_DISPLAY_MICRO_TILING) |
				 SAMPLE_SPLIT(ADDR_SURF_SAMPLE_SPLIT_8));
		modearray[13] = (ARRAY_MODE(ARRAY_1D_TILED_THIN1) |
				 PIPE_CONFIG(ADDR_SURF_P2) |
				 MICRO_TILE_MODE_NEW(ADDR_SURF_THIN_MICRO_TILING) |
				 SAMPLE_SPLIT(ADDR_SURF_SAMPLE_SPLIT_2));
		modearray[14] = (ARRAY_MODE(ARRAY_2D_TILED_THIN1) |
				 PIPE_CONFIG(ADDR_SURF_P2) |
				 MICRO_TILE_MODE_NEW(ADDR_SURF_THIN_MICRO_TILING) |
				 SAMPLE_SPLIT(ADDR_SURF_SAMPLE_SPLIT_2));
		modearray[15] = (ARRAY_MODE(ARRAY_3D_TILED_THIN1) |
				 PIPE_CONFIG(ADDR_SURF_P2) |
				 MICRO_TILE_MODE_NEW(ADDR_SURF_THIN_MICRO_TILING) |
				 SAMPLE_SPLIT(ADDR_SURF_SAMPLE_SPLIT_2));
		modearray[16] = (ARRAY_MODE(ARRAY_PRT_TILED_THIN1) |
				 PIPE_CONFIG(ADDR_SURF_P2) |
				 MICRO_TILE_MODE_NEW(ADDR_SURF_THIN_MICRO_TILING) |
				 SAMPLE_SPLIT(ADDR_SURF_SAMPLE_SPLIT_8));
		modearray[18] = (ARRAY_MODE(ARRAY_1D_TILED_THICK) |
				 PIPE_CONFIG(ADDR_SURF_P2) |
				 MICRO_TILE_MODE_NEW(ADDR_SURF_THIN_MICRO_TILING) |
				 SAMPLE_SPLIT(ADDR_SURF_SAMPLE_SPLIT_1));
		modearray[19] = (ARRAY_MODE(ARRAY_1D_TILED_THICK) |
				 PIPE_CONFIG(ADDR_SURF_P2) |
				 MICRO_TILE_MODE_NEW(ADDR_SURF_THICK_MICRO_TILING) |
				 SAMPLE_SPLIT(ADDR_SURF_SAMPLE_SPLIT_1));
		modearray[20] = (ARRAY_MODE(ARRAY_2D_TILED_THICK) |
				 PIPE_CONFIG(ADDR_SURF_P2) |
				 MICRO_TILE_MODE_NEW(ADDR_SURF_THICK_MICRO_TILING) |
				 SAMPLE_SPLIT(ADDR_SURF_SAMPLE_SPLIT_1));
		modearray[21] = (ARRAY_MODE(ARRAY_3D_TILED_THICK) |
				 PIPE_CONFIG(ADDR_SURF_P2) |
				 MICRO_TILE_MODE_NEW(ADDR_SURF_THICK_MICRO_TILING) |
				 SAMPLE_SPLIT(ADDR_SURF_SAMPLE_SPLIT_1));
		modearray[22] = (ARRAY_MODE(ARRAY_PRT_TILED_THICK) |
				 PIPE_CONFIG(ADDR_SURF_P2) |
				 MICRO_TILE_MODE_NEW(ADDR_SURF_THICK_MICRO_TILING) |
				 SAMPLE_SPLIT(ADDR_SURF_SAMPLE_SPLIT_1));
		modearray[24] = (ARRAY_MODE(ARRAY_2D_TILED_THICK) |
				 PIPE_CONFIG(ADDR_SURF_P2) |
				 MICRO_TILE_MODE_NEW(ADDR_SURF_THIN_MICRO_TILING) |
				 SAMPLE_SPLIT(ADDR_SURF_SAMPLE_SPLIT_1));
		modearray[25] = (ARRAY_MODE(ARRAY_2D_TILED_XTHICK) |
				 PIPE_CONFIG(ADDR_SURF_P2) |
				 MICRO_TILE_MODE_NEW(ADDR_SURF_THICK_MICRO_TILING) |
				 SAMPLE_SPLIT(ADDR_SURF_SAMPLE_SPLIT_1));
		modearray[26] = (ARRAY_MODE(ARRAY_3D_TILED_XTHICK) |
				 PIPE_CONFIG(ADDR_SURF_P2) |
				 MICRO_TILE_MODE_NEW(ADDR_SURF_THICK_MICRO_TILING) |
				 SAMPLE_SPLIT(ADDR_SURF_SAMPLE_SPLIT_1));
		modearray[27] = (ARRAY_MODE(ARRAY_1D_TILED_THIN1) |
				 PIPE_CONFIG(ADDR_SURF_P2) |
				 MICRO_TILE_MODE_NEW(ADDR_SURF_ROTATED_MICRO_TILING) |
				 SAMPLE_SPLIT(ADDR_SURF_SAMPLE_SPLIT_2));
		modearray[28] = (ARRAY_MODE(ARRAY_2D_TILED_THIN1) |
				 PIPE_CONFIG(ADDR_SURF_P2) |
				 MICRO_TILE_MODE_NEW(ADDR_SURF_ROTATED_MICRO_TILING) |
				 SAMPLE_SPLIT(ADDR_SURF_SAMPLE_SPLIT_2));
		modearray[29] = (ARRAY_MODE(ARRAY_PRT_TILED_THIN1) |
				 PIPE_CONFIG(ADDR_SURF_P2) |
				 MICRO_TILE_MODE_NEW(ADDR_SURF_ROTATED_MICRO_TILING) |
				 SAMPLE_SPLIT(ADDR_SURF_SAMPLE_SPLIT_8));

		mod2array[0] = (BANK_WIDTH(ADDR_SURF_BANK_WIDTH_1) |
				BANK_HEIGHT(ADDR_SURF_BANK_HEIGHT_4) |
				MACRO_TILE_ASPECT(ADDR_SURF_MACRO_ASPECT_4) |
				NUM_BANKS(ADDR_SURF_8_BANK));
		mod2array[1] = (BANK_WIDTH(ADDR_SURF_BANK_WIDTH_1) |
				BANK_HEIGHT(ADDR_SURF_BANK_HEIGHT_2) |
				MACRO_TILE_ASPECT(ADDR_SURF_MACRO_ASPECT_4) |
				NUM_BANKS(ADDR_SURF_8_BANK));
		mod2array[2] = (BANK_WIDTH(ADDR_SURF_BANK_WIDTH_1) |
				BANK_HEIGHT(ADDR_SURF_BANK_HEIGHT_1) |
				MACRO_TILE_ASPECT(ADDR_SURF_MACRO_ASPECT_2) |
				NUM_BANKS(ADDR_SURF_8_BANK));
		mod2array[3] = (BANK_WIDTH(ADDR_SURF_BANK_WIDTH_1) |
				BANK_HEIGHT(ADDR_SURF_BANK_HEIGHT_1) |
				MACRO_TILE_ASPECT(ADDR_SURF_MACRO_ASPECT_2) |
				NUM_BANKS(ADDR_SURF_8_BANK));
		mod2array[4] = (BANK_WIDTH(ADDR_SURF_BANK_WIDTH_1) |
				BANK_HEIGHT(ADDR_SURF_BANK_HEIGHT_1) |
				MACRO_TILE_ASPECT(ADDR_SURF_MACRO_ASPECT_2) |
				NUM_BANKS(ADDR_SURF_8_BANK));
		mod2array[5] = (BANK_WIDTH(ADDR_SURF_BANK_WIDTH_1) |
				BANK_HEIGHT(ADDR_SURF_BANK_HEIGHT_1) |
				MACRO_TILE_ASPECT(ADDR_SURF_MACRO_ASPECT_2) |
				NUM_BANKS(ADDR_SURF_8_BANK));
		mod2array[6] = (BANK_WIDTH(ADDR_SURF_BANK_WIDTH_1) |
				BANK_HEIGHT(ADDR_SURF_BANK_HEIGHT_1) |
				MACRO_TILE_ASPECT(ADDR_SURF_MACRO_ASPECT_2) |
				NUM_BANKS(ADDR_SURF_8_BANK));
		mod2array[8] = (BANK_WIDTH(ADDR_SURF_BANK_WIDTH_4) |
				BANK_HEIGHT(ADDR_SURF_BANK_HEIGHT_8) |
				MACRO_TILE_ASPECT(ADDR_SURF_MACRO_ASPECT_4) |
				NUM_BANKS(ADDR_SURF_16_BANK));
		mod2array[9] = (BANK_WIDTH(ADDR_SURF_BANK_WIDTH_4) |
				BANK_HEIGHT(ADDR_SURF_BANK_HEIGHT_4) |
				MACRO_TILE_ASPECT(ADDR_SURF_MACRO_ASPECT_4) |
				NUM_BANKS(ADDR_SURF_16_BANK));
		mod2array[10] = (BANK_WIDTH(ADDR_SURF_BANK_WIDTH_2) |
				 BANK_HEIGHT(ADDR_SURF_BANK_HEIGHT_4) |
				 MACRO_TILE_ASPECT(ADDR_SURF_MACRO_ASPECT_4) |
				 NUM_BANKS(ADDR_SURF_16_BANK));
		mod2array[11] = (BANK_WIDTH(ADDR_SURF_BANK_WIDTH_2) |
				 BANK_HEIGHT(ADDR_SURF_BANK_HEIGHT_2) |
				 MACRO_TILE_ASPECT(ADDR_SURF_MACRO_ASPECT_4) |
				 NUM_BANKS(ADDR_SURF_16_BANK));
		mod2array[12] = (BANK_WIDTH(ADDR_SURF_BANK_WIDTH_1) |
				 BANK_HEIGHT(ADDR_SURF_BANK_HEIGHT_2) |
				 MACRO_TILE_ASPECT(ADDR_SURF_MACRO_ASPECT_4) |
				 NUM_BANKS(ADDR_SURF_16_BANK));
		mod2array[13] = (BANK_WIDTH(ADDR_SURF_BANK_WIDTH_1) |
				 BANK_HEIGHT(ADDR_SURF_BANK_HEIGHT_1) |
				 MACRO_TILE_ASPECT(ADDR_SURF_MACRO_ASPECT_4) |
				 NUM_BANKS(ADDR_SURF_16_BANK));
		mod2array[14] = (BANK_WIDTH(ADDR_SURF_BANK_WIDTH_1) |
				 BANK_HEIGHT(ADDR_SURF_BANK_HEIGHT_1) |
				 MACRO_TILE_ASPECT(ADDR_SURF_MACRO_ASPECT_2) |
				 NUM_BANKS(ADDR_SURF_8_BANK));

		for (reg_offset = 0; reg_offset < num_tile_mode_states; reg_offset++)
			if (reg_offset != 7 && reg_offset != 12 && reg_offset != 17 &&
			    reg_offset != 23)
				WREG32(mmGB_TILE_MODE0 + reg_offset, modearray[reg_offset]);

		for (reg_offset = 0; reg_offset < num_secondary_tile_mode_states; reg_offset++)
			if (reg_offset != 7)
				WREG32(mmGB_MACROTILE_MODE0 + reg_offset, mod2array[reg_offset]);

		break;
	}
}

static void gfx_v8_0_select_se_sh(struct amdgpu_device *adev,
				  u32 se_num, u32 sh_num, u32 instance)
{
	u32 data;

	if (instance == 0xffffffff)
		data = REG_SET_FIELD(0, GRBM_GFX_INDEX, INSTANCE_BROADCAST_WRITES, 1);
	else
		data = REG_SET_FIELD(0, GRBM_GFX_INDEX, INSTANCE_INDEX, instance);

	if (se_num == 0xffffffff)
		data = REG_SET_FIELD(data, GRBM_GFX_INDEX, SE_BROADCAST_WRITES, 1);
	else
		data = REG_SET_FIELD(data, GRBM_GFX_INDEX, SE_INDEX, se_num);

	if (sh_num == 0xffffffff)
		data = REG_SET_FIELD(data, GRBM_GFX_INDEX, SH_BROADCAST_WRITES, 1);
	else
		data = REG_SET_FIELD(data, GRBM_GFX_INDEX, SH_INDEX, sh_num);

	WREG32(mmGRBM_GFX_INDEX, data);
}

static u32 gfx_v8_0_get_rb_active_bitmap(struct amdgpu_device *adev)
{
	u32 data, mask;

	data =  RREG32(mmCC_RB_BACKEND_DISABLE) |
		RREG32(mmGC_USER_RB_BACKEND_DISABLE);

	data = REG_GET_FIELD(data, GC_USER_RB_BACKEND_DISABLE, BACKEND_DISABLE);

	mask = amdgpu_gfx_create_bitmask(adev->gfx.config.max_backends_per_se /
					 adev->gfx.config.max_sh_per_se);

	return (~data) & mask;
}

static void
gfx_v8_0_raster_config(struct amdgpu_device *adev, u32 *rconf, u32 *rconf1)
{
	switch (adev->asic_type) {
	case CHIP_FIJI:
		*rconf |= RB_MAP_PKR0(2) | RB_MAP_PKR1(2) |
			  RB_XSEL2(1) | PKR_MAP(2) |
			  PKR_XSEL(1) | PKR_YSEL(1) |
			  SE_MAP(2) | SE_XSEL(2) | SE_YSEL(3);
		*rconf1 |= SE_PAIR_MAP(2) | SE_PAIR_XSEL(3) |
			   SE_PAIR_YSEL(2);
		break;
	case CHIP_TONGA:
	case CHIP_POLARIS10:
		*rconf |= RB_MAP_PKR0(2) | RB_XSEL2(1) | SE_MAP(2) |
			  SE_XSEL(1) | SE_YSEL(1);
		*rconf1 |= SE_PAIR_MAP(2) | SE_PAIR_XSEL(2) |
			   SE_PAIR_YSEL(2);
		break;
	case CHIP_TOPAZ:
	case CHIP_CARRIZO:
		*rconf |= RB_MAP_PKR0(2);
		*rconf1 |= 0x0;
		break;
	case CHIP_POLARIS11:
	case CHIP_POLARIS12:
		*rconf |= RB_MAP_PKR0(2) | RB_XSEL2(1) | SE_MAP(2) |
			  SE_XSEL(1) | SE_YSEL(1);
		*rconf1 |= 0x0;
		break;
	case CHIP_STONEY:
		*rconf |= 0x0;
		*rconf1 |= 0x0;
		break;
	default:
		DRM_ERROR("unknown asic: 0x%x\n", adev->asic_type);
		break;
	}
}

static void
gfx_v8_0_write_harvested_raster_configs(struct amdgpu_device *adev,
					u32 raster_config, u32 raster_config_1,
					unsigned rb_mask, unsigned num_rb)
{
	unsigned sh_per_se = max_t(unsigned, adev->gfx.config.max_sh_per_se, 1);
	unsigned num_se = max_t(unsigned, adev->gfx.config.max_shader_engines, 1);
	unsigned rb_per_pkr = min_t(unsigned, num_rb / num_se / sh_per_se, 2);
	unsigned rb_per_se = num_rb / num_se;
	unsigned se_mask[4];
	unsigned se;

	se_mask[0] = ((1 << rb_per_se) - 1) & rb_mask;
	se_mask[1] = (se_mask[0] << rb_per_se) & rb_mask;
	se_mask[2] = (se_mask[1] << rb_per_se) & rb_mask;
	se_mask[3] = (se_mask[2] << rb_per_se) & rb_mask;

	WARN_ON(!(num_se == 1 || num_se == 2 || num_se == 4));
	WARN_ON(!(sh_per_se == 1 || sh_per_se == 2));
	WARN_ON(!(rb_per_pkr == 1 || rb_per_pkr == 2));

	if ((num_se > 2) && ((!se_mask[0] && !se_mask[1]) ||
			     (!se_mask[2] && !se_mask[3]))) {
		raster_config_1 &= ~SE_PAIR_MAP_MASK;

		if (!se_mask[0] && !se_mask[1]) {
			raster_config_1 |=
				SE_PAIR_MAP(RASTER_CONFIG_SE_PAIR_MAP_3);
		} else {
			raster_config_1 |=
				SE_PAIR_MAP(RASTER_CONFIG_SE_PAIR_MAP_0);
		}
	}

	for (se = 0; se < num_se; se++) {
		unsigned raster_config_se = raster_config;
		unsigned pkr0_mask = ((1 << rb_per_pkr) - 1) << (se * rb_per_se);
		unsigned pkr1_mask = pkr0_mask << rb_per_pkr;
		int idx = (se / 2) * 2;

		if ((num_se > 1) && (!se_mask[idx] || !se_mask[idx + 1])) {
			raster_config_se &= ~SE_MAP_MASK;

			if (!se_mask[idx]) {
				raster_config_se |= SE_MAP(RASTER_CONFIG_SE_MAP_3);
			} else {
				raster_config_se |= SE_MAP(RASTER_CONFIG_SE_MAP_0);
			}
		}

		pkr0_mask &= rb_mask;
		pkr1_mask &= rb_mask;
		if (rb_per_se > 2 && (!pkr0_mask || !pkr1_mask)) {
			raster_config_se &= ~PKR_MAP_MASK;

			if (!pkr0_mask) {
				raster_config_se |= PKR_MAP(RASTER_CONFIG_PKR_MAP_3);
			} else {
				raster_config_se |= PKR_MAP(RASTER_CONFIG_PKR_MAP_0);
			}
		}

		if (rb_per_se >= 2) {
			unsigned rb0_mask = 1 << (se * rb_per_se);
			unsigned rb1_mask = rb0_mask << 1;

			rb0_mask &= rb_mask;
			rb1_mask &= rb_mask;
			if (!rb0_mask || !rb1_mask) {
				raster_config_se &= ~RB_MAP_PKR0_MASK;

				if (!rb0_mask) {
					raster_config_se |=
						RB_MAP_PKR0(RASTER_CONFIG_RB_MAP_3);
				} else {
					raster_config_se |=
						RB_MAP_PKR0(RASTER_CONFIG_RB_MAP_0);
				}
			}

			if (rb_per_se > 2) {
				rb0_mask = 1 << (se * rb_per_se + rb_per_pkr);
				rb1_mask = rb0_mask << 1;
				rb0_mask &= rb_mask;
				rb1_mask &= rb_mask;
				if (!rb0_mask || !rb1_mask) {
					raster_config_se &= ~RB_MAP_PKR1_MASK;

					if (!rb0_mask) {
						raster_config_se |=
							RB_MAP_PKR1(RASTER_CONFIG_RB_MAP_3);
					} else {
						raster_config_se |=
							RB_MAP_PKR1(RASTER_CONFIG_RB_MAP_0);
					}
				}
			}
		}

		/* GRBM_GFX_INDEX has a different offset on VI */
		gfx_v8_0_select_se_sh(adev, se, 0xffffffff, 0xffffffff);
		WREG32(mmPA_SC_RASTER_CONFIG, raster_config_se);
		WREG32(mmPA_SC_RASTER_CONFIG_1, raster_config_1);
	}

	/* GRBM_GFX_INDEX has a different offset on VI */
	gfx_v8_0_select_se_sh(adev, 0xffffffff, 0xffffffff, 0xffffffff);
}

static void gfx_v8_0_setup_rb(struct amdgpu_device *adev)
{
	int i, j;
	u32 data;
	u32 raster_config = 0, raster_config_1 = 0;
	u32 active_rbs = 0;
	u32 rb_bitmap_width_per_sh = adev->gfx.config.max_backends_per_se /
					adev->gfx.config.max_sh_per_se;
	unsigned num_rb_pipes;

	mutex_lock(&adev->grbm_idx_mutex);
	for (i = 0; i < adev->gfx.config.max_shader_engines; i++) {
		for (j = 0; j < adev->gfx.config.max_sh_per_se; j++) {
			gfx_v8_0_select_se_sh(adev, i, j, 0xffffffff);
			data = gfx_v8_0_get_rb_active_bitmap(adev);
			active_rbs |= data << ((i * adev->gfx.config.max_sh_per_se + j) *
					       rb_bitmap_width_per_sh);
		}
	}
	gfx_v8_0_select_se_sh(adev, 0xffffffff, 0xffffffff, 0xffffffff);

	adev->gfx.config.backend_enable_mask = active_rbs;
	adev->gfx.config.num_rbs = hweight32(active_rbs);

	num_rb_pipes = min_t(unsigned, adev->gfx.config.max_backends_per_se *
			     adev->gfx.config.max_shader_engines, 16);

	gfx_v8_0_raster_config(adev, &raster_config, &raster_config_1);

	if (!adev->gfx.config.backend_enable_mask ||
			adev->gfx.config.num_rbs >= num_rb_pipes) {
		WREG32(mmPA_SC_RASTER_CONFIG, raster_config);
		WREG32(mmPA_SC_RASTER_CONFIG_1, raster_config_1);
	} else {
		gfx_v8_0_write_harvested_raster_configs(adev, raster_config, raster_config_1,
							adev->gfx.config.backend_enable_mask,
							num_rb_pipes);
	}

	/* cache the values for userspace */
	for (i = 0; i < adev->gfx.config.max_shader_engines; i++) {
		for (j = 0; j < adev->gfx.config.max_sh_per_se; j++) {
			gfx_v8_0_select_se_sh(adev, i, j, 0xffffffff);
			adev->gfx.config.rb_config[i][j].rb_backend_disable =
				RREG32(mmCC_RB_BACKEND_DISABLE);
			adev->gfx.config.rb_config[i][j].user_rb_backend_disable =
				RREG32(mmGC_USER_RB_BACKEND_DISABLE);
			adev->gfx.config.rb_config[i][j].raster_config =
				RREG32(mmPA_SC_RASTER_CONFIG);
			adev->gfx.config.rb_config[i][j].raster_config_1 =
				RREG32(mmPA_SC_RASTER_CONFIG_1);
		}
	}
	gfx_v8_0_select_se_sh(adev, 0xffffffff, 0xffffffff, 0xffffffff);
	mutex_unlock(&adev->grbm_idx_mutex);
}

/**
 * gfx_v8_0_init_compute_vmid - gart enable
 *
 * @adev: amdgpu_device pointer
 *
 * Initialize compute vmid sh_mem registers
 *
 */
#define DEFAULT_SH_MEM_BASES	(0x6000)
#define FIRST_COMPUTE_VMID	(8)
#define LAST_COMPUTE_VMID	(16)
static void gfx_v8_0_init_compute_vmid(struct amdgpu_device *adev)
{
	int i;
	uint32_t sh_mem_config;
	uint32_t sh_mem_bases;

	/*
	 * Configure apertures:
	 * LDS:         0x60000000'00000000 - 0x60000001'00000000 (4GB)
	 * Scratch:     0x60000001'00000000 - 0x60000002'00000000 (4GB)
	 * GPUVM:       0x60010000'00000000 - 0x60020000'00000000 (1TB)
	 */
	sh_mem_bases = DEFAULT_SH_MEM_BASES | (DEFAULT_SH_MEM_BASES << 16);

	sh_mem_config = SH_MEM_ADDRESS_MODE_HSA64 <<
			SH_MEM_CONFIG__ADDRESS_MODE__SHIFT |
			SH_MEM_ALIGNMENT_MODE_UNALIGNED <<
			SH_MEM_CONFIG__ALIGNMENT_MODE__SHIFT |
			MTYPE_CC << SH_MEM_CONFIG__DEFAULT_MTYPE__SHIFT |
			SH_MEM_CONFIG__PRIVATE_ATC_MASK;

	mutex_lock(&adev->srbm_mutex);
	for (i = FIRST_COMPUTE_VMID; i < LAST_COMPUTE_VMID; i++) {
		vi_srbm_select(adev, 0, 0, 0, i);
		/* CP and shaders */
		WREG32(mmSH_MEM_CONFIG, sh_mem_config);
		WREG32(mmSH_MEM_APE1_BASE, 1);
		WREG32(mmSH_MEM_APE1_LIMIT, 0);
		WREG32(mmSH_MEM_BASES, sh_mem_bases);
	}
	vi_srbm_select(adev, 0, 0, 0, 0);
	mutex_unlock(&adev->srbm_mutex);
}

static void gfx_v8_0_config_init(struct amdgpu_device *adev)
{
	switch (adev->asic_type) {
	default:
		adev->gfx.config.double_offchip_lds_buf = 1;
		break;
	case CHIP_CARRIZO:
	case CHIP_STONEY:
		adev->gfx.config.double_offchip_lds_buf = 0;
		break;
	}
}

static void gfx_v8_0_gpu_init(struct amdgpu_device *adev)
{
	u32 tmp, sh_static_mem_cfg;
	int i;

	WREG32_FIELD(GRBM_CNTL, READ_TIMEOUT, 0xFF);
	WREG32(mmGB_ADDR_CONFIG, adev->gfx.config.gb_addr_config);
	WREG32(mmHDP_ADDR_CONFIG, adev->gfx.config.gb_addr_config);
	WREG32(mmDMIF_ADDR_CALC, adev->gfx.config.gb_addr_config);

	gfx_v8_0_tiling_mode_table_init(adev);
	gfx_v8_0_setup_rb(adev);
	gfx_v8_0_get_cu_info(adev);
	gfx_v8_0_config_init(adev);

	/* XXX SH_MEM regs */
	/* where to put LDS, scratch, GPUVM in FSA64 space */
	sh_static_mem_cfg = REG_SET_FIELD(0, SH_STATIC_MEM_CONFIG,
				   SWIZZLE_ENABLE, 1);
	sh_static_mem_cfg = REG_SET_FIELD(sh_static_mem_cfg, SH_STATIC_MEM_CONFIG,
				   ELEMENT_SIZE, 1);
	sh_static_mem_cfg = REG_SET_FIELD(sh_static_mem_cfg, SH_STATIC_MEM_CONFIG,
				   INDEX_STRIDE, 3);
	WREG32(mmSH_STATIC_MEM_CONFIG, sh_static_mem_cfg);

	mutex_lock(&adev->srbm_mutex);
	for (i = 0; i < adev->vm_manager.id_mgr[0].num_ids; i++) {
		vi_srbm_select(adev, 0, 0, 0, i);
		/* CP and shaders */
		if (i == 0) {
			tmp = REG_SET_FIELD(0, SH_MEM_CONFIG, DEFAULT_MTYPE, MTYPE_UC);
			tmp = REG_SET_FIELD(tmp, SH_MEM_CONFIG, APE1_MTYPE, MTYPE_UC);
			tmp = REG_SET_FIELD(tmp, SH_MEM_CONFIG, ALIGNMENT_MODE,
					    SH_MEM_ALIGNMENT_MODE_UNALIGNED);
			WREG32(mmSH_MEM_CONFIG, tmp);
			WREG32(mmSH_MEM_BASES, 0);
		} else {
			tmp = REG_SET_FIELD(0, SH_MEM_CONFIG, DEFAULT_MTYPE, MTYPE_NC);
			tmp = REG_SET_FIELD(tmp, SH_MEM_CONFIG, APE1_MTYPE, MTYPE_UC);
			tmp = REG_SET_FIELD(tmp, SH_MEM_CONFIG, ALIGNMENT_MODE,
					    SH_MEM_ALIGNMENT_MODE_UNALIGNED);
			WREG32(mmSH_MEM_CONFIG, tmp);
			tmp = adev->gmc.shared_aperture_start >> 48;
			WREG32(mmSH_MEM_BASES, tmp);
		}

		WREG32(mmSH_MEM_APE1_BASE, 1);
		WREG32(mmSH_MEM_APE1_LIMIT, 0);
	}
	vi_srbm_select(adev, 0, 0, 0, 0);
	mutex_unlock(&adev->srbm_mutex);

	gfx_v8_0_init_compute_vmid(adev);

	mutex_lock(&adev->grbm_idx_mutex);
	/*
	 * making sure that the following register writes will be broadcasted
	 * to all the shaders
	 */
	gfx_v8_0_select_se_sh(adev, 0xffffffff, 0xffffffff, 0xffffffff);

	WREG32(mmPA_SC_FIFO_SIZE,
		   (adev->gfx.config.sc_prim_fifo_size_frontend <<
			PA_SC_FIFO_SIZE__SC_FRONTEND_PRIM_FIFO_SIZE__SHIFT) |
		   (adev->gfx.config.sc_prim_fifo_size_backend <<
			PA_SC_FIFO_SIZE__SC_BACKEND_PRIM_FIFO_SIZE__SHIFT) |
		   (adev->gfx.config.sc_hiz_tile_fifo_size <<
			PA_SC_FIFO_SIZE__SC_HIZ_TILE_FIFO_SIZE__SHIFT) |
		   (adev->gfx.config.sc_earlyz_tile_fifo_size <<
			PA_SC_FIFO_SIZE__SC_EARLYZ_TILE_FIFO_SIZE__SHIFT));

	tmp = RREG32(mmSPI_ARB_PRIORITY);
	tmp = REG_SET_FIELD(tmp, SPI_ARB_PRIORITY, PIPE_ORDER_TS0, 2);
	tmp = REG_SET_FIELD(tmp, SPI_ARB_PRIORITY, PIPE_ORDER_TS1, 2);
	tmp = REG_SET_FIELD(tmp, SPI_ARB_PRIORITY, PIPE_ORDER_TS2, 2);
	tmp = REG_SET_FIELD(tmp, SPI_ARB_PRIORITY, PIPE_ORDER_TS3, 2);
	WREG32(mmSPI_ARB_PRIORITY, tmp);

	mutex_unlock(&adev->grbm_idx_mutex);

}

static void gfx_v8_0_wait_for_rlc_serdes(struct amdgpu_device *adev)
{
	u32 i, j, k;
	u32 mask;

	mutex_lock(&adev->grbm_idx_mutex);
	for (i = 0; i < adev->gfx.config.max_shader_engines; i++) {
		for (j = 0; j < adev->gfx.config.max_sh_per_se; j++) {
			gfx_v8_0_select_se_sh(adev, i, j, 0xffffffff);
			for (k = 0; k < adev->usec_timeout; k++) {
				if (RREG32(mmRLC_SERDES_CU_MASTER_BUSY) == 0)
					break;
				udelay(1);
			}
			if (k == adev->usec_timeout) {
				gfx_v8_0_select_se_sh(adev, 0xffffffff,
						      0xffffffff, 0xffffffff);
				mutex_unlock(&adev->grbm_idx_mutex);
				DRM_INFO("Timeout wait for RLC serdes %u,%u\n",
					 i, j);
				return;
			}
		}
	}
	gfx_v8_0_select_se_sh(adev, 0xffffffff, 0xffffffff, 0xffffffff);
	mutex_unlock(&adev->grbm_idx_mutex);

	mask = RLC_SERDES_NONCU_MASTER_BUSY__SE_MASTER_BUSY_MASK |
		RLC_SERDES_NONCU_MASTER_BUSY__GC_MASTER_BUSY_MASK |
		RLC_SERDES_NONCU_MASTER_BUSY__TC0_MASTER_BUSY_MASK |
		RLC_SERDES_NONCU_MASTER_BUSY__TC1_MASTER_BUSY_MASK;
	for (k = 0; k < adev->usec_timeout; k++) {
		if ((RREG32(mmRLC_SERDES_NONCU_MASTER_BUSY) & mask) == 0)
			break;
		udelay(1);
	}
}

static void gfx_v8_0_enable_gui_idle_interrupt(struct amdgpu_device *adev,
					       bool enable)
{
	u32 tmp = RREG32(mmCP_INT_CNTL_RING0);

	tmp = REG_SET_FIELD(tmp, CP_INT_CNTL_RING0, CNTX_BUSY_INT_ENABLE, enable ? 1 : 0);
	tmp = REG_SET_FIELD(tmp, CP_INT_CNTL_RING0, CNTX_EMPTY_INT_ENABLE, enable ? 1 : 0);
	tmp = REG_SET_FIELD(tmp, CP_INT_CNTL_RING0, CMP_BUSY_INT_ENABLE, enable ? 1 : 0);
	tmp = REG_SET_FIELD(tmp, CP_INT_CNTL_RING0, GFX_IDLE_INT_ENABLE, enable ? 1 : 0);

	WREG32(mmCP_INT_CNTL_RING0, tmp);
}

static void gfx_v8_0_init_csb(struct amdgpu_device *adev)
{
	/* csib */
	WREG32(mmRLC_CSIB_ADDR_HI,
			adev->gfx.rlc.clear_state_gpu_addr >> 32);
	WREG32(mmRLC_CSIB_ADDR_LO,
			adev->gfx.rlc.clear_state_gpu_addr & 0xfffffffc);
	WREG32(mmRLC_CSIB_LENGTH,
			adev->gfx.rlc.clear_state_size);
}

static void gfx_v8_0_parse_ind_reg_list(int *register_list_format,
				int ind_offset,
				int list_size,
				int *unique_indices,
				int *indices_count,
				int max_indices,
				int *ind_start_offsets,
				int *offset_count,
				int max_offset)
{
	int indices;
	bool new_entry = true;

	for (; ind_offset < list_size; ind_offset++) {

		if (new_entry) {
			new_entry = false;
			ind_start_offsets[*offset_count] = ind_offset;
			*offset_count = *offset_count + 1;
			BUG_ON(*offset_count >= max_offset);
		}

		if (register_list_format[ind_offset] == 0xFFFFFFFF) {
			new_entry = true;
			continue;
		}

		ind_offset += 2;

		/* look for the matching indice */
		for (indices = 0;
			indices < *indices_count;
			indices++) {
			if (unique_indices[indices] ==
				register_list_format[ind_offset])
				break;
		}

		if (indices >= *indices_count) {
			unique_indices[*indices_count] =
				register_list_format[ind_offset];
			indices = *indices_count;
			*indices_count = *indices_count + 1;
			BUG_ON(*indices_count >= max_indices);
		}

		register_list_format[ind_offset] = indices;
	}
}

static int gfx_v8_0_init_save_restore_list(struct amdgpu_device *adev)
{
	int i, temp, data;
	int unique_indices[] = {0, 0, 0, 0, 0, 0, 0, 0};
	int indices_count = 0;
	int indirect_start_offsets[] = {0, 0, 0, 0, 0, 0, 0, 0, 0, 0};
	int offset_count = 0;

	int list_size;
	unsigned int *register_list_format =
		kmalloc(adev->gfx.rlc.reg_list_format_size_bytes, GFP_KERNEL);
	if (!register_list_format)
		return -ENOMEM;
	memcpy(register_list_format, adev->gfx.rlc.register_list_format,
			adev->gfx.rlc.reg_list_format_size_bytes);

	gfx_v8_0_parse_ind_reg_list(register_list_format,
				RLC_FormatDirectRegListLength,
				adev->gfx.rlc.reg_list_format_size_bytes >> 2,
				unique_indices,
				&indices_count,
				ARRAY_SIZE(unique_indices),
				indirect_start_offsets,
				&offset_count,
				ARRAY_SIZE(indirect_start_offsets));

	/* save and restore list */
	WREG32_FIELD(RLC_SRM_CNTL, AUTO_INCR_ADDR, 1);

	WREG32(mmRLC_SRM_ARAM_ADDR, 0);
	for (i = 0; i < adev->gfx.rlc.reg_list_size_bytes >> 2; i++)
		WREG32(mmRLC_SRM_ARAM_DATA, adev->gfx.rlc.register_restore[i]);

	/* indirect list */
	WREG32(mmRLC_GPM_SCRATCH_ADDR, adev->gfx.rlc.reg_list_format_start);
	for (i = 0; i < adev->gfx.rlc.reg_list_format_size_bytes >> 2; i++)
		WREG32(mmRLC_GPM_SCRATCH_DATA, register_list_format[i]);

	list_size = adev->gfx.rlc.reg_list_size_bytes >> 2;
	list_size = list_size >> 1;
	WREG32(mmRLC_GPM_SCRATCH_ADDR, adev->gfx.rlc.reg_restore_list_size);
	WREG32(mmRLC_GPM_SCRATCH_DATA, list_size);

	/* starting offsets starts */
	WREG32(mmRLC_GPM_SCRATCH_ADDR,
		adev->gfx.rlc.starting_offsets_start);
	for (i = 0; i < ARRAY_SIZE(indirect_start_offsets); i++)
		WREG32(mmRLC_GPM_SCRATCH_DATA,
				indirect_start_offsets[i]);

	/* unique indices */
	temp = mmRLC_SRM_INDEX_CNTL_ADDR_0;
	data = mmRLC_SRM_INDEX_CNTL_DATA_0;
	for (i = 0; i < ARRAY_SIZE(unique_indices); i++) {
		if (unique_indices[i] != 0) {
			WREG32(temp + i, unique_indices[i] & 0x3FFFF);
			WREG32(data + i, unique_indices[i] >> 20);
		}
	}
	kfree(register_list_format);

	return 0;
}

static void gfx_v8_0_enable_save_restore_machine(struct amdgpu_device *adev)
{
	WREG32_FIELD(RLC_SRM_CNTL, SRM_ENABLE, 1);
}

static void gfx_v8_0_init_power_gating(struct amdgpu_device *adev)
{
	uint32_t data;

	WREG32_FIELD(CP_RB_WPTR_POLL_CNTL, IDLE_POLL_COUNT, 0x60);

	data = REG_SET_FIELD(0, RLC_PG_DELAY, POWER_UP_DELAY, 0x10);
	data = REG_SET_FIELD(data, RLC_PG_DELAY, POWER_DOWN_DELAY, 0x10);
	data = REG_SET_FIELD(data, RLC_PG_DELAY, CMD_PROPAGATE_DELAY, 0x10);
	data = REG_SET_FIELD(data, RLC_PG_DELAY, MEM_SLEEP_DELAY, 0x10);
	WREG32(mmRLC_PG_DELAY, data);

	WREG32_FIELD(RLC_PG_DELAY_2, SERDES_CMD_DELAY, 0x3);
	WREG32_FIELD(RLC_AUTO_PG_CTRL, GRBM_REG_SAVE_GFX_IDLE_THRESHOLD, 0x55f0);

}

static void cz_enable_sck_slow_down_on_power_up(struct amdgpu_device *adev,
						bool enable)
{
	WREG32_FIELD(RLC_PG_CNTL, SMU_CLK_SLOWDOWN_ON_PU_ENABLE, enable ? 1 : 0);
}

static void cz_enable_sck_slow_down_on_power_down(struct amdgpu_device *adev,
						  bool enable)
{
	WREG32_FIELD(RLC_PG_CNTL, SMU_CLK_SLOWDOWN_ON_PD_ENABLE, enable ? 1 : 0);
}

static void cz_enable_cp_power_gating(struct amdgpu_device *adev, bool enable)
{
	WREG32_FIELD(RLC_PG_CNTL, CP_PG_DISABLE, enable ? 0 : 1);
}

static void gfx_v8_0_init_pg(struct amdgpu_device *adev)
{
	if ((adev->asic_type == CHIP_CARRIZO) ||
	    (adev->asic_type == CHIP_STONEY)) {
		gfx_v8_0_init_csb(adev);
		gfx_v8_0_init_save_restore_list(adev);
		gfx_v8_0_enable_save_restore_machine(adev);
		WREG32(mmRLC_JUMP_TABLE_RESTORE, adev->gfx.rlc.cp_table_gpu_addr >> 8);
		gfx_v8_0_init_power_gating(adev);
		WREG32(mmRLC_PG_ALWAYS_ON_CU_MASK, adev->gfx.cu_info.ao_cu_mask);
	} else if ((adev->asic_type == CHIP_POLARIS11) ||
		   (adev->asic_type == CHIP_POLARIS12)) {
		gfx_v8_0_init_csb(adev);
		gfx_v8_0_init_save_restore_list(adev);
		gfx_v8_0_enable_save_restore_machine(adev);
		gfx_v8_0_init_power_gating(adev);
	}

}

static void gfx_v8_0_rlc_stop(struct amdgpu_device *adev)
{
	WREG32_FIELD(RLC_CNTL, RLC_ENABLE_F32, 0);

	gfx_v8_0_enable_gui_idle_interrupt(adev, false);
	gfx_v8_0_wait_for_rlc_serdes(adev);
}

static void gfx_v8_0_rlc_reset(struct amdgpu_device *adev)
{
	WREG32_FIELD(GRBM_SOFT_RESET, SOFT_RESET_RLC, 1);
	udelay(50);

	WREG32_FIELD(GRBM_SOFT_RESET, SOFT_RESET_RLC, 0);
	udelay(50);
}

static void gfx_v8_0_rlc_start(struct amdgpu_device *adev)
{
	WREG32_FIELD(RLC_CNTL, RLC_ENABLE_F32, 1);

	/* carrizo do enable cp interrupt after cp inited */
	if (!(adev->flags & AMD_IS_APU))
		gfx_v8_0_enable_gui_idle_interrupt(adev, true);

	udelay(50);
}

static int gfx_v8_0_rlc_load_microcode(struct amdgpu_device *adev)
{
	const struct rlc_firmware_header_v2_0 *hdr;
	const __le32 *fw_data;
	unsigned i, fw_size;

	if (!adev->gfx.rlc_fw)
		return -EINVAL;

	hdr = (const struct rlc_firmware_header_v2_0 *)adev->gfx.rlc_fw->data;
	amdgpu_ucode_print_rlc_hdr(&hdr->header);

	fw_data = (const __le32 *)(adev->gfx.rlc_fw->data +
			   le32_to_cpu(hdr->header.ucode_array_offset_bytes));
	fw_size = le32_to_cpu(hdr->header.ucode_size_bytes) / 4;

	WREG32(mmRLC_GPM_UCODE_ADDR, 0);
	for (i = 0; i < fw_size; i++)
		WREG32(mmRLC_GPM_UCODE_DATA, le32_to_cpup(fw_data++));
	WREG32(mmRLC_GPM_UCODE_ADDR, adev->gfx.rlc_fw_version);

	return 0;
}

static int gfx_v8_0_rlc_resume(struct amdgpu_device *adev)
{
	int r;
	u32 tmp;

	gfx_v8_0_rlc_stop(adev);

	/* disable CG */
	tmp = RREG32(mmRLC_CGCG_CGLS_CTRL);
	tmp &= ~(RLC_CGCG_CGLS_CTRL__CGCG_EN_MASK |
		 RLC_CGCG_CGLS_CTRL__CGLS_EN_MASK);
	WREG32(mmRLC_CGCG_CGLS_CTRL, tmp);
	if (adev->asic_type == CHIP_POLARIS11 ||
	    adev->asic_type == CHIP_POLARIS10 ||
	    adev->asic_type == CHIP_POLARIS12) {
		tmp = RREG32(mmRLC_CGCG_CGLS_CTRL_3D);
		tmp &= ~0x3;
		WREG32(mmRLC_CGCG_CGLS_CTRL_3D, tmp);
	}

	/* disable PG */
	WREG32(mmRLC_PG_CNTL, 0);

	gfx_v8_0_rlc_reset(adev);
	gfx_v8_0_init_pg(adev);


	if (adev->firmware.load_type == AMDGPU_FW_LOAD_DIRECT) {
		/* legacy rlc firmware loading */
		r = gfx_v8_0_rlc_load_microcode(adev);
		if (r)
			return r;
	}

	gfx_v8_0_rlc_start(adev);

	return 0;
}

static void gfx_v8_0_cp_gfx_enable(struct amdgpu_device *adev, bool enable)
{
	int i;
	u32 tmp = RREG32(mmCP_ME_CNTL);

	if (enable) {
		tmp = REG_SET_FIELD(tmp, CP_ME_CNTL, ME_HALT, 0);
		tmp = REG_SET_FIELD(tmp, CP_ME_CNTL, PFP_HALT, 0);
		tmp = REG_SET_FIELD(tmp, CP_ME_CNTL, CE_HALT, 0);
	} else {
		tmp = REG_SET_FIELD(tmp, CP_ME_CNTL, ME_HALT, 1);
		tmp = REG_SET_FIELD(tmp, CP_ME_CNTL, PFP_HALT, 1);
		tmp = REG_SET_FIELD(tmp, CP_ME_CNTL, CE_HALT, 1);
		for (i = 0; i < adev->gfx.num_gfx_rings; i++)
			adev->gfx.gfx_ring[i].ready = false;
	}
	WREG32(mmCP_ME_CNTL, tmp);
	udelay(50);
}

static int gfx_v8_0_cp_gfx_load_microcode(struct amdgpu_device *adev)
{
	const struct gfx_firmware_header_v1_0 *pfp_hdr;
	const struct gfx_firmware_header_v1_0 *ce_hdr;
	const struct gfx_firmware_header_v1_0 *me_hdr;
	const __le32 *fw_data;
	unsigned i, fw_size;

	if (!adev->gfx.me_fw || !adev->gfx.pfp_fw || !adev->gfx.ce_fw)
		return -EINVAL;

	pfp_hdr = (const struct gfx_firmware_header_v1_0 *)
		adev->gfx.pfp_fw->data;
	ce_hdr = (const struct gfx_firmware_header_v1_0 *)
		adev->gfx.ce_fw->data;
	me_hdr = (const struct gfx_firmware_header_v1_0 *)
		adev->gfx.me_fw->data;

	amdgpu_ucode_print_gfx_hdr(&pfp_hdr->header);
	amdgpu_ucode_print_gfx_hdr(&ce_hdr->header);
	amdgpu_ucode_print_gfx_hdr(&me_hdr->header);

	gfx_v8_0_cp_gfx_enable(adev, false);

	/* PFP */
	fw_data = (const __le32 *)
		(adev->gfx.pfp_fw->data +
		 le32_to_cpu(pfp_hdr->header.ucode_array_offset_bytes));
	fw_size = le32_to_cpu(pfp_hdr->header.ucode_size_bytes) / 4;
	WREG32(mmCP_PFP_UCODE_ADDR, 0);
	for (i = 0; i < fw_size; i++)
		WREG32(mmCP_PFP_UCODE_DATA, le32_to_cpup(fw_data++));
	WREG32(mmCP_PFP_UCODE_ADDR, adev->gfx.pfp_fw_version);

	/* CE */
	fw_data = (const __le32 *)
		(adev->gfx.ce_fw->data +
		 le32_to_cpu(ce_hdr->header.ucode_array_offset_bytes));
	fw_size = le32_to_cpu(ce_hdr->header.ucode_size_bytes) / 4;
	WREG32(mmCP_CE_UCODE_ADDR, 0);
	for (i = 0; i < fw_size; i++)
		WREG32(mmCP_CE_UCODE_DATA, le32_to_cpup(fw_data++));
	WREG32(mmCP_CE_UCODE_ADDR, adev->gfx.ce_fw_version);

	/* ME */
	fw_data = (const __le32 *)
		(adev->gfx.me_fw->data +
		 le32_to_cpu(me_hdr->header.ucode_array_offset_bytes));
	fw_size = le32_to_cpu(me_hdr->header.ucode_size_bytes) / 4;
	WREG32(mmCP_ME_RAM_WADDR, 0);
	for (i = 0; i < fw_size; i++)
		WREG32(mmCP_ME_RAM_DATA, le32_to_cpup(fw_data++));
	WREG32(mmCP_ME_RAM_WADDR, adev->gfx.me_fw_version);

	return 0;
}

static u32 gfx_v8_0_get_csb_size(struct amdgpu_device *adev)
{
	u32 count = 0;
	const struct cs_section_def *sect = NULL;
	const struct cs_extent_def *ext = NULL;

	/* begin clear state */
	count += 2;
	/* context control state */
	count += 3;

	for (sect = vi_cs_data; sect->section != NULL; ++sect) {
		for (ext = sect->section; ext->extent != NULL; ++ext) {
			if (sect->id == SECT_CONTEXT)
				count += 2 + ext->reg_count;
			else
				return 0;
		}
	}
	/* pa_sc_raster_config/pa_sc_raster_config1 */
	count += 4;
	/* end clear state */
	count += 2;
	/* clear state */
	count += 2;

	return count;
}

static int gfx_v8_0_cp_gfx_start(struct amdgpu_device *adev)
{
	struct amdgpu_ring *ring = &adev->gfx.gfx_ring[0];
	const struct cs_section_def *sect = NULL;
	const struct cs_extent_def *ext = NULL;
	int r, i;

	/* init the CP */
	WREG32(mmCP_MAX_CONTEXT, adev->gfx.config.max_hw_contexts - 1);
	WREG32(mmCP_ENDIAN_SWAP, 0);
	WREG32(mmCP_DEVICE_ID, 1);

	gfx_v8_0_cp_gfx_enable(adev, true);

	r = amdgpu_ring_alloc(ring, gfx_v8_0_get_csb_size(adev) + 4);
	if (r) {
		DRM_ERROR("amdgpu: cp failed to lock ring (%d).\n", r);
		return r;
	}

	/* clear state buffer */
	amdgpu_ring_write(ring, PACKET3(PACKET3_PREAMBLE_CNTL, 0));
	amdgpu_ring_write(ring, PACKET3_PREAMBLE_BEGIN_CLEAR_STATE);

	amdgpu_ring_write(ring, PACKET3(PACKET3_CONTEXT_CONTROL, 1));
	amdgpu_ring_write(ring, 0x80000000);
	amdgpu_ring_write(ring, 0x80000000);

	for (sect = vi_cs_data; sect->section != NULL; ++sect) {
		for (ext = sect->section; ext->extent != NULL; ++ext) {
			if (sect->id == SECT_CONTEXT) {
				amdgpu_ring_write(ring,
				       PACKET3(PACKET3_SET_CONTEXT_REG,
					       ext->reg_count));
				amdgpu_ring_write(ring,
				       ext->reg_index - PACKET3_SET_CONTEXT_REG_START);
				for (i = 0; i < ext->reg_count; i++)
					amdgpu_ring_write(ring, ext->extent[i]);
			}
		}
	}

	amdgpu_ring_write(ring, PACKET3(PACKET3_SET_CONTEXT_REG, 2));
	amdgpu_ring_write(ring, mmPA_SC_RASTER_CONFIG - PACKET3_SET_CONTEXT_REG_START);
	amdgpu_ring_write(ring, adev->gfx.config.rb_config[0][0].raster_config);
	amdgpu_ring_write(ring, adev->gfx.config.rb_config[0][0].raster_config_1);

	amdgpu_ring_write(ring, PACKET3(PACKET3_PREAMBLE_CNTL, 0));
	amdgpu_ring_write(ring, PACKET3_PREAMBLE_END_CLEAR_STATE);

	amdgpu_ring_write(ring, PACKET3(PACKET3_CLEAR_STATE, 0));
	amdgpu_ring_write(ring, 0);

	/* init the CE partitions */
	amdgpu_ring_write(ring, PACKET3(PACKET3_SET_BASE, 2));
	amdgpu_ring_write(ring, PACKET3_BASE_INDEX(CE_PARTITION_BASE));
	amdgpu_ring_write(ring, 0x8000);
	amdgpu_ring_write(ring, 0x8000);

	amdgpu_ring_commit(ring);

	return 0;
}
static void gfx_v8_0_set_cpg_door_bell(struct amdgpu_device *adev, struct amdgpu_ring *ring)
{
	u32 tmp;
	/* no gfx doorbells on iceland */
	if (adev->asic_type == CHIP_TOPAZ)
		return;

	tmp = RREG32(mmCP_RB_DOORBELL_CONTROL);

	if (ring->use_doorbell) {
		tmp = REG_SET_FIELD(tmp, CP_RB_DOORBELL_CONTROL,
				DOORBELL_OFFSET, ring->doorbell_index);
		tmp = REG_SET_FIELD(tmp, CP_RB_DOORBELL_CONTROL,
						DOORBELL_HIT, 0);
		tmp = REG_SET_FIELD(tmp, CP_RB_DOORBELL_CONTROL,
					    DOORBELL_EN, 1);
	} else {
		tmp = REG_SET_FIELD(tmp, CP_RB_DOORBELL_CONTROL, DOORBELL_EN, 0);
	}

	WREG32(mmCP_RB_DOORBELL_CONTROL, tmp);

	if (adev->flags & AMD_IS_APU)
		return;

	tmp = REG_SET_FIELD(0, CP_RB_DOORBELL_RANGE_LOWER,
					DOORBELL_RANGE_LOWER,
					AMDGPU_DOORBELL_GFX_RING0);
	WREG32(mmCP_RB_DOORBELL_RANGE_LOWER, tmp);

	WREG32(mmCP_RB_DOORBELL_RANGE_UPPER,
		CP_RB_DOORBELL_RANGE_UPPER__DOORBELL_RANGE_UPPER_MASK);
}

static int gfx_v8_0_cp_gfx_resume(struct amdgpu_device *adev)
{
	struct amdgpu_ring *ring;
	u32 tmp;
	u32 rb_bufsz;
	u64 rb_addr, rptr_addr, wptr_gpu_addr;
	int r;

	/* Set the write pointer delay */
	WREG32(mmCP_RB_WPTR_DELAY, 0);

	/* set the RB to use vmid 0 */
	WREG32(mmCP_RB_VMID, 0);

	/* Set ring buffer size */
	ring = &adev->gfx.gfx_ring[0];
	rb_bufsz = order_base_2(ring->ring_size / 8);
	tmp = REG_SET_FIELD(0, CP_RB0_CNTL, RB_BUFSZ, rb_bufsz);
	tmp = REG_SET_FIELD(tmp, CP_RB0_CNTL, RB_BLKSZ, rb_bufsz - 2);
	tmp = REG_SET_FIELD(tmp, CP_RB0_CNTL, MTYPE, 3);
	tmp = REG_SET_FIELD(tmp, CP_RB0_CNTL, MIN_IB_AVAILSZ, 1);
#ifdef __BIG_ENDIAN
	tmp = REG_SET_FIELD(tmp, CP_RB0_CNTL, BUF_SWAP, 1);
#endif
	WREG32(mmCP_RB0_CNTL, tmp);

	/* Initialize the ring buffer's read and write pointers */
	WREG32(mmCP_RB0_CNTL, tmp | CP_RB0_CNTL__RB_RPTR_WR_ENA_MASK);
	ring->wptr = 0;
	WREG32(mmCP_RB0_WPTR, lower_32_bits(ring->wptr));

	/* set the wb address wether it's enabled or not */
	rptr_addr = adev->wb.gpu_addr + (ring->rptr_offs * 4);
	WREG32(mmCP_RB0_RPTR_ADDR, lower_32_bits(rptr_addr));
	WREG32(mmCP_RB0_RPTR_ADDR_HI, upper_32_bits(rptr_addr) & 0xFF);

	wptr_gpu_addr = adev->wb.gpu_addr + (ring->wptr_offs * 4);
	WREG32(mmCP_RB_WPTR_POLL_ADDR_LO, lower_32_bits(wptr_gpu_addr));
	WREG32(mmCP_RB_WPTR_POLL_ADDR_HI, upper_32_bits(wptr_gpu_addr));
	mdelay(1);
	WREG32(mmCP_RB0_CNTL, tmp);

	rb_addr = ring->gpu_addr >> 8;
	WREG32(mmCP_RB0_BASE, rb_addr);
	WREG32(mmCP_RB0_BASE_HI, upper_32_bits(rb_addr));

	gfx_v8_0_set_cpg_door_bell(adev, ring);
	/* start the ring */
	amdgpu_ring_clear_ring(ring);
	gfx_v8_0_cp_gfx_start(adev);
	ring->ready = true;
	r = amdgpu_ring_test_ring(ring);
	if (r)
		ring->ready = false;

	return r;
}

static void gfx_v8_0_cp_compute_enable(struct amdgpu_device *adev, bool enable)
{
	int i;

	if (enable) {
		WREG32(mmCP_MEC_CNTL, 0);
	} else {
		WREG32(mmCP_MEC_CNTL, (CP_MEC_CNTL__MEC_ME1_HALT_MASK | CP_MEC_CNTL__MEC_ME2_HALT_MASK));
		for (i = 0; i < adev->gfx.num_compute_rings; i++)
			adev->gfx.compute_ring[i].ready = false;
		adev->gfx.kiq.ring.ready = false;
	}
	udelay(50);
}

static int gfx_v8_0_cp_compute_load_microcode(struct amdgpu_device *adev)
{
	const struct gfx_firmware_header_v1_0 *mec_hdr;
	const __le32 *fw_data;
	unsigned i, fw_size;

	if (!adev->gfx.mec_fw)
		return -EINVAL;

	gfx_v8_0_cp_compute_enable(adev, false);

	mec_hdr = (const struct gfx_firmware_header_v1_0 *)adev->gfx.mec_fw->data;
	amdgpu_ucode_print_gfx_hdr(&mec_hdr->header);

	fw_data = (const __le32 *)
		(adev->gfx.mec_fw->data +
		 le32_to_cpu(mec_hdr->header.ucode_array_offset_bytes));
	fw_size = le32_to_cpu(mec_hdr->header.ucode_size_bytes) / 4;

	/* MEC1 */
	WREG32(mmCP_MEC_ME1_UCODE_ADDR, 0);
	for (i = 0; i < fw_size; i++)
		WREG32(mmCP_MEC_ME1_UCODE_DATA, le32_to_cpup(fw_data+i));
	WREG32(mmCP_MEC_ME1_UCODE_ADDR, adev->gfx.mec_fw_version);

	/* Loading MEC2 firmware is only necessary if MEC2 should run different microcode than MEC1. */
	if (adev->gfx.mec2_fw) {
		const struct gfx_firmware_header_v1_0 *mec2_hdr;

		mec2_hdr = (const struct gfx_firmware_header_v1_0 *)adev->gfx.mec2_fw->data;
		amdgpu_ucode_print_gfx_hdr(&mec2_hdr->header);

		fw_data = (const __le32 *)
			(adev->gfx.mec2_fw->data +
			 le32_to_cpu(mec2_hdr->header.ucode_array_offset_bytes));
		fw_size = le32_to_cpu(mec2_hdr->header.ucode_size_bytes) / 4;

		WREG32(mmCP_MEC_ME2_UCODE_ADDR, 0);
		for (i = 0; i < fw_size; i++)
			WREG32(mmCP_MEC_ME2_UCODE_DATA, le32_to_cpup(fw_data+i));
		WREG32(mmCP_MEC_ME2_UCODE_ADDR, adev->gfx.mec2_fw_version);
	}

	return 0;
}

/* KIQ functions */
static void gfx_v8_0_kiq_setting(struct amdgpu_ring *ring)
{
	uint32_t tmp;
	struct amdgpu_device *adev = ring->adev;

	/* tell RLC which is KIQ queue */
	tmp = RREG32(mmRLC_CP_SCHEDULERS);
	tmp &= 0xffffff00;
	tmp |= (ring->me << 5) | (ring->pipe << 3) | (ring->queue);
	WREG32(mmRLC_CP_SCHEDULERS, tmp);
	tmp |= 0x80;
	WREG32(mmRLC_CP_SCHEDULERS, tmp);
}

static int gfx_v8_0_kiq_kcq_enable(struct amdgpu_device *adev)
{
	struct amdgpu_ring *kiq_ring = &adev->gfx.kiq.ring;
	uint32_t scratch, tmp = 0;
	uint64_t queue_mask = 0;
	int r, i;

	for (i = 0; i < AMDGPU_MAX_COMPUTE_QUEUES; ++i) {
		if (!test_bit(i, adev->gfx.mec.queue_bitmap))
			continue;

		/* This situation may be hit in the future if a new HW
		 * generation exposes more than 64 queues. If so, the
		 * definition of queue_mask needs updating */
		if (WARN_ON(i >= (sizeof(queue_mask)*8))) {
			DRM_ERROR("Invalid KCQ enabled: %d\n", i);
			break;
		}

		queue_mask |= (1ull << i);
	}

	r = amdgpu_gfx_scratch_get(adev, &scratch);
	if (r) {
		DRM_ERROR("Failed to get scratch reg (%d).\n", r);
		return r;
	}
	WREG32(scratch, 0xCAFEDEAD);

	r = amdgpu_ring_alloc(kiq_ring, (8 * adev->gfx.num_compute_rings) + 11);
	if (r) {
		DRM_ERROR("Failed to lock KIQ (%d).\n", r);
		amdgpu_gfx_scratch_free(adev, scratch);
		return r;
	}
	/* set resources */
	amdgpu_ring_write(kiq_ring, PACKET3(PACKET3_SET_RESOURCES, 6));
	amdgpu_ring_write(kiq_ring, 0);	/* vmid_mask:0 queue_type:0 (KIQ) */
	amdgpu_ring_write(kiq_ring, lower_32_bits(queue_mask));	/* queue mask lo */
	amdgpu_ring_write(kiq_ring, upper_32_bits(queue_mask));	/* queue mask hi */
	amdgpu_ring_write(kiq_ring, 0);	/* gws mask lo */
	amdgpu_ring_write(kiq_ring, 0);	/* gws mask hi */
	amdgpu_ring_write(kiq_ring, 0);	/* oac mask */
	amdgpu_ring_write(kiq_ring, 0);	/* gds heap base:0, gds heap size:0 */
	for (i = 0; i < adev->gfx.num_compute_rings; i++) {
		struct amdgpu_ring *ring = &adev->gfx.compute_ring[i];
		uint64_t mqd_addr = amdgpu_bo_gpu_offset(ring->mqd_obj);
		uint64_t wptr_addr = adev->wb.gpu_addr + (ring->wptr_offs * 4);

		/* map queues */
		amdgpu_ring_write(kiq_ring, PACKET3(PACKET3_MAP_QUEUES, 5));
		/* Q_sel:0, vmid:0, vidmem: 1, engine:0, num_Q:1*/
		amdgpu_ring_write(kiq_ring,
				  PACKET3_MAP_QUEUES_NUM_QUEUES(1));
		amdgpu_ring_write(kiq_ring,
				  PACKET3_MAP_QUEUES_DOORBELL_OFFSET(ring->doorbell_index) |
				  PACKET3_MAP_QUEUES_QUEUE(ring->queue) |
				  PACKET3_MAP_QUEUES_PIPE(ring->pipe) |
				  PACKET3_MAP_QUEUES_ME(ring->me == 1 ? 0 : 1)); /* doorbell */
		amdgpu_ring_write(kiq_ring, lower_32_bits(mqd_addr));
		amdgpu_ring_write(kiq_ring, upper_32_bits(mqd_addr));
		amdgpu_ring_write(kiq_ring, lower_32_bits(wptr_addr));
		amdgpu_ring_write(kiq_ring, upper_32_bits(wptr_addr));
	}
	/* write to scratch for completion */
	amdgpu_ring_write(kiq_ring, PACKET3(PACKET3_SET_UCONFIG_REG, 1));
	amdgpu_ring_write(kiq_ring, (scratch - PACKET3_SET_UCONFIG_REG_START));
	amdgpu_ring_write(kiq_ring, 0xDEADBEEF);
	amdgpu_ring_commit(kiq_ring);

	for (i = 0; i < adev->usec_timeout; i++) {
		tmp = RREG32(scratch);
		if (tmp == 0xDEADBEEF)
			break;
		DRM_UDELAY(1);
	}
	if (i >= adev->usec_timeout) {
		DRM_ERROR("KCQ enable failed (scratch(0x%04X)=0x%08X)\n",
			  scratch, tmp);
		r = -EINVAL;
	}
	amdgpu_gfx_scratch_free(adev, scratch);

	return r;
}

static int gfx_v8_0_deactivate_hqd(struct amdgpu_device *adev, u32 req)
{
	int i, r = 0;

	if (RREG32(mmCP_HQD_ACTIVE) & CP_HQD_ACTIVE__ACTIVE_MASK) {
		WREG32_FIELD(CP_HQD_DEQUEUE_REQUEST, DEQUEUE_REQ, req);
		for (i = 0; i < adev->usec_timeout; i++) {
			if (!(RREG32(mmCP_HQD_ACTIVE) & CP_HQD_ACTIVE__ACTIVE_MASK))
				break;
			udelay(1);
		}
		if (i == adev->usec_timeout)
			r = -ETIMEDOUT;
	}
	WREG32(mmCP_HQD_DEQUEUE_REQUEST, 0);
	WREG32(mmCP_HQD_PQ_RPTR, 0);
	WREG32(mmCP_HQD_PQ_WPTR, 0);

	return r;
}

static int gfx_v8_0_mqd_init(struct amdgpu_ring *ring)
{
	struct amdgpu_device *adev = ring->adev;
	struct vi_mqd *mqd = ring->mqd_ptr;
	uint64_t hqd_gpu_addr, wb_gpu_addr, eop_base_addr;
	uint32_t tmp;

	mqd->header = 0xC0310800;
	mqd->compute_pipelinestat_enable = 0x00000001;
	mqd->compute_static_thread_mgmt_se0 = 0xffffffff;
	mqd->compute_static_thread_mgmt_se1 = 0xffffffff;
	mqd->compute_static_thread_mgmt_se2 = 0xffffffff;
	mqd->compute_static_thread_mgmt_se3 = 0xffffffff;
	mqd->compute_misc_reserved = 0x00000003;
	mqd->dynamic_cu_mask_addr_lo = lower_32_bits(ring->mqd_gpu_addr
						     + offsetof(struct vi_mqd_allocation, dynamic_cu_mask));
	mqd->dynamic_cu_mask_addr_hi = upper_32_bits(ring->mqd_gpu_addr
						     + offsetof(struct vi_mqd_allocation, dynamic_cu_mask));
	eop_base_addr = ring->eop_gpu_addr >> 8;
	mqd->cp_hqd_eop_base_addr_lo = eop_base_addr;
	mqd->cp_hqd_eop_base_addr_hi = upper_32_bits(eop_base_addr);

	/* set the EOP size, register value is 2^(EOP_SIZE+1) dwords */
	tmp = RREG32(mmCP_HQD_EOP_CONTROL);
	tmp = REG_SET_FIELD(tmp, CP_HQD_EOP_CONTROL, EOP_SIZE,
			(order_base_2(GFX8_MEC_HPD_SIZE / 4) - 1));

	mqd->cp_hqd_eop_control = tmp;

	/* enable doorbell? */
	tmp = REG_SET_FIELD(RREG32(mmCP_HQD_PQ_DOORBELL_CONTROL),
			    CP_HQD_PQ_DOORBELL_CONTROL,
			    DOORBELL_EN,
			    ring->use_doorbell ? 1 : 0);

	mqd->cp_hqd_pq_doorbell_control = tmp;

	/* set the pointer to the MQD */
	mqd->cp_mqd_base_addr_lo = ring->mqd_gpu_addr & 0xfffffffc;
	mqd->cp_mqd_base_addr_hi = upper_32_bits(ring->mqd_gpu_addr);

	/* set MQD vmid to 0 */
	tmp = RREG32(mmCP_MQD_CONTROL);
	tmp = REG_SET_FIELD(tmp, CP_MQD_CONTROL, VMID, 0);
	mqd->cp_mqd_control = tmp;

	/* set the pointer to the HQD, this is similar CP_RB0_BASE/_HI */
	hqd_gpu_addr = ring->gpu_addr >> 8;
	mqd->cp_hqd_pq_base_lo = hqd_gpu_addr;
	mqd->cp_hqd_pq_base_hi = upper_32_bits(hqd_gpu_addr);

	/* set up the HQD, this is similar to CP_RB0_CNTL */
	tmp = RREG32(mmCP_HQD_PQ_CONTROL);
	tmp = REG_SET_FIELD(tmp, CP_HQD_PQ_CONTROL, QUEUE_SIZE,
			    (order_base_2(ring->ring_size / 4) - 1));
	tmp = REG_SET_FIELD(tmp, CP_HQD_PQ_CONTROL, RPTR_BLOCK_SIZE,
			((order_base_2(AMDGPU_GPU_PAGE_SIZE / 4) - 1) << 8));
#ifdef __BIG_ENDIAN
	tmp = REG_SET_FIELD(tmp, CP_HQD_PQ_CONTROL, ENDIAN_SWAP, 1);
#endif
	tmp = REG_SET_FIELD(tmp, CP_HQD_PQ_CONTROL, UNORD_DISPATCH, 0);
	tmp = REG_SET_FIELD(tmp, CP_HQD_PQ_CONTROL, ROQ_PQ_IB_FLIP, 0);
	tmp = REG_SET_FIELD(tmp, CP_HQD_PQ_CONTROL, PRIV_STATE, 1);
	tmp = REG_SET_FIELD(tmp, CP_HQD_PQ_CONTROL, KMD_QUEUE, 1);
	mqd->cp_hqd_pq_control = tmp;

	/* set the wb address whether it's enabled or not */
	wb_gpu_addr = adev->wb.gpu_addr + (ring->rptr_offs * 4);
	mqd->cp_hqd_pq_rptr_report_addr_lo = wb_gpu_addr & 0xfffffffc;
	mqd->cp_hqd_pq_rptr_report_addr_hi =
		upper_32_bits(wb_gpu_addr) & 0xffff;

	/* only used if CP_PQ_WPTR_POLL_CNTL.CP_PQ_WPTR_POLL_CNTL__EN_MASK=1 */
	wb_gpu_addr = adev->wb.gpu_addr + (ring->wptr_offs * 4);
	mqd->cp_hqd_pq_wptr_poll_addr_lo = wb_gpu_addr & 0xfffffffc;
	mqd->cp_hqd_pq_wptr_poll_addr_hi = upper_32_bits(wb_gpu_addr) & 0xffff;

	tmp = 0;
	/* enable the doorbell if requested */
	if (ring->use_doorbell) {
		tmp = RREG32(mmCP_HQD_PQ_DOORBELL_CONTROL);
		tmp = REG_SET_FIELD(tmp, CP_HQD_PQ_DOORBELL_CONTROL,
				DOORBELL_OFFSET, ring->doorbell_index);

		tmp = REG_SET_FIELD(tmp, CP_HQD_PQ_DOORBELL_CONTROL,
					 DOORBELL_EN, 1);
		tmp = REG_SET_FIELD(tmp, CP_HQD_PQ_DOORBELL_CONTROL,
					 DOORBELL_SOURCE, 0);
		tmp = REG_SET_FIELD(tmp, CP_HQD_PQ_DOORBELL_CONTROL,
					 DOORBELL_HIT, 0);
	}

	mqd->cp_hqd_pq_doorbell_control = tmp;

	/* reset read and write pointers, similar to CP_RB0_WPTR/_RPTR */
	ring->wptr = 0;
	mqd->cp_hqd_pq_wptr = ring->wptr;
	mqd->cp_hqd_pq_rptr = RREG32(mmCP_HQD_PQ_RPTR);

	/* set the vmid for the queue */
	mqd->cp_hqd_vmid = 0;

	tmp = RREG32(mmCP_HQD_PERSISTENT_STATE);
	tmp = REG_SET_FIELD(tmp, CP_HQD_PERSISTENT_STATE, PRELOAD_SIZE, 0x53);
	mqd->cp_hqd_persistent_state = tmp;

	/* set MTYPE */
	tmp = RREG32(mmCP_HQD_IB_CONTROL);
	tmp = REG_SET_FIELD(tmp, CP_HQD_IB_CONTROL, MIN_IB_AVAIL_SIZE, 3);
	tmp = REG_SET_FIELD(tmp, CP_HQD_IB_CONTROL, MTYPE, 3);
	mqd->cp_hqd_ib_control = tmp;

	tmp = RREG32(mmCP_HQD_IQ_TIMER);
	tmp = REG_SET_FIELD(tmp, CP_HQD_IQ_TIMER, MTYPE, 3);
	mqd->cp_hqd_iq_timer = tmp;

	tmp = RREG32(mmCP_HQD_CTX_SAVE_CONTROL);
	tmp = REG_SET_FIELD(tmp, CP_HQD_CTX_SAVE_CONTROL, MTYPE, 3);
	mqd->cp_hqd_ctx_save_control = tmp;

	/* defaults */
	mqd->cp_hqd_eop_rptr = RREG32(mmCP_HQD_EOP_RPTR);
	mqd->cp_hqd_eop_wptr = RREG32(mmCP_HQD_EOP_WPTR);
	mqd->cp_hqd_pipe_priority = RREG32(mmCP_HQD_PIPE_PRIORITY);
	mqd->cp_hqd_queue_priority = RREG32(mmCP_HQD_QUEUE_PRIORITY);
	mqd->cp_hqd_quantum = RREG32(mmCP_HQD_QUANTUM);
	mqd->cp_hqd_ctx_save_base_addr_lo = RREG32(mmCP_HQD_CTX_SAVE_BASE_ADDR_LO);
	mqd->cp_hqd_ctx_save_base_addr_hi = RREG32(mmCP_HQD_CTX_SAVE_BASE_ADDR_HI);
	mqd->cp_hqd_cntl_stack_offset = RREG32(mmCP_HQD_CNTL_STACK_OFFSET);
	mqd->cp_hqd_cntl_stack_size = RREG32(mmCP_HQD_CNTL_STACK_SIZE);
	mqd->cp_hqd_wg_state_offset = RREG32(mmCP_HQD_WG_STATE_OFFSET);
	mqd->cp_hqd_ctx_save_size = RREG32(mmCP_HQD_CTX_SAVE_SIZE);
	mqd->cp_hqd_eop_done_events = RREG32(mmCP_HQD_EOP_EVENTS);
	mqd->cp_hqd_error = RREG32(mmCP_HQD_ERROR);
	mqd->cp_hqd_eop_wptr_mem = RREG32(mmCP_HQD_EOP_WPTR_MEM);
	mqd->cp_hqd_eop_dones = RREG32(mmCP_HQD_EOP_DONES);

	/* activate the queue */
	mqd->cp_hqd_active = 1;

	return 0;
}

int gfx_v8_0_mqd_commit(struct amdgpu_device *adev,
			struct vi_mqd *mqd)
{
	uint32_t mqd_reg;
	uint32_t *mqd_data;

	/* HQD registers extend from mmCP_MQD_BASE_ADDR to mmCP_HQD_ERROR */
	mqd_data = &mqd->cp_mqd_base_addr_lo;

	/* disable wptr polling */
	WREG32_FIELD(CP_PQ_WPTR_POLL_CNTL, EN, 0);

	/* program all HQD registers */
	for (mqd_reg = mmCP_HQD_VMID; mqd_reg <= mmCP_HQD_EOP_CONTROL; mqd_reg++)
		WREG32(mqd_reg, mqd_data[mqd_reg - mmCP_MQD_BASE_ADDR]);

	/* Tonga errata: EOP RPTR/WPTR should be left unmodified.
	 * This is safe since EOP RPTR==WPTR for any inactive HQD
	 * on ASICs that do not support context-save.
	 * EOP writes/reads can start anywhere in the ring.
	 */
	if (adev->asic_type != CHIP_TONGA) {
		WREG32(mmCP_HQD_EOP_RPTR, mqd->cp_hqd_eop_rptr);
		WREG32(mmCP_HQD_EOP_WPTR, mqd->cp_hqd_eop_wptr);
		WREG32(mmCP_HQD_EOP_WPTR_MEM, mqd->cp_hqd_eop_wptr_mem);
	}

	for (mqd_reg = mmCP_HQD_EOP_EVENTS; mqd_reg <= mmCP_HQD_ERROR; mqd_reg++)
		WREG32(mqd_reg, mqd_data[mqd_reg - mmCP_MQD_BASE_ADDR]);

	/* activate the HQD */
	for (mqd_reg = mmCP_MQD_BASE_ADDR; mqd_reg <= mmCP_HQD_ACTIVE; mqd_reg++)
		WREG32(mqd_reg, mqd_data[mqd_reg - mmCP_MQD_BASE_ADDR]);

	return 0;
}

static int gfx_v8_0_kiq_init_queue(struct amdgpu_ring *ring)
{
	struct amdgpu_device *adev = ring->adev;
	struct vi_mqd *mqd = ring->mqd_ptr;
	int mqd_idx = AMDGPU_MAX_COMPUTE_RINGS;

	gfx_v8_0_kiq_setting(ring);

	if (adev->in_gpu_reset) { /* for GPU_RESET case */
		/* reset MQD to a clean status */
		if (adev->gfx.mec.mqd_backup[mqd_idx])
			memcpy(mqd, adev->gfx.mec.mqd_backup[mqd_idx], sizeof(struct vi_mqd_allocation));

		/* reset ring buffer */
		ring->wptr = 0;
		amdgpu_ring_clear_ring(ring);
		mutex_lock(&adev->srbm_mutex);
		vi_srbm_select(adev, ring->me, ring->pipe, ring->queue, 0);
		gfx_v8_0_mqd_commit(adev, mqd);
		vi_srbm_select(adev, 0, 0, 0, 0);
		mutex_unlock(&adev->srbm_mutex);
	} else {
		memset((void *)mqd, 0, sizeof(struct vi_mqd_allocation));
		((struct vi_mqd_allocation *)mqd)->dynamic_cu_mask = 0xFFFFFFFF;
		((struct vi_mqd_allocation *)mqd)->dynamic_rb_mask = 0xFFFFFFFF;
		mutex_lock(&adev->srbm_mutex);
		vi_srbm_select(adev, ring->me, ring->pipe, ring->queue, 0);
		gfx_v8_0_mqd_init(ring);
		gfx_v8_0_mqd_commit(adev, mqd);
		vi_srbm_select(adev, 0, 0, 0, 0);
		mutex_unlock(&adev->srbm_mutex);

		if (adev->gfx.mec.mqd_backup[mqd_idx])
			memcpy(adev->gfx.mec.mqd_backup[mqd_idx], mqd, sizeof(struct vi_mqd_allocation));
	}

	return 0;
}

static int gfx_v8_0_kcq_init_queue(struct amdgpu_ring *ring)
{
	struct amdgpu_device *adev = ring->adev;
	struct vi_mqd *mqd = ring->mqd_ptr;
	int mqd_idx = ring - &adev->gfx.compute_ring[0];

	if (!adev->in_gpu_reset && !adev->gfx.in_suspend) {
		memset((void *)mqd, 0, sizeof(struct vi_mqd_allocation));
		((struct vi_mqd_allocation *)mqd)->dynamic_cu_mask = 0xFFFFFFFF;
		((struct vi_mqd_allocation *)mqd)->dynamic_rb_mask = 0xFFFFFFFF;
		mutex_lock(&adev->srbm_mutex);
		vi_srbm_select(adev, ring->me, ring->pipe, ring->queue, 0);
		gfx_v8_0_mqd_init(ring);
		vi_srbm_select(adev, 0, 0, 0, 0);
		mutex_unlock(&adev->srbm_mutex);

		if (adev->gfx.mec.mqd_backup[mqd_idx])
			memcpy(adev->gfx.mec.mqd_backup[mqd_idx], mqd, sizeof(struct vi_mqd_allocation));
	} else if (adev->in_gpu_reset) { /* for GPU_RESET case */
		/* reset MQD to a clean status */
		if (adev->gfx.mec.mqd_backup[mqd_idx])
			memcpy(mqd, adev->gfx.mec.mqd_backup[mqd_idx], sizeof(struct vi_mqd_allocation));
	} else {
		amdgpu_ring_clear_ring(ring);
	}
	return 0;
}

static void gfx_v8_0_set_mec_doorbell_range(struct amdgpu_device *adev)
{
	if (adev->asic_type > CHIP_TONGA) {
		WREG32(mmCP_MEC_DOORBELL_RANGE_LOWER, AMDGPU_DOORBELL_KIQ << 2);
		WREG32(mmCP_MEC_DOORBELL_RANGE_UPPER, AMDGPU_DOORBELL_MEC_RING7 << 2);
	}
	/* enable doorbells */
	WREG32_FIELD(CP_PQ_STATUS, DOORBELL_ENABLE, 1);
}

static int gfx_v8_0_kiq_resume(struct amdgpu_device *adev)
{
	struct amdgpu_ring *ring = NULL;
	int r = 0, i;

	gfx_v8_0_cp_compute_enable(adev, true);

	ring = &adev->gfx.kiq.ring;

	r = amdgpu_bo_reserve(ring->mqd_obj, false);
	if (unlikely(r != 0))
		goto done;

	r = amdgpu_bo_kmap(ring->mqd_obj, &ring->mqd_ptr);
	if (!r) {
		r = gfx_v8_0_kiq_init_queue(ring);
		amdgpu_bo_kunmap(ring->mqd_obj);
		ring->mqd_ptr = NULL;
	}
	amdgpu_bo_unreserve(ring->mqd_obj);
	if (r)
		goto done;

	for (i = 0; i < adev->gfx.num_compute_rings; i++) {
		ring = &adev->gfx.compute_ring[i];

		r = amdgpu_bo_reserve(ring->mqd_obj, false);
		if (unlikely(r != 0))
			goto done;
		r = amdgpu_bo_kmap(ring->mqd_obj, &ring->mqd_ptr);
		if (!r) {
			r = gfx_v8_0_kcq_init_queue(ring);
			amdgpu_bo_kunmap(ring->mqd_obj);
			ring->mqd_ptr = NULL;
		}
		amdgpu_bo_unreserve(ring->mqd_obj);
		if (r)
			goto done;
	}

	gfx_v8_0_set_mec_doorbell_range(adev);

	r = gfx_v8_0_kiq_kcq_enable(adev);
	if (r)
		goto done;

	/* Test KIQ */
	ring = &adev->gfx.kiq.ring;
	ring->ready = true;
	r = amdgpu_ring_test_ring(ring);
	if (r) {
		ring->ready = false;
		goto done;
	}

	/* Test KCQs */
	for (i = 0; i < adev->gfx.num_compute_rings; i++) {
		ring = &adev->gfx.compute_ring[i];
		if (adev->in_gpu_reset) {
			/* move reset ring buffer to here to workaround
			 * compute ring test failed
			 */
			ring->wptr = 0;
			amdgpu_ring_clear_ring(ring);
		}
		ring->ready = true;
		r = amdgpu_ring_test_ring(ring);
		if (r)
			ring->ready = false;
	}

done:
	return r;
}

static int gfx_v8_0_cp_resume(struct amdgpu_device *adev)
{
	int r;

	if (!(adev->flags & AMD_IS_APU))
		gfx_v8_0_enable_gui_idle_interrupt(adev, false);

	if (adev->firmware.load_type == AMDGPU_FW_LOAD_DIRECT) {
			/* legacy firmware loading */
		r = gfx_v8_0_cp_gfx_load_microcode(adev);
		if (r)
			return r;

		r = gfx_v8_0_cp_compute_load_microcode(adev);
		if (r)
			return r;
	}

	r = gfx_v8_0_cp_gfx_resume(adev);
	if (r)
		return r;

	r = gfx_v8_0_kiq_resume(adev);
	if (r)
		return r;

	gfx_v8_0_enable_gui_idle_interrupt(adev, true);

	return 0;
}

static void gfx_v8_0_cp_enable(struct amdgpu_device *adev, bool enable)
{
	gfx_v8_0_cp_gfx_enable(adev, enable);
	gfx_v8_0_cp_compute_enable(adev, enable);
}

static int gfx_v8_0_hw_init(void *handle)
{
	int r;
	struct amdgpu_device *adev = (struct amdgpu_device *)handle;

	gfx_v8_0_init_golden_registers(adev);
	gfx_v8_0_gpu_init(adev);

	r = gfx_v8_0_rlc_resume(adev);
	if (r)
		return r;

	r = gfx_v8_0_cp_resume(adev);

	return r;
}

static int gfx_v8_0_kcq_disable(struct amdgpu_ring *kiq_ring,struct amdgpu_ring *ring)
{
	struct amdgpu_device *adev = kiq_ring->adev;
	uint32_t scratch, tmp = 0;
	int r, i;

	r = amdgpu_gfx_scratch_get(adev, &scratch);
	if (r) {
		DRM_ERROR("Failed to get scratch reg (%d).\n", r);
		return r;
	}
	WREG32(scratch, 0xCAFEDEAD);

	r = amdgpu_ring_alloc(kiq_ring, 10);
	if (r) {
		DRM_ERROR("Failed to lock KIQ (%d).\n", r);
		amdgpu_gfx_scratch_free(adev, scratch);
		return r;
	}

	/* unmap queues */
	amdgpu_ring_write(kiq_ring, PACKET3(PACKET3_UNMAP_QUEUES, 4));
	amdgpu_ring_write(kiq_ring, /* Q_sel: 0, vmid: 0, engine: 0, num_Q: 1 */
						PACKET3_UNMAP_QUEUES_ACTION(1) | /* RESET_QUEUES */
						PACKET3_UNMAP_QUEUES_QUEUE_SEL(0) |
						PACKET3_UNMAP_QUEUES_ENGINE_SEL(0) |
						PACKET3_UNMAP_QUEUES_NUM_QUEUES(1));
	amdgpu_ring_write(kiq_ring, PACKET3_UNMAP_QUEUES_DOORBELL_OFFSET0(ring->doorbell_index));
	amdgpu_ring_write(kiq_ring, 0);
	amdgpu_ring_write(kiq_ring, 0);
	amdgpu_ring_write(kiq_ring, 0);
	/* write to scratch for completion */
	amdgpu_ring_write(kiq_ring, PACKET3(PACKET3_SET_UCONFIG_REG, 1));
	amdgpu_ring_write(kiq_ring, (scratch - PACKET3_SET_UCONFIG_REG_START));
	amdgpu_ring_write(kiq_ring, 0xDEADBEEF);
	amdgpu_ring_commit(kiq_ring);

	for (i = 0; i < adev->usec_timeout; i++) {
		tmp = RREG32(scratch);
		if (tmp == 0xDEADBEEF)
			break;
		DRM_UDELAY(1);
	}
	if (i >= adev->usec_timeout) {
		DRM_ERROR("KCQ disabled failed (scratch(0x%04X)=0x%08X)\n", scratch, tmp);
		r = -EINVAL;
	}
	amdgpu_gfx_scratch_free(adev, scratch);
	return r;
}

static int gfx_v8_0_hw_fini(void *handle)
{
	struct amdgpu_device *adev = (struct amdgpu_device *)handle;
	int i;

	amdgpu_irq_put(adev, &adev->gfx.priv_reg_irq, 0);
	amdgpu_irq_put(adev, &adev->gfx.priv_inst_irq, 0);

	/* disable KCQ to avoid CPC touch memory not valid anymore */
	for (i = 0; i < adev->gfx.num_compute_rings; i++)
		gfx_v8_0_kcq_disable(&adev->gfx.kiq.ring, &adev->gfx.compute_ring[i]);

	if (amdgpu_sriov_vf(adev)) {
		pr_debug("For SRIOV client, shouldn't do anything.\n");
		return 0;
	}
	gfx_v8_0_cp_enable(adev, false);
	gfx_v8_0_rlc_stop(adev);

	amdgpu_device_ip_set_powergating_state(adev,
					       AMD_IP_BLOCK_TYPE_GFX,
					       AMD_PG_STATE_UNGATE);

	return 0;
}

static int gfx_v8_0_suspend(void *handle)
{
	struct amdgpu_device *adev = (struct amdgpu_device *)handle;
	adev->gfx.in_suspend = true;
	return gfx_v8_0_hw_fini(adev);
}

static int gfx_v8_0_resume(void *handle)
{
	int r;
	struct amdgpu_device *adev = (struct amdgpu_device *)handle;

	r = gfx_v8_0_hw_init(adev);
	adev->gfx.in_suspend = false;
	return r;
}

static bool gfx_v8_0_is_idle(void *handle)
{
	struct amdgpu_device *adev = (struct amdgpu_device *)handle;

	if (REG_GET_FIELD(RREG32(mmGRBM_STATUS), GRBM_STATUS, GUI_ACTIVE))
		return false;
	else
		return true;
}

static int gfx_v8_0_wait_for_idle(void *handle)
{
	unsigned i;
	struct amdgpu_device *adev = (struct amdgpu_device *)handle;

	for (i = 0; i < adev->usec_timeout; i++) {
		if (gfx_v8_0_is_idle(handle))
			return 0;

		udelay(1);
	}
	return -ETIMEDOUT;
}

static bool gfx_v8_0_check_soft_reset(void *handle)
{
	struct amdgpu_device *adev = (struct amdgpu_device *)handle;
	u32 grbm_soft_reset = 0, srbm_soft_reset = 0;
	u32 tmp;

	/* GRBM_STATUS */
	tmp = RREG32(mmGRBM_STATUS);
	if (tmp & (GRBM_STATUS__PA_BUSY_MASK | GRBM_STATUS__SC_BUSY_MASK |
		   GRBM_STATUS__BCI_BUSY_MASK | GRBM_STATUS__SX_BUSY_MASK |
		   GRBM_STATUS__TA_BUSY_MASK | GRBM_STATUS__VGT_BUSY_MASK |
		   GRBM_STATUS__DB_BUSY_MASK | GRBM_STATUS__CB_BUSY_MASK |
		   GRBM_STATUS__GDS_BUSY_MASK | GRBM_STATUS__SPI_BUSY_MASK |
		   GRBM_STATUS__IA_BUSY_MASK | GRBM_STATUS__IA_BUSY_NO_DMA_MASK |
		   GRBM_STATUS__CP_BUSY_MASK | GRBM_STATUS__CP_COHERENCY_BUSY_MASK)) {
		grbm_soft_reset = REG_SET_FIELD(grbm_soft_reset,
						GRBM_SOFT_RESET, SOFT_RESET_CP, 1);
		grbm_soft_reset = REG_SET_FIELD(grbm_soft_reset,
						GRBM_SOFT_RESET, SOFT_RESET_GFX, 1);
		srbm_soft_reset = REG_SET_FIELD(srbm_soft_reset,
						SRBM_SOFT_RESET, SOFT_RESET_GRBM, 1);
	}

	/* GRBM_STATUS2 */
	tmp = RREG32(mmGRBM_STATUS2);
	if (REG_GET_FIELD(tmp, GRBM_STATUS2, RLC_BUSY))
		grbm_soft_reset = REG_SET_FIELD(grbm_soft_reset,
						GRBM_SOFT_RESET, SOFT_RESET_RLC, 1);

	if (REG_GET_FIELD(tmp, GRBM_STATUS2, CPF_BUSY) ||
	    REG_GET_FIELD(tmp, GRBM_STATUS2, CPC_BUSY) ||
	    REG_GET_FIELD(tmp, GRBM_STATUS2, CPG_BUSY)) {
		grbm_soft_reset = REG_SET_FIELD(grbm_soft_reset, GRBM_SOFT_RESET,
						SOFT_RESET_CPF, 1);
		grbm_soft_reset = REG_SET_FIELD(grbm_soft_reset, GRBM_SOFT_RESET,
						SOFT_RESET_CPC, 1);
		grbm_soft_reset = REG_SET_FIELD(grbm_soft_reset, GRBM_SOFT_RESET,
						SOFT_RESET_CPG, 1);
		srbm_soft_reset = REG_SET_FIELD(srbm_soft_reset, SRBM_SOFT_RESET,
						SOFT_RESET_GRBM, 1);
	}

	/* SRBM_STATUS */
	tmp = RREG32(mmSRBM_STATUS);
	if (REG_GET_FIELD(tmp, SRBM_STATUS, GRBM_RQ_PENDING))
		srbm_soft_reset = REG_SET_FIELD(srbm_soft_reset,
						SRBM_SOFT_RESET, SOFT_RESET_GRBM, 1);
	if (REG_GET_FIELD(tmp, SRBM_STATUS, SEM_BUSY))
		srbm_soft_reset = REG_SET_FIELD(srbm_soft_reset,
						SRBM_SOFT_RESET, SOFT_RESET_SEM, 1);

	if (grbm_soft_reset || srbm_soft_reset) {
		adev->gfx.grbm_soft_reset = grbm_soft_reset;
		adev->gfx.srbm_soft_reset = srbm_soft_reset;
		return true;
	} else {
		adev->gfx.grbm_soft_reset = 0;
		adev->gfx.srbm_soft_reset = 0;
		return false;
	}
}

static int gfx_v8_0_pre_soft_reset(void *handle)
{
	struct amdgpu_device *adev = (struct amdgpu_device *)handle;
	u32 grbm_soft_reset = 0, srbm_soft_reset = 0;

	if ((!adev->gfx.grbm_soft_reset) &&
	    (!adev->gfx.srbm_soft_reset))
		return 0;

	grbm_soft_reset = adev->gfx.grbm_soft_reset;
	srbm_soft_reset = adev->gfx.srbm_soft_reset;

	/* stop the rlc */
	gfx_v8_0_rlc_stop(adev);

	if (REG_GET_FIELD(grbm_soft_reset, GRBM_SOFT_RESET, SOFT_RESET_CP) ||
	    REG_GET_FIELD(grbm_soft_reset, GRBM_SOFT_RESET, SOFT_RESET_GFX))
		/* Disable GFX parsing/prefetching */
		gfx_v8_0_cp_gfx_enable(adev, false);

	if (REG_GET_FIELD(grbm_soft_reset, GRBM_SOFT_RESET, SOFT_RESET_CP) ||
	    REG_GET_FIELD(grbm_soft_reset, GRBM_SOFT_RESET, SOFT_RESET_CPF) ||
	    REG_GET_FIELD(grbm_soft_reset, GRBM_SOFT_RESET, SOFT_RESET_CPC) ||
	    REG_GET_FIELD(grbm_soft_reset, GRBM_SOFT_RESET, SOFT_RESET_CPG)) {
		int i;

		for (i = 0; i < adev->gfx.num_compute_rings; i++) {
			struct amdgpu_ring *ring = &adev->gfx.compute_ring[i];

			mutex_lock(&adev->srbm_mutex);
			vi_srbm_select(adev, ring->me, ring->pipe, ring->queue, 0);
			gfx_v8_0_deactivate_hqd(adev, 2);
			vi_srbm_select(adev, 0, 0, 0, 0);
			mutex_unlock(&adev->srbm_mutex);
		}
		/* Disable MEC parsing/prefetching */
		gfx_v8_0_cp_compute_enable(adev, false);
	}

       return 0;
}

static int gfx_v8_0_soft_reset(void *handle)
{
	struct amdgpu_device *adev = (struct amdgpu_device *)handle;
	u32 grbm_soft_reset = 0, srbm_soft_reset = 0;
	u32 tmp;

	if ((!adev->gfx.grbm_soft_reset) &&
	    (!adev->gfx.srbm_soft_reset))
		return 0;

	grbm_soft_reset = adev->gfx.grbm_soft_reset;
	srbm_soft_reset = adev->gfx.srbm_soft_reset;

	if (grbm_soft_reset || srbm_soft_reset) {
		tmp = RREG32(mmGMCON_DEBUG);
		tmp = REG_SET_FIELD(tmp, GMCON_DEBUG, GFX_STALL, 1);
		tmp = REG_SET_FIELD(tmp, GMCON_DEBUG, GFX_CLEAR, 1);
		WREG32(mmGMCON_DEBUG, tmp);
		udelay(50);
	}

	if (grbm_soft_reset) {
		tmp = RREG32(mmGRBM_SOFT_RESET);
		tmp |= grbm_soft_reset;
		dev_info(adev->dev, "GRBM_SOFT_RESET=0x%08X\n", tmp);
		WREG32(mmGRBM_SOFT_RESET, tmp);
		tmp = RREG32(mmGRBM_SOFT_RESET);

		udelay(50);

		tmp &= ~grbm_soft_reset;
		WREG32(mmGRBM_SOFT_RESET, tmp);
		tmp = RREG32(mmGRBM_SOFT_RESET);
	}

	if (srbm_soft_reset) {
		tmp = RREG32(mmSRBM_SOFT_RESET);
		tmp |= srbm_soft_reset;
		dev_info(adev->dev, "SRBM_SOFT_RESET=0x%08X\n", tmp);
		WREG32(mmSRBM_SOFT_RESET, tmp);
		tmp = RREG32(mmSRBM_SOFT_RESET);

		udelay(50);

		tmp &= ~srbm_soft_reset;
		WREG32(mmSRBM_SOFT_RESET, tmp);
		tmp = RREG32(mmSRBM_SOFT_RESET);
	}

	if (grbm_soft_reset || srbm_soft_reset) {
		tmp = RREG32(mmGMCON_DEBUG);
		tmp = REG_SET_FIELD(tmp, GMCON_DEBUG, GFX_STALL, 0);
		tmp = REG_SET_FIELD(tmp, GMCON_DEBUG, GFX_CLEAR, 0);
		WREG32(mmGMCON_DEBUG, tmp);
	}

	/* Wait a little for things to settle down */
	udelay(50);

	return 0;
}

static int gfx_v8_0_post_soft_reset(void *handle)
{
	struct amdgpu_device *adev = (struct amdgpu_device *)handle;
	u32 grbm_soft_reset = 0, srbm_soft_reset = 0;

	if ((!adev->gfx.grbm_soft_reset) &&
	    (!adev->gfx.srbm_soft_reset))
		return 0;

	grbm_soft_reset = adev->gfx.grbm_soft_reset;
	srbm_soft_reset = adev->gfx.srbm_soft_reset;

	if (REG_GET_FIELD(grbm_soft_reset, GRBM_SOFT_RESET, SOFT_RESET_CP) ||
	    REG_GET_FIELD(grbm_soft_reset, GRBM_SOFT_RESET, SOFT_RESET_GFX))
		gfx_v8_0_cp_gfx_resume(adev);

	if (REG_GET_FIELD(grbm_soft_reset, GRBM_SOFT_RESET, SOFT_RESET_CP) ||
	    REG_GET_FIELD(grbm_soft_reset, GRBM_SOFT_RESET, SOFT_RESET_CPF) ||
	    REG_GET_FIELD(grbm_soft_reset, GRBM_SOFT_RESET, SOFT_RESET_CPC) ||
	    REG_GET_FIELD(grbm_soft_reset, GRBM_SOFT_RESET, SOFT_RESET_CPG)) {
		int i;

		for (i = 0; i < adev->gfx.num_compute_rings; i++) {
			struct amdgpu_ring *ring = &adev->gfx.compute_ring[i];

			mutex_lock(&adev->srbm_mutex);
			vi_srbm_select(adev, ring->me, ring->pipe, ring->queue, 0);
			gfx_v8_0_deactivate_hqd(adev, 2);
			vi_srbm_select(adev, 0, 0, 0, 0);
			mutex_unlock(&adev->srbm_mutex);
		}
		gfx_v8_0_kiq_resume(adev);
	}
	gfx_v8_0_rlc_start(adev);

	return 0;
}

/**
 * gfx_v8_0_get_gpu_clock_counter - return GPU clock counter snapshot
 *
 * @adev: amdgpu_device pointer
 *
 * Fetches a GPU clock counter snapshot.
 * Returns the 64 bit clock counter snapshot.
 */
static uint64_t gfx_v8_0_get_gpu_clock_counter(struct amdgpu_device *adev)
{
	uint64_t clock;

	mutex_lock(&adev->gfx.gpu_clock_mutex);
	WREG32(mmRLC_CAPTURE_GPU_CLOCK_COUNT, 1);
	clock = (uint64_t)RREG32(mmRLC_GPU_CLOCK_COUNT_LSB) |
		((uint64_t)RREG32(mmRLC_GPU_CLOCK_COUNT_MSB) << 32ULL);
	mutex_unlock(&adev->gfx.gpu_clock_mutex);
	return clock;
}

static void gfx_v8_0_ring_emit_gds_switch(struct amdgpu_ring *ring,
					  uint32_t vmid,
					  uint32_t gds_base, uint32_t gds_size,
					  uint32_t gws_base, uint32_t gws_size,
					  uint32_t oa_base, uint32_t oa_size)
{
	gds_base = gds_base >> AMDGPU_GDS_SHIFT;
	gds_size = gds_size >> AMDGPU_GDS_SHIFT;

	gws_base = gws_base >> AMDGPU_GWS_SHIFT;
	gws_size = gws_size >> AMDGPU_GWS_SHIFT;

	oa_base = oa_base >> AMDGPU_OA_SHIFT;
	oa_size = oa_size >> AMDGPU_OA_SHIFT;

	/* GDS Base */
	amdgpu_ring_write(ring, PACKET3(PACKET3_WRITE_DATA, 3));
	amdgpu_ring_write(ring, (WRITE_DATA_ENGINE_SEL(0) |
				WRITE_DATA_DST_SEL(0)));
	amdgpu_ring_write(ring, amdgpu_gds_reg_offset[vmid].mem_base);
	amdgpu_ring_write(ring, 0);
	amdgpu_ring_write(ring, gds_base);

	/* GDS Size */
	amdgpu_ring_write(ring, PACKET3(PACKET3_WRITE_DATA, 3));
	amdgpu_ring_write(ring, (WRITE_DATA_ENGINE_SEL(0) |
				WRITE_DATA_DST_SEL(0)));
	amdgpu_ring_write(ring, amdgpu_gds_reg_offset[vmid].mem_size);
	amdgpu_ring_write(ring, 0);
	amdgpu_ring_write(ring, gds_size);

	/* GWS */
	amdgpu_ring_write(ring, PACKET3(PACKET3_WRITE_DATA, 3));
	amdgpu_ring_write(ring, (WRITE_DATA_ENGINE_SEL(0) |
				WRITE_DATA_DST_SEL(0)));
	amdgpu_ring_write(ring, amdgpu_gds_reg_offset[vmid].gws);
	amdgpu_ring_write(ring, 0);
	amdgpu_ring_write(ring, gws_size << GDS_GWS_VMID0__SIZE__SHIFT | gws_base);

	/* OA */
	amdgpu_ring_write(ring, PACKET3(PACKET3_WRITE_DATA, 3));
	amdgpu_ring_write(ring, (WRITE_DATA_ENGINE_SEL(0) |
				WRITE_DATA_DST_SEL(0)));
	amdgpu_ring_write(ring, amdgpu_gds_reg_offset[vmid].oa);
	amdgpu_ring_write(ring, 0);
	amdgpu_ring_write(ring, (1 << (oa_size + oa_base)) - (1 << oa_base));
}

static uint32_t wave_read_ind(struct amdgpu_device *adev, uint32_t simd, uint32_t wave, uint32_t address)
{
	WREG32(mmSQ_IND_INDEX,
		(wave << SQ_IND_INDEX__WAVE_ID__SHIFT) |
		(simd << SQ_IND_INDEX__SIMD_ID__SHIFT) |
		(address << SQ_IND_INDEX__INDEX__SHIFT) |
		(SQ_IND_INDEX__FORCE_READ_MASK));
	return RREG32(mmSQ_IND_DATA);
}

static void wave_read_regs(struct amdgpu_device *adev, uint32_t simd,
			   uint32_t wave, uint32_t thread,
			   uint32_t regno, uint32_t num, uint32_t *out)
{
	WREG32(mmSQ_IND_INDEX,
		(wave << SQ_IND_INDEX__WAVE_ID__SHIFT) |
		(simd << SQ_IND_INDEX__SIMD_ID__SHIFT) |
		(regno << SQ_IND_INDEX__INDEX__SHIFT) |
		(thread << SQ_IND_INDEX__THREAD_ID__SHIFT) |
		(SQ_IND_INDEX__FORCE_READ_MASK) |
		(SQ_IND_INDEX__AUTO_INCR_MASK));
	while (num--)
		*(out++) = RREG32(mmSQ_IND_DATA);
}

static void gfx_v8_0_read_wave_data(struct amdgpu_device *adev, uint32_t simd, uint32_t wave, uint32_t *dst, int *no_fields)
{
	/* type 0 wave data */
	dst[(*no_fields)++] = 0;
	dst[(*no_fields)++] = wave_read_ind(adev, simd, wave, ixSQ_WAVE_STATUS);
	dst[(*no_fields)++] = wave_read_ind(adev, simd, wave, ixSQ_WAVE_PC_LO);
	dst[(*no_fields)++] = wave_read_ind(adev, simd, wave, ixSQ_WAVE_PC_HI);
	dst[(*no_fields)++] = wave_read_ind(adev, simd, wave, ixSQ_WAVE_EXEC_LO);
	dst[(*no_fields)++] = wave_read_ind(adev, simd, wave, ixSQ_WAVE_EXEC_HI);
	dst[(*no_fields)++] = wave_read_ind(adev, simd, wave, ixSQ_WAVE_HW_ID);
	dst[(*no_fields)++] = wave_read_ind(adev, simd, wave, ixSQ_WAVE_INST_DW0);
	dst[(*no_fields)++] = wave_read_ind(adev, simd, wave, ixSQ_WAVE_INST_DW1);
	dst[(*no_fields)++] = wave_read_ind(adev, simd, wave, ixSQ_WAVE_GPR_ALLOC);
	dst[(*no_fields)++] = wave_read_ind(adev, simd, wave, ixSQ_WAVE_LDS_ALLOC);
	dst[(*no_fields)++] = wave_read_ind(adev, simd, wave, ixSQ_WAVE_TRAPSTS);
	dst[(*no_fields)++] = wave_read_ind(adev, simd, wave, ixSQ_WAVE_IB_STS);
	dst[(*no_fields)++] = wave_read_ind(adev, simd, wave, ixSQ_WAVE_TBA_LO);
	dst[(*no_fields)++] = wave_read_ind(adev, simd, wave, ixSQ_WAVE_TBA_HI);
	dst[(*no_fields)++] = wave_read_ind(adev, simd, wave, ixSQ_WAVE_TMA_LO);
	dst[(*no_fields)++] = wave_read_ind(adev, simd, wave, ixSQ_WAVE_TMA_HI);
	dst[(*no_fields)++] = wave_read_ind(adev, simd, wave, ixSQ_WAVE_IB_DBG0);
	dst[(*no_fields)++] = wave_read_ind(adev, simd, wave, ixSQ_WAVE_M0);
}

static void gfx_v8_0_read_wave_sgprs(struct amdgpu_device *adev, uint32_t simd,
				     uint32_t wave, uint32_t start,
				     uint32_t size, uint32_t *dst)
{
	wave_read_regs(
		adev, simd, wave, 0,
		start + SQIND_WAVE_SGPRS_OFFSET, size, dst);
}


static const struct amdgpu_gfx_funcs gfx_v8_0_gfx_funcs = {
	.get_gpu_clock_counter = &gfx_v8_0_get_gpu_clock_counter,
	.select_se_sh = &gfx_v8_0_select_se_sh,
	.read_wave_data = &gfx_v8_0_read_wave_data,
	.read_wave_sgprs = &gfx_v8_0_read_wave_sgprs,
};

static int gfx_v8_0_early_init(void *handle)
{
	struct amdgpu_device *adev = (struct amdgpu_device *)handle;

	adev->gfx.num_gfx_rings = GFX8_NUM_GFX_RINGS;
	adev->gfx.num_compute_rings = AMDGPU_MAX_COMPUTE_RINGS;
	adev->gfx.funcs = &gfx_v8_0_gfx_funcs;
	gfx_v8_0_set_ring_funcs(adev);
	gfx_v8_0_set_irq_funcs(adev);
	gfx_v8_0_set_gds_init(adev);
	gfx_v8_0_set_rlc_funcs(adev);

	return 0;
}

static int gfx_v8_0_late_init(void *handle)
{
	struct amdgpu_device *adev = (struct amdgpu_device *)handle;
	int r;

	r = amdgpu_irq_get(adev, &adev->gfx.priv_reg_irq, 0);
	if (r)
		return r;

	r = amdgpu_irq_get(adev, &adev->gfx.priv_inst_irq, 0);
	if (r)
		return r;

	/* requires IBs so do in late init after IB pool is initialized */
	r = gfx_v8_0_do_edc_gpr_workarounds(adev);
	if (r)
		return r;

	amdgpu_device_ip_set_powergating_state(adev,
					       AMD_IP_BLOCK_TYPE_GFX,
					       AMD_PG_STATE_GATE);

	return 0;
}

static void gfx_v8_0_enable_gfx_static_mg_power_gating(struct amdgpu_device *adev,
						       bool enable)
{
	if ((adev->asic_type == CHIP_POLARIS11) ||
	    (adev->asic_type == CHIP_POLARIS12))
		/* Send msg to SMU via Powerplay */
		amdgpu_device_ip_set_powergating_state(adev,
						       AMD_IP_BLOCK_TYPE_SMC,
						       enable ?
						       AMD_PG_STATE_GATE : AMD_PG_STATE_UNGATE);

	WREG32_FIELD(RLC_PG_CNTL, STATIC_PER_CU_PG_ENABLE, enable ? 1 : 0);
}

static void gfx_v8_0_enable_gfx_dynamic_mg_power_gating(struct amdgpu_device *adev,
							bool enable)
{
	WREG32_FIELD(RLC_PG_CNTL, DYN_PER_CU_PG_ENABLE, enable ? 1 : 0);
}

static void polaris11_enable_gfx_quick_mg_power_gating(struct amdgpu_device *adev,
		bool enable)
{
	WREG32_FIELD(RLC_PG_CNTL, QUICK_PG_ENABLE, enable ? 1 : 0);
}

static void cz_enable_gfx_cg_power_gating(struct amdgpu_device *adev,
					  bool enable)
{
	WREG32_FIELD(RLC_PG_CNTL, GFX_POWER_GATING_ENABLE, enable ? 1 : 0);
}

static void cz_enable_gfx_pipeline_power_gating(struct amdgpu_device *adev,
						bool enable)
{
	WREG32_FIELD(RLC_PG_CNTL, GFX_PIPELINE_PG_ENABLE, enable ? 1 : 0);

	/* Read any GFX register to wake up GFX. */
	if (!enable)
		RREG32(mmDB_RENDER_CONTROL);
}

static void cz_update_gfx_cg_power_gating(struct amdgpu_device *adev,
					  bool enable)
{
	if ((adev->pg_flags & AMD_PG_SUPPORT_GFX_PG) && enable) {
		cz_enable_gfx_cg_power_gating(adev, true);
		if (adev->pg_flags & AMD_PG_SUPPORT_GFX_PIPELINE)
			cz_enable_gfx_pipeline_power_gating(adev, true);
	} else {
		cz_enable_gfx_cg_power_gating(adev, false);
		cz_enable_gfx_pipeline_power_gating(adev, false);
	}
}

static int gfx_v8_0_set_powergating_state(void *handle,
					  enum amd_powergating_state state)
{
	struct amdgpu_device *adev = (struct amdgpu_device *)handle;
	bool enable = (state == AMD_PG_STATE_GATE);

	if (amdgpu_sriov_vf(adev))
		return 0;

	switch (adev->asic_type) {
	case CHIP_CARRIZO:
	case CHIP_STONEY:

		if (adev->pg_flags & AMD_PG_SUPPORT_RLC_SMU_HS) {
			cz_enable_sck_slow_down_on_power_up(adev, true);
			cz_enable_sck_slow_down_on_power_down(adev, true);
		} else {
			cz_enable_sck_slow_down_on_power_up(adev, false);
			cz_enable_sck_slow_down_on_power_down(adev, false);
		}
		if (adev->pg_flags & AMD_PG_SUPPORT_CP)
			cz_enable_cp_power_gating(adev, true);
		else
			cz_enable_cp_power_gating(adev, false);

		cz_update_gfx_cg_power_gating(adev, enable);

		if ((adev->pg_flags & AMD_PG_SUPPORT_GFX_SMG) && enable)
			gfx_v8_0_enable_gfx_static_mg_power_gating(adev, true);
		else
			gfx_v8_0_enable_gfx_static_mg_power_gating(adev, false);

		if ((adev->pg_flags & AMD_PG_SUPPORT_GFX_DMG) && enable)
			gfx_v8_0_enable_gfx_dynamic_mg_power_gating(adev, true);
		else
			gfx_v8_0_enable_gfx_dynamic_mg_power_gating(adev, false);
		break;
	case CHIP_POLARIS11:
	case CHIP_POLARIS12:
		if ((adev->pg_flags & AMD_PG_SUPPORT_GFX_SMG) && enable)
			gfx_v8_0_enable_gfx_static_mg_power_gating(adev, true);
		else
			gfx_v8_0_enable_gfx_static_mg_power_gating(adev, false);

		if ((adev->pg_flags & AMD_PG_SUPPORT_GFX_DMG) && enable)
			gfx_v8_0_enable_gfx_dynamic_mg_power_gating(adev, true);
		else
			gfx_v8_0_enable_gfx_dynamic_mg_power_gating(adev, false);

		if ((adev->pg_flags & AMD_PG_SUPPORT_GFX_QUICK_MG) && enable)
			polaris11_enable_gfx_quick_mg_power_gating(adev, true);
		else
			polaris11_enable_gfx_quick_mg_power_gating(adev, false);
		break;
	default:
		break;
	}

	return 0;
}

static void gfx_v8_0_get_clockgating_state(void *handle, u32 *flags)
{
	struct amdgpu_device *adev = (struct amdgpu_device *)handle;
	int data;

	if (amdgpu_sriov_vf(adev))
		*flags = 0;

	/* AMD_CG_SUPPORT_GFX_MGCG */
	data = RREG32(mmRLC_CGTT_MGCG_OVERRIDE);
	if (!(data & RLC_CGTT_MGCG_OVERRIDE__CPF_MASK))
		*flags |= AMD_CG_SUPPORT_GFX_MGCG;

	/* AMD_CG_SUPPORT_GFX_CGLG */
	data = RREG32(mmRLC_CGCG_CGLS_CTRL);
	if (data & RLC_CGCG_CGLS_CTRL__CGCG_EN_MASK)
		*flags |= AMD_CG_SUPPORT_GFX_CGCG;

	/* AMD_CG_SUPPORT_GFX_CGLS */
	if (data & RLC_CGCG_CGLS_CTRL__CGLS_EN_MASK)
		*flags |= AMD_CG_SUPPORT_GFX_CGLS;

	/* AMD_CG_SUPPORT_GFX_CGTS */
	data = RREG32(mmCGTS_SM_CTRL_REG);
	if (!(data & CGTS_SM_CTRL_REG__OVERRIDE_MASK))
		*flags |= AMD_CG_SUPPORT_GFX_CGTS;

	/* AMD_CG_SUPPORT_GFX_CGTS_LS */
	if (!(data & CGTS_SM_CTRL_REG__LS_OVERRIDE_MASK))
		*flags |= AMD_CG_SUPPORT_GFX_CGTS_LS;

	/* AMD_CG_SUPPORT_GFX_RLC_LS */
	data = RREG32(mmRLC_MEM_SLP_CNTL);
	if (data & RLC_MEM_SLP_CNTL__RLC_MEM_LS_EN_MASK)
		*flags |= AMD_CG_SUPPORT_GFX_RLC_LS | AMD_CG_SUPPORT_GFX_MGLS;

	/* AMD_CG_SUPPORT_GFX_CP_LS */
	data = RREG32(mmCP_MEM_SLP_CNTL);
	if (data & CP_MEM_SLP_CNTL__CP_MEM_LS_EN_MASK)
		*flags |= AMD_CG_SUPPORT_GFX_CP_LS | AMD_CG_SUPPORT_GFX_MGLS;
}

static void gfx_v8_0_send_serdes_cmd(struct amdgpu_device *adev,
				     uint32_t reg_addr, uint32_t cmd)
{
	uint32_t data;

	gfx_v8_0_select_se_sh(adev, 0xffffffff, 0xffffffff, 0xffffffff);

	WREG32(mmRLC_SERDES_WR_CU_MASTER_MASK, 0xffffffff);
	WREG32(mmRLC_SERDES_WR_NONCU_MASTER_MASK, 0xffffffff);

	data = RREG32(mmRLC_SERDES_WR_CTRL);
	if (adev->asic_type == CHIP_STONEY)
		data &= ~(RLC_SERDES_WR_CTRL__WRITE_COMMAND_MASK |
			  RLC_SERDES_WR_CTRL__READ_COMMAND_MASK |
			  RLC_SERDES_WR_CTRL__P1_SELECT_MASK |
			  RLC_SERDES_WR_CTRL__P2_SELECT_MASK |
			  RLC_SERDES_WR_CTRL__RDDATA_RESET_MASK |
			  RLC_SERDES_WR_CTRL__POWER_DOWN_MASK |
			  RLC_SERDES_WR_CTRL__POWER_UP_MASK |
			  RLC_SERDES_WR_CTRL__SHORT_FORMAT_MASK |
			  RLC_SERDES_WR_CTRL__SRBM_OVERRIDE_MASK);
	else
		data &= ~(RLC_SERDES_WR_CTRL__WRITE_COMMAND_MASK |
			  RLC_SERDES_WR_CTRL__READ_COMMAND_MASK |
			  RLC_SERDES_WR_CTRL__P1_SELECT_MASK |
			  RLC_SERDES_WR_CTRL__P2_SELECT_MASK |
			  RLC_SERDES_WR_CTRL__RDDATA_RESET_MASK |
			  RLC_SERDES_WR_CTRL__POWER_DOWN_MASK |
			  RLC_SERDES_WR_CTRL__POWER_UP_MASK |
			  RLC_SERDES_WR_CTRL__SHORT_FORMAT_MASK |
			  RLC_SERDES_WR_CTRL__BPM_DATA_MASK |
			  RLC_SERDES_WR_CTRL__REG_ADDR_MASK |
			  RLC_SERDES_WR_CTRL__SRBM_OVERRIDE_MASK);
	data |= (RLC_SERDES_WR_CTRL__RSVD_BPM_ADDR_MASK |
		 (cmd << RLC_SERDES_WR_CTRL__BPM_DATA__SHIFT) |
		 (reg_addr << RLC_SERDES_WR_CTRL__REG_ADDR__SHIFT) |
		 (0xff << RLC_SERDES_WR_CTRL__BPM_ADDR__SHIFT));

	WREG32(mmRLC_SERDES_WR_CTRL, data);
}

#define MSG_ENTER_RLC_SAFE_MODE     1
#define MSG_EXIT_RLC_SAFE_MODE      0
#define RLC_GPR_REG2__REQ_MASK 0x00000001
#define RLC_GPR_REG2__REQ__SHIFT 0
#define RLC_GPR_REG2__MESSAGE__SHIFT 0x00000001
#define RLC_GPR_REG2__MESSAGE_MASK 0x0000001e

static void iceland_enter_rlc_safe_mode(struct amdgpu_device *adev)
{
	u32 data;
	unsigned i;

	data = RREG32(mmRLC_CNTL);
	if (!(data & RLC_CNTL__RLC_ENABLE_F32_MASK))
		return;

	if (adev->cg_flags & (AMD_CG_SUPPORT_GFX_CGCG | AMD_CG_SUPPORT_GFX_MGCG)) {
		data |= RLC_SAFE_MODE__CMD_MASK;
		data &= ~RLC_SAFE_MODE__MESSAGE_MASK;
		data |= (1 << RLC_SAFE_MODE__MESSAGE__SHIFT);
		WREG32(mmRLC_SAFE_MODE, data);

		for (i = 0; i < adev->usec_timeout; i++) {
			if ((RREG32(mmRLC_GPM_STAT) &
			     (RLC_GPM_STAT__GFX_CLOCK_STATUS_MASK |
			      RLC_GPM_STAT__GFX_POWER_STATUS_MASK)) ==
			    (RLC_GPM_STAT__GFX_CLOCK_STATUS_MASK |
			     RLC_GPM_STAT__GFX_POWER_STATUS_MASK))
				break;
			udelay(1);
		}

		for (i = 0; i < adev->usec_timeout; i++) {
			if (!REG_GET_FIELD(RREG32(mmRLC_SAFE_MODE), RLC_SAFE_MODE, CMD))
				break;
			udelay(1);
		}
		adev->gfx.rlc.in_safe_mode = true;
	}
}

static void iceland_exit_rlc_safe_mode(struct amdgpu_device *adev)
{
	u32 data = 0;
	unsigned i;

	data = RREG32(mmRLC_CNTL);
	if (!(data & RLC_CNTL__RLC_ENABLE_F32_MASK))
		return;

	if (adev->cg_flags & (AMD_CG_SUPPORT_GFX_CGCG | AMD_CG_SUPPORT_GFX_MGCG)) {
		if (adev->gfx.rlc.in_safe_mode) {
			data |= RLC_SAFE_MODE__CMD_MASK;
			data &= ~RLC_SAFE_MODE__MESSAGE_MASK;
			WREG32(mmRLC_SAFE_MODE, data);
			adev->gfx.rlc.in_safe_mode = false;
		}
	}

	for (i = 0; i < adev->usec_timeout; i++) {
		if (!REG_GET_FIELD(RREG32(mmRLC_SAFE_MODE), RLC_SAFE_MODE, CMD))
			break;
		udelay(1);
	}
}

static const struct amdgpu_rlc_funcs iceland_rlc_funcs = {
	.enter_safe_mode = iceland_enter_rlc_safe_mode,
	.exit_safe_mode = iceland_exit_rlc_safe_mode
};

static void gfx_v8_0_update_medium_grain_clock_gating(struct amdgpu_device *adev,
						      bool enable)
{
	uint32_t temp, data;

	adev->gfx.rlc.funcs->enter_safe_mode(adev);

	/* It is disabled by HW by default */
	if (enable && (adev->cg_flags & AMD_CG_SUPPORT_GFX_MGCG)) {
		if (adev->cg_flags & AMD_CG_SUPPORT_GFX_MGLS) {
			if (adev->cg_flags & AMD_CG_SUPPORT_GFX_RLC_LS)
				/* 1 - RLC memory Light sleep */
				WREG32_FIELD(RLC_MEM_SLP_CNTL, RLC_MEM_LS_EN, 1);

			if (adev->cg_flags & AMD_CG_SUPPORT_GFX_CP_LS)
				WREG32_FIELD(CP_MEM_SLP_CNTL, CP_MEM_LS_EN, 1);
		}

		/* 3 - RLC_CGTT_MGCG_OVERRIDE */
		temp = data = RREG32(mmRLC_CGTT_MGCG_OVERRIDE);
		if (adev->flags & AMD_IS_APU)
			data &= ~(RLC_CGTT_MGCG_OVERRIDE__CPF_MASK |
				  RLC_CGTT_MGCG_OVERRIDE__RLC_MASK |
				  RLC_CGTT_MGCG_OVERRIDE__MGCG_MASK);
		else
			data &= ~(RLC_CGTT_MGCG_OVERRIDE__CPF_MASK |
				  RLC_CGTT_MGCG_OVERRIDE__RLC_MASK |
				  RLC_CGTT_MGCG_OVERRIDE__MGCG_MASK |
				  RLC_CGTT_MGCG_OVERRIDE__GRBM_MASK);

		if (temp != data)
			WREG32(mmRLC_CGTT_MGCG_OVERRIDE, data);

		/* 4 - wait for RLC_SERDES_CU_MASTER & RLC_SERDES_NONCU_MASTER idle */
		gfx_v8_0_wait_for_rlc_serdes(adev);

		/* 5 - clear mgcg override */
		gfx_v8_0_send_serdes_cmd(adev, BPM_REG_MGCG_OVERRIDE, CLE_BPM_SERDES_CMD);

		if (adev->cg_flags & AMD_CG_SUPPORT_GFX_CGTS) {
			/* 6 - Enable CGTS(Tree Shade) MGCG /MGLS */
			temp = data = RREG32(mmCGTS_SM_CTRL_REG);
			data &= ~(CGTS_SM_CTRL_REG__SM_MODE_MASK);
			data |= (0x2 << CGTS_SM_CTRL_REG__SM_MODE__SHIFT);
			data |= CGTS_SM_CTRL_REG__SM_MODE_ENABLE_MASK;
			data &= ~CGTS_SM_CTRL_REG__OVERRIDE_MASK;
			if ((adev->cg_flags & AMD_CG_SUPPORT_GFX_MGLS) &&
			    (adev->cg_flags & AMD_CG_SUPPORT_GFX_CGTS_LS))
				data &= ~CGTS_SM_CTRL_REG__LS_OVERRIDE_MASK;
			data |= CGTS_SM_CTRL_REG__ON_MONITOR_ADD_EN_MASK;
			data |= (0x96 << CGTS_SM_CTRL_REG__ON_MONITOR_ADD__SHIFT);
			if (temp != data)
				WREG32(mmCGTS_SM_CTRL_REG, data);
		}
		udelay(50);

		/* 7 - wait for RLC_SERDES_CU_MASTER & RLC_SERDES_NONCU_MASTER idle */
		gfx_v8_0_wait_for_rlc_serdes(adev);
	} else {
		/* 1 - MGCG_OVERRIDE[0] for CP and MGCG_OVERRIDE[1] for RLC */
		temp = data = RREG32(mmRLC_CGTT_MGCG_OVERRIDE);
		data |= (RLC_CGTT_MGCG_OVERRIDE__CPF_MASK |
				RLC_CGTT_MGCG_OVERRIDE__RLC_MASK |
				RLC_CGTT_MGCG_OVERRIDE__MGCG_MASK |
				RLC_CGTT_MGCG_OVERRIDE__GRBM_MASK);
		if (temp != data)
			WREG32(mmRLC_CGTT_MGCG_OVERRIDE, data);

		/* 2 - disable MGLS in RLC */
		data = RREG32(mmRLC_MEM_SLP_CNTL);
		if (data & RLC_MEM_SLP_CNTL__RLC_MEM_LS_EN_MASK) {
			data &= ~RLC_MEM_SLP_CNTL__RLC_MEM_LS_EN_MASK;
			WREG32(mmRLC_MEM_SLP_CNTL, data);
		}

		/* 3 - disable MGLS in CP */
		data = RREG32(mmCP_MEM_SLP_CNTL);
		if (data & CP_MEM_SLP_CNTL__CP_MEM_LS_EN_MASK) {
			data &= ~CP_MEM_SLP_CNTL__CP_MEM_LS_EN_MASK;
			WREG32(mmCP_MEM_SLP_CNTL, data);
		}

		/* 4 - Disable CGTS(Tree Shade) MGCG and MGLS */
		temp = data = RREG32(mmCGTS_SM_CTRL_REG);
		data |= (CGTS_SM_CTRL_REG__OVERRIDE_MASK |
				CGTS_SM_CTRL_REG__LS_OVERRIDE_MASK);
		if (temp != data)
			WREG32(mmCGTS_SM_CTRL_REG, data);

		/* 5 - wait for RLC_SERDES_CU_MASTER & RLC_SERDES_NONCU_MASTER idle */
		gfx_v8_0_wait_for_rlc_serdes(adev);

		/* 6 - set mgcg override */
		gfx_v8_0_send_serdes_cmd(adev, BPM_REG_MGCG_OVERRIDE, SET_BPM_SERDES_CMD);

		udelay(50);

		/* 7- wait for RLC_SERDES_CU_MASTER & RLC_SERDES_NONCU_MASTER idle */
		gfx_v8_0_wait_for_rlc_serdes(adev);
	}

	adev->gfx.rlc.funcs->exit_safe_mode(adev);
}

static void gfx_v8_0_update_coarse_grain_clock_gating(struct amdgpu_device *adev,
						      bool enable)
{
	uint32_t temp, temp1, data, data1;

	temp = data = RREG32(mmRLC_CGCG_CGLS_CTRL);

	adev->gfx.rlc.funcs->enter_safe_mode(adev);

	if (enable && (adev->cg_flags & AMD_CG_SUPPORT_GFX_CGCG)) {
		temp1 = data1 =	RREG32(mmRLC_CGTT_MGCG_OVERRIDE);
		data1 &= ~RLC_CGTT_MGCG_OVERRIDE__CGCG_MASK;
		if (temp1 != data1)
			WREG32(mmRLC_CGTT_MGCG_OVERRIDE, data1);

		/* : wait for RLC_SERDES_CU_MASTER & RLC_SERDES_NONCU_MASTER idle */
		gfx_v8_0_wait_for_rlc_serdes(adev);

		/* 2 - clear cgcg override */
		gfx_v8_0_send_serdes_cmd(adev, BPM_REG_CGCG_OVERRIDE, CLE_BPM_SERDES_CMD);

		/* wait for RLC_SERDES_CU_MASTER & RLC_SERDES_NONCU_MASTER idle */
		gfx_v8_0_wait_for_rlc_serdes(adev);

		/* 3 - write cmd to set CGLS */
		gfx_v8_0_send_serdes_cmd(adev, BPM_REG_CGLS_EN, SET_BPM_SERDES_CMD);

		/* 4 - enable cgcg */
		data |= RLC_CGCG_CGLS_CTRL__CGCG_EN_MASK;

		if (adev->cg_flags & AMD_CG_SUPPORT_GFX_CGLS) {
			/* enable cgls*/
			data |= RLC_CGCG_CGLS_CTRL__CGLS_EN_MASK;

			temp1 = data1 =	RREG32(mmRLC_CGTT_MGCG_OVERRIDE);
			data1 &= ~RLC_CGTT_MGCG_OVERRIDE__CGLS_MASK;

			if (temp1 != data1)
				WREG32(mmRLC_CGTT_MGCG_OVERRIDE, data1);
		} else {
			data &= ~RLC_CGCG_CGLS_CTRL__CGLS_EN_MASK;
		}

		if (temp != data)
			WREG32(mmRLC_CGCG_CGLS_CTRL, data);

		/* 5 enable cntx_empty_int_enable/cntx_busy_int_enable/
		 * Cmp_busy/GFX_Idle interrupts
		 */
		gfx_v8_0_enable_gui_idle_interrupt(adev, true);
	} else {
		/* disable cntx_empty_int_enable & GFX Idle interrupt */
		gfx_v8_0_enable_gui_idle_interrupt(adev, false);

		/* TEST CGCG */
		temp1 = data1 =	RREG32(mmRLC_CGTT_MGCG_OVERRIDE);
		data1 |= (RLC_CGTT_MGCG_OVERRIDE__CGCG_MASK |
				RLC_CGTT_MGCG_OVERRIDE__CGLS_MASK);
		if (temp1 != data1)
			WREG32(mmRLC_CGTT_MGCG_OVERRIDE, data1);

		/* read gfx register to wake up cgcg */
		RREG32(mmCB_CGTT_SCLK_CTRL);
		RREG32(mmCB_CGTT_SCLK_CTRL);
		RREG32(mmCB_CGTT_SCLK_CTRL);
		RREG32(mmCB_CGTT_SCLK_CTRL);

		/* wait for RLC_SERDES_CU_MASTER & RLC_SERDES_NONCU_MASTER idle */
		gfx_v8_0_wait_for_rlc_serdes(adev);

		/* write cmd to Set CGCG Overrride */
		gfx_v8_0_send_serdes_cmd(adev, BPM_REG_CGCG_OVERRIDE, SET_BPM_SERDES_CMD);

		/* wait for RLC_SERDES_CU_MASTER & RLC_SERDES_NONCU_MASTER idle */
		gfx_v8_0_wait_for_rlc_serdes(adev);

		/* write cmd to Clear CGLS */
		gfx_v8_0_send_serdes_cmd(adev, BPM_REG_CGLS_EN, CLE_BPM_SERDES_CMD);

		/* disable cgcg, cgls should be disabled too. */
		data &= ~(RLC_CGCG_CGLS_CTRL__CGCG_EN_MASK |
			  RLC_CGCG_CGLS_CTRL__CGLS_EN_MASK);
		if (temp != data)
			WREG32(mmRLC_CGCG_CGLS_CTRL, data);
		/* enable interrupts again for PG */
		gfx_v8_0_enable_gui_idle_interrupt(adev, true);
	}

	gfx_v8_0_wait_for_rlc_serdes(adev);

	adev->gfx.rlc.funcs->exit_safe_mode(adev);
}
static int gfx_v8_0_update_gfx_clock_gating(struct amdgpu_device *adev,
					    bool enable)
{
	if (enable) {
		/* CGCG/CGLS should be enabled after MGCG/MGLS/TS(CG/LS)
		 * ===  MGCG + MGLS + TS(CG/LS) ===
		 */
		gfx_v8_0_update_medium_grain_clock_gating(adev, enable);
		gfx_v8_0_update_coarse_grain_clock_gating(adev, enable);
	} else {
		/* CGCG/CGLS should be disabled before MGCG/MGLS/TS(CG/LS)
		 * ===  CGCG + CGLS ===
		 */
		gfx_v8_0_update_coarse_grain_clock_gating(adev, enable);
		gfx_v8_0_update_medium_grain_clock_gating(adev, enable);
	}
	return 0;
}

static int gfx_v8_0_tonga_update_gfx_clock_gating(struct amdgpu_device *adev,
					  enum amd_clockgating_state state)
{
	uint32_t msg_id, pp_state = 0;
	uint32_t pp_support_state = 0;

	if (adev->cg_flags & (AMD_CG_SUPPORT_GFX_CGCG | AMD_CG_SUPPORT_GFX_CGLS)) {
		if (adev->cg_flags & AMD_CG_SUPPORT_GFX_CGLS) {
			pp_support_state = PP_STATE_SUPPORT_LS;
			pp_state = PP_STATE_LS;
		}
		if (adev->cg_flags & AMD_CG_SUPPORT_GFX_CGCG) {
			pp_support_state |= PP_STATE_SUPPORT_CG;
			pp_state |= PP_STATE_CG;
		}
		if (state == AMD_CG_STATE_UNGATE)
			pp_state = 0;

		msg_id = PP_CG_MSG_ID(PP_GROUP_GFX,
				PP_BLOCK_GFX_CG,
				pp_support_state,
				pp_state);
		if (adev->powerplay.pp_funcs->set_clockgating_by_smu)
			amdgpu_dpm_set_clockgating_by_smu(adev, msg_id);
	}

	if (adev->cg_flags & (AMD_CG_SUPPORT_GFX_MGCG | AMD_CG_SUPPORT_GFX_MGLS)) {
		if (adev->cg_flags & AMD_CG_SUPPORT_GFX_MGLS) {
			pp_support_state = PP_STATE_SUPPORT_LS;
			pp_state = PP_STATE_LS;
		}

		if (adev->cg_flags & AMD_CG_SUPPORT_GFX_MGCG) {
			pp_support_state |= PP_STATE_SUPPORT_CG;
			pp_state |= PP_STATE_CG;
		}

		if (state == AMD_CG_STATE_UNGATE)
			pp_state = 0;

		msg_id = PP_CG_MSG_ID(PP_GROUP_GFX,
				PP_BLOCK_GFX_MG,
				pp_support_state,
				pp_state);
		if (adev->powerplay.pp_funcs->set_clockgating_by_smu)
			amdgpu_dpm_set_clockgating_by_smu(adev, msg_id);
	}

	return 0;
}

static int gfx_v8_0_polaris_update_gfx_clock_gating(struct amdgpu_device *adev,
					  enum amd_clockgating_state state)
{

	uint32_t msg_id, pp_state = 0;
	uint32_t pp_support_state = 0;

	if (adev->cg_flags & (AMD_CG_SUPPORT_GFX_CGCG | AMD_CG_SUPPORT_GFX_CGLS)) {
		if (adev->cg_flags & AMD_CG_SUPPORT_GFX_CGLS) {
			pp_support_state = PP_STATE_SUPPORT_LS;
			pp_state = PP_STATE_LS;
		}
		if (adev->cg_flags & AMD_CG_SUPPORT_GFX_CGCG) {
			pp_support_state |= PP_STATE_SUPPORT_CG;
			pp_state |= PP_STATE_CG;
		}
		if (state == AMD_CG_STATE_UNGATE)
			pp_state = 0;

		msg_id = PP_CG_MSG_ID(PP_GROUP_GFX,
				PP_BLOCK_GFX_CG,
				pp_support_state,
				pp_state);
		if (adev->powerplay.pp_funcs->set_clockgating_by_smu)
			amdgpu_dpm_set_clockgating_by_smu(adev, msg_id);
	}

	if (adev->cg_flags & (AMD_CG_SUPPORT_GFX_3D_CGCG | AMD_CG_SUPPORT_GFX_3D_CGLS)) {
		if (adev->cg_flags & AMD_CG_SUPPORT_GFX_3D_CGLS) {
			pp_support_state = PP_STATE_SUPPORT_LS;
			pp_state = PP_STATE_LS;
		}
		if (adev->cg_flags & AMD_CG_SUPPORT_GFX_3D_CGCG) {
			pp_support_state |= PP_STATE_SUPPORT_CG;
			pp_state |= PP_STATE_CG;
		}
		if (state == AMD_CG_STATE_UNGATE)
			pp_state = 0;

		msg_id = PP_CG_MSG_ID(PP_GROUP_GFX,
				PP_BLOCK_GFX_3D,
				pp_support_state,
				pp_state);
		if (adev->powerplay.pp_funcs->set_clockgating_by_smu)
			amdgpu_dpm_set_clockgating_by_smu(adev, msg_id);
	}

	if (adev->cg_flags & (AMD_CG_SUPPORT_GFX_MGCG | AMD_CG_SUPPORT_GFX_MGLS)) {
		if (adev->cg_flags & AMD_CG_SUPPORT_GFX_MGLS) {
			pp_support_state = PP_STATE_SUPPORT_LS;
			pp_state = PP_STATE_LS;
		}

		if (adev->cg_flags & AMD_CG_SUPPORT_GFX_MGCG) {
			pp_support_state |= PP_STATE_SUPPORT_CG;
			pp_state |= PP_STATE_CG;
		}

		if (state == AMD_CG_STATE_UNGATE)
			pp_state = 0;

		msg_id = PP_CG_MSG_ID(PP_GROUP_GFX,
				PP_BLOCK_GFX_MG,
				pp_support_state,
				pp_state);
		if (adev->powerplay.pp_funcs->set_clockgating_by_smu)
			amdgpu_dpm_set_clockgating_by_smu(adev, msg_id);
	}

	if (adev->cg_flags & AMD_CG_SUPPORT_GFX_RLC_LS) {
		pp_support_state = PP_STATE_SUPPORT_LS;

		if (state == AMD_CG_STATE_UNGATE)
			pp_state = 0;
		else
			pp_state = PP_STATE_LS;

		msg_id = PP_CG_MSG_ID(PP_GROUP_GFX,
				PP_BLOCK_GFX_RLC,
				pp_support_state,
				pp_state);
		if (adev->powerplay.pp_funcs->set_clockgating_by_smu)
			amdgpu_dpm_set_clockgating_by_smu(adev, msg_id);
	}

	if (adev->cg_flags & AMD_CG_SUPPORT_GFX_CP_LS) {
		pp_support_state = PP_STATE_SUPPORT_LS;

		if (state == AMD_CG_STATE_UNGATE)
			pp_state = 0;
		else
			pp_state = PP_STATE_LS;
		msg_id = PP_CG_MSG_ID(PP_GROUP_GFX,
			PP_BLOCK_GFX_CP,
			pp_support_state,
			pp_state);
		if (adev->powerplay.pp_funcs->set_clockgating_by_smu)
			amdgpu_dpm_set_clockgating_by_smu(adev, msg_id);
	}

	return 0;
}

static int gfx_v8_0_set_clockgating_state(void *handle,
					  enum amd_clockgating_state state)
{
	struct amdgpu_device *adev = (struct amdgpu_device *)handle;

	if (amdgpu_sriov_vf(adev))
		return 0;

	switch (adev->asic_type) {
	case CHIP_FIJI:
	case CHIP_CARRIZO:
	case CHIP_STONEY:
		gfx_v8_0_update_gfx_clock_gating(adev,
						 state == AMD_CG_STATE_GATE);
		break;
	case CHIP_TONGA:
		gfx_v8_0_tonga_update_gfx_clock_gating(adev, state);
		break;
	case CHIP_POLARIS10:
	case CHIP_POLARIS11:
	case CHIP_POLARIS12:
		gfx_v8_0_polaris_update_gfx_clock_gating(adev, state);
		break;
	default:
		break;
	}
	return 0;
}

static u64 gfx_v8_0_ring_get_rptr(struct amdgpu_ring *ring)
{
	return ring->adev->wb.wb[ring->rptr_offs];
}

static u64 gfx_v8_0_ring_get_wptr_gfx(struct amdgpu_ring *ring)
{
	struct amdgpu_device *adev = ring->adev;

	if (ring->use_doorbell)
		/* XXX check if swapping is necessary on BE */
		return ring->adev->wb.wb[ring->wptr_offs];
	else
		return RREG32(mmCP_RB0_WPTR);
}

static void gfx_v8_0_ring_set_wptr_gfx(struct amdgpu_ring *ring)
{
	struct amdgpu_device *adev = ring->adev;

	if (ring->use_doorbell) {
		/* XXX check if swapping is necessary on BE */
		adev->wb.wb[ring->wptr_offs] = lower_32_bits(ring->wptr);
		WDOORBELL32(ring->doorbell_index, lower_32_bits(ring->wptr));
	} else {
		WREG32(mmCP_RB0_WPTR, lower_32_bits(ring->wptr));
		(void)RREG32(mmCP_RB0_WPTR);
	}
}

static void gfx_v8_0_ring_emit_hdp_flush(struct amdgpu_ring *ring)
{
	u32 ref_and_mask, reg_mem_engine;

	if ((ring->funcs->type == AMDGPU_RING_TYPE_COMPUTE) ||
	    (ring->funcs->type == AMDGPU_RING_TYPE_KIQ)) {
		switch (ring->me) {
		case 1:
			ref_and_mask = GPU_HDP_FLUSH_DONE__CP2_MASK << ring->pipe;
			break;
		case 2:
			ref_and_mask = GPU_HDP_FLUSH_DONE__CP6_MASK << ring->pipe;
			break;
		default:
			return;
		}
		reg_mem_engine = 0;
	} else {
		ref_and_mask = GPU_HDP_FLUSH_DONE__CP0_MASK;
		reg_mem_engine = WAIT_REG_MEM_ENGINE(1); /* pfp */
	}

	amdgpu_ring_write(ring, PACKET3(PACKET3_WAIT_REG_MEM, 5));
	amdgpu_ring_write(ring, (WAIT_REG_MEM_OPERATION(1) | /* write, wait, write */
				 WAIT_REG_MEM_FUNCTION(3) |  /* == */
				 reg_mem_engine));
	amdgpu_ring_write(ring, mmGPU_HDP_FLUSH_REQ);
	amdgpu_ring_write(ring, mmGPU_HDP_FLUSH_DONE);
	amdgpu_ring_write(ring, ref_and_mask);
	amdgpu_ring_write(ring, ref_and_mask);
	amdgpu_ring_write(ring, 0x20); /* poll interval */
}

static void gfx_v8_0_ring_emit_vgt_flush(struct amdgpu_ring *ring)
{
	amdgpu_ring_write(ring, PACKET3(PACKET3_EVENT_WRITE, 0));
	amdgpu_ring_write(ring, EVENT_TYPE(VS_PARTIAL_FLUSH) |
		EVENT_INDEX(4));

	amdgpu_ring_write(ring, PACKET3(PACKET3_EVENT_WRITE, 0));
	amdgpu_ring_write(ring, EVENT_TYPE(VGT_FLUSH) |
		EVENT_INDEX(0));
}

static void gfx_v8_0_ring_emit_ib_gfx(struct amdgpu_ring *ring,
				      struct amdgpu_ib *ib,
				      unsigned vmid, bool ctx_switch)
{
	u32 header, control = 0;

	if (ib->flags & AMDGPU_IB_FLAG_CE)
		header = PACKET3(PACKET3_INDIRECT_BUFFER_CONST, 2);
	else
		header = PACKET3(PACKET3_INDIRECT_BUFFER, 2);

	control |= ib->length_dw | (vmid << 24);

	if (amdgpu_sriov_vf(ring->adev) && (ib->flags & AMDGPU_IB_FLAG_PREEMPT)) {
		control |= INDIRECT_BUFFER_PRE_ENB(1);

		if (!(ib->flags & AMDGPU_IB_FLAG_CE))
			gfx_v8_0_ring_emit_de_meta(ring);
	}

	amdgpu_ring_write(ring, header);
	amdgpu_ring_write(ring,
#ifdef __BIG_ENDIAN
			  (2 << 0) |
#endif
			  (ib->gpu_addr & 0xFFFFFFFC));
	amdgpu_ring_write(ring, upper_32_bits(ib->gpu_addr) & 0xFFFF);
	amdgpu_ring_write(ring, control);
}

static void gfx_v8_0_ring_emit_ib_compute(struct amdgpu_ring *ring,
					  struct amdgpu_ib *ib,
					  unsigned vmid, bool ctx_switch)
{
	u32 control = INDIRECT_BUFFER_VALID | ib->length_dw | (vmid << 24);

	amdgpu_ring_write(ring, PACKET3(PACKET3_INDIRECT_BUFFER, 2));
	amdgpu_ring_write(ring,
#ifdef __BIG_ENDIAN
				(2 << 0) |
#endif
				(ib->gpu_addr & 0xFFFFFFFC));
	amdgpu_ring_write(ring, upper_32_bits(ib->gpu_addr) & 0xFFFF);
	amdgpu_ring_write(ring, control);
}

static void gfx_v8_0_ring_emit_fence_gfx(struct amdgpu_ring *ring, u64 addr,
					 u64 seq, unsigned flags)
{
	bool write64bit = flags & AMDGPU_FENCE_FLAG_64BIT;
	bool int_sel = flags & AMDGPU_FENCE_FLAG_INT;

	/* EVENT_WRITE_EOP - flush caches, send int */
	amdgpu_ring_write(ring, PACKET3(PACKET3_EVENT_WRITE_EOP, 4));
	amdgpu_ring_write(ring, (EOP_TCL1_ACTION_EN |
				 EOP_TC_ACTION_EN |
				 EOP_TC_WB_ACTION_EN |
				 EVENT_TYPE(CACHE_FLUSH_AND_INV_TS_EVENT) |
				 EVENT_INDEX(5)));
	amdgpu_ring_write(ring, addr & 0xfffffffc);
	amdgpu_ring_write(ring, (upper_32_bits(addr) & 0xffff) |
			  DATA_SEL(write64bit ? 2 : 1) | INT_SEL(int_sel ? 2 : 0));
	amdgpu_ring_write(ring, lower_32_bits(seq));
	amdgpu_ring_write(ring, upper_32_bits(seq));

}

static void gfx_v8_0_ring_emit_pipeline_sync(struct amdgpu_ring *ring)
{
	int usepfp = (ring->funcs->type == AMDGPU_RING_TYPE_GFX);
	uint32_t seq = ring->fence_drv.sync_seq;
	uint64_t addr = ring->fence_drv.gpu_addr;

	amdgpu_ring_write(ring, PACKET3(PACKET3_WAIT_REG_MEM, 5));
	amdgpu_ring_write(ring, (WAIT_REG_MEM_MEM_SPACE(1) | /* memory */
				 WAIT_REG_MEM_FUNCTION(3) | /* equal */
				 WAIT_REG_MEM_ENGINE(usepfp))); /* pfp or me */
	amdgpu_ring_write(ring, addr & 0xfffffffc);
	amdgpu_ring_write(ring, upper_32_bits(addr) & 0xffffffff);
	amdgpu_ring_write(ring, seq);
	amdgpu_ring_write(ring, 0xffffffff);
	amdgpu_ring_write(ring, 4); /* poll interval */
}

static void gfx_v8_0_ring_emit_vm_flush(struct amdgpu_ring *ring,
<<<<<<< HEAD
					unsigned vmid, uint64_t pd_addr)
{
	int usepfp = (ring->funcs->type == AMDGPU_RING_TYPE_GFX);

	amdgpu_ring_write(ring, PACKET3(PACKET3_WRITE_DATA, 3));
	amdgpu_ring_write(ring, (WRITE_DATA_ENGINE_SEL(usepfp) |
				 WRITE_DATA_DST_SEL(0)) |
				 WR_CONFIRM);
	if (vmid < 8) {
		amdgpu_ring_write(ring,
				  (mmVM_CONTEXT0_PAGE_TABLE_BASE_ADDR + vmid));
	} else {
		amdgpu_ring_write(ring,
				  (mmVM_CONTEXT8_PAGE_TABLE_BASE_ADDR + vmid - 8));
	}
	amdgpu_ring_write(ring, 0);
	amdgpu_ring_write(ring, pd_addr >> 12);

	/* bits 0-15 are the VM contexts0-15 */
	/* invalidate the cache */
	amdgpu_ring_write(ring, PACKET3(PACKET3_WRITE_DATA, 3));
	amdgpu_ring_write(ring, (WRITE_DATA_ENGINE_SEL(0) |
				 WRITE_DATA_DST_SEL(0)));
	amdgpu_ring_write(ring, mmVM_INVALIDATE_REQUEST);
	amdgpu_ring_write(ring, 0);
	amdgpu_ring_write(ring, 1 << vmid);
=======
					unsigned vmid, unsigned pasid,
					uint64_t pd_addr)
{
	int usepfp = (ring->funcs->type == AMDGPU_RING_TYPE_GFX);

	amdgpu_gmc_emit_flush_gpu_tlb(ring, vmid, pasid, pd_addr);
>>>>>>> 9e6d49d9

	/* wait for the invalidate to complete */
	amdgpu_ring_write(ring, PACKET3(PACKET3_WAIT_REG_MEM, 5));
	amdgpu_ring_write(ring, (WAIT_REG_MEM_OPERATION(0) | /* wait */
				 WAIT_REG_MEM_FUNCTION(0) |  /* always */
				 WAIT_REG_MEM_ENGINE(0))); /* me */
	amdgpu_ring_write(ring, mmVM_INVALIDATE_REQUEST);
	amdgpu_ring_write(ring, 0);
	amdgpu_ring_write(ring, 0); /* ref */
	amdgpu_ring_write(ring, 0); /* mask */
	amdgpu_ring_write(ring, 0x20); /* poll interval */

	/* compute doesn't have PFP */
	if (usepfp) {
		/* sync PFP to ME, otherwise we might get invalid PFP reads */
		amdgpu_ring_write(ring, PACKET3(PACKET3_PFP_SYNC_ME, 0));
		amdgpu_ring_write(ring, 0x0);
	}
}

static u64 gfx_v8_0_ring_get_wptr_compute(struct amdgpu_ring *ring)
{
	return ring->adev->wb.wb[ring->wptr_offs];
}

static void gfx_v8_0_ring_set_wptr_compute(struct amdgpu_ring *ring)
{
	struct amdgpu_device *adev = ring->adev;

	/* XXX check if swapping is necessary on BE */
	adev->wb.wb[ring->wptr_offs] = lower_32_bits(ring->wptr);
	WDOORBELL32(ring->doorbell_index, lower_32_bits(ring->wptr));
}

static void gfx_v8_0_ring_set_pipe_percent(struct amdgpu_ring *ring,
					   bool acquire)
{
	struct amdgpu_device *adev = ring->adev;
	int pipe_num, tmp, reg;
	int pipe_percent = acquire ? SPI_WCL_PIPE_PERCENT_GFX__VALUE_MASK : 0x1;

	pipe_num = ring->me * adev->gfx.mec.num_pipe_per_mec + ring->pipe;

	/* first me only has 2 entries, GFX and HP3D */
	if (ring->me > 0)
		pipe_num -= 2;

	reg = mmSPI_WCL_PIPE_PERCENT_GFX + pipe_num;
	tmp = RREG32(reg);
	tmp = REG_SET_FIELD(tmp, SPI_WCL_PIPE_PERCENT_GFX, VALUE, pipe_percent);
	WREG32(reg, tmp);
}

static void gfx_v8_0_pipe_reserve_resources(struct amdgpu_device *adev,
					    struct amdgpu_ring *ring,
					    bool acquire)
{
	int i, pipe;
	bool reserve;
	struct amdgpu_ring *iring;

	mutex_lock(&adev->gfx.pipe_reserve_mutex);
	pipe = amdgpu_gfx_queue_to_bit(adev, ring->me, ring->pipe, 0);
	if (acquire)
		set_bit(pipe, adev->gfx.pipe_reserve_bitmap);
	else
		clear_bit(pipe, adev->gfx.pipe_reserve_bitmap);

	if (!bitmap_weight(adev->gfx.pipe_reserve_bitmap, AMDGPU_MAX_COMPUTE_QUEUES)) {
		/* Clear all reservations - everyone reacquires all resources */
		for (i = 0; i < adev->gfx.num_gfx_rings; ++i)
			gfx_v8_0_ring_set_pipe_percent(&adev->gfx.gfx_ring[i],
						       true);

		for (i = 0; i < adev->gfx.num_compute_rings; ++i)
			gfx_v8_0_ring_set_pipe_percent(&adev->gfx.compute_ring[i],
						       true);
	} else {
		/* Lower all pipes without a current reservation */
		for (i = 0; i < adev->gfx.num_gfx_rings; ++i) {
			iring = &adev->gfx.gfx_ring[i];
			pipe = amdgpu_gfx_queue_to_bit(adev,
						       iring->me,
						       iring->pipe,
						       0);
			reserve = test_bit(pipe, adev->gfx.pipe_reserve_bitmap);
			gfx_v8_0_ring_set_pipe_percent(iring, reserve);
		}

		for (i = 0; i < adev->gfx.num_compute_rings; ++i) {
			iring = &adev->gfx.compute_ring[i];
			pipe = amdgpu_gfx_queue_to_bit(adev,
						       iring->me,
						       iring->pipe,
						       0);
			reserve = test_bit(pipe, adev->gfx.pipe_reserve_bitmap);
			gfx_v8_0_ring_set_pipe_percent(iring, reserve);
		}
	}

	mutex_unlock(&adev->gfx.pipe_reserve_mutex);
}

static void gfx_v8_0_hqd_set_priority(struct amdgpu_device *adev,
				      struct amdgpu_ring *ring,
				      bool acquire)
{
	uint32_t pipe_priority = acquire ? 0x2 : 0x0;
	uint32_t queue_priority = acquire ? 0xf : 0x0;

	mutex_lock(&adev->srbm_mutex);
	vi_srbm_select(adev, ring->me, ring->pipe, ring->queue, 0);

	WREG32(mmCP_HQD_PIPE_PRIORITY, pipe_priority);
	WREG32(mmCP_HQD_QUEUE_PRIORITY, queue_priority);

	vi_srbm_select(adev, 0, 0, 0, 0);
	mutex_unlock(&adev->srbm_mutex);
}
static void gfx_v8_0_ring_set_priority_compute(struct amdgpu_ring *ring,
					       enum drm_sched_priority priority)
{
	struct amdgpu_device *adev = ring->adev;
	bool acquire = priority == DRM_SCHED_PRIORITY_HIGH_HW;

	if (ring->funcs->type != AMDGPU_RING_TYPE_COMPUTE)
		return;

	gfx_v8_0_hqd_set_priority(adev, ring, acquire);
	gfx_v8_0_pipe_reserve_resources(adev, ring, acquire);
}

static void gfx_v8_0_ring_emit_fence_compute(struct amdgpu_ring *ring,
					     u64 addr, u64 seq,
					     unsigned flags)
{
	bool write64bit = flags & AMDGPU_FENCE_FLAG_64BIT;
	bool int_sel = flags & AMDGPU_FENCE_FLAG_INT;

	/* RELEASE_MEM - flush caches, send int */
	amdgpu_ring_write(ring, PACKET3(PACKET3_RELEASE_MEM, 5));
	amdgpu_ring_write(ring, (EOP_TCL1_ACTION_EN |
				 EOP_TC_ACTION_EN |
				 EOP_TC_WB_ACTION_EN |
				 EVENT_TYPE(CACHE_FLUSH_AND_INV_TS_EVENT) |
				 EVENT_INDEX(5)));
	amdgpu_ring_write(ring, DATA_SEL(write64bit ? 2 : 1) | INT_SEL(int_sel ? 2 : 0));
	amdgpu_ring_write(ring, addr & 0xfffffffc);
	amdgpu_ring_write(ring, upper_32_bits(addr));
	amdgpu_ring_write(ring, lower_32_bits(seq));
	amdgpu_ring_write(ring, upper_32_bits(seq));
}

static void gfx_v8_0_ring_emit_fence_kiq(struct amdgpu_ring *ring, u64 addr,
					 u64 seq, unsigned int flags)
{
	/* we only allocate 32bit for each seq wb address */
	BUG_ON(flags & AMDGPU_FENCE_FLAG_64BIT);

	/* write fence seq to the "addr" */
	amdgpu_ring_write(ring, PACKET3(PACKET3_WRITE_DATA, 3));
	amdgpu_ring_write(ring, (WRITE_DATA_ENGINE_SEL(0) |
				 WRITE_DATA_DST_SEL(5) | WR_CONFIRM));
	amdgpu_ring_write(ring, lower_32_bits(addr));
	amdgpu_ring_write(ring, upper_32_bits(addr));
	amdgpu_ring_write(ring, lower_32_bits(seq));

	if (flags & AMDGPU_FENCE_FLAG_INT) {
		/* set register to trigger INT */
		amdgpu_ring_write(ring, PACKET3(PACKET3_WRITE_DATA, 3));
		amdgpu_ring_write(ring, (WRITE_DATA_ENGINE_SEL(0) |
					 WRITE_DATA_DST_SEL(0) | WR_CONFIRM));
		amdgpu_ring_write(ring, mmCPC_INT_STATUS);
		amdgpu_ring_write(ring, 0);
		amdgpu_ring_write(ring, 0x20000000); /* src_id is 178 */
	}
}

static void gfx_v8_ring_emit_sb(struct amdgpu_ring *ring)
{
	amdgpu_ring_write(ring, PACKET3(PACKET3_SWITCH_BUFFER, 0));
	amdgpu_ring_write(ring, 0);
}

static void gfx_v8_ring_emit_cntxcntl(struct amdgpu_ring *ring, uint32_t flags)
{
	uint32_t dw2 = 0;

	if (amdgpu_sriov_vf(ring->adev))
		gfx_v8_0_ring_emit_ce_meta(ring);

	dw2 |= 0x80000000; /* set load_enable otherwise this package is just NOPs */
	if (flags & AMDGPU_HAVE_CTX_SWITCH) {
		gfx_v8_0_ring_emit_vgt_flush(ring);
		/* set load_global_config & load_global_uconfig */
		dw2 |= 0x8001;
		/* set load_cs_sh_regs */
		dw2 |= 0x01000000;
		/* set load_per_context_state & load_gfx_sh_regs for GFX */
		dw2 |= 0x10002;

		/* set load_ce_ram if preamble presented */
		if (AMDGPU_PREAMBLE_IB_PRESENT & flags)
			dw2 |= 0x10000000;
	} else {
		/* still load_ce_ram if this is the first time preamble presented
		 * although there is no context switch happens.
		 */
		if (AMDGPU_PREAMBLE_IB_PRESENT_FIRST & flags)
			dw2 |= 0x10000000;
	}

	amdgpu_ring_write(ring, PACKET3(PACKET3_CONTEXT_CONTROL, 1));
	amdgpu_ring_write(ring, dw2);
	amdgpu_ring_write(ring, 0);
}

static unsigned gfx_v8_0_ring_emit_init_cond_exec(struct amdgpu_ring *ring)
{
	unsigned ret;

	amdgpu_ring_write(ring, PACKET3(PACKET3_COND_EXEC, 3));
	amdgpu_ring_write(ring, lower_32_bits(ring->cond_exe_gpu_addr));
	amdgpu_ring_write(ring, upper_32_bits(ring->cond_exe_gpu_addr));
	amdgpu_ring_write(ring, 0); /* discard following DWs if *cond_exec_gpu_addr==0 */
	ret = ring->wptr & ring->buf_mask;
	amdgpu_ring_write(ring, 0x55aa55aa); /* patch dummy value later */
	return ret;
}

static void gfx_v8_0_ring_emit_patch_cond_exec(struct amdgpu_ring *ring, unsigned offset)
{
	unsigned cur;

	BUG_ON(offset > ring->buf_mask);
	BUG_ON(ring->ring[offset] != 0x55aa55aa);

	cur = (ring->wptr & ring->buf_mask) - 1;
	if (likely(cur > offset))
		ring->ring[offset] = cur - offset;
	else
		ring->ring[offset] = (ring->ring_size >> 2) - offset + cur;
}

static void gfx_v8_0_ring_emit_rreg(struct amdgpu_ring *ring, uint32_t reg)
{
	struct amdgpu_device *adev = ring->adev;

	amdgpu_ring_write(ring, PACKET3(PACKET3_COPY_DATA, 4));
	amdgpu_ring_write(ring, 0 |	/* src: register*/
				(5 << 8) |	/* dst: memory */
				(1 << 20));	/* write confirm */
	amdgpu_ring_write(ring, reg);
	amdgpu_ring_write(ring, 0);
	amdgpu_ring_write(ring, lower_32_bits(adev->wb.gpu_addr +
				adev->virt.reg_val_offs * 4));
	amdgpu_ring_write(ring, upper_32_bits(adev->wb.gpu_addr +
				adev->virt.reg_val_offs * 4));
}

static void gfx_v8_0_ring_emit_wreg(struct amdgpu_ring *ring, uint32_t reg,
				  uint32_t val)
{
	uint32_t cmd;

	switch (ring->funcs->type) {
	case AMDGPU_RING_TYPE_GFX:
		cmd = WRITE_DATA_ENGINE_SEL(1) | WR_CONFIRM;
		break;
	case AMDGPU_RING_TYPE_KIQ:
		cmd = 1 << 16; /* no inc addr */
		break;
	default:
		cmd = WR_CONFIRM;
		break;
	}

	amdgpu_ring_write(ring, PACKET3(PACKET3_WRITE_DATA, 3));
	amdgpu_ring_write(ring, cmd);
	amdgpu_ring_write(ring, reg);
	amdgpu_ring_write(ring, 0);
	amdgpu_ring_write(ring, val);
}

static void gfx_v8_0_set_gfx_eop_interrupt_state(struct amdgpu_device *adev,
						 enum amdgpu_interrupt_state state)
{
	WREG32_FIELD(CP_INT_CNTL_RING0, TIME_STAMP_INT_ENABLE,
		     state == AMDGPU_IRQ_STATE_DISABLE ? 0 : 1);
}

static void gfx_v8_0_set_compute_eop_interrupt_state(struct amdgpu_device *adev,
						     int me, int pipe,
						     enum amdgpu_interrupt_state state)
{
	u32 mec_int_cntl, mec_int_cntl_reg;

	/*
	 * amdgpu controls only the first MEC. That's why this function only
	 * handles the setting of interrupts for this specific MEC. All other
	 * pipes' interrupts are set by amdkfd.
	 */

	if (me == 1) {
		switch (pipe) {
		case 0:
			mec_int_cntl_reg = mmCP_ME1_PIPE0_INT_CNTL;
			break;
		case 1:
			mec_int_cntl_reg = mmCP_ME1_PIPE1_INT_CNTL;
			break;
		case 2:
			mec_int_cntl_reg = mmCP_ME1_PIPE2_INT_CNTL;
			break;
		case 3:
			mec_int_cntl_reg = mmCP_ME1_PIPE3_INT_CNTL;
			break;
		default:
			DRM_DEBUG("invalid pipe %d\n", pipe);
			return;
		}
	} else {
		DRM_DEBUG("invalid me %d\n", me);
		return;
	}

	switch (state) {
	case AMDGPU_IRQ_STATE_DISABLE:
		mec_int_cntl = RREG32(mec_int_cntl_reg);
		mec_int_cntl &= ~CP_INT_CNTL_RING0__TIME_STAMP_INT_ENABLE_MASK;
		WREG32(mec_int_cntl_reg, mec_int_cntl);
		break;
	case AMDGPU_IRQ_STATE_ENABLE:
		mec_int_cntl = RREG32(mec_int_cntl_reg);
		mec_int_cntl |= CP_INT_CNTL_RING0__TIME_STAMP_INT_ENABLE_MASK;
		WREG32(mec_int_cntl_reg, mec_int_cntl);
		break;
	default:
		break;
	}
}

static int gfx_v8_0_set_priv_reg_fault_state(struct amdgpu_device *adev,
					     struct amdgpu_irq_src *source,
					     unsigned type,
					     enum amdgpu_interrupt_state state)
{
	WREG32_FIELD(CP_INT_CNTL_RING0, PRIV_REG_INT_ENABLE,
		     state == AMDGPU_IRQ_STATE_DISABLE ? 0 : 1);

	return 0;
}

static int gfx_v8_0_set_priv_inst_fault_state(struct amdgpu_device *adev,
					      struct amdgpu_irq_src *source,
					      unsigned type,
					      enum amdgpu_interrupt_state state)
{
	WREG32_FIELD(CP_INT_CNTL_RING0, PRIV_INSTR_INT_ENABLE,
		     state == AMDGPU_IRQ_STATE_DISABLE ? 0 : 1);

	return 0;
}

static int gfx_v8_0_set_eop_interrupt_state(struct amdgpu_device *adev,
					    struct amdgpu_irq_src *src,
					    unsigned type,
					    enum amdgpu_interrupt_state state)
{
	switch (type) {
	case AMDGPU_CP_IRQ_GFX_EOP:
		gfx_v8_0_set_gfx_eop_interrupt_state(adev, state);
		break;
	case AMDGPU_CP_IRQ_COMPUTE_MEC1_PIPE0_EOP:
		gfx_v8_0_set_compute_eop_interrupt_state(adev, 1, 0, state);
		break;
	case AMDGPU_CP_IRQ_COMPUTE_MEC1_PIPE1_EOP:
		gfx_v8_0_set_compute_eop_interrupt_state(adev, 1, 1, state);
		break;
	case AMDGPU_CP_IRQ_COMPUTE_MEC1_PIPE2_EOP:
		gfx_v8_0_set_compute_eop_interrupt_state(adev, 1, 2, state);
		break;
	case AMDGPU_CP_IRQ_COMPUTE_MEC1_PIPE3_EOP:
		gfx_v8_0_set_compute_eop_interrupt_state(adev, 1, 3, state);
		break;
	case AMDGPU_CP_IRQ_COMPUTE_MEC2_PIPE0_EOP:
		gfx_v8_0_set_compute_eop_interrupt_state(adev, 2, 0, state);
		break;
	case AMDGPU_CP_IRQ_COMPUTE_MEC2_PIPE1_EOP:
		gfx_v8_0_set_compute_eop_interrupt_state(adev, 2, 1, state);
		break;
	case AMDGPU_CP_IRQ_COMPUTE_MEC2_PIPE2_EOP:
		gfx_v8_0_set_compute_eop_interrupt_state(adev, 2, 2, state);
		break;
	case AMDGPU_CP_IRQ_COMPUTE_MEC2_PIPE3_EOP:
		gfx_v8_0_set_compute_eop_interrupt_state(adev, 2, 3, state);
		break;
	default:
		break;
	}
	return 0;
}

static int gfx_v8_0_eop_irq(struct amdgpu_device *adev,
			    struct amdgpu_irq_src *source,
			    struct amdgpu_iv_entry *entry)
{
	int i;
	u8 me_id, pipe_id, queue_id;
	struct amdgpu_ring *ring;

	DRM_DEBUG("IH: CP EOP\n");
	me_id = (entry->ring_id & 0x0c) >> 2;
	pipe_id = (entry->ring_id & 0x03) >> 0;
	queue_id = (entry->ring_id & 0x70) >> 4;

	switch (me_id) {
	case 0:
		amdgpu_fence_process(&adev->gfx.gfx_ring[0]);
		break;
	case 1:
	case 2:
		for (i = 0; i < adev->gfx.num_compute_rings; i++) {
			ring = &adev->gfx.compute_ring[i];
			/* Per-queue interrupt is supported for MEC starting from VI.
			  * The interrupt can only be enabled/disabled per pipe instead of per queue.
			  */
			if ((ring->me == me_id) && (ring->pipe == pipe_id) && (ring->queue == queue_id))
				amdgpu_fence_process(ring);
		}
		break;
	}
	return 0;
}

static int gfx_v8_0_priv_reg_irq(struct amdgpu_device *adev,
				 struct amdgpu_irq_src *source,
				 struct amdgpu_iv_entry *entry)
{
	DRM_ERROR("Illegal register access in command stream\n");
	schedule_work(&adev->reset_work);
	return 0;
}

static int gfx_v8_0_priv_inst_irq(struct amdgpu_device *adev,
				  struct amdgpu_irq_src *source,
				  struct amdgpu_iv_entry *entry)
{
	DRM_ERROR("Illegal instruction in command stream\n");
	schedule_work(&adev->reset_work);
	return 0;
}

static int gfx_v8_0_kiq_set_interrupt_state(struct amdgpu_device *adev,
					    struct amdgpu_irq_src *src,
					    unsigned int type,
					    enum amdgpu_interrupt_state state)
{
	struct amdgpu_ring *ring = &(adev->gfx.kiq.ring);

	switch (type) {
	case AMDGPU_CP_KIQ_IRQ_DRIVER0:
		WREG32_FIELD(CPC_INT_CNTL, GENERIC2_INT_ENABLE,
			     state == AMDGPU_IRQ_STATE_DISABLE ? 0 : 1);
		if (ring->me == 1)
			WREG32_FIELD_OFFSET(CP_ME1_PIPE0_INT_CNTL,
				     ring->pipe,
				     GENERIC2_INT_ENABLE,
				     state == AMDGPU_IRQ_STATE_DISABLE ? 0 : 1);
		else
			WREG32_FIELD_OFFSET(CP_ME2_PIPE0_INT_CNTL,
				     ring->pipe,
				     GENERIC2_INT_ENABLE,
				     state == AMDGPU_IRQ_STATE_DISABLE ? 0 : 1);
		break;
	default:
		BUG(); /* kiq only support GENERIC2_INT now */
		break;
	}
	return 0;
}

static int gfx_v8_0_kiq_irq(struct amdgpu_device *adev,
			    struct amdgpu_irq_src *source,
			    struct amdgpu_iv_entry *entry)
{
	u8 me_id, pipe_id, queue_id;
	struct amdgpu_ring *ring = &(adev->gfx.kiq.ring);

	me_id = (entry->ring_id & 0x0c) >> 2;
	pipe_id = (entry->ring_id & 0x03) >> 0;
	queue_id = (entry->ring_id & 0x70) >> 4;
	DRM_DEBUG("IH: CPC GENERIC2_INT, me:%d, pipe:%d, queue:%d\n",
		   me_id, pipe_id, queue_id);

	amdgpu_fence_process(ring);
	return 0;
}

static const struct amd_ip_funcs gfx_v8_0_ip_funcs = {
	.name = "gfx_v8_0",
	.early_init = gfx_v8_0_early_init,
	.late_init = gfx_v8_0_late_init,
	.sw_init = gfx_v8_0_sw_init,
	.sw_fini = gfx_v8_0_sw_fini,
	.hw_init = gfx_v8_0_hw_init,
	.hw_fini = gfx_v8_0_hw_fini,
	.suspend = gfx_v8_0_suspend,
	.resume = gfx_v8_0_resume,
	.is_idle = gfx_v8_0_is_idle,
	.wait_for_idle = gfx_v8_0_wait_for_idle,
	.check_soft_reset = gfx_v8_0_check_soft_reset,
	.pre_soft_reset = gfx_v8_0_pre_soft_reset,
	.soft_reset = gfx_v8_0_soft_reset,
	.post_soft_reset = gfx_v8_0_post_soft_reset,
	.set_clockgating_state = gfx_v8_0_set_clockgating_state,
	.set_powergating_state = gfx_v8_0_set_powergating_state,
	.get_clockgating_state = gfx_v8_0_get_clockgating_state,
};

static const struct amdgpu_ring_funcs gfx_v8_0_ring_funcs_gfx = {
	.type = AMDGPU_RING_TYPE_GFX,
	.align_mask = 0xff,
	.nop = PACKET3(PACKET3_NOP, 0x3FFF),
	.support_64bit_ptrs = false,
	.get_rptr = gfx_v8_0_ring_get_rptr,
	.get_wptr = gfx_v8_0_ring_get_wptr_gfx,
	.set_wptr = gfx_v8_0_ring_set_wptr_gfx,
	.emit_frame_size = /* maximum 215dw if count 16 IBs in */
		5 +  /* COND_EXEC */
		7 +  /* PIPELINE_SYNC */
		VI_FLUSH_GPU_TLB_NUM_WREG * 5 + 9 + /* VM_FLUSH */
		8 +  /* FENCE for VM_FLUSH */
		20 + /* GDS switch */
		4 + /* double SWITCH_BUFFER,
		       the first COND_EXEC jump to the place just
			   prior to this double SWITCH_BUFFER  */
		5 + /* COND_EXEC */
		7 +	 /*	HDP_flush */
		4 +	 /*	VGT_flush */
		14 + /*	CE_META */
		31 + /*	DE_META */
		3 + /* CNTX_CTRL */
		5 + /* HDP_INVL */
		8 + 8 + /* FENCE x2 */
		2, /* SWITCH_BUFFER */
	.emit_ib_size =	4, /* gfx_v8_0_ring_emit_ib_gfx */
	.emit_ib = gfx_v8_0_ring_emit_ib_gfx,
	.emit_fence = gfx_v8_0_ring_emit_fence_gfx,
	.emit_pipeline_sync = gfx_v8_0_ring_emit_pipeline_sync,
	.emit_vm_flush = gfx_v8_0_ring_emit_vm_flush,
	.emit_gds_switch = gfx_v8_0_ring_emit_gds_switch,
	.emit_hdp_flush = gfx_v8_0_ring_emit_hdp_flush,
	.test_ring = gfx_v8_0_ring_test_ring,
	.test_ib = gfx_v8_0_ring_test_ib,
	.insert_nop = amdgpu_ring_insert_nop,
	.pad_ib = amdgpu_ring_generic_pad_ib,
	.emit_switch_buffer = gfx_v8_ring_emit_sb,
	.emit_cntxcntl = gfx_v8_ring_emit_cntxcntl,
	.init_cond_exec = gfx_v8_0_ring_emit_init_cond_exec,
	.patch_cond_exec = gfx_v8_0_ring_emit_patch_cond_exec,
	.emit_wreg = gfx_v8_0_ring_emit_wreg,
};

static const struct amdgpu_ring_funcs gfx_v8_0_ring_funcs_compute = {
	.type = AMDGPU_RING_TYPE_COMPUTE,
	.align_mask = 0xff,
	.nop = PACKET3(PACKET3_NOP, 0x3FFF),
	.support_64bit_ptrs = false,
	.get_rptr = gfx_v8_0_ring_get_rptr,
	.get_wptr = gfx_v8_0_ring_get_wptr_compute,
	.set_wptr = gfx_v8_0_ring_set_wptr_compute,
	.emit_frame_size =
		20 + /* gfx_v8_0_ring_emit_gds_switch */
		7 + /* gfx_v8_0_ring_emit_hdp_flush */
		5 + /* hdp_invalidate */
		7 + /* gfx_v8_0_ring_emit_pipeline_sync */
		VI_FLUSH_GPU_TLB_NUM_WREG * 5 + 7 + /* gfx_v8_0_ring_emit_vm_flush */
		7 + 7 + 7, /* gfx_v8_0_ring_emit_fence_compute x3 for user fence, vm fence */
	.emit_ib_size =	4, /* gfx_v8_0_ring_emit_ib_compute */
	.emit_ib = gfx_v8_0_ring_emit_ib_compute,
	.emit_fence = gfx_v8_0_ring_emit_fence_compute,
	.emit_pipeline_sync = gfx_v8_0_ring_emit_pipeline_sync,
	.emit_vm_flush = gfx_v8_0_ring_emit_vm_flush,
	.emit_gds_switch = gfx_v8_0_ring_emit_gds_switch,
	.emit_hdp_flush = gfx_v8_0_ring_emit_hdp_flush,
	.test_ring = gfx_v8_0_ring_test_ring,
	.test_ib = gfx_v8_0_ring_test_ib,
	.insert_nop = amdgpu_ring_insert_nop,
	.pad_ib = amdgpu_ring_generic_pad_ib,
	.set_priority = gfx_v8_0_ring_set_priority_compute,
	.emit_wreg = gfx_v8_0_ring_emit_wreg,
};

static const struct amdgpu_ring_funcs gfx_v8_0_ring_funcs_kiq = {
	.type = AMDGPU_RING_TYPE_KIQ,
	.align_mask = 0xff,
	.nop = PACKET3(PACKET3_NOP, 0x3FFF),
	.support_64bit_ptrs = false,
	.get_rptr = gfx_v8_0_ring_get_rptr,
	.get_wptr = gfx_v8_0_ring_get_wptr_compute,
	.set_wptr = gfx_v8_0_ring_set_wptr_compute,
	.emit_frame_size =
		20 + /* gfx_v8_0_ring_emit_gds_switch */
		7 + /* gfx_v8_0_ring_emit_hdp_flush */
		5 + /* hdp_invalidate */
		7 + /* gfx_v8_0_ring_emit_pipeline_sync */
		17 + /* gfx_v8_0_ring_emit_vm_flush */
		7 + 7 + 7, /* gfx_v8_0_ring_emit_fence_kiq x3 for user fence, vm fence */
	.emit_ib_size =	4, /* gfx_v8_0_ring_emit_ib_compute */
	.emit_ib = gfx_v8_0_ring_emit_ib_compute,
	.emit_fence = gfx_v8_0_ring_emit_fence_kiq,
	.test_ring = gfx_v8_0_ring_test_ring,
	.test_ib = gfx_v8_0_ring_test_ib,
	.insert_nop = amdgpu_ring_insert_nop,
	.pad_ib = amdgpu_ring_generic_pad_ib,
	.emit_rreg = gfx_v8_0_ring_emit_rreg,
	.emit_wreg = gfx_v8_0_ring_emit_wreg,
};

static void gfx_v8_0_set_ring_funcs(struct amdgpu_device *adev)
{
	int i;

	adev->gfx.kiq.ring.funcs = &gfx_v8_0_ring_funcs_kiq;

	for (i = 0; i < adev->gfx.num_gfx_rings; i++)
		adev->gfx.gfx_ring[i].funcs = &gfx_v8_0_ring_funcs_gfx;

	for (i = 0; i < adev->gfx.num_compute_rings; i++)
		adev->gfx.compute_ring[i].funcs = &gfx_v8_0_ring_funcs_compute;
}

static const struct amdgpu_irq_src_funcs gfx_v8_0_eop_irq_funcs = {
	.set = gfx_v8_0_set_eop_interrupt_state,
	.process = gfx_v8_0_eop_irq,
};

static const struct amdgpu_irq_src_funcs gfx_v8_0_priv_reg_irq_funcs = {
	.set = gfx_v8_0_set_priv_reg_fault_state,
	.process = gfx_v8_0_priv_reg_irq,
};

static const struct amdgpu_irq_src_funcs gfx_v8_0_priv_inst_irq_funcs = {
	.set = gfx_v8_0_set_priv_inst_fault_state,
	.process = gfx_v8_0_priv_inst_irq,
};

static const struct amdgpu_irq_src_funcs gfx_v8_0_kiq_irq_funcs = {
	.set = gfx_v8_0_kiq_set_interrupt_state,
	.process = gfx_v8_0_kiq_irq,
};

static void gfx_v8_0_set_irq_funcs(struct amdgpu_device *adev)
{
	adev->gfx.eop_irq.num_types = AMDGPU_CP_IRQ_LAST;
	adev->gfx.eop_irq.funcs = &gfx_v8_0_eop_irq_funcs;

	adev->gfx.priv_reg_irq.num_types = 1;
	adev->gfx.priv_reg_irq.funcs = &gfx_v8_0_priv_reg_irq_funcs;

	adev->gfx.priv_inst_irq.num_types = 1;
	adev->gfx.priv_inst_irq.funcs = &gfx_v8_0_priv_inst_irq_funcs;

	adev->gfx.kiq.irq.num_types = AMDGPU_CP_KIQ_IRQ_LAST;
	adev->gfx.kiq.irq.funcs = &gfx_v8_0_kiq_irq_funcs;
}

static void gfx_v8_0_set_rlc_funcs(struct amdgpu_device *adev)
{
	adev->gfx.rlc.funcs = &iceland_rlc_funcs;
}

static void gfx_v8_0_set_gds_init(struct amdgpu_device *adev)
{
	/* init asci gds info */
	adev->gds.mem.total_size = RREG32(mmGDS_VMID0_SIZE);
	adev->gds.gws.total_size = 64;
	adev->gds.oa.total_size = 16;

	if (adev->gds.mem.total_size == 64 * 1024) {
		adev->gds.mem.gfx_partition_size = 4096;
		adev->gds.mem.cs_partition_size = 4096;

		adev->gds.gws.gfx_partition_size = 4;
		adev->gds.gws.cs_partition_size = 4;

		adev->gds.oa.gfx_partition_size = 4;
		adev->gds.oa.cs_partition_size = 1;
	} else {
		adev->gds.mem.gfx_partition_size = 1024;
		adev->gds.mem.cs_partition_size = 1024;

		adev->gds.gws.gfx_partition_size = 16;
		adev->gds.gws.cs_partition_size = 16;

		adev->gds.oa.gfx_partition_size = 4;
		adev->gds.oa.cs_partition_size = 4;
	}
}

static void gfx_v8_0_set_user_cu_inactive_bitmap(struct amdgpu_device *adev,
						 u32 bitmap)
{
	u32 data;

	if (!bitmap)
		return;

	data = bitmap << GC_USER_SHADER_ARRAY_CONFIG__INACTIVE_CUS__SHIFT;
	data &= GC_USER_SHADER_ARRAY_CONFIG__INACTIVE_CUS_MASK;

	WREG32(mmGC_USER_SHADER_ARRAY_CONFIG, data);
}

static u32 gfx_v8_0_get_cu_active_bitmap(struct amdgpu_device *adev)
{
	u32 data, mask;

	data =  RREG32(mmCC_GC_SHADER_ARRAY_CONFIG) |
		RREG32(mmGC_USER_SHADER_ARRAY_CONFIG);

	mask = amdgpu_gfx_create_bitmask(adev->gfx.config.max_cu_per_sh);

	return ~REG_GET_FIELD(data, CC_GC_SHADER_ARRAY_CONFIG, INACTIVE_CUS) & mask;
}

static void gfx_v8_0_get_cu_info(struct amdgpu_device *adev)
{
	int i, j, k, counter, active_cu_number = 0;
	u32 mask, bitmap, ao_bitmap, ao_cu_mask = 0;
	struct amdgpu_cu_info *cu_info = &adev->gfx.cu_info;
	unsigned disable_masks[4 * 2];
	u32 ao_cu_num;

	memset(cu_info, 0, sizeof(*cu_info));

	if (adev->flags & AMD_IS_APU)
		ao_cu_num = 2;
	else
		ao_cu_num = adev->gfx.config.max_cu_per_sh;

	amdgpu_gfx_parse_disable_cu(disable_masks, 4, 2);

	mutex_lock(&adev->grbm_idx_mutex);
	for (i = 0; i < adev->gfx.config.max_shader_engines; i++) {
		for (j = 0; j < adev->gfx.config.max_sh_per_se; j++) {
			mask = 1;
			ao_bitmap = 0;
			counter = 0;
			gfx_v8_0_select_se_sh(adev, i, j, 0xffffffff);
			if (i < 4 && j < 2)
				gfx_v8_0_set_user_cu_inactive_bitmap(
					adev, disable_masks[i * 2 + j]);
			bitmap = gfx_v8_0_get_cu_active_bitmap(adev);
			cu_info->bitmap[i][j] = bitmap;

			for (k = 0; k < adev->gfx.config.max_cu_per_sh; k ++) {
				if (bitmap & mask) {
					if (counter < ao_cu_num)
						ao_bitmap |= mask;
					counter ++;
				}
				mask <<= 1;
			}
			active_cu_number += counter;
			if (i < 2 && j < 2)
				ao_cu_mask |= (ao_bitmap << (i * 16 + j * 8));
			cu_info->ao_cu_bitmap[i][j] = ao_bitmap;
		}
	}
	gfx_v8_0_select_se_sh(adev, 0xffffffff, 0xffffffff, 0xffffffff);
	mutex_unlock(&adev->grbm_idx_mutex);

	cu_info->number = active_cu_number;
	cu_info->ao_cu_mask = ao_cu_mask;
	cu_info->simd_per_cu = NUM_SIMD_PER_CU;
	cu_info->max_waves_per_simd = 10;
	cu_info->max_scratch_slots_per_cu = 32;
	cu_info->wave_front_size = 64;
	cu_info->lds_size = 64;
}

const struct amdgpu_ip_block_version gfx_v8_0_ip_block =
{
	.type = AMD_IP_BLOCK_TYPE_GFX,
	.major = 8,
	.minor = 0,
	.rev = 0,
	.funcs = &gfx_v8_0_ip_funcs,
};

const struct amdgpu_ip_block_version gfx_v8_1_ip_block =
{
	.type = AMD_IP_BLOCK_TYPE_GFX,
	.major = 8,
	.minor = 1,
	.rev = 0,
	.funcs = &gfx_v8_0_ip_funcs,
};

static void gfx_v8_0_ring_emit_ce_meta(struct amdgpu_ring *ring)
{
	uint64_t ce_payload_addr;
	int cnt_ce;
	union {
		struct vi_ce_ib_state regular;
		struct vi_ce_ib_state_chained_ib chained;
	} ce_payload = {};

	if (ring->adev->virt.chained_ib_support) {
		ce_payload_addr = AMDGPU_VA_RESERVED_SIZE - 2 * 4096 +
						  offsetof(struct vi_gfx_meta_data_chained_ib, ce_payload);
		cnt_ce = (sizeof(ce_payload.chained) >> 2) + 4 - 2;
	} else {
		ce_payload_addr = AMDGPU_VA_RESERVED_SIZE - 2 * 4096 +
						  offsetof(struct vi_gfx_meta_data, ce_payload);
		cnt_ce = (sizeof(ce_payload.regular) >> 2) + 4 - 2;
	}

	amdgpu_ring_write(ring, PACKET3(PACKET3_WRITE_DATA, cnt_ce));
	amdgpu_ring_write(ring, (WRITE_DATA_ENGINE_SEL(2) |
				WRITE_DATA_DST_SEL(8) |
				WR_CONFIRM) |
				WRITE_DATA_CACHE_POLICY(0));
	amdgpu_ring_write(ring, lower_32_bits(ce_payload_addr));
	amdgpu_ring_write(ring, upper_32_bits(ce_payload_addr));
	amdgpu_ring_write_multiple(ring, (void *)&ce_payload, cnt_ce - 2);
}

static void gfx_v8_0_ring_emit_de_meta(struct amdgpu_ring *ring)
{
	uint64_t de_payload_addr, gds_addr, csa_addr;
	int cnt_de;
	union {
		struct vi_de_ib_state regular;
		struct vi_de_ib_state_chained_ib chained;
	} de_payload = {};

	csa_addr = AMDGPU_VA_RESERVED_SIZE - 2 * 4096;
	gds_addr = csa_addr + 4096;
	if (ring->adev->virt.chained_ib_support) {
		de_payload.chained.gds_backup_addrlo = lower_32_bits(gds_addr);
		de_payload.chained.gds_backup_addrhi = upper_32_bits(gds_addr);
		de_payload_addr = csa_addr + offsetof(struct vi_gfx_meta_data_chained_ib, de_payload);
		cnt_de = (sizeof(de_payload.chained) >> 2) + 4 - 2;
	} else {
		de_payload.regular.gds_backup_addrlo = lower_32_bits(gds_addr);
		de_payload.regular.gds_backup_addrhi = upper_32_bits(gds_addr);
		de_payload_addr = csa_addr + offsetof(struct vi_gfx_meta_data, de_payload);
		cnt_de = (sizeof(de_payload.regular) >> 2) + 4 - 2;
	}

	amdgpu_ring_write(ring, PACKET3(PACKET3_WRITE_DATA, cnt_de));
	amdgpu_ring_write(ring, (WRITE_DATA_ENGINE_SEL(1) |
				WRITE_DATA_DST_SEL(8) |
				WR_CONFIRM) |
				WRITE_DATA_CACHE_POLICY(0));
	amdgpu_ring_write(ring, lower_32_bits(de_payload_addr));
	amdgpu_ring_write(ring, upper_32_bits(de_payload_addr));
	amdgpu_ring_write_multiple(ring, (void *)&de_payload, cnt_de - 2);
}<|MERGE_RESOLUTION|>--- conflicted
+++ resolved
@@ -6315,41 +6315,12 @@
 }
 
 static void gfx_v8_0_ring_emit_vm_flush(struct amdgpu_ring *ring,
-<<<<<<< HEAD
-					unsigned vmid, uint64_t pd_addr)
-{
-	int usepfp = (ring->funcs->type == AMDGPU_RING_TYPE_GFX);
-
-	amdgpu_ring_write(ring, PACKET3(PACKET3_WRITE_DATA, 3));
-	amdgpu_ring_write(ring, (WRITE_DATA_ENGINE_SEL(usepfp) |
-				 WRITE_DATA_DST_SEL(0)) |
-				 WR_CONFIRM);
-	if (vmid < 8) {
-		amdgpu_ring_write(ring,
-				  (mmVM_CONTEXT0_PAGE_TABLE_BASE_ADDR + vmid));
-	} else {
-		amdgpu_ring_write(ring,
-				  (mmVM_CONTEXT8_PAGE_TABLE_BASE_ADDR + vmid - 8));
-	}
-	amdgpu_ring_write(ring, 0);
-	amdgpu_ring_write(ring, pd_addr >> 12);
-
-	/* bits 0-15 are the VM contexts0-15 */
-	/* invalidate the cache */
-	amdgpu_ring_write(ring, PACKET3(PACKET3_WRITE_DATA, 3));
-	amdgpu_ring_write(ring, (WRITE_DATA_ENGINE_SEL(0) |
-				 WRITE_DATA_DST_SEL(0)));
-	amdgpu_ring_write(ring, mmVM_INVALIDATE_REQUEST);
-	amdgpu_ring_write(ring, 0);
-	amdgpu_ring_write(ring, 1 << vmid);
-=======
 					unsigned vmid, unsigned pasid,
 					uint64_t pd_addr)
 {
 	int usepfp = (ring->funcs->type == AMDGPU_RING_TYPE_GFX);
 
 	amdgpu_gmc_emit_flush_gpu_tlb(ring, vmid, pasid, pd_addr);
->>>>>>> 9e6d49d9
 
 	/* wait for the invalidate to complete */
 	amdgpu_ring_write(ring, PACKET3(PACKET3_WAIT_REG_MEM, 5));
