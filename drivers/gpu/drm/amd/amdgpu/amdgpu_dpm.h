--- conflicted
+++ resolved
@@ -366,8 +366,6 @@
 			(adev)->powerplay.pp_handle, virtual_addr_low, \
 			virtual_addr_hi, mc_addr_low, mc_addr_hi, size)
 
-<<<<<<< HEAD
-=======
 #define amdgpu_dpm_get_power_profile_mode(adev, buf) \
 		((adev)->powerplay.pp_funcs->get_power_profile_mode(\
 			(adev)->powerplay.pp_handle, buf))
@@ -380,7 +378,6 @@
 		((adev)->powerplay.pp_funcs->odn_edit_dpm_table(\
 			(adev)->powerplay.pp_handle, type, parameter, size))
 
->>>>>>> 9e6d49d9
 struct amdgpu_dpm {
 	struct amdgpu_ps        *ps;
 	/* number of valid power states */
