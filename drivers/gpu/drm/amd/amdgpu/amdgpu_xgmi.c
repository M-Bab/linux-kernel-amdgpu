--- conflicted
+++ resolved
@@ -87,11 +87,7 @@
 
 int amdgpu_xgmi_add_device(struct amdgpu_device *adev)
 {
-<<<<<<< HEAD
-	struct psp_xgmi_topology_info *tmp_topology;
-=======
 	struct psp_xgmi_topology_info *hive_topology;
->>>>>>> 3078c7c0
 	struct amdgpu_hive_info *hive;
 	struct amdgpu_xgmi	*entry;
 	struct amdgpu_device *tmp_adev = NULL;
@@ -100,19 +96,10 @@
 
 	if (!adev->gmc.xgmi.supported)
 		return 0;
-<<<<<<< HEAD
-	adev->gmc.xgmi.node_id = psp_xgmi_get_node_id(&adev->psp);
-	adev->gmc.xgmi.hive_id = psp_xgmi_get_hive_id(&adev->psp);
-
-	tmp_topology = kzalloc(sizeof(struct psp_xgmi_topology_info), GFP_KERNEL);
-	if (!tmp_topology)
-		return -ENOMEM;
-=======
 
 	adev->gmc.xgmi.node_id = psp_xgmi_get_node_id(&adev->psp);
 	adev->gmc.xgmi.hive_id = psp_xgmi_get_hive_id(&adev->psp);
 
->>>>>>> 3078c7c0
 	mutex_lock(&xgmi_mutex);
 	hive = amdgpu_get_xgmi_hive(adev);
 	if (!hive)
@@ -122,38 +109,15 @@
 
 	list_add_tail(&adev->gmc.xgmi.head, &hive->device_list);
 	list_for_each_entry(entry, &hive->device_list, head)
-<<<<<<< HEAD
-		tmp_topology->nodes[count++].node_id = entry->node_id;
-
-	/* Each psp need to get the latest topology */
-	list_for_each_entry(tmp_adev, &hive->device_list, gmc.xgmi.head) {
-		ret = psp_xgmi_get_topology_info(&tmp_adev->psp, count, tmp_topology);
-		if (ret) {
-			dev_err(tmp_adev->dev,
-				"XGMI: Get topology failure on device %llx, hive %llx, ret %d",
-				tmp_adev->gmc.xgmi.node_id,
-				tmp_adev->gmc.xgmi.hive_id, ret);
-			/* To do : continue with some node failed or disable the whole hive */
-			break;
-		}
-	}
-
-	/* Each psp need to set the latest topology */
-=======
 		hive_topology->nodes[count++].node_id = entry->node_id;
 	hive->number_devices = count;
 
 	/* Each psp need to get the latest topology */
->>>>>>> 3078c7c0
 	list_for_each_entry(tmp_adev, &hive->device_list, gmc.xgmi.head) {
 		ret = psp_xgmi_get_topology_info(&tmp_adev->psp, count, hive_topology);
 		if (ret) {
 			dev_err(tmp_adev->dev,
-<<<<<<< HEAD
-				"XGMI: Set topology failure on device %llx, hive %llx, ret %d",
-=======
 				"XGMI: Get topology failure on device %llx, hive %llx, ret %d",
->>>>>>> 3078c7c0
 				tmp_adev->gmc.xgmi.node_id,
 				tmp_adev->gmc.xgmi.hive_id, ret);
 			/* To do : continue with some node failed or disable the whole hive */
@@ -169,10 +133,7 @@
 
 exit:
 	mutex_unlock(&xgmi_mutex);
-	kfree(tmp_topology);
 	return ret;
-<<<<<<< HEAD
-=======
 }
 
 void amdgpu_xgmi_remove_device(struct amdgpu_device *adev)
@@ -193,5 +154,4 @@
 
 exit:
 	mutex_unlock(&xgmi_mutex);
->>>>>>> 3078c7c0
 }