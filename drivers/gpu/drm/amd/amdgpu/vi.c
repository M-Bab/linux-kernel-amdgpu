/*
 * Copyright 2014 Advanced Micro Devices, Inc.
 *
 * Permission is hereby granted, free of charge, to any person obtaining a
 * copy of this software and associated documentation files (the "Software"),
 * to deal in the Software without restriction, including without limitation
 * the rights to use, copy, modify, merge, publish, distribute, sublicense,
 * and/or sell copies of the Software, and to permit persons to whom the
 * Software is furnished to do so, subject to the following conditions:
 *
 * The above copyright notice and this permission notice shall be included in
 * all copies or substantial portions of the Software.
 *
 * THE SOFTWARE IS PROVIDED "AS IS", WITHOUT WARRANTY OF ANY KIND, EXPRESS OR
 * IMPLIED, INCLUDING BUT NOT LIMITED TO THE WARRANTIES OF MERCHANTABILITY,
 * FITNESS FOR A PARTICULAR PURPOSE AND NONINFRINGEMENT.  IN NO EVENT SHALL
 * THE COPYRIGHT HOLDER(S) OR AUTHOR(S) BE LIABLE FOR ANY CLAIM, DAMAGES OR
 * OTHER LIABILITY, WHETHER IN AN ACTION OF CONTRACT, TORT OR OTHERWISE,
 * ARISING FROM, OUT OF OR IN CONNECTION WITH THE SOFTWARE OR THE USE OR
 * OTHER DEALINGS IN THE SOFTWARE.
 *
 */
#include <linux/slab.h>
#include <drm/drmP.h>
#include "amdgpu.h"
#include "amdgpu_atombios.h"
#include "amdgpu_ih.h"
#include "amdgpu_uvd.h"
#include "amdgpu_vce.h"
#include "amdgpu_ucode.h"
#include "atom.h"
#include "amd_pcie.h"

#include "gmc/gmc_8_1_d.h"
#include "gmc/gmc_8_1_sh_mask.h"

#include "oss/oss_3_0_d.h"
#include "oss/oss_3_0_sh_mask.h"

#include "bif/bif_5_0_d.h"
#include "bif/bif_5_0_sh_mask.h"

#include "gca/gfx_8_0_d.h"
#include "gca/gfx_8_0_sh_mask.h"

#include "smu/smu_7_1_1_d.h"
#include "smu/smu_7_1_1_sh_mask.h"

#include "uvd/uvd_5_0_d.h"
#include "uvd/uvd_5_0_sh_mask.h"

#include "vce/vce_3_0_d.h"
#include "vce/vce_3_0_sh_mask.h"

#include "dce/dce_10_0_d.h"
#include "dce/dce_10_0_sh_mask.h"

#include "vid.h"
#include "vi.h"
#include "vi_dpm.h"
#include "gmc_v8_0.h"
#include "gmc_v7_0.h"
#include "gfx_v8_0.h"
#include "sdma_v2_4.h"
#include "sdma_v3_0.h"
#include "dce_v10_0.h"
#include "dce_v11_0.h"
#include "iceland_ih.h"
#include "tonga_ih.h"
#include "cz_ih.h"
#include "uvd_v5_0.h"
#include "uvd_v6_0.h"
#include "vce_v3_0.h"
#if defined(CONFIG_DRM_AMD_ACP)
#include "amdgpu_acp.h"
#endif
#include "dce_virtual.h"
#include "mxgpu_vi.h"
#include "amdgpu_dm.h"

/*
 * Indirect registers accessor
 */
static u32 vi_pcie_rreg(struct amdgpu_device *adev, u32 reg)
{
	unsigned long flags;
	u32 r;

	spin_lock_irqsave(&adev->pcie_idx_lock, flags);
	WREG32(mmPCIE_INDEX, reg);
	(void)RREG32(mmPCIE_INDEX);
	r = RREG32(mmPCIE_DATA);
	spin_unlock_irqrestore(&adev->pcie_idx_lock, flags);
	return r;
}

static void vi_pcie_wreg(struct amdgpu_device *adev, u32 reg, u32 v)
{
	unsigned long flags;

	spin_lock_irqsave(&adev->pcie_idx_lock, flags);
	WREG32(mmPCIE_INDEX, reg);
	(void)RREG32(mmPCIE_INDEX);
	WREG32(mmPCIE_DATA, v);
	(void)RREG32(mmPCIE_DATA);
	spin_unlock_irqrestore(&adev->pcie_idx_lock, flags);
}

static u32 vi_smc_rreg(struct amdgpu_device *adev, u32 reg)
{
	unsigned long flags;
	u32 r;

	spin_lock_irqsave(&adev->smc_idx_lock, flags);
	WREG32(mmSMC_IND_INDEX_11, (reg));
	r = RREG32(mmSMC_IND_DATA_11);
	spin_unlock_irqrestore(&adev->smc_idx_lock, flags);
	return r;
}

static void vi_smc_wreg(struct amdgpu_device *adev, u32 reg, u32 v)
{
	unsigned long flags;

	spin_lock_irqsave(&adev->smc_idx_lock, flags);
	WREG32(mmSMC_IND_INDEX_11, (reg));
	WREG32(mmSMC_IND_DATA_11, (v));
	spin_unlock_irqrestore(&adev->smc_idx_lock, flags);
}

/* smu_8_0_d.h */
#define mmMP0PUB_IND_INDEX                                                      0x180
#define mmMP0PUB_IND_DATA                                                       0x181

static u32 cz_smc_rreg(struct amdgpu_device *adev, u32 reg)
{
	unsigned long flags;
	u32 r;

	spin_lock_irqsave(&adev->smc_idx_lock, flags);
	WREG32(mmMP0PUB_IND_INDEX, (reg));
	r = RREG32(mmMP0PUB_IND_DATA);
	spin_unlock_irqrestore(&adev->smc_idx_lock, flags);
	return r;
}

static void cz_smc_wreg(struct amdgpu_device *adev, u32 reg, u32 v)
{
	unsigned long flags;

	spin_lock_irqsave(&adev->smc_idx_lock, flags);
	WREG32(mmMP0PUB_IND_INDEX, (reg));
	WREG32(mmMP0PUB_IND_DATA, (v));
	spin_unlock_irqrestore(&adev->smc_idx_lock, flags);
}

static u32 vi_uvd_ctx_rreg(struct amdgpu_device *adev, u32 reg)
{
	unsigned long flags;
	u32 r;

	spin_lock_irqsave(&adev->uvd_ctx_idx_lock, flags);
	WREG32(mmUVD_CTX_INDEX, ((reg) & 0x1ff));
	r = RREG32(mmUVD_CTX_DATA);
	spin_unlock_irqrestore(&adev->uvd_ctx_idx_lock, flags);
	return r;
}

static void vi_uvd_ctx_wreg(struct amdgpu_device *adev, u32 reg, u32 v)
{
	unsigned long flags;

	spin_lock_irqsave(&adev->uvd_ctx_idx_lock, flags);
	WREG32(mmUVD_CTX_INDEX, ((reg) & 0x1ff));
	WREG32(mmUVD_CTX_DATA, (v));
	spin_unlock_irqrestore(&adev->uvd_ctx_idx_lock, flags);
}

static u32 vi_didt_rreg(struct amdgpu_device *adev, u32 reg)
{
	unsigned long flags;
	u32 r;

	spin_lock_irqsave(&adev->didt_idx_lock, flags);
	WREG32(mmDIDT_IND_INDEX, (reg));
	r = RREG32(mmDIDT_IND_DATA);
	spin_unlock_irqrestore(&adev->didt_idx_lock, flags);
	return r;
}

static void vi_didt_wreg(struct amdgpu_device *adev, u32 reg, u32 v)
{
	unsigned long flags;

	spin_lock_irqsave(&adev->didt_idx_lock, flags);
	WREG32(mmDIDT_IND_INDEX, (reg));
	WREG32(mmDIDT_IND_DATA, (v));
	spin_unlock_irqrestore(&adev->didt_idx_lock, flags);
}

static u32 vi_gc_cac_rreg(struct amdgpu_device *adev, u32 reg)
{
	unsigned long flags;
	u32 r;

	spin_lock_irqsave(&adev->gc_cac_idx_lock, flags);
	WREG32(mmGC_CAC_IND_INDEX, (reg));
	r = RREG32(mmGC_CAC_IND_DATA);
	spin_unlock_irqrestore(&adev->gc_cac_idx_lock, flags);
	return r;
}

static void vi_gc_cac_wreg(struct amdgpu_device *adev, u32 reg, u32 v)
{
	unsigned long flags;

	spin_lock_irqsave(&adev->gc_cac_idx_lock, flags);
	WREG32(mmGC_CAC_IND_INDEX, (reg));
	WREG32(mmGC_CAC_IND_DATA, (v));
	spin_unlock_irqrestore(&adev->gc_cac_idx_lock, flags);
}


static const u32 tonga_mgcg_cgcg_init[] =
{
	mmCGTT_DRM_CLK_CTRL0, 0xffffffff, 0x00600100,
	mmPCIE_INDEX, 0xffffffff, 0x0140001c,
	mmPCIE_DATA, 0x000f0000, 0x00000000,
	mmSMC_IND_INDEX_4, 0xffffffff, 0xC060000C,
	mmSMC_IND_DATA_4, 0xc0000fff, 0x00000100,
	mmCGTT_DRM_CLK_CTRL0, 0xff000fff, 0x00000100,
	mmHDP_XDP_CGTT_BLK_CTRL, 0xc0000fff, 0x00000104,
};

static const u32 fiji_mgcg_cgcg_init[] =
{
	mmCGTT_DRM_CLK_CTRL0, 0xffffffff, 0x00600100,
	mmPCIE_INDEX, 0xffffffff, 0x0140001c,
	mmPCIE_DATA, 0x000f0000, 0x00000000,
	mmSMC_IND_INDEX_4, 0xffffffff, 0xC060000C,
	mmSMC_IND_DATA_4, 0xc0000fff, 0x00000100,
	mmCGTT_DRM_CLK_CTRL0, 0xff000fff, 0x00000100,
	mmHDP_XDP_CGTT_BLK_CTRL, 0xc0000fff, 0x00000104,
};

static const u32 iceland_mgcg_cgcg_init[] =
{
	mmPCIE_INDEX, 0xffffffff, ixPCIE_CNTL2,
	mmPCIE_DATA, 0x000f0000, 0x00000000,
	mmSMC_IND_INDEX_4, 0xffffffff, ixCGTT_ROM_CLK_CTRL0,
	mmSMC_IND_DATA_4, 0xc0000fff, 0x00000100,
	mmHDP_XDP_CGTT_BLK_CTRL, 0xc0000fff, 0x00000104,
};

static const u32 cz_mgcg_cgcg_init[] =
{
	mmCGTT_DRM_CLK_CTRL0, 0xffffffff, 0x00600100,
	mmPCIE_INDEX, 0xffffffff, 0x0140001c,
	mmPCIE_DATA, 0x000f0000, 0x00000000,
	mmCGTT_DRM_CLK_CTRL0, 0xff000fff, 0x00000100,
	mmHDP_XDP_CGTT_BLK_CTRL, 0xc0000fff, 0x00000104,
};

static const u32 stoney_mgcg_cgcg_init[] =
{
	mmCGTT_DRM_CLK_CTRL0, 0xffffffff, 0x00000100,
	mmHDP_XDP_CGTT_BLK_CTRL, 0xffffffff, 0x00000104,
	mmHDP_HOST_PATH_CNTL, 0xffffffff, 0x0f000027,
};

static void vi_init_golden_registers(struct amdgpu_device *adev)
{
	/* Some of the registers might be dependent on GRBM_GFX_INDEX */
	mutex_lock(&adev->grbm_idx_mutex);

	if (amdgpu_sriov_vf(adev)) {
		xgpu_vi_init_golden_registers(adev);
		mutex_unlock(&adev->grbm_idx_mutex);
		return;
	}

	switch (adev->asic_type) {
	case CHIP_TOPAZ:
		amdgpu_device_program_register_sequence(adev,
							iceland_mgcg_cgcg_init,
							ARRAY_SIZE(iceland_mgcg_cgcg_init));
		break;
	case CHIP_FIJI:
		amdgpu_device_program_register_sequence(adev,
							fiji_mgcg_cgcg_init,
							ARRAY_SIZE(fiji_mgcg_cgcg_init));
		break;
	case CHIP_TONGA:
		amdgpu_device_program_register_sequence(adev,
							tonga_mgcg_cgcg_init,
							ARRAY_SIZE(tonga_mgcg_cgcg_init));
		break;
	case CHIP_CARRIZO:
		amdgpu_device_program_register_sequence(adev,
							cz_mgcg_cgcg_init,
							ARRAY_SIZE(cz_mgcg_cgcg_init));
		break;
	case CHIP_STONEY:
		amdgpu_device_program_register_sequence(adev,
							stoney_mgcg_cgcg_init,
							ARRAY_SIZE(stoney_mgcg_cgcg_init));
		break;
	case CHIP_POLARIS11:
	case CHIP_POLARIS10:
	case CHIP_POLARIS12:
	default:
		break;
	}
	mutex_unlock(&adev->grbm_idx_mutex);
}

/**
 * vi_get_xclk - get the xclk
 *
 * @adev: amdgpu_device pointer
 *
 * Returns the reference clock used by the gfx engine
 * (VI).
 */
static u32 vi_get_xclk(struct amdgpu_device *adev)
{
	u32 reference_clock = adev->clock.spll.reference_freq;
	u32 tmp;

	if (adev->flags & AMD_IS_APU)
		return reference_clock;

	tmp = RREG32_SMC(ixCG_CLKPIN_CNTL_2);
	if (REG_GET_FIELD(tmp, CG_CLKPIN_CNTL_2, MUX_TCLK_TO_XCLK))
		return 1000;

	tmp = RREG32_SMC(ixCG_CLKPIN_CNTL);
	if (REG_GET_FIELD(tmp, CG_CLKPIN_CNTL, XTALIN_DIVIDE))
		return reference_clock / 4;

	return reference_clock;
}

/**
 * vi_srbm_select - select specific register instances
 *
 * @adev: amdgpu_device pointer
 * @me: selected ME (micro engine)
 * @pipe: pipe
 * @queue: queue
 * @vmid: VMID
 *
 * Switches the currently active registers instances.  Some
 * registers are instanced per VMID, others are instanced per
 * me/pipe/queue combination.
 */
void vi_srbm_select(struct amdgpu_device *adev,
		     u32 me, u32 pipe, u32 queue, u32 vmid)
{
	u32 srbm_gfx_cntl = 0;
	srbm_gfx_cntl = REG_SET_FIELD(srbm_gfx_cntl, SRBM_GFX_CNTL, PIPEID, pipe);
	srbm_gfx_cntl = REG_SET_FIELD(srbm_gfx_cntl, SRBM_GFX_CNTL, MEID, me);
	srbm_gfx_cntl = REG_SET_FIELD(srbm_gfx_cntl, SRBM_GFX_CNTL, VMID, vmid);
	srbm_gfx_cntl = REG_SET_FIELD(srbm_gfx_cntl, SRBM_GFX_CNTL, QUEUEID, queue);
	WREG32(mmSRBM_GFX_CNTL, srbm_gfx_cntl);
}

static void vi_vga_set_state(struct amdgpu_device *adev, bool state)
{
	/* todo */
}

static bool vi_read_disabled_bios(struct amdgpu_device *adev)
{
	u32 bus_cntl;
	u32 d1vga_control = 0;
	u32 d2vga_control = 0;
	u32 vga_render_control = 0;
	u32 rom_cntl;
	bool r;

	bus_cntl = RREG32(mmBUS_CNTL);
	if (adev->mode_info.num_crtc) {
		d1vga_control = RREG32(mmD1VGA_CONTROL);
		d2vga_control = RREG32(mmD2VGA_CONTROL);
		vga_render_control = RREG32(mmVGA_RENDER_CONTROL);
	}
	rom_cntl = RREG32_SMC(ixROM_CNTL);

	/* enable the rom */
	WREG32(mmBUS_CNTL, (bus_cntl & ~BUS_CNTL__BIOS_ROM_DIS_MASK));
	if (adev->mode_info.num_crtc) {
		/* Disable VGA mode */
		WREG32(mmD1VGA_CONTROL,
		       (d1vga_control & ~(D1VGA_CONTROL__D1VGA_MODE_ENABLE_MASK |
					  D1VGA_CONTROL__D1VGA_TIMING_SELECT_MASK)));
		WREG32(mmD2VGA_CONTROL,
		       (d2vga_control & ~(D2VGA_CONTROL__D2VGA_MODE_ENABLE_MASK |
					  D2VGA_CONTROL__D2VGA_TIMING_SELECT_MASK)));
		WREG32(mmVGA_RENDER_CONTROL,
		       (vga_render_control & ~VGA_RENDER_CONTROL__VGA_VSTATUS_CNTL_MASK));
	}
	WREG32_SMC(ixROM_CNTL, rom_cntl | ROM_CNTL__SCK_OVERWRITE_MASK);

	r = amdgpu_read_bios(adev);

	/* restore regs */
	WREG32(mmBUS_CNTL, bus_cntl);
	if (adev->mode_info.num_crtc) {
		WREG32(mmD1VGA_CONTROL, d1vga_control);
		WREG32(mmD2VGA_CONTROL, d2vga_control);
		WREG32(mmVGA_RENDER_CONTROL, vga_render_control);
	}
	WREG32_SMC(ixROM_CNTL, rom_cntl);
	return r;
}

static bool vi_read_bios_from_rom(struct amdgpu_device *adev,
				  u8 *bios, u32 length_bytes)
{
	u32 *dw_ptr;
	unsigned long flags;
	u32 i, length_dw;

	if (bios == NULL)
		return false;
	if (length_bytes == 0)
		return false;
	/* APU vbios image is part of sbios image */
	if (adev->flags & AMD_IS_APU)
		return false;

	dw_ptr = (u32 *)bios;
	length_dw = ALIGN(length_bytes, 4) / 4;
	/* take the smc lock since we are using the smc index */
	spin_lock_irqsave(&adev->smc_idx_lock, flags);
	/* set rom index to 0 */
	WREG32(mmSMC_IND_INDEX_11, ixROM_INDEX);
	WREG32(mmSMC_IND_DATA_11, 0);
	/* set index to data for continous read */
	WREG32(mmSMC_IND_INDEX_11, ixROM_DATA);
	for (i = 0; i < length_dw; i++)
		dw_ptr[i] = RREG32(mmSMC_IND_DATA_11);
	spin_unlock_irqrestore(&adev->smc_idx_lock, flags);

	return true;
}

static void vi_detect_hw_virtualization(struct amdgpu_device *adev)
{
	uint32_t reg = 0;

	if (adev->asic_type == CHIP_TONGA ||
	    adev->asic_type == CHIP_FIJI) {
	       reg = RREG32(mmBIF_IOV_FUNC_IDENTIFIER);
	       /* bit0: 0 means pf and 1 means vf */
	       if (REG_GET_FIELD(reg, BIF_IOV_FUNC_IDENTIFIER, FUNC_IDENTIFIER))
		       adev->virt.caps |= AMDGPU_SRIOV_CAPS_IS_VF;
	       /* bit31: 0 means disable IOV and 1 means enable */
	       if (REG_GET_FIELD(reg, BIF_IOV_FUNC_IDENTIFIER, IOV_ENABLE))
		       adev->virt.caps |= AMDGPU_SRIOV_CAPS_ENABLE_IOV;
	}

	if (reg == 0) {
		if (is_virtual_machine()) /* passthrough mode exclus sr-iov mode */
			adev->virt.caps |= AMDGPU_PASSTHROUGH_MODE;
	}
}

static const struct amdgpu_allowed_register_entry vi_allowed_read_registers[] = {
	{mmGRBM_STATUS},
	{mmGRBM_STATUS2},
	{mmGRBM_STATUS_SE0},
	{mmGRBM_STATUS_SE1},
	{mmGRBM_STATUS_SE2},
	{mmGRBM_STATUS_SE3},
	{mmSRBM_STATUS},
	{mmSRBM_STATUS2},
	{mmSRBM_STATUS3},
	{mmSDMA0_STATUS_REG + SDMA0_REGISTER_OFFSET},
	{mmSDMA0_STATUS_REG + SDMA1_REGISTER_OFFSET},
	{mmCP_STAT},
	{mmCP_STALLED_STAT1},
	{mmCP_STALLED_STAT2},
	{mmCP_STALLED_STAT3},
	{mmCP_CPF_BUSY_STAT},
	{mmCP_CPF_STALLED_STAT1},
	{mmCP_CPF_STATUS},
	{mmCP_CPC_BUSY_STAT},
	{mmCP_CPC_STALLED_STAT1},
	{mmCP_CPC_STATUS},
	{mmGB_ADDR_CONFIG},
	{mmMC_ARB_RAMCFG},
	{mmGB_TILE_MODE0},
	{mmGB_TILE_MODE1},
	{mmGB_TILE_MODE2},
	{mmGB_TILE_MODE3},
	{mmGB_TILE_MODE4},
	{mmGB_TILE_MODE5},
	{mmGB_TILE_MODE6},
	{mmGB_TILE_MODE7},
	{mmGB_TILE_MODE8},
	{mmGB_TILE_MODE9},
	{mmGB_TILE_MODE10},
	{mmGB_TILE_MODE11},
	{mmGB_TILE_MODE12},
	{mmGB_TILE_MODE13},
	{mmGB_TILE_MODE14},
	{mmGB_TILE_MODE15},
	{mmGB_TILE_MODE16},
	{mmGB_TILE_MODE17},
	{mmGB_TILE_MODE18},
	{mmGB_TILE_MODE19},
	{mmGB_TILE_MODE20},
	{mmGB_TILE_MODE21},
	{mmGB_TILE_MODE22},
	{mmGB_TILE_MODE23},
	{mmGB_TILE_MODE24},
	{mmGB_TILE_MODE25},
	{mmGB_TILE_MODE26},
	{mmGB_TILE_MODE27},
	{mmGB_TILE_MODE28},
	{mmGB_TILE_MODE29},
	{mmGB_TILE_MODE30},
	{mmGB_TILE_MODE31},
	{mmGB_MACROTILE_MODE0},
	{mmGB_MACROTILE_MODE1},
	{mmGB_MACROTILE_MODE2},
	{mmGB_MACROTILE_MODE3},
	{mmGB_MACROTILE_MODE4},
	{mmGB_MACROTILE_MODE5},
	{mmGB_MACROTILE_MODE6},
	{mmGB_MACROTILE_MODE7},
	{mmGB_MACROTILE_MODE8},
	{mmGB_MACROTILE_MODE9},
	{mmGB_MACROTILE_MODE10},
	{mmGB_MACROTILE_MODE11},
	{mmGB_MACROTILE_MODE12},
	{mmGB_MACROTILE_MODE13},
	{mmGB_MACROTILE_MODE14},
	{mmGB_MACROTILE_MODE15},
	{mmCC_RB_BACKEND_DISABLE, true},
	{mmGC_USER_RB_BACKEND_DISABLE, true},
	{mmGB_BACKEND_MAP, false},
	{mmPA_SC_RASTER_CONFIG, true},
	{mmPA_SC_RASTER_CONFIG_1, true},
};

static uint32_t vi_get_register_value(struct amdgpu_device *adev,
				      bool indexed, u32 se_num,
				      u32 sh_num, u32 reg_offset)
{
	if (indexed) {
		uint32_t val;
		unsigned se_idx = (se_num == 0xffffffff) ? 0 : se_num;
		unsigned sh_idx = (sh_num == 0xffffffff) ? 0 : sh_num;

		switch (reg_offset) {
		case mmCC_RB_BACKEND_DISABLE:
			return adev->gfx.config.rb_config[se_idx][sh_idx].rb_backend_disable;
		case mmGC_USER_RB_BACKEND_DISABLE:
			return adev->gfx.config.rb_config[se_idx][sh_idx].user_rb_backend_disable;
		case mmPA_SC_RASTER_CONFIG:
			return adev->gfx.config.rb_config[se_idx][sh_idx].raster_config;
		case mmPA_SC_RASTER_CONFIG_1:
			return adev->gfx.config.rb_config[se_idx][sh_idx].raster_config_1;
		}

		mutex_lock(&adev->grbm_idx_mutex);
		if (se_num != 0xffffffff || sh_num != 0xffffffff)
			amdgpu_gfx_select_se_sh(adev, se_num, sh_num, 0xffffffff);

		val = RREG32(reg_offset);

		if (se_num != 0xffffffff || sh_num != 0xffffffff)
			amdgpu_gfx_select_se_sh(adev, 0xffffffff, 0xffffffff, 0xffffffff);
		mutex_unlock(&adev->grbm_idx_mutex);
		return val;
	} else {
		unsigned idx;

		switch (reg_offset) {
		case mmGB_ADDR_CONFIG:
			return adev->gfx.config.gb_addr_config;
		case mmMC_ARB_RAMCFG:
			return adev->gfx.config.mc_arb_ramcfg;
		case mmGB_TILE_MODE0:
		case mmGB_TILE_MODE1:
		case mmGB_TILE_MODE2:
		case mmGB_TILE_MODE3:
		case mmGB_TILE_MODE4:
		case mmGB_TILE_MODE5:
		case mmGB_TILE_MODE6:
		case mmGB_TILE_MODE7:
		case mmGB_TILE_MODE8:
		case mmGB_TILE_MODE9:
		case mmGB_TILE_MODE10:
		case mmGB_TILE_MODE11:
		case mmGB_TILE_MODE12:
		case mmGB_TILE_MODE13:
		case mmGB_TILE_MODE14:
		case mmGB_TILE_MODE15:
		case mmGB_TILE_MODE16:
		case mmGB_TILE_MODE17:
		case mmGB_TILE_MODE18:
		case mmGB_TILE_MODE19:
		case mmGB_TILE_MODE20:
		case mmGB_TILE_MODE21:
		case mmGB_TILE_MODE22:
		case mmGB_TILE_MODE23:
		case mmGB_TILE_MODE24:
		case mmGB_TILE_MODE25:
		case mmGB_TILE_MODE26:
		case mmGB_TILE_MODE27:
		case mmGB_TILE_MODE28:
		case mmGB_TILE_MODE29:
		case mmGB_TILE_MODE30:
		case mmGB_TILE_MODE31:
			idx = (reg_offset - mmGB_TILE_MODE0);
			return adev->gfx.config.tile_mode_array[idx];
		case mmGB_MACROTILE_MODE0:
		case mmGB_MACROTILE_MODE1:
		case mmGB_MACROTILE_MODE2:
		case mmGB_MACROTILE_MODE3:
		case mmGB_MACROTILE_MODE4:
		case mmGB_MACROTILE_MODE5:
		case mmGB_MACROTILE_MODE6:
		case mmGB_MACROTILE_MODE7:
		case mmGB_MACROTILE_MODE8:
		case mmGB_MACROTILE_MODE9:
		case mmGB_MACROTILE_MODE10:
		case mmGB_MACROTILE_MODE11:
		case mmGB_MACROTILE_MODE12:
		case mmGB_MACROTILE_MODE13:
		case mmGB_MACROTILE_MODE14:
		case mmGB_MACROTILE_MODE15:
			idx = (reg_offset - mmGB_MACROTILE_MODE0);
			return adev->gfx.config.macrotile_mode_array[idx];
		default:
			return RREG32(reg_offset);
		}
	}
}

static int vi_read_register(struct amdgpu_device *adev, u32 se_num,
			    u32 sh_num, u32 reg_offset, u32 *value)
{
	uint32_t i;

	*value = 0;
	for (i = 0; i < ARRAY_SIZE(vi_allowed_read_registers); i++) {
		bool indexed = vi_allowed_read_registers[i].grbm_indexed;

		if (reg_offset != vi_allowed_read_registers[i].reg_offset)
			continue;

		*value = vi_get_register_value(adev, indexed, se_num, sh_num,
					       reg_offset);
		return 0;
	}
	return -EINVAL;
}

static int vi_gpu_pci_config_reset(struct amdgpu_device *adev)
{
	u32 i;

	dev_info(adev->dev, "GPU pci config reset\n");

	/* disable BM */
	pci_clear_master(adev->pdev);
	/* reset */
	amdgpu_device_pci_config_reset(adev);

	udelay(100);

	/* wait for asic to come out of reset */
	for (i = 0; i < adev->usec_timeout; i++) {
		if (RREG32(mmCONFIG_MEMSIZE) != 0xffffffff) {
			/* enable BM */
			pci_set_master(adev->pdev);
			adev->has_hw_reset = true;
			return 0;
		}
		udelay(1);
	}
	return -EINVAL;
}

/**
 * vi_asic_reset - soft reset GPU
 *
 * @adev: amdgpu_device pointer
 *
 * Look up which blocks are hung and attempt
 * to reset them.
 * Returns 0 for success.
 */
static int vi_asic_reset(struct amdgpu_device *adev)
{
	int r;

	amdgpu_atombios_scratch_regs_engine_hung(adev, true);

	r = vi_gpu_pci_config_reset(adev);

	amdgpu_atombios_scratch_regs_engine_hung(adev, false);

	return r;
}

static u32 vi_get_config_memsize(struct amdgpu_device *adev)
{
	return RREG32(mmCONFIG_MEMSIZE);
}

static int vi_set_uvd_clock(struct amdgpu_device *adev, u32 clock,
			u32 cntl_reg, u32 status_reg)
{
	int r, i;
	struct atom_clock_dividers dividers;
	uint32_t tmp;

	r = amdgpu_atombios_get_clock_dividers(adev,
					       COMPUTE_GPUCLK_INPUT_FLAG_DEFAULT_GPUCLK,
					       clock, false, &dividers);
	if (r)
		return r;

	tmp = RREG32_SMC(cntl_reg);

	if (adev->flags & AMD_IS_APU)
		tmp &= ~CG_DCLK_CNTL__DCLK_DIVIDER_MASK;
	else
		tmp &= ~(CG_DCLK_CNTL__DCLK_DIR_CNTL_EN_MASK |
				CG_DCLK_CNTL__DCLK_DIVIDER_MASK);
	tmp |= dividers.post_divider;
	WREG32_SMC(cntl_reg, tmp);

	for (i = 0; i < 100; i++) {
		tmp = RREG32_SMC(status_reg);
		if (adev->flags & AMD_IS_APU) {
			if (tmp & 0x10000)
				break;
		} else {
			if (tmp & CG_DCLK_STATUS__DCLK_STATUS_MASK)
				break;
		}
		mdelay(10);
	}
	if (i == 100)
		return -ETIMEDOUT;
	return 0;
}

#define ixGNB_CLK1_DFS_CNTL 0xD82200F0
#define ixGNB_CLK1_STATUS   0xD822010C
#define ixGNB_CLK2_DFS_CNTL 0xD8220110
#define ixGNB_CLK2_STATUS   0xD822012C
#define ixGNB_CLK3_DFS_CNTL 0xD8220130
#define ixGNB_CLK3_STATUS   0xD822014C

static int vi_set_uvd_clocks(struct amdgpu_device *adev, u32 vclk, u32 dclk)
{
	int r;

	if (adev->flags & AMD_IS_APU) {
		r = vi_set_uvd_clock(adev, vclk, ixGNB_CLK2_DFS_CNTL, ixGNB_CLK2_STATUS);
		if (r)
			return r;

		r = vi_set_uvd_clock(adev, dclk, ixGNB_CLK1_DFS_CNTL, ixGNB_CLK1_STATUS);
		if (r)
			return r;
	} else {
		r = vi_set_uvd_clock(adev, vclk, ixCG_VCLK_CNTL, ixCG_VCLK_STATUS);
		if (r)
			return r;

		r = vi_set_uvd_clock(adev, dclk, ixCG_DCLK_CNTL, ixCG_DCLK_STATUS);
		if (r)
			return r;
	}

	return 0;
}

static int vi_set_vce_clocks(struct amdgpu_device *adev, u32 evclk, u32 ecclk)
{
	int r, i;
	struct atom_clock_dividers dividers;
	u32 tmp;
	u32 reg_ctrl;
	u32 reg_status;
	u32 status_mask;
	u32 reg_mask;

	if (adev->flags & AMD_IS_APU) {
		reg_ctrl = ixGNB_CLK3_DFS_CNTL;
		reg_status = ixGNB_CLK3_STATUS;
		status_mask = 0x00010000;
		reg_mask = CG_ECLK_CNTL__ECLK_DIVIDER_MASK;
	} else {
		reg_ctrl = ixCG_ECLK_CNTL;
		reg_status = ixCG_ECLK_STATUS;
		status_mask = CG_ECLK_STATUS__ECLK_STATUS_MASK;
		reg_mask = CG_ECLK_CNTL__ECLK_DIR_CNTL_EN_MASK | CG_ECLK_CNTL__ECLK_DIVIDER_MASK;
	}

	r = amdgpu_atombios_get_clock_dividers(adev,
					       COMPUTE_GPUCLK_INPUT_FLAG_DEFAULT_GPUCLK,
					       ecclk, false, &dividers);
	if (r)
		return r;

	for (i = 0; i < 100; i++) {
		if (RREG32_SMC(reg_status) & status_mask)
			break;
		mdelay(10);
	}

	if (i == 100)
		return -ETIMEDOUT;

	tmp = RREG32_SMC(reg_ctrl);
	tmp &= ~reg_mask;
	tmp |= dividers.post_divider;
	WREG32_SMC(reg_ctrl, tmp);

	for (i = 0; i < 100; i++) {
		if (RREG32_SMC(reg_status) & status_mask)
			break;
		mdelay(10);
	}

	if (i == 100)
		return -ETIMEDOUT;

	return 0;
}

static void vi_pcie_gen3_enable(struct amdgpu_device *adev)
{
	if (pci_is_root_bus(adev->pdev->bus))
		return;

	if (amdgpu_pcie_gen2 == 0)
		return;

	if (adev->flags & AMD_IS_APU)
		return;

	if (!(adev->pm.pcie_gen_mask & (CAIL_PCIE_LINK_SPEED_SUPPORT_GEN2 |
					CAIL_PCIE_LINK_SPEED_SUPPORT_GEN3)))
		return;

	/* todo */
}

static void vi_program_aspm(struct amdgpu_device *adev)
{

	if (amdgpu_aspm == 0)
		return;

	/* todo */
}

static void vi_enable_doorbell_aperture(struct amdgpu_device *adev,
					bool enable)
{
	u32 tmp;

	/* not necessary on CZ */
	if (adev->flags & AMD_IS_APU)
		return;

	tmp = RREG32(mmBIF_DOORBELL_APER_EN);
	if (enable)
		tmp = REG_SET_FIELD(tmp, BIF_DOORBELL_APER_EN, BIF_DOORBELL_APER_EN, 1);
	else
		tmp = REG_SET_FIELD(tmp, BIF_DOORBELL_APER_EN, BIF_DOORBELL_APER_EN, 0);

	WREG32(mmBIF_DOORBELL_APER_EN, tmp);
}

#define ATI_REV_ID_FUSE_MACRO__ADDRESS      0xC0014044
#define ATI_REV_ID_FUSE_MACRO__SHIFT        9
#define ATI_REV_ID_FUSE_MACRO__MASK         0x00001E00

static uint32_t vi_get_rev_id(struct amdgpu_device *adev)
{
	if (adev->flags & AMD_IS_APU)
		return (RREG32_SMC(ATI_REV_ID_FUSE_MACRO__ADDRESS) & ATI_REV_ID_FUSE_MACRO__MASK)
			>> ATI_REV_ID_FUSE_MACRO__SHIFT;
	else
		return (RREG32(mmPCIE_EFUSE4) & PCIE_EFUSE4__STRAP_BIF_ATI_REV_ID_MASK)
			>> PCIE_EFUSE4__STRAP_BIF_ATI_REV_ID__SHIFT;
}

static void vi_flush_hdp(struct amdgpu_device *adev, struct amdgpu_ring *ring)
{
	if (!ring || !ring->funcs->emit_wreg) {
		WREG32(mmHDP_MEM_COHERENCY_FLUSH_CNTL, 1);
		RREG32(mmHDP_MEM_COHERENCY_FLUSH_CNTL);
	} else {
		amdgpu_ring_emit_wreg(ring, mmHDP_MEM_COHERENCY_FLUSH_CNTL, 1);
	}
}

static void vi_invalidate_hdp(struct amdgpu_device *adev,
			      struct amdgpu_ring *ring)
{
	if (!ring || !ring->funcs->emit_wreg) {
		WREG32(mmHDP_DEBUG0, 1);
		RREG32(mmHDP_DEBUG0);
	} else {
		amdgpu_ring_emit_wreg(ring, mmHDP_DEBUG0, 1);
	}
}

<<<<<<< HEAD
=======
static bool vi_need_full_reset(struct amdgpu_device *adev)
{
	switch (adev->asic_type) {
	case CHIP_CARRIZO:
	case CHIP_STONEY:
		/* CZ has hang issues with full reset at the moment */
		return false;
	case CHIP_FIJI:
	case CHIP_TONGA:
		/* XXX: soft reset should work on fiji and tonga */
		return true;
	case CHIP_POLARIS10:
	case CHIP_POLARIS11:
	case CHIP_POLARIS12:
	case CHIP_TOPAZ:
	default:
		/* change this when we support soft reset */
		return true;
	}
}

>>>>>>> 6fb7f18d
static const struct amdgpu_asic_funcs vi_asic_funcs =
{
	.read_disabled_bios = &vi_read_disabled_bios,
	.read_bios_from_rom = &vi_read_bios_from_rom,
	.read_register = &vi_read_register,
	.reset = &vi_asic_reset,
	.set_vga_state = &vi_vga_set_state,
	.get_xclk = &vi_get_xclk,
	.set_uvd_clocks = &vi_set_uvd_clocks,
	.set_vce_clocks = &vi_set_vce_clocks,
	.get_config_memsize = &vi_get_config_memsize,
	.flush_hdp = &vi_flush_hdp,
	.invalidate_hdp = &vi_invalidate_hdp,
<<<<<<< HEAD
=======
	.need_full_reset = &vi_need_full_reset,
>>>>>>> 6fb7f18d
};

#define CZ_REV_BRISTOL(rev)	 \
	((rev >= 0xC8 && rev <= 0xCE) || (rev >= 0xE1 && rev <= 0xE6))

static int vi_common_early_init(void *handle)
{
	struct amdgpu_device *adev = (struct amdgpu_device *)handle;

	if (adev->flags & AMD_IS_APU) {
		adev->smc_rreg = &cz_smc_rreg;
		adev->smc_wreg = &cz_smc_wreg;
	} else {
		adev->smc_rreg = &vi_smc_rreg;
		adev->smc_wreg = &vi_smc_wreg;
	}
	adev->pcie_rreg = &vi_pcie_rreg;
	adev->pcie_wreg = &vi_pcie_wreg;
	adev->uvd_ctx_rreg = &vi_uvd_ctx_rreg;
	adev->uvd_ctx_wreg = &vi_uvd_ctx_wreg;
	adev->didt_rreg = &vi_didt_rreg;
	adev->didt_wreg = &vi_didt_wreg;
	adev->gc_cac_rreg = &vi_gc_cac_rreg;
	adev->gc_cac_wreg = &vi_gc_cac_wreg;

	adev->asic_funcs = &vi_asic_funcs;

	adev->rev_id = vi_get_rev_id(adev);
	adev->external_rev_id = 0xFF;
	switch (adev->asic_type) {
	case CHIP_TOPAZ:
		adev->cg_flags = 0;
		adev->pg_flags = 0;
		adev->external_rev_id = 0x1;
		break;
	case CHIP_FIJI:
		adev->cg_flags = AMD_CG_SUPPORT_GFX_MGCG |
			AMD_CG_SUPPORT_GFX_MGLS |
			AMD_CG_SUPPORT_GFX_RLC_LS |
			AMD_CG_SUPPORT_GFX_CP_LS |
			AMD_CG_SUPPORT_GFX_CGTS |
			AMD_CG_SUPPORT_GFX_CGTS_LS |
			AMD_CG_SUPPORT_GFX_CGCG |
			AMD_CG_SUPPORT_GFX_CGLS |
			AMD_CG_SUPPORT_SDMA_MGCG |
			AMD_CG_SUPPORT_SDMA_LS |
			AMD_CG_SUPPORT_BIF_LS |
			AMD_CG_SUPPORT_HDP_MGCG |
			AMD_CG_SUPPORT_HDP_LS |
			AMD_CG_SUPPORT_ROM_MGCG |
			AMD_CG_SUPPORT_MC_MGCG |
			AMD_CG_SUPPORT_MC_LS |
			AMD_CG_SUPPORT_UVD_MGCG;
		adev->pg_flags = 0;
		adev->external_rev_id = adev->rev_id + 0x3c;
		break;
	case CHIP_TONGA:
		adev->cg_flags = AMD_CG_SUPPORT_GFX_MGCG |
			AMD_CG_SUPPORT_GFX_CGCG |
			AMD_CG_SUPPORT_GFX_CGLS |
			AMD_CG_SUPPORT_SDMA_MGCG |
			AMD_CG_SUPPORT_SDMA_LS |
			AMD_CG_SUPPORT_BIF_LS |
			AMD_CG_SUPPORT_HDP_MGCG |
			AMD_CG_SUPPORT_HDP_LS |
			AMD_CG_SUPPORT_ROM_MGCG |
			AMD_CG_SUPPORT_MC_MGCG |
			AMD_CG_SUPPORT_MC_LS |
			AMD_CG_SUPPORT_DRM_LS |
			AMD_CG_SUPPORT_UVD_MGCG;
		adev->pg_flags = 0;
		adev->external_rev_id = adev->rev_id + 0x14;
		break;
	case CHIP_POLARIS11:
		adev->cg_flags = AMD_CG_SUPPORT_GFX_MGCG |
			AMD_CG_SUPPORT_GFX_RLC_LS |
			AMD_CG_SUPPORT_GFX_CP_LS |
			AMD_CG_SUPPORT_GFX_CGCG |
			AMD_CG_SUPPORT_GFX_CGLS |
			AMD_CG_SUPPORT_GFX_3D_CGCG |
			AMD_CG_SUPPORT_GFX_3D_CGLS |
			AMD_CG_SUPPORT_SDMA_MGCG |
			AMD_CG_SUPPORT_SDMA_LS |
			AMD_CG_SUPPORT_BIF_MGCG |
			AMD_CG_SUPPORT_BIF_LS |
			AMD_CG_SUPPORT_HDP_MGCG |
			AMD_CG_SUPPORT_HDP_LS |
			AMD_CG_SUPPORT_ROM_MGCG |
			AMD_CG_SUPPORT_MC_MGCG |
			AMD_CG_SUPPORT_MC_LS |
			AMD_CG_SUPPORT_DRM_LS |
			AMD_CG_SUPPORT_UVD_MGCG |
			AMD_CG_SUPPORT_VCE_MGCG;
		adev->pg_flags = 0;
		adev->external_rev_id = adev->rev_id + 0x5A;
		break;
	case CHIP_POLARIS10:
		adev->cg_flags = AMD_CG_SUPPORT_GFX_MGCG |
			AMD_CG_SUPPORT_GFX_RLC_LS |
			AMD_CG_SUPPORT_GFX_CP_LS |
			AMD_CG_SUPPORT_GFX_CGCG |
			AMD_CG_SUPPORT_GFX_CGLS |
			AMD_CG_SUPPORT_GFX_3D_CGCG |
			AMD_CG_SUPPORT_GFX_3D_CGLS |
			AMD_CG_SUPPORT_SDMA_MGCG |
			AMD_CG_SUPPORT_SDMA_LS |
			AMD_CG_SUPPORT_BIF_MGCG |
			AMD_CG_SUPPORT_BIF_LS |
			AMD_CG_SUPPORT_HDP_MGCG |
			AMD_CG_SUPPORT_HDP_LS |
			AMD_CG_SUPPORT_ROM_MGCG |
			AMD_CG_SUPPORT_MC_MGCG |
			AMD_CG_SUPPORT_MC_LS |
			AMD_CG_SUPPORT_DRM_LS |
			AMD_CG_SUPPORT_UVD_MGCG |
			AMD_CG_SUPPORT_VCE_MGCG;
		adev->pg_flags = 0;
		adev->external_rev_id = adev->rev_id + 0x50;
		break;
	case CHIP_POLARIS12:
		adev->cg_flags = AMD_CG_SUPPORT_GFX_MGCG |
			AMD_CG_SUPPORT_GFX_RLC_LS |
			AMD_CG_SUPPORT_GFX_CP_LS |
			AMD_CG_SUPPORT_GFX_CGCG |
			AMD_CG_SUPPORT_GFX_CGLS |
			AMD_CG_SUPPORT_GFX_3D_CGCG |
			AMD_CG_SUPPORT_GFX_3D_CGLS |
			AMD_CG_SUPPORT_SDMA_MGCG |
			AMD_CG_SUPPORT_SDMA_LS |
			AMD_CG_SUPPORT_BIF_MGCG |
			AMD_CG_SUPPORT_BIF_LS |
			AMD_CG_SUPPORT_HDP_MGCG |
			AMD_CG_SUPPORT_HDP_LS |
			AMD_CG_SUPPORT_ROM_MGCG |
			AMD_CG_SUPPORT_MC_MGCG |
			AMD_CG_SUPPORT_MC_LS |
			AMD_CG_SUPPORT_DRM_LS |
			AMD_CG_SUPPORT_UVD_MGCG |
			AMD_CG_SUPPORT_VCE_MGCG;
		adev->pg_flags = 0;
		adev->external_rev_id = adev->rev_id + 0x64;
		break;
	case CHIP_CARRIZO:
		adev->cg_flags = AMD_CG_SUPPORT_UVD_MGCG |
			AMD_CG_SUPPORT_GFX_MGCG |
			AMD_CG_SUPPORT_GFX_MGLS |
			AMD_CG_SUPPORT_GFX_RLC_LS |
			AMD_CG_SUPPORT_GFX_CP_LS |
			AMD_CG_SUPPORT_GFX_CGTS |
			AMD_CG_SUPPORT_GFX_CGTS_LS |
			AMD_CG_SUPPORT_GFX_CGCG |
			AMD_CG_SUPPORT_GFX_CGLS |
			AMD_CG_SUPPORT_BIF_LS |
			AMD_CG_SUPPORT_HDP_MGCG |
			AMD_CG_SUPPORT_HDP_LS |
			AMD_CG_SUPPORT_SDMA_MGCG |
			AMD_CG_SUPPORT_SDMA_LS |
			AMD_CG_SUPPORT_VCE_MGCG;
		/* rev0 hardware requires workarounds to support PG */
		adev->pg_flags = 0;
		if (adev->rev_id != 0x00 || CZ_REV_BRISTOL(adev->pdev->revision)) {
			adev->pg_flags |= AMD_PG_SUPPORT_GFX_SMG |
				AMD_PG_SUPPORT_GFX_PIPELINE |
				AMD_PG_SUPPORT_CP |
				AMD_PG_SUPPORT_UVD |
				AMD_PG_SUPPORT_VCE;
		}
		adev->external_rev_id = adev->rev_id + 0x1;
		break;
	case CHIP_STONEY:
		adev->cg_flags = AMD_CG_SUPPORT_UVD_MGCG |
			AMD_CG_SUPPORT_GFX_MGCG |
			AMD_CG_SUPPORT_GFX_MGLS |
			AMD_CG_SUPPORT_GFX_RLC_LS |
			AMD_CG_SUPPORT_GFX_CP_LS |
			AMD_CG_SUPPORT_GFX_CGTS |
			AMD_CG_SUPPORT_GFX_CGTS_LS |
			AMD_CG_SUPPORT_GFX_CGLS |
			AMD_CG_SUPPORT_BIF_LS |
			AMD_CG_SUPPORT_HDP_MGCG |
			AMD_CG_SUPPORT_HDP_LS |
			AMD_CG_SUPPORT_SDMA_MGCG |
			AMD_CG_SUPPORT_SDMA_LS |
			AMD_CG_SUPPORT_VCE_MGCG;
		adev->pg_flags = AMD_PG_SUPPORT_GFX_PG |
			AMD_PG_SUPPORT_GFX_SMG |
			AMD_PG_SUPPORT_GFX_PIPELINE |
			AMD_PG_SUPPORT_CP |
			AMD_PG_SUPPORT_UVD |
			AMD_PG_SUPPORT_VCE;
		adev->external_rev_id = adev->rev_id + 0x61;
		break;
	default:
		/* FIXME: not supported yet */
		return -EINVAL;
	}

	if (amdgpu_sriov_vf(adev)) {
		amdgpu_virt_init_setting(adev);
		xgpu_vi_mailbox_set_irq_funcs(adev);
	}

	return 0;
}

static int vi_common_late_init(void *handle)
{
	struct amdgpu_device *adev = (struct amdgpu_device *)handle;

	if (amdgpu_sriov_vf(adev))
		xgpu_vi_mailbox_get_irq(adev);

	return 0;
}

static int vi_common_sw_init(void *handle)
{
	struct amdgpu_device *adev = (struct amdgpu_device *)handle;

	if (amdgpu_sriov_vf(adev))
		xgpu_vi_mailbox_add_irq_id(adev);

	return 0;
}

static int vi_common_sw_fini(void *handle)
{
	return 0;
}

static int vi_common_hw_init(void *handle)
{
	struct amdgpu_device *adev = (struct amdgpu_device *)handle;

	/* move the golden regs per IP block */
	vi_init_golden_registers(adev);
	/* enable pcie gen2/3 link */
	vi_pcie_gen3_enable(adev);
	/* enable aspm */
	vi_program_aspm(adev);
	/* enable the doorbell aperture */
	vi_enable_doorbell_aperture(adev, true);

	return 0;
}

static int vi_common_hw_fini(void *handle)
{
	struct amdgpu_device *adev = (struct amdgpu_device *)handle;

	/* enable the doorbell aperture */
	vi_enable_doorbell_aperture(adev, false);

	if (amdgpu_sriov_vf(adev))
		xgpu_vi_mailbox_put_irq(adev);

	return 0;
}

static int vi_common_suspend(void *handle)
{
	struct amdgpu_device *adev = (struct amdgpu_device *)handle;

	return vi_common_hw_fini(adev);
}

static int vi_common_resume(void *handle)
{
	struct amdgpu_device *adev = (struct amdgpu_device *)handle;

	return vi_common_hw_init(adev);
}

static bool vi_common_is_idle(void *handle)
{
	return true;
}

static int vi_common_wait_for_idle(void *handle)
{
	return 0;
}

static int vi_common_soft_reset(void *handle)
{
	return 0;
}

static void vi_update_bif_medium_grain_light_sleep(struct amdgpu_device *adev,
						   bool enable)
{
	uint32_t temp, data;

	temp = data = RREG32_PCIE(ixPCIE_CNTL2);

	if (enable && (adev->cg_flags & AMD_CG_SUPPORT_BIF_LS))
		data |= PCIE_CNTL2__SLV_MEM_LS_EN_MASK |
				PCIE_CNTL2__MST_MEM_LS_EN_MASK |
				PCIE_CNTL2__REPLAY_MEM_LS_EN_MASK;
	else
		data &= ~(PCIE_CNTL2__SLV_MEM_LS_EN_MASK |
				PCIE_CNTL2__MST_MEM_LS_EN_MASK |
				PCIE_CNTL2__REPLAY_MEM_LS_EN_MASK);

	if (temp != data)
		WREG32_PCIE(ixPCIE_CNTL2, data);
}

static void vi_update_hdp_medium_grain_clock_gating(struct amdgpu_device *adev,
						    bool enable)
{
	uint32_t temp, data;

	temp = data = RREG32(mmHDP_HOST_PATH_CNTL);

	if (enable && (adev->cg_flags & AMD_CG_SUPPORT_HDP_MGCG))
		data &= ~HDP_HOST_PATH_CNTL__CLOCK_GATING_DIS_MASK;
	else
		data |= HDP_HOST_PATH_CNTL__CLOCK_GATING_DIS_MASK;

	if (temp != data)
		WREG32(mmHDP_HOST_PATH_CNTL, data);
}

static void vi_update_hdp_light_sleep(struct amdgpu_device *adev,
				      bool enable)
{
	uint32_t temp, data;

	temp = data = RREG32(mmHDP_MEM_POWER_LS);

	if (enable && (adev->cg_flags & AMD_CG_SUPPORT_HDP_LS))
		data |= HDP_MEM_POWER_LS__LS_ENABLE_MASK;
	else
		data &= ~HDP_MEM_POWER_LS__LS_ENABLE_MASK;

	if (temp != data)
		WREG32(mmHDP_MEM_POWER_LS, data);
}

static void vi_update_drm_light_sleep(struct amdgpu_device *adev,
				      bool enable)
{
	uint32_t temp, data;

	temp = data = RREG32(0x157a);

	if (enable && (adev->cg_flags & AMD_CG_SUPPORT_DRM_LS))
		data |= 1;
	else
		data &= ~1;

	if (temp != data)
		WREG32(0x157a, data);
}


static void vi_update_rom_medium_grain_clock_gating(struct amdgpu_device *adev,
						    bool enable)
{
	uint32_t temp, data;

	temp = data = RREG32_SMC(ixCGTT_ROM_CLK_CTRL0);

	if (enable && (adev->cg_flags & AMD_CG_SUPPORT_ROM_MGCG))
		data &= ~(CGTT_ROM_CLK_CTRL0__SOFT_OVERRIDE0_MASK |
				CGTT_ROM_CLK_CTRL0__SOFT_OVERRIDE1_MASK);
	else
		data |= CGTT_ROM_CLK_CTRL0__SOFT_OVERRIDE0_MASK |
				CGTT_ROM_CLK_CTRL0__SOFT_OVERRIDE1_MASK;

	if (temp != data)
		WREG32_SMC(ixCGTT_ROM_CLK_CTRL0, data);
}

static int vi_common_set_clockgating_state_by_smu(void *handle,
					   enum amd_clockgating_state state)
{
	uint32_t msg_id, pp_state = 0;
	uint32_t pp_support_state = 0;
	struct amdgpu_device *adev = (struct amdgpu_device *)handle;

	if (adev->cg_flags & (AMD_CG_SUPPORT_MC_LS | AMD_CG_SUPPORT_MC_MGCG)) {
		if (adev->cg_flags & AMD_CG_SUPPORT_MC_LS) {
			pp_support_state = AMD_CG_SUPPORT_MC_LS;
			pp_state = PP_STATE_LS;
		}
		if (adev->cg_flags & AMD_CG_SUPPORT_MC_MGCG) {
			pp_support_state |= AMD_CG_SUPPORT_MC_MGCG;
			pp_state |= PP_STATE_CG;
		}
		if (state == AMD_CG_STATE_UNGATE)
			pp_state = 0;
		msg_id = PP_CG_MSG_ID(PP_GROUP_SYS,
			       PP_BLOCK_SYS_MC,
			       pp_support_state,
			       pp_state);
		if (adev->powerplay.pp_funcs->set_clockgating_by_smu)
			amdgpu_dpm_set_clockgating_by_smu(adev, msg_id);
	}

	if (adev->cg_flags & (AMD_CG_SUPPORT_SDMA_LS | AMD_CG_SUPPORT_SDMA_MGCG)) {
		if (adev->cg_flags & AMD_CG_SUPPORT_SDMA_LS) {
			pp_support_state = AMD_CG_SUPPORT_SDMA_LS;
			pp_state = PP_STATE_LS;
		}
		if (adev->cg_flags & AMD_CG_SUPPORT_SDMA_MGCG) {
			pp_support_state |= AMD_CG_SUPPORT_SDMA_MGCG;
			pp_state |= PP_STATE_CG;
		}
		if (state == AMD_CG_STATE_UNGATE)
			pp_state = 0;
		msg_id = PP_CG_MSG_ID(PP_GROUP_SYS,
			       PP_BLOCK_SYS_SDMA,
			       pp_support_state,
			       pp_state);
		if (adev->powerplay.pp_funcs->set_clockgating_by_smu)
			amdgpu_dpm_set_clockgating_by_smu(adev, msg_id);
	}

	if (adev->cg_flags & (AMD_CG_SUPPORT_HDP_LS | AMD_CG_SUPPORT_HDP_MGCG)) {
		if (adev->cg_flags & AMD_CG_SUPPORT_HDP_LS) {
			pp_support_state = AMD_CG_SUPPORT_HDP_LS;
			pp_state = PP_STATE_LS;
		}
		if (adev->cg_flags & AMD_CG_SUPPORT_HDP_MGCG) {
			pp_support_state |= AMD_CG_SUPPORT_HDP_MGCG;
			pp_state |= PP_STATE_CG;
		}
		if (state == AMD_CG_STATE_UNGATE)
			pp_state = 0;
		msg_id = PP_CG_MSG_ID(PP_GROUP_SYS,
			       PP_BLOCK_SYS_HDP,
			       pp_support_state,
			       pp_state);
		if (adev->powerplay.pp_funcs->set_clockgating_by_smu)
			amdgpu_dpm_set_clockgating_by_smu(adev, msg_id);
	}


	if (adev->cg_flags & AMD_CG_SUPPORT_BIF_LS) {
		if (state == AMD_CG_STATE_UNGATE)
			pp_state = 0;
		else
			pp_state = PP_STATE_LS;

		msg_id = PP_CG_MSG_ID(PP_GROUP_SYS,
			       PP_BLOCK_SYS_BIF,
			       PP_STATE_SUPPORT_LS,
			        pp_state);
		if (adev->powerplay.pp_funcs->set_clockgating_by_smu)
			amdgpu_dpm_set_clockgating_by_smu(adev, msg_id);
	}
	if (adev->cg_flags & AMD_CG_SUPPORT_BIF_MGCG) {
		if (state == AMD_CG_STATE_UNGATE)
			pp_state = 0;
		else
			pp_state = PP_STATE_CG;

		msg_id = PP_CG_MSG_ID(PP_GROUP_SYS,
			       PP_BLOCK_SYS_BIF,
			       PP_STATE_SUPPORT_CG,
			       pp_state);
		if (adev->powerplay.pp_funcs->set_clockgating_by_smu)
			amdgpu_dpm_set_clockgating_by_smu(adev, msg_id);
	}

	if (adev->cg_flags & AMD_CG_SUPPORT_DRM_LS) {

		if (state == AMD_CG_STATE_UNGATE)
			pp_state = 0;
		else
			pp_state = PP_STATE_LS;

		msg_id = PP_CG_MSG_ID(PP_GROUP_SYS,
			       PP_BLOCK_SYS_DRM,
			       PP_STATE_SUPPORT_LS,
			       pp_state);
		if (adev->powerplay.pp_funcs->set_clockgating_by_smu)
			amdgpu_dpm_set_clockgating_by_smu(adev, msg_id);
	}

	if (adev->cg_flags & AMD_CG_SUPPORT_ROM_MGCG) {

		if (state == AMD_CG_STATE_UNGATE)
			pp_state = 0;
		else
			pp_state = PP_STATE_CG;

		msg_id = PP_CG_MSG_ID(PP_GROUP_SYS,
			       PP_BLOCK_SYS_ROM,
			       PP_STATE_SUPPORT_CG,
			       pp_state);
		if (adev->powerplay.pp_funcs->set_clockgating_by_smu)
			amdgpu_dpm_set_clockgating_by_smu(adev, msg_id);
	}
	return 0;
}

static int vi_common_set_clockgating_state(void *handle,
					   enum amd_clockgating_state state)
{
	struct amdgpu_device *adev = (struct amdgpu_device *)handle;

	if (amdgpu_sriov_vf(adev))
		return 0;

	switch (adev->asic_type) {
	case CHIP_FIJI:
		vi_update_bif_medium_grain_light_sleep(adev,
				state == AMD_CG_STATE_GATE);
		vi_update_hdp_medium_grain_clock_gating(adev,
				state == AMD_CG_STATE_GATE);
		vi_update_hdp_light_sleep(adev,
				state == AMD_CG_STATE_GATE);
		vi_update_rom_medium_grain_clock_gating(adev,
				state == AMD_CG_STATE_GATE);
		break;
	case CHIP_CARRIZO:
	case CHIP_STONEY:
		vi_update_bif_medium_grain_light_sleep(adev,
				state == AMD_CG_STATE_GATE);
		vi_update_hdp_medium_grain_clock_gating(adev,
				state == AMD_CG_STATE_GATE);
		vi_update_hdp_light_sleep(adev,
				state == AMD_CG_STATE_GATE);
		vi_update_drm_light_sleep(adev,
				state == AMD_CG_STATE_GATE);
		break;
	case CHIP_TONGA:
	case CHIP_POLARIS10:
	case CHIP_POLARIS11:
	case CHIP_POLARIS12:
		vi_common_set_clockgating_state_by_smu(adev, state);
	default:
		break;
	}
	return 0;
}

static int vi_common_set_powergating_state(void *handle,
					    enum amd_powergating_state state)
{
	return 0;
}

static void vi_common_get_clockgating_state(void *handle, u32 *flags)
{
	struct amdgpu_device *adev = (struct amdgpu_device *)handle;
	int data;

	if (amdgpu_sriov_vf(adev))
		*flags = 0;

	/* AMD_CG_SUPPORT_BIF_LS */
	data = RREG32_PCIE(ixPCIE_CNTL2);
	if (data & PCIE_CNTL2__SLV_MEM_LS_EN_MASK)
		*flags |= AMD_CG_SUPPORT_BIF_LS;

	/* AMD_CG_SUPPORT_HDP_LS */
	data = RREG32(mmHDP_MEM_POWER_LS);
	if (data & HDP_MEM_POWER_LS__LS_ENABLE_MASK)
		*flags |= AMD_CG_SUPPORT_HDP_LS;

	/* AMD_CG_SUPPORT_HDP_MGCG */
	data = RREG32(mmHDP_HOST_PATH_CNTL);
	if (!(data & HDP_HOST_PATH_CNTL__CLOCK_GATING_DIS_MASK))
		*flags |= AMD_CG_SUPPORT_HDP_MGCG;

	/* AMD_CG_SUPPORT_ROM_MGCG */
	data = RREG32_SMC(ixCGTT_ROM_CLK_CTRL0);
	if (!(data & CGTT_ROM_CLK_CTRL0__SOFT_OVERRIDE0_MASK))
		*flags |= AMD_CG_SUPPORT_ROM_MGCG;
}

static const struct amd_ip_funcs vi_common_ip_funcs = {
	.name = "vi_common",
	.early_init = vi_common_early_init,
	.late_init = vi_common_late_init,
	.sw_init = vi_common_sw_init,
	.sw_fini = vi_common_sw_fini,
	.hw_init = vi_common_hw_init,
	.hw_fini = vi_common_hw_fini,
	.suspend = vi_common_suspend,
	.resume = vi_common_resume,
	.is_idle = vi_common_is_idle,
	.wait_for_idle = vi_common_wait_for_idle,
	.soft_reset = vi_common_soft_reset,
	.set_clockgating_state = vi_common_set_clockgating_state,
	.set_powergating_state = vi_common_set_powergating_state,
	.get_clockgating_state = vi_common_get_clockgating_state,
};

static const struct amdgpu_ip_block_version vi_common_ip_block =
{
	.type = AMD_IP_BLOCK_TYPE_COMMON,
	.major = 1,
	.minor = 0,
	.rev = 0,
	.funcs = &vi_common_ip_funcs,
};

int vi_set_ip_blocks(struct amdgpu_device *adev)
{
	/* in early init stage, vbios code won't work */
	vi_detect_hw_virtualization(adev);

	if (amdgpu_sriov_vf(adev))
		adev->virt.ops = &xgpu_vi_virt_ops;

	switch (adev->asic_type) {
	case CHIP_TOPAZ:
		/* topaz has no DCE, UVD, VCE */
		amdgpu_device_ip_block_add(adev, &vi_common_ip_block);
		amdgpu_device_ip_block_add(adev, &gmc_v7_4_ip_block);
		amdgpu_device_ip_block_add(adev, &iceland_ih_ip_block);
		amdgpu_device_ip_block_add(adev, &pp_smu_ip_block);
		if (adev->enable_virtual_display)
			amdgpu_device_ip_block_add(adev, &dce_virtual_ip_block);
		amdgpu_device_ip_block_add(adev, &gfx_v8_0_ip_block);
		amdgpu_device_ip_block_add(adev, &sdma_v2_4_ip_block);
		break;
	case CHIP_FIJI:
		amdgpu_device_ip_block_add(adev, &vi_common_ip_block);
		amdgpu_device_ip_block_add(adev, &gmc_v8_5_ip_block);
		amdgpu_device_ip_block_add(adev, &tonga_ih_ip_block);
		amdgpu_device_ip_block_add(adev, &pp_smu_ip_block);
		if (adev->enable_virtual_display || amdgpu_sriov_vf(adev))
			amdgpu_device_ip_block_add(adev, &dce_virtual_ip_block);
#if defined(CONFIG_DRM_AMD_DC)
		else if (amdgpu_device_has_dc_support(adev))
			amdgpu_device_ip_block_add(adev, &dm_ip_block);
#endif
		else
			amdgpu_device_ip_block_add(adev, &dce_v10_1_ip_block);
		amdgpu_device_ip_block_add(adev, &gfx_v8_0_ip_block);
		amdgpu_device_ip_block_add(adev, &sdma_v3_0_ip_block);
		if (!amdgpu_sriov_vf(adev)) {
			amdgpu_device_ip_block_add(adev, &uvd_v6_0_ip_block);
			amdgpu_device_ip_block_add(adev, &vce_v3_0_ip_block);
		}
		break;
	case CHIP_TONGA:
		amdgpu_device_ip_block_add(adev, &vi_common_ip_block);
		amdgpu_device_ip_block_add(adev, &gmc_v8_0_ip_block);
		amdgpu_device_ip_block_add(adev, &tonga_ih_ip_block);
		amdgpu_device_ip_block_add(adev, &pp_smu_ip_block);
		if (adev->enable_virtual_display || amdgpu_sriov_vf(adev))
			amdgpu_device_ip_block_add(adev, &dce_virtual_ip_block);
#if defined(CONFIG_DRM_AMD_DC)
		else if (amdgpu_device_has_dc_support(adev))
			amdgpu_device_ip_block_add(adev, &dm_ip_block);
#endif
		else
			amdgpu_device_ip_block_add(adev, &dce_v10_0_ip_block);
		amdgpu_device_ip_block_add(adev, &gfx_v8_0_ip_block);
		amdgpu_device_ip_block_add(adev, &sdma_v3_0_ip_block);
		if (!amdgpu_sriov_vf(adev)) {
			amdgpu_device_ip_block_add(adev, &uvd_v5_0_ip_block);
			amdgpu_device_ip_block_add(adev, &vce_v3_0_ip_block);
		}
		break;
	case CHIP_POLARIS11:
	case CHIP_POLARIS10:
	case CHIP_POLARIS12:
		amdgpu_device_ip_block_add(adev, &vi_common_ip_block);
		amdgpu_device_ip_block_add(adev, &gmc_v8_1_ip_block);
		amdgpu_device_ip_block_add(adev, &tonga_ih_ip_block);
		amdgpu_device_ip_block_add(adev, &pp_smu_ip_block);
		if (adev->enable_virtual_display)
			amdgpu_device_ip_block_add(adev, &dce_virtual_ip_block);
#if defined(CONFIG_DRM_AMD_DC)
		else if (amdgpu_device_has_dc_support(adev))
			amdgpu_device_ip_block_add(adev, &dm_ip_block);
#endif
		else
			amdgpu_device_ip_block_add(adev, &dce_v11_2_ip_block);
		amdgpu_device_ip_block_add(adev, &gfx_v8_0_ip_block);
		amdgpu_device_ip_block_add(adev, &sdma_v3_1_ip_block);
		amdgpu_device_ip_block_add(adev, &uvd_v6_3_ip_block);
		amdgpu_device_ip_block_add(adev, &vce_v3_4_ip_block);
		break;
	case CHIP_CARRIZO:
		amdgpu_device_ip_block_add(adev, &vi_common_ip_block);
		amdgpu_device_ip_block_add(adev, &gmc_v8_0_ip_block);
		amdgpu_device_ip_block_add(adev, &cz_ih_ip_block);
		amdgpu_device_ip_block_add(adev, &pp_smu_ip_block);
		if (adev->enable_virtual_display)
			amdgpu_device_ip_block_add(adev, &dce_virtual_ip_block);
#if defined(CONFIG_DRM_AMD_DC)
		else if (amdgpu_device_has_dc_support(adev))
			amdgpu_device_ip_block_add(adev, &dm_ip_block);
#endif
		else
			amdgpu_device_ip_block_add(adev, &dce_v11_0_ip_block);
		amdgpu_device_ip_block_add(adev, &gfx_v8_0_ip_block);
		amdgpu_device_ip_block_add(adev, &sdma_v3_0_ip_block);
		amdgpu_device_ip_block_add(adev, &uvd_v6_0_ip_block);
		amdgpu_device_ip_block_add(adev, &vce_v3_1_ip_block);
#if defined(CONFIG_DRM_AMD_ACP)
		amdgpu_device_ip_block_add(adev, &acp_ip_block);
#endif
		break;
	case CHIP_STONEY:
		amdgpu_device_ip_block_add(adev, &vi_common_ip_block);
		amdgpu_device_ip_block_add(adev, &gmc_v8_0_ip_block);
		amdgpu_device_ip_block_add(adev, &cz_ih_ip_block);
		amdgpu_device_ip_block_add(adev, &pp_smu_ip_block);
		if (adev->enable_virtual_display)
			amdgpu_device_ip_block_add(adev, &dce_virtual_ip_block);
#if defined(CONFIG_DRM_AMD_DC)
		else if (amdgpu_device_has_dc_support(adev))
			amdgpu_device_ip_block_add(adev, &dm_ip_block);
#endif
		else
			amdgpu_device_ip_block_add(adev, &dce_v11_0_ip_block);
		amdgpu_device_ip_block_add(adev, &gfx_v8_1_ip_block);
		amdgpu_device_ip_block_add(adev, &sdma_v3_0_ip_block);
		amdgpu_device_ip_block_add(adev, &uvd_v6_2_ip_block);
		amdgpu_device_ip_block_add(adev, &vce_v3_4_ip_block);
#if defined(CONFIG_DRM_AMD_ACP)
		amdgpu_device_ip_block_add(adev, &acp_ip_block);
#endif
		break;
	default:
		/* FIXME: not supported yet */
		return -EINVAL;
	}

	return 0;
}<|MERGE_RESOLUTION|>--- conflicted
+++ resolved
@@ -919,8 +919,6 @@
 	}
 }
 
-<<<<<<< HEAD
-=======
 static bool vi_need_full_reset(struct amdgpu_device *adev)
 {
 	switch (adev->asic_type) {
@@ -942,7 +940,6 @@
 	}
 }
 
->>>>>>> 6fb7f18d
 static const struct amdgpu_asic_funcs vi_asic_funcs =
 {
 	.read_disabled_bios = &vi_read_disabled_bios,
@@ -956,10 +953,7 @@
 	.get_config_memsize = &vi_get_config_memsize,
 	.flush_hdp = &vi_flush_hdp,
 	.invalidate_hdp = &vi_invalidate_hdp,
-<<<<<<< HEAD
-=======
 	.need_full_reset = &vi_need_full_reset,
->>>>>>> 6fb7f18d
 };
 
 #define CZ_REV_BRISTOL(rev)	 \
