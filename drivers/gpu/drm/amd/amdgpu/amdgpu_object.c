/*
 * Copyright 2009 Jerome Glisse.
 * All Rights Reserved.
 *
 * Permission is hereby granted, free of charge, to any person obtaining a
 * copy of this software and associated documentation files (the
 * "Software"), to deal in the Software without restriction, including
 * without limitation the rights to use, copy, modify, merge, publish,
 * distribute, sub license, and/or sell copies of the Software, and to
 * permit persons to whom the Software is furnished to do so, subject to
 * the following conditions:
 *
 * THE SOFTWARE IS PROVIDED "AS IS", WITHOUT WARRANTY OF ANY KIND, EXPRESS OR
 * IMPLIED, INCLUDING BUT NOT LIMITED TO THE WARRANTIES OF MERCHANTABILITY,
 * FITNESS FOR A PARTICULAR PURPOSE AND NON-INFRINGEMENT. IN NO EVENT SHALL
 * THE COPYRIGHT HOLDERS, AUTHORS AND/OR ITS SUPPLIERS BE LIABLE FOR ANY CLAIM,
 * DAMAGES OR OTHER LIABILITY, WHETHER IN AN ACTION OF CONTRACT, TORT OR
 * OTHERWISE, ARISING FROM, OUT OF OR IN CONNECTION WITH THE SOFTWARE OR THE
 * USE OR OTHER DEALINGS IN THE SOFTWARE.
 *
 * The above copyright notice and this permission notice (including the
 * next paragraph) shall be included in all copies or substantial portions
 * of the Software.
 *
 */
/*
 * Authors:
 *    Jerome Glisse <glisse@freedesktop.org>
 *    Thomas Hellstrom <thomas-at-tungstengraphics-dot-com>
 *    Dave Airlie
 */
#include <linux/list.h>
#include <linux/slab.h>
#include <drm/drmP.h>
#include <drm/amdgpu_drm.h>
#include <drm/drm_cache.h>
#include "amdgpu.h"
#include "amdgpu_trace.h"

static bool amdgpu_need_backup(struct amdgpu_device *adev)
{
	if (adev->flags & AMD_IS_APU)
		return false;

	if (amdgpu_gpu_recovery == 0 ||
	    (amdgpu_gpu_recovery == -1  && !amdgpu_sriov_vf(adev)))
		return false;

	return true;
}

static void amdgpu_ttm_bo_destroy(struct ttm_buffer_object *tbo)
{
	struct amdgpu_device *adev = amdgpu_ttm_adev(tbo->bdev);
	struct amdgpu_bo *bo = ttm_to_amdgpu_bo(tbo);

	amdgpu_bo_kunmap(bo);

	drm_gem_object_release(&bo->gem_base);
	amdgpu_bo_unref(&bo->parent);
	if (!list_empty(&bo->shadow_list)) {
		mutex_lock(&adev->shadow_list_lock);
		list_del_init(&bo->shadow_list);
		mutex_unlock(&adev->shadow_list_lock);
	}
	kfree(bo->metadata);
	kfree(bo);
}

bool amdgpu_ttm_bo_is_amdgpu_bo(struct ttm_buffer_object *bo)
{
	if (bo->destroy == &amdgpu_ttm_bo_destroy)
		return true;
	return false;
}

void amdgpu_ttm_placement_from_domain(struct amdgpu_bo *abo, u32 domain)
{
	struct amdgpu_device *adev = amdgpu_ttm_adev(abo->tbo.bdev);
	struct ttm_placement *placement = &abo->placement;
	struct ttm_place *places = abo->placements;
	u64 flags = abo->flags;
	u32 c = 0;

	if (domain & AMDGPU_GEM_DOMAIN_VRAM) {
		unsigned visible_pfn = adev->gmc.visible_vram_size >> PAGE_SHIFT;

		places[c].fpfn = 0;
		places[c].lpfn = 0;
		places[c].flags = TTM_PL_FLAG_WC | TTM_PL_FLAG_UNCACHED |
			TTM_PL_FLAG_VRAM;

		if (flags & AMDGPU_GEM_CREATE_CPU_ACCESS_REQUIRED)
			places[c].lpfn = visible_pfn;
		else
			places[c].flags |= TTM_PL_FLAG_TOPDOWN;

		if (flags & AMDGPU_GEM_CREATE_VRAM_CONTIGUOUS)
			places[c].flags |= TTM_PL_FLAG_CONTIGUOUS;
		c++;
	}

	if (domain & AMDGPU_GEM_DOMAIN_GTT) {
		places[c].fpfn = 0;
		if (flags & AMDGPU_GEM_CREATE_SHADOW)
			places[c].lpfn = adev->gmc.gart_size >> PAGE_SHIFT;
		else
			places[c].lpfn = 0;
		places[c].flags = TTM_PL_FLAG_TT;
		if (flags & AMDGPU_GEM_CREATE_CPU_GTT_USWC)
			places[c].flags |= TTM_PL_FLAG_WC |
				TTM_PL_FLAG_UNCACHED;
		else
			places[c].flags |= TTM_PL_FLAG_CACHED;
		c++;
	}

	if (domain & AMDGPU_GEM_DOMAIN_CPU) {
		places[c].fpfn = 0;
		places[c].lpfn = 0;
		places[c].flags = TTM_PL_FLAG_SYSTEM;
		if (flags & AMDGPU_GEM_CREATE_CPU_GTT_USWC)
			places[c].flags |= TTM_PL_FLAG_WC |
				TTM_PL_FLAG_UNCACHED;
		else
			places[c].flags |= TTM_PL_FLAG_CACHED;
		c++;
	}

	if (domain & AMDGPU_GEM_DOMAIN_GDS) {
		places[c].fpfn = 0;
		places[c].lpfn = 0;
		places[c].flags = TTM_PL_FLAG_UNCACHED | AMDGPU_PL_FLAG_GDS;
		c++;
	}

	if (domain & AMDGPU_GEM_DOMAIN_GWS) {
		places[c].fpfn = 0;
		places[c].lpfn = 0;
		places[c].flags = TTM_PL_FLAG_UNCACHED | AMDGPU_PL_FLAG_GWS;
		c++;
	}

	if (domain & AMDGPU_GEM_DOMAIN_OA) {
		places[c].fpfn = 0;
		places[c].lpfn = 0;
		places[c].flags = TTM_PL_FLAG_UNCACHED | AMDGPU_PL_FLAG_OA;
		c++;
	}

	if (!c) {
		places[c].fpfn = 0;
		places[c].lpfn = 0;
		places[c].flags = TTM_PL_MASK_CACHING | TTM_PL_FLAG_SYSTEM;
		c++;
	}

	placement->num_placement = c;
	placement->placement = places;

	placement->num_busy_placement = c;
	placement->busy_placement = places;
}

/**
 * amdgpu_bo_create_reserved - create reserved BO for kernel use
 *
 * @adev: amdgpu device object
 * @size: size for the new BO
 * @align: alignment for the new BO
 * @domain: where to place it
 * @bo_ptr: resulting BO
 * @gpu_addr: GPU addr of the pinned BO
 * @cpu_addr: optional CPU address mapping
 *
 * Allocates and pins a BO for kernel internal use, and returns it still
 * reserved.
 *
 * Returns 0 on success, negative error code otherwise.
 */
int amdgpu_bo_create_reserved(struct amdgpu_device *adev,
			      unsigned long size, int align,
			      u32 domain, struct amdgpu_bo **bo_ptr,
			      u64 *gpu_addr, void **cpu_addr)
{
	bool free = false;
	int r;

	if (!*bo_ptr) {
		r = amdgpu_bo_create(adev, size, align, true, domain,
				     AMDGPU_GEM_CREATE_CPU_ACCESS_REQUIRED |
				     AMDGPU_GEM_CREATE_VRAM_CONTIGUOUS,
				     NULL, NULL, 0, bo_ptr);
		if (r) {
			dev_err(adev->dev, "(%d) failed to allocate kernel bo\n",
				r);
			return r;
		}
		free = true;
	}

	r = amdgpu_bo_reserve(*bo_ptr, false);
	if (r) {
		dev_err(adev->dev, "(%d) failed to reserve kernel bo\n", r);
		goto error_free;
	}

	r = amdgpu_bo_pin(*bo_ptr, domain, gpu_addr);
	if (r) {
		dev_err(adev->dev, "(%d) kernel bo pin failed\n", r);
		goto error_unreserve;
	}

	if (cpu_addr) {
		r = amdgpu_bo_kmap(*bo_ptr, cpu_addr);
		if (r) {
			dev_err(adev->dev, "(%d) kernel bo map failed\n", r);
			goto error_unreserve;
		}
	}

	return 0;

error_unreserve:
	amdgpu_bo_unreserve(*bo_ptr);

error_free:
	if (free)
		amdgpu_bo_unref(bo_ptr);

	return r;
}

/**
 * amdgpu_bo_create_kernel - create BO for kernel use
 *
 * @adev: amdgpu device object
 * @size: size for the new BO
 * @align: alignment for the new BO
 * @domain: where to place it
 * @bo_ptr: resulting BO
 * @gpu_addr: GPU addr of the pinned BO
 * @cpu_addr: optional CPU address mapping
 *
 * Allocates and pins a BO for kernel internal use.
 *
 * Returns 0 on success, negative error code otherwise.
 */
int amdgpu_bo_create_kernel(struct amdgpu_device *adev,
			    unsigned long size, int align,
			    u32 domain, struct amdgpu_bo **bo_ptr,
			    u64 *gpu_addr, void **cpu_addr)
{
	int r;

	r = amdgpu_bo_create_reserved(adev, size, align, domain, bo_ptr,
				      gpu_addr, cpu_addr);

	if (r)
		return r;

	amdgpu_bo_unreserve(*bo_ptr);

	return 0;
}

/**
 * amdgpu_bo_free_kernel - free BO for kernel use
 *
 * @bo: amdgpu BO to free
 *
 * unmaps and unpin a BO for kernel internal use.
 */
void amdgpu_bo_free_kernel(struct amdgpu_bo **bo, u64 *gpu_addr,
			   void **cpu_addr)
{
	if (*bo == NULL)
		return;

	if (likely(amdgpu_bo_reserve(*bo, true) == 0)) {
		if (cpu_addr)
			amdgpu_bo_kunmap(*bo);

		amdgpu_bo_unpin(*bo);
		amdgpu_bo_unreserve(*bo);
	}
	amdgpu_bo_unref(bo);

	if (gpu_addr)
		*gpu_addr = 0;

	if (cpu_addr)
		*cpu_addr = NULL;
}

/* Validate bo size is bit bigger then the request domain */
static bool amdgpu_bo_validate_size(struct amdgpu_device *adev,
					  unsigned long size, u32 domain)
{
	struct ttm_mem_type_manager *man = NULL;

	/*
	 * If GTT is part of requested domains the check must succeed to
	 * allow fall back to GTT
	 */
	if (domain & AMDGPU_GEM_DOMAIN_GTT) {
		man = &adev->mman.bdev.man[TTM_PL_TT];

		if (size < (man->size << PAGE_SHIFT))
			return true;
		else
			goto fail;
	}

	if (domain & AMDGPU_GEM_DOMAIN_VRAM) {
		man = &adev->mman.bdev.man[TTM_PL_VRAM];

		if (size < (man->size << PAGE_SHIFT))
			return true;
		else
			goto fail;
	}


	/* TODO add more domains checks, such as AMDGPU_GEM_DOMAIN_CPU */
	return true;

fail:
	DRM_DEBUG("BO size %lu > total memory in domain: %llu\n", size,
		  man->size << PAGE_SHIFT);
	return false;
}

static int amdgpu_bo_do_create(struct amdgpu_device *adev,
			       unsigned long size, int byte_align,
			       bool kernel, u32 domain, u64 flags,
			       struct sg_table *sg,
			       struct reservation_object *resv,
			       uint64_t init_value,
			       struct amdgpu_bo **bo_ptr)
{
	struct ttm_operation_ctx ctx = {
		.interruptible = !kernel,
		.no_wait_gpu = false,
		.allow_reserved_eviction = true,
		.resv = resv
	};
	struct amdgpu_bo *bo;
	enum ttm_bo_type type;
	unsigned long page_align;
	size_t acc_size;
	int r;

	page_align = roundup(byte_align, PAGE_SIZE) >> PAGE_SHIFT;
	size = ALIGN(size, PAGE_SIZE);

	if (!amdgpu_bo_validate_size(adev, size, domain))
		return -ENOMEM;

	if (kernel) {
		type = ttm_bo_type_kernel;
	} else if (sg) {
		type = ttm_bo_type_sg;
	} else {
		type = ttm_bo_type_device;
	}
	*bo_ptr = NULL;

	acc_size = ttm_bo_dma_acc_size(&adev->mman.bdev, size,
				       sizeof(struct amdgpu_bo));

	bo = kzalloc(sizeof(struct amdgpu_bo), GFP_KERNEL);
	if (bo == NULL)
		return -ENOMEM;
	r = drm_gem_object_init(adev->ddev, &bo->gem_base, size);
	if (unlikely(r)) {
		kfree(bo);
		return r;
	}
	INIT_LIST_HEAD(&bo->shadow_list);
	INIT_LIST_HEAD(&bo->va);
	bo->preferred_domains = domain & (AMDGPU_GEM_DOMAIN_VRAM |
					 AMDGPU_GEM_DOMAIN_GTT |
					 AMDGPU_GEM_DOMAIN_CPU |
					 AMDGPU_GEM_DOMAIN_GDS |
					 AMDGPU_GEM_DOMAIN_GWS |
					 AMDGPU_GEM_DOMAIN_OA);
	bo->allowed_domains = bo->preferred_domains;
	if (!kernel && bo->allowed_domains == AMDGPU_GEM_DOMAIN_VRAM)
		bo->allowed_domains |= AMDGPU_GEM_DOMAIN_GTT;

	bo->flags = flags;

#ifdef CONFIG_X86_32
	/* XXX: Write-combined CPU mappings of GTT seem broken on 32-bit
	 * See https://bugs.freedesktop.org/show_bug.cgi?id=84627
	 */
	bo->flags &= ~AMDGPU_GEM_CREATE_CPU_GTT_USWC;
#elif defined(CONFIG_X86) && !defined(CONFIG_X86_PAT)
	/* Don't try to enable write-combining when it can't work, or things
	 * may be slow
	 * See https://bugs.freedesktop.org/show_bug.cgi?id=88758
	 */

#ifndef CONFIG_COMPILE_TEST
#warning Please enable CONFIG_MTRR and CONFIG_X86_PAT for better performance \
	 thanks to write-combining
#endif

	if (bo->flags & AMDGPU_GEM_CREATE_CPU_GTT_USWC)
		DRM_INFO_ONCE("Please enable CONFIG_MTRR and CONFIG_X86_PAT for "
			      "better performance thanks to write-combining\n");
	bo->flags &= ~AMDGPU_GEM_CREATE_CPU_GTT_USWC;
#else
	/* For architectures that don't support WC memory,
	 * mask out the WC flag from the BO
	 */
	if (!drm_arch_can_wc_memory())
		bo->flags &= ~AMDGPU_GEM_CREATE_CPU_GTT_USWC;
#endif

	bo->tbo.bdev = &adev->mman.bdev;
	amdgpu_ttm_placement_from_domain(bo, domain);

	r = ttm_bo_init_reserved(&adev->mman.bdev, &bo->tbo, size, type,
				 &bo->placement, page_align, &ctx, NULL,
				 acc_size, sg, resv, &amdgpu_ttm_bo_destroy);
	if (unlikely(r != 0))
		return r;

<<<<<<< HEAD
	if (adev->mc.visible_vram_size < adev->mc.real_vram_size &&
	    bo->tbo.mem.mem_type == TTM_PL_VRAM &&
	    bo->tbo.mem.start < adev->mc.visible_vram_size >> PAGE_SHIFT)
=======
	if (adev->gmc.visible_vram_size < adev->gmc.real_vram_size &&
	    bo->tbo.mem.mem_type == TTM_PL_VRAM &&
	    bo->tbo.mem.start < adev->gmc.visible_vram_size >> PAGE_SHIFT)
>>>>>>> 9e6d49d9
		amdgpu_cs_report_moved_bytes(adev, ctx.bytes_moved,
					     ctx.bytes_moved);
	else
		amdgpu_cs_report_moved_bytes(adev, ctx.bytes_moved, 0);

	if (kernel)
		bo->tbo.priority = 1;

	if (flags & AMDGPU_GEM_CREATE_VRAM_CLEARED &&
	    bo->tbo.mem.placement & TTM_PL_FLAG_VRAM) {
		struct dma_fence *fence;

		r = amdgpu_fill_buffer(bo, init_value, bo->tbo.resv, &fence);
		if (unlikely(r))
			goto fail_unreserve;

		amdgpu_bo_fence(bo, fence, false);
		dma_fence_put(bo->tbo.moving);
		bo->tbo.moving = dma_fence_get(fence);
		dma_fence_put(fence);
	}
	if (!resv)
		amdgpu_bo_unreserve(bo);
	*bo_ptr = bo;

	trace_amdgpu_bo_create(bo);

	/* Treat CPU_ACCESS_REQUIRED only as a hint if given by UMD */
	if (type == ttm_bo_type_device)
		bo->flags &= ~AMDGPU_GEM_CREATE_CPU_ACCESS_REQUIRED;

	return 0;

fail_unreserve:
	if (!resv)
		ww_mutex_unlock(&bo->tbo.resv->lock);
	amdgpu_bo_unref(&bo);
	return r;
}

static int amdgpu_bo_create_shadow(struct amdgpu_device *adev,
				   unsigned long size, int byte_align,
				   struct amdgpu_bo *bo)
{
	int r;

	if (bo->shadow)
		return 0;

	r = amdgpu_bo_do_create(adev, size, byte_align, true,
				AMDGPU_GEM_DOMAIN_GTT,
				AMDGPU_GEM_CREATE_CPU_GTT_USWC |
				AMDGPU_GEM_CREATE_SHADOW,
				NULL, bo->tbo.resv, 0,
				&bo->shadow);
	if (!r) {
		bo->shadow->parent = amdgpu_bo_ref(bo);
		mutex_lock(&adev->shadow_list_lock);
		list_add_tail(&bo->shadow_list, &adev->shadow_list);
		mutex_unlock(&adev->shadow_list_lock);
	}

	return r;
}

/* init_value will only take effect when flags contains
 * AMDGPU_GEM_CREATE_VRAM_CLEARED.
 */
int amdgpu_bo_create(struct amdgpu_device *adev,
		     unsigned long size, int byte_align,
		     bool kernel, u32 domain, u64 flags,
		     struct sg_table *sg,
		     struct reservation_object *resv,
		     uint64_t init_value,
		     struct amdgpu_bo **bo_ptr)
{
	uint64_t parent_flags = flags & ~AMDGPU_GEM_CREATE_SHADOW;
	int r;

	r = amdgpu_bo_do_create(adev, size, byte_align, kernel, domain,
				parent_flags, sg, resv, init_value, bo_ptr);
	if (r)
		return r;

	if ((flags & AMDGPU_GEM_CREATE_SHADOW) && amdgpu_need_backup(adev)) {
		if (!resv)
			WARN_ON(reservation_object_lock((*bo_ptr)->tbo.resv,
							NULL));

		r = amdgpu_bo_create_shadow(adev, size, byte_align, (*bo_ptr));

		if (!resv)
			reservation_object_unlock((*bo_ptr)->tbo.resv);

		if (r)
			amdgpu_bo_unref(bo_ptr);
	}

	return r;
}

int amdgpu_bo_backup_to_shadow(struct amdgpu_device *adev,
			       struct amdgpu_ring *ring,
			       struct amdgpu_bo *bo,
			       struct reservation_object *resv,
			       struct dma_fence **fence,
			       bool direct)

{
	struct amdgpu_bo *shadow = bo->shadow;
	uint64_t bo_addr, shadow_addr;
	int r;

	if (!shadow)
		return -EINVAL;

	bo_addr = amdgpu_bo_gpu_offset(bo);
	shadow_addr = amdgpu_bo_gpu_offset(bo->shadow);

	r = reservation_object_reserve_shared(bo->tbo.resv);
	if (r)
		goto err;

	r = amdgpu_copy_buffer(ring, bo_addr, shadow_addr,
			       amdgpu_bo_size(bo), resv, fence,
			       direct, false);
	if (!r)
		amdgpu_bo_fence(bo, *fence, true);

err:
	return r;
}

int amdgpu_bo_validate(struct amdgpu_bo *bo)
{
	struct ttm_operation_ctx ctx = { false, false };
	uint32_t domain;
	int r;

	if (bo->pin_count)
		return 0;

	domain = bo->preferred_domains;

retry:
	amdgpu_ttm_placement_from_domain(bo, domain);
	r = ttm_bo_validate(&bo->tbo, &bo->placement, &ctx);
	if (unlikely(r == -ENOMEM) && domain != bo->allowed_domains) {
		domain = bo->allowed_domains;
		goto retry;
	}

	return r;
}

int amdgpu_bo_restore_from_shadow(struct amdgpu_device *adev,
				  struct amdgpu_ring *ring,
				  struct amdgpu_bo *bo,
				  struct reservation_object *resv,
				  struct dma_fence **fence,
				  bool direct)

{
	struct amdgpu_bo *shadow = bo->shadow;
	uint64_t bo_addr, shadow_addr;
	int r;

	if (!shadow)
		return -EINVAL;

	bo_addr = amdgpu_bo_gpu_offset(bo);
	shadow_addr = amdgpu_bo_gpu_offset(bo->shadow);

	r = reservation_object_reserve_shared(bo->tbo.resv);
	if (r)
		goto err;

	r = amdgpu_copy_buffer(ring, shadow_addr, bo_addr,
			       amdgpu_bo_size(bo), resv, fence,
			       direct, false);
	if (!r)
		amdgpu_bo_fence(bo, *fence, true);

err:
	return r;
}

int amdgpu_bo_kmap(struct amdgpu_bo *bo, void **ptr)
{
	void *kptr;
	long r;

	if (bo->flags & AMDGPU_GEM_CREATE_NO_CPU_ACCESS)
		return -EPERM;

	kptr = amdgpu_bo_kptr(bo);
	if (kptr) {
		if (ptr)
			*ptr = kptr;
		return 0;
	}

	r = reservation_object_wait_timeout_rcu(bo->tbo.resv, false, false,
						MAX_SCHEDULE_TIMEOUT);
	if (r < 0)
		return r;

	r = ttm_bo_kmap(&bo->tbo, 0, bo->tbo.num_pages, &bo->kmap);
	if (r)
		return r;

	if (ptr)
		*ptr = amdgpu_bo_kptr(bo);

	return 0;
}

void *amdgpu_bo_kptr(struct amdgpu_bo *bo)
{
	bool is_iomem;

	return ttm_kmap_obj_virtual(&bo->kmap, &is_iomem);
}

void amdgpu_bo_kunmap(struct amdgpu_bo *bo)
{
	if (bo->kmap.bo)
		ttm_bo_kunmap(&bo->kmap);
}

struct amdgpu_bo *amdgpu_bo_ref(struct amdgpu_bo *bo)
{
	if (bo == NULL)
		return NULL;

	ttm_bo_reference(&bo->tbo);
	return bo;
}

void amdgpu_bo_unref(struct amdgpu_bo **bo)
{
	struct ttm_buffer_object *tbo;

	if ((*bo) == NULL)
		return;

	tbo = &((*bo)->tbo);
	ttm_bo_unref(&tbo);
	if (tbo == NULL)
		*bo = NULL;
}

int amdgpu_bo_pin_restricted(struct amdgpu_bo *bo, u32 domain,
			     u64 min_offset, u64 max_offset,
			     u64 *gpu_addr)
{
	struct amdgpu_device *adev = amdgpu_ttm_adev(bo->tbo.bdev);
	struct ttm_operation_ctx ctx = { false, false };
	int r, i;

	if (amdgpu_ttm_tt_get_usermm(bo->tbo.ttm))
		return -EPERM;

	if (WARN_ON_ONCE(min_offset > max_offset))
		return -EINVAL;

	/* A shared bo cannot be migrated to VRAM */
	if (bo->prime_shared_count && (domain == AMDGPU_GEM_DOMAIN_VRAM))
		return -EINVAL;

	if (bo->pin_count) {
		uint32_t mem_type = bo->tbo.mem.mem_type;

		if (!(domain & amdgpu_mem_type_to_domain(mem_type)))
			return -EINVAL;

		bo->pin_count++;
		if (gpu_addr)
			*gpu_addr = amdgpu_bo_gpu_offset(bo);

		if (max_offset != 0) {
			u64 domain_start = bo->tbo.bdev->man[mem_type].gpu_offset;
			WARN_ON_ONCE(max_offset <
				     (amdgpu_bo_gpu_offset(bo) - domain_start));
		}

		return 0;
	}

	bo->flags |= AMDGPU_GEM_CREATE_VRAM_CONTIGUOUS;
	/* force to pin into visible video ram */
	if (!(bo->flags & AMDGPU_GEM_CREATE_NO_CPU_ACCESS))
		bo->flags |= AMDGPU_GEM_CREATE_CPU_ACCESS_REQUIRED;
	amdgpu_ttm_placement_from_domain(bo, domain);
	for (i = 0; i < bo->placement.num_placement; i++) {
		unsigned fpfn, lpfn;

		fpfn = min_offset >> PAGE_SHIFT;
		lpfn = max_offset >> PAGE_SHIFT;

		if (fpfn > bo->placements[i].fpfn)
			bo->placements[i].fpfn = fpfn;
		if (!bo->placements[i].lpfn ||
		    (lpfn && lpfn < bo->placements[i].lpfn))
			bo->placements[i].lpfn = lpfn;
		bo->placements[i].flags |= TTM_PL_FLAG_NO_EVICT;
	}

	r = ttm_bo_validate(&bo->tbo, &bo->placement, &ctx);
	if (unlikely(r)) {
		dev_err(adev->dev, "%p pin failed\n", bo);
		goto error;
	}

	r = amdgpu_ttm_alloc_gart(&bo->tbo);
	if (unlikely(r)) {
		dev_err(adev->dev, "%p bind failed\n", bo);
		goto error;
	}

	bo->pin_count = 1;
	if (gpu_addr != NULL)
		*gpu_addr = amdgpu_bo_gpu_offset(bo);

	domain = amdgpu_mem_type_to_domain(bo->tbo.mem.mem_type);
	if (domain == AMDGPU_GEM_DOMAIN_VRAM) {
		adev->vram_pin_size += amdgpu_bo_size(bo);
		if (bo->flags & AMDGPU_GEM_CREATE_NO_CPU_ACCESS)
			adev->invisible_pin_size += amdgpu_bo_size(bo);
	} else if (domain == AMDGPU_GEM_DOMAIN_GTT) {
		adev->gart_pin_size += amdgpu_bo_size(bo);
	}

error:
	return r;
}

int amdgpu_bo_pin(struct amdgpu_bo *bo, u32 domain, u64 *gpu_addr)
{
	return amdgpu_bo_pin_restricted(bo, domain, 0, 0, gpu_addr);
}

int amdgpu_bo_unpin(struct amdgpu_bo *bo)
{
	struct amdgpu_device *adev = amdgpu_ttm_adev(bo->tbo.bdev);
	struct ttm_operation_ctx ctx = { false, false };
	int r, i;

	if (!bo->pin_count) {
		dev_warn(adev->dev, "%p unpin not necessary\n", bo);
		return 0;
	}
	bo->pin_count--;
	if (bo->pin_count)
		return 0;
	for (i = 0; i < bo->placement.num_placement; i++) {
		bo->placements[i].lpfn = 0;
		bo->placements[i].flags &= ~TTM_PL_FLAG_NO_EVICT;
	}
	r = ttm_bo_validate(&bo->tbo, &bo->placement, &ctx);
	if (unlikely(r)) {
		dev_err(adev->dev, "%p validate failed for unpin\n", bo);
		goto error;
	}

	if (bo->tbo.mem.mem_type == TTM_PL_VRAM) {
		adev->vram_pin_size -= amdgpu_bo_size(bo);
		if (bo->flags & AMDGPU_GEM_CREATE_NO_CPU_ACCESS)
			adev->invisible_pin_size -= amdgpu_bo_size(bo);
	} else if (bo->tbo.mem.mem_type == TTM_PL_TT) {
		adev->gart_pin_size -= amdgpu_bo_size(bo);
	}

error:
	return r;
}

int amdgpu_bo_evict_vram(struct amdgpu_device *adev)
{
	/* late 2.6.33 fix IGP hibernate - we need pm ops to do this correct */
	if (0 && (adev->flags & AMD_IS_APU)) {
		/* Useless to evict on IGP chips */
		return 0;
	}
	return ttm_bo_evict_mm(&adev->mman.bdev, TTM_PL_VRAM);
}

static const char *amdgpu_vram_names[] = {
	"UNKNOWN",
	"GDDR1",
	"DDR2",
	"GDDR3",
	"GDDR4",
	"GDDR5",
	"HBM",
	"DDR3"
};

int amdgpu_bo_init(struct amdgpu_device *adev)
{
	/* reserve PAT memory space to WC for VRAM */
	arch_io_reserve_memtype_wc(adev->gmc.aper_base,
				   adev->gmc.aper_size);

	/* Add an MTRR for the VRAM */
	adev->gmc.vram_mtrr = arch_phys_wc_add(adev->gmc.aper_base,
					      adev->gmc.aper_size);
	DRM_INFO("Detected VRAM RAM=%lluM, BAR=%lluM\n",
<<<<<<< HEAD
		 adev->mc.mc_vram_size >> 20,
		 (unsigned long long)adev->mc.aper_size >> 20);
=======
		 adev->gmc.mc_vram_size >> 20,
		 (unsigned long long)adev->gmc.aper_size >> 20);
>>>>>>> 9e6d49d9
	DRM_INFO("RAM width %dbits %s\n",
		 adev->gmc.vram_width, amdgpu_vram_names[adev->gmc.vram_type]);
	return amdgpu_ttm_init(adev);
}

void amdgpu_bo_fini(struct amdgpu_device *adev)
{
	amdgpu_ttm_fini(adev);
	arch_phys_wc_del(adev->gmc.vram_mtrr);
	arch_io_free_memtype_wc(adev->gmc.aper_base, adev->gmc.aper_size);
}

int amdgpu_bo_fbdev_mmap(struct amdgpu_bo *bo,
			     struct vm_area_struct *vma)
{
	return ttm_fbdev_mmap(vma, &bo->tbo);
}

int amdgpu_bo_set_tiling_flags(struct amdgpu_bo *bo, u64 tiling_flags)
{
	struct amdgpu_device *adev = amdgpu_ttm_adev(bo->tbo.bdev);

	if (adev->family <= AMDGPU_FAMILY_CZ &&
	    AMDGPU_TILING_GET(tiling_flags, TILE_SPLIT) > 6)
		return -EINVAL;

	bo->tiling_flags = tiling_flags;
	return 0;
}

void amdgpu_bo_get_tiling_flags(struct amdgpu_bo *bo, u64 *tiling_flags)
{
	lockdep_assert_held(&bo->tbo.resv->lock.base);

	if (tiling_flags)
		*tiling_flags = bo->tiling_flags;
}

int amdgpu_bo_set_metadata (struct amdgpu_bo *bo, void *metadata,
			    uint32_t metadata_size, uint64_t flags)
{
	void *buffer;

	if (!metadata_size) {
		if (bo->metadata_size) {
			kfree(bo->metadata);
			bo->metadata = NULL;
			bo->metadata_size = 0;
		}
		return 0;
	}

	if (metadata == NULL)
		return -EINVAL;

	buffer = kmemdup(metadata, metadata_size, GFP_KERNEL);
	if (buffer == NULL)
		return -ENOMEM;

	kfree(bo->metadata);
	bo->metadata_flags = flags;
	bo->metadata = buffer;
	bo->metadata_size = metadata_size;

	return 0;
}

int amdgpu_bo_get_metadata(struct amdgpu_bo *bo, void *buffer,
			   size_t buffer_size, uint32_t *metadata_size,
			   uint64_t *flags)
{
	if (!buffer && !metadata_size)
		return -EINVAL;

	if (buffer) {
		if (buffer_size < bo->metadata_size)
			return -EINVAL;

		if (bo->metadata_size)
			memcpy(buffer, bo->metadata, bo->metadata_size);
	}

	if (metadata_size)
		*metadata_size = bo->metadata_size;
	if (flags)
		*flags = bo->metadata_flags;

	return 0;
}

void amdgpu_bo_move_notify(struct ttm_buffer_object *bo,
			   bool evict,
			   struct ttm_mem_reg *new_mem)
{
	struct amdgpu_device *adev = amdgpu_ttm_adev(bo->bdev);
	struct amdgpu_bo *abo;
	struct ttm_mem_reg *old_mem = &bo->mem;

	if (!amdgpu_ttm_bo_is_amdgpu_bo(bo))
		return;

	abo = ttm_to_amdgpu_bo(bo);
	amdgpu_vm_bo_invalidate(adev, abo, evict);

	amdgpu_bo_kunmap(abo);

	/* remember the eviction */
	if (evict)
		atomic64_inc(&adev->num_evictions);

	/* update statistics */
	if (!new_mem)
		return;

	/* move_notify is called before move happens */
	trace_amdgpu_ttm_bo_move(abo, new_mem->mem_type, old_mem->mem_type);
}

int amdgpu_bo_fault_reserve_notify(struct ttm_buffer_object *bo)
{
	struct amdgpu_device *adev = amdgpu_ttm_adev(bo->bdev);
	struct ttm_operation_ctx ctx = { false, false };
	struct amdgpu_bo *abo;
	unsigned long offset, size;
	int r;

	if (!amdgpu_ttm_bo_is_amdgpu_bo(bo))
		return 0;

	abo = ttm_to_amdgpu_bo(bo);

	/* Remember that this BO was accessed by the CPU */
	abo->flags |= AMDGPU_GEM_CREATE_CPU_ACCESS_REQUIRED;

	if (bo->mem.mem_type != TTM_PL_VRAM)
		return 0;

	size = bo->mem.num_pages << PAGE_SHIFT;
	offset = bo->mem.start << PAGE_SHIFT;
	if ((offset + size) <= adev->gmc.visible_vram_size)
		return 0;

	/* Can't move a pinned BO to visible VRAM */
	if (abo->pin_count > 0)
		return -EINVAL;

	/* hurrah the memory is not visible ! */
	atomic64_inc(&adev->num_vram_cpu_page_faults);
	amdgpu_ttm_placement_from_domain(abo, AMDGPU_GEM_DOMAIN_VRAM |
					 AMDGPU_GEM_DOMAIN_GTT);

	/* Avoid costly evictions; only set GTT as a busy placement */
	abo->placement.num_busy_placement = 1;
	abo->placement.busy_placement = &abo->placements[1];

	r = ttm_bo_validate(bo, &abo->placement, &ctx);
	if (unlikely(r != 0))
		return r;

	offset = bo->mem.start << PAGE_SHIFT;
	/* this should never happen */
	if (bo->mem.mem_type == TTM_PL_VRAM &&
	    (offset + size) > adev->gmc.visible_vram_size)
		return -EINVAL;

	return 0;
}

/**
 * amdgpu_bo_fence - add fence to buffer object
 *
 * @bo: buffer object in question
 * @fence: fence to add
 * @shared: true if fence should be added shared
 *
 */
void amdgpu_bo_fence(struct amdgpu_bo *bo, struct dma_fence *fence,
		     bool shared)
{
	struct reservation_object *resv = bo->tbo.resv;

	if (shared)
		reservation_object_add_shared_fence(resv, fence);
	else
		reservation_object_add_excl_fence(resv, fence);
}

/**
 * amdgpu_bo_gpu_offset - return GPU offset of bo
 * @bo:	amdgpu object for which we query the offset
 *
 * Returns current GPU offset of the object.
 *
 * Note: object should either be pinned or reserved when calling this
 * function, it might be useful to add check for this for debugging.
 */
u64 amdgpu_bo_gpu_offset(struct amdgpu_bo *bo)
{
	WARN_ON_ONCE(bo->tbo.mem.mem_type == TTM_PL_SYSTEM);
	WARN_ON_ONCE(bo->tbo.mem.mem_type == TTM_PL_TT &&
		     !amdgpu_gtt_mgr_has_gart_addr(&bo->tbo.mem));
	WARN_ON_ONCE(!ww_mutex_is_locked(&bo->tbo.resv->lock) &&
		     !bo->pin_count);
	WARN_ON_ONCE(bo->tbo.mem.start == AMDGPU_BO_INVALID_OFFSET);
	WARN_ON_ONCE(bo->tbo.mem.mem_type == TTM_PL_VRAM &&
		     !(bo->flags & AMDGPU_GEM_CREATE_VRAM_CONTIGUOUS));

	return bo->tbo.offset;
}<|MERGE_RESOLUTION|>--- conflicted
+++ resolved
@@ -428,15 +428,9 @@
 	if (unlikely(r != 0))
 		return r;
 
-<<<<<<< HEAD
-	if (adev->mc.visible_vram_size < adev->mc.real_vram_size &&
-	    bo->tbo.mem.mem_type == TTM_PL_VRAM &&
-	    bo->tbo.mem.start < adev->mc.visible_vram_size >> PAGE_SHIFT)
-=======
 	if (adev->gmc.visible_vram_size < adev->gmc.real_vram_size &&
 	    bo->tbo.mem.mem_type == TTM_PL_VRAM &&
 	    bo->tbo.mem.start < adev->gmc.visible_vram_size >> PAGE_SHIFT)
->>>>>>> 9e6d49d9
 		amdgpu_cs_report_moved_bytes(adev, ctx.bytes_moved,
 					     ctx.bytes_moved);
 	else
@@ -845,13 +839,8 @@
 	adev->gmc.vram_mtrr = arch_phys_wc_add(adev->gmc.aper_base,
 					      adev->gmc.aper_size);
 	DRM_INFO("Detected VRAM RAM=%lluM, BAR=%lluM\n",
-<<<<<<< HEAD
-		 adev->mc.mc_vram_size >> 20,
-		 (unsigned long long)adev->mc.aper_size >> 20);
-=======
 		 adev->gmc.mc_vram_size >> 20,
 		 (unsigned long long)adev->gmc.aper_size >> 20);
->>>>>>> 9e6d49d9
 	DRM_INFO("RAM width %dbits %s\n",
 		 adev->gmc.vram_width, amdgpu_vram_names[adev->gmc.vram_type]);
 	return amdgpu_ttm_init(adev);
