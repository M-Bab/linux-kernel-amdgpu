/*
 * Copyright 2013 Advanced Micro Devices, Inc.
 *
 * Permission is hereby granted, free of charge, to any person obtaining a
 * copy of this software and associated documentation files (the "Software"),
 * to deal in the Software without restriction, including without limitation
 * the rights to use, copy, modify, merge, publish, distribute, sublicense,
 * and/or sell copies of the Software, and to permit persons to whom the
 * Software is furnished to do so, subject to the following conditions:
 *
 * The above copyright notice and this permission notice shall be included in
 * all copies or substantial portions of the Software.
 *
 * THE SOFTWARE IS PROVIDED "AS IS", WITHOUT WARRANTY OF ANY KIND, EXPRESS OR
 * IMPLIED, INCLUDING BUT NOT LIMITED TO THE WARRANTIES OF MERCHANTABILITY,
 * FITNESS FOR A PARTICULAR PURPOSE AND NONINFRINGEMENT.  IN NO EVENT SHALL
 * THE COPYRIGHT HOLDER(S) OR AUTHOR(S) BE LIABLE FOR ANY CLAIM, DAMAGES OR
 * OTHER LIABILITY, WHETHER IN AN ACTION OF CONTRACT, TORT OR OTHERWISE,
 * ARISING FROM, OUT OF OR IN CONNECTION WITH THE SOFTWARE OR THE USE OR
 * OTHER DEALINGS IN THE SOFTWARE.
 *
 * Authors: Alex Deucher
 */
#include <linux/firmware.h>
#include <drm/drmP.h>
#include "amdgpu.h"
#include "amdgpu_ucode.h"
#include "amdgpu_trace.h"
#include "cikd.h"
#include "cik.h"

#include "bif/bif_4_1_d.h"
#include "bif/bif_4_1_sh_mask.h"

#include "gca/gfx_7_2_d.h"
#include "gca/gfx_7_2_enum.h"
#include "gca/gfx_7_2_sh_mask.h"

#include "gmc/gmc_7_1_d.h"
#include "gmc/gmc_7_1_sh_mask.h"

#include "oss/oss_2_0_d.h"
#include "oss/oss_2_0_sh_mask.h"

static const u32 sdma_offsets[SDMA_MAX_INSTANCE] =
{
	SDMA0_REGISTER_OFFSET,
	SDMA1_REGISTER_OFFSET
};

static void cik_sdma_set_ring_funcs(struct amdgpu_device *adev);
static void cik_sdma_set_irq_funcs(struct amdgpu_device *adev);
static void cik_sdma_set_buffer_funcs(struct amdgpu_device *adev);
static void cik_sdma_set_vm_pte_funcs(struct amdgpu_device *adev);
static int cik_sdma_soft_reset(void *handle);

MODULE_FIRMWARE("radeon/bonaire_sdma.bin");
MODULE_FIRMWARE("radeon/bonaire_sdma1.bin");
MODULE_FIRMWARE("radeon/hawaii_sdma.bin");
MODULE_FIRMWARE("radeon/hawaii_sdma1.bin");
MODULE_FIRMWARE("radeon/kaveri_sdma.bin");
MODULE_FIRMWARE("radeon/kaveri_sdma1.bin");
MODULE_FIRMWARE("radeon/kabini_sdma.bin");
MODULE_FIRMWARE("radeon/kabini_sdma1.bin");
MODULE_FIRMWARE("radeon/mullins_sdma.bin");
MODULE_FIRMWARE("radeon/mullins_sdma1.bin");

u32 amdgpu_cik_gpu_check_soft_reset(struct amdgpu_device *adev);


static void cik_sdma_free_microcode(struct amdgpu_device *adev)
{
	int i;
	for (i = 0; i < adev->sdma.num_instances; i++) {
			release_firmware(adev->sdma.instance[i].fw);
			adev->sdma.instance[i].fw = NULL;
	}
}

/*
 * sDMA - System DMA
 * Starting with CIK, the GPU has new asynchronous
 * DMA engines.  These engines are used for compute
 * and gfx.  There are two DMA engines (SDMA0, SDMA1)
 * and each one supports 1 ring buffer used for gfx
 * and 2 queues used for compute.
 *
 * The programming model is very similar to the CP
 * (ring buffer, IBs, etc.), but sDMA has it's own
 * packet format that is different from the PM4 format
 * used by the CP. sDMA supports copying data, writing
 * embedded data, solid fills, and a number of other
 * things.  It also has support for tiling/detiling of
 * buffers.
 */

/**
 * cik_sdma_init_microcode - load ucode images from disk
 *
 * @adev: amdgpu_device pointer
 *
 * Use the firmware interface to load the ucode images into
 * the driver (not loaded into hw).
 * Returns 0 on success, error on failure.
 */
static int cik_sdma_init_microcode(struct amdgpu_device *adev)
{
	const char *chip_name;
	char fw_name[30];
	int err = 0, i;

	DRM_DEBUG("\n");

	switch (adev->asic_type) {
	case CHIP_BONAIRE:
		chip_name = "bonaire";
		break;
	case CHIP_HAWAII:
		chip_name = "hawaii";
		break;
	case CHIP_KAVERI:
		chip_name = "kaveri";
		break;
	case CHIP_KABINI:
		chip_name = "kabini";
		break;
	case CHIP_MULLINS:
		chip_name = "mullins";
		break;
	default: BUG();
	}

	for (i = 0; i < adev->sdma.num_instances; i++) {
		if (i == 0)
			snprintf(fw_name, sizeof(fw_name), "radeon/%s_sdma.bin", chip_name);
		else
			snprintf(fw_name, sizeof(fw_name), "radeon/%s_sdma1.bin", chip_name);
		err = request_firmware(&adev->sdma.instance[i].fw, fw_name, adev->dev);
		if (err)
			goto out;
		err = amdgpu_ucode_validate(adev->sdma.instance[i].fw);
	}
out:
	if (err) {
		pr_err("cik_sdma: Failed to load firmware \"%s\"\n", fw_name);
		for (i = 0; i < adev->sdma.num_instances; i++) {
			release_firmware(adev->sdma.instance[i].fw);
			adev->sdma.instance[i].fw = NULL;
		}
	}
	return err;
}

/**
 * cik_sdma_ring_get_rptr - get the current read pointer
 *
 * @ring: amdgpu ring pointer
 *
 * Get the current rptr from the hardware (CIK+).
 */
static uint64_t cik_sdma_ring_get_rptr(struct amdgpu_ring *ring)
{
	u32 rptr;

	rptr = ring->adev->wb.wb[ring->rptr_offs];

	return (rptr & 0x3fffc) >> 2;
}

/**
 * cik_sdma_ring_get_wptr - get the current write pointer
 *
 * @ring: amdgpu ring pointer
 *
 * Get the current wptr from the hardware (CIK+).
 */
static uint64_t cik_sdma_ring_get_wptr(struct amdgpu_ring *ring)
{
	struct amdgpu_device *adev = ring->adev;
	u32 me = (ring == &adev->sdma.instance[0].ring) ? 0 : 1;

	return (RREG32(mmSDMA0_GFX_RB_WPTR + sdma_offsets[me]) & 0x3fffc) >> 2;
}

/**
 * cik_sdma_ring_set_wptr - commit the write pointer
 *
 * @ring: amdgpu ring pointer
 *
 * Write the wptr back to the hardware (CIK+).
 */
static void cik_sdma_ring_set_wptr(struct amdgpu_ring *ring)
{
	struct amdgpu_device *adev = ring->adev;
	u32 me = (ring == &adev->sdma.instance[0].ring) ? 0 : 1;

	WREG32(mmSDMA0_GFX_RB_WPTR + sdma_offsets[me],
		       	(lower_32_bits(ring->wptr) << 2) & 0x3fffc);
}

static void cik_sdma_ring_insert_nop(struct amdgpu_ring *ring, uint32_t count)
{
	struct amdgpu_sdma_instance *sdma = amdgpu_get_sdma_instance(ring);
	int i;

	for (i = 0; i < count; i++)
		if (sdma && sdma->burst_nop && (i == 0))
			amdgpu_ring_write(ring, ring->funcs->nop |
					  SDMA_NOP_COUNT(count - 1));
		else
			amdgpu_ring_write(ring, ring->funcs->nop);
}

/**
 * cik_sdma_ring_emit_ib - Schedule an IB on the DMA engine
 *
 * @ring: amdgpu ring pointer
 * @ib: IB object to schedule
 *
 * Schedule an IB in the DMA ring (CIK).
 */
static void cik_sdma_ring_emit_ib(struct amdgpu_ring *ring,
				  struct amdgpu_ib *ib,
				  unsigned vmid, bool ctx_switch)
{
	u32 extra_bits = vmid & 0xf;

	/* IB packet must end on a 8 DW boundary */
	cik_sdma_ring_insert_nop(ring, (12 - (lower_32_bits(ring->wptr) & 7)) % 8);

	amdgpu_ring_write(ring, SDMA_PACKET(SDMA_OPCODE_INDIRECT_BUFFER, 0, extra_bits));
	amdgpu_ring_write(ring, ib->gpu_addr & 0xffffffe0); /* base must be 32 byte aligned */
	amdgpu_ring_write(ring, upper_32_bits(ib->gpu_addr) & 0xffffffff);
	amdgpu_ring_write(ring, ib->length_dw);

}

/**
 * cik_sdma_ring_emit_hdp_flush - emit an hdp flush on the DMA ring
 *
 * @ring: amdgpu ring pointer
 *
 * Emit an hdp flush packet on the requested DMA ring.
 */
static void cik_sdma_ring_emit_hdp_flush(struct amdgpu_ring *ring)
{
	u32 extra_bits = (SDMA_POLL_REG_MEM_EXTRA_OP(1) |
			  SDMA_POLL_REG_MEM_EXTRA_FUNC(3)); /* == */
	u32 ref_and_mask;

	if (ring == &ring->adev->sdma.instance[0].ring)
		ref_and_mask = GPU_HDP_FLUSH_DONE__SDMA0_MASK;
	else
		ref_and_mask = GPU_HDP_FLUSH_DONE__SDMA1_MASK;

	amdgpu_ring_write(ring, SDMA_PACKET(SDMA_OPCODE_POLL_REG_MEM, 0, extra_bits));
	amdgpu_ring_write(ring, mmGPU_HDP_FLUSH_DONE << 2);
	amdgpu_ring_write(ring, mmGPU_HDP_FLUSH_REQ << 2);
	amdgpu_ring_write(ring, ref_and_mask); /* reference */
	amdgpu_ring_write(ring, ref_and_mask); /* mask */
	amdgpu_ring_write(ring, (0xfff << 16) | 10); /* retry count, poll interval */
}

/**
 * cik_sdma_ring_emit_fence - emit a fence on the DMA ring
 *
 * @ring: amdgpu ring pointer
 * @fence: amdgpu fence object
 *
 * Add a DMA fence packet to the ring to write
 * the fence seq number and DMA trap packet to generate
 * an interrupt if needed (CIK).
 */
static void cik_sdma_ring_emit_fence(struct amdgpu_ring *ring, u64 addr, u64 seq,
				     unsigned flags)
{
	bool write64bit = flags & AMDGPU_FENCE_FLAG_64BIT;
	/* write the fence */
	amdgpu_ring_write(ring, SDMA_PACKET(SDMA_OPCODE_FENCE, 0, 0));
	amdgpu_ring_write(ring, lower_32_bits(addr));
	amdgpu_ring_write(ring, upper_32_bits(addr));
	amdgpu_ring_write(ring, lower_32_bits(seq));

	/* optionally write high bits as well */
	if (write64bit) {
		addr += 4;
		amdgpu_ring_write(ring, SDMA_PACKET(SDMA_OPCODE_FENCE, 0, 0));
		amdgpu_ring_write(ring, lower_32_bits(addr));
		amdgpu_ring_write(ring, upper_32_bits(addr));
		amdgpu_ring_write(ring, upper_32_bits(seq));
	}

	/* generate an interrupt */
	amdgpu_ring_write(ring, SDMA_PACKET(SDMA_OPCODE_TRAP, 0, 0));
}

/**
 * cik_sdma_gfx_stop - stop the gfx async dma engines
 *
 * @adev: amdgpu_device pointer
 *
 * Stop the gfx async dma ring buffers (CIK).
 */
static void cik_sdma_gfx_stop(struct amdgpu_device *adev)
{
	struct amdgpu_ring *sdma0 = &adev->sdma.instance[0].ring;
	struct amdgpu_ring *sdma1 = &adev->sdma.instance[1].ring;
	u32 rb_cntl;
	int i;

	if ((adev->mman.buffer_funcs_ring == sdma0) ||
	    (adev->mman.buffer_funcs_ring == sdma1))
		amdgpu_ttm_set_active_vram_size(adev, adev->gmc.visible_vram_size);

	for (i = 0; i < adev->sdma.num_instances; i++) {
		rb_cntl = RREG32(mmSDMA0_GFX_RB_CNTL + sdma_offsets[i]);
		rb_cntl &= ~SDMA0_GFX_RB_CNTL__RB_ENABLE_MASK;
		WREG32(mmSDMA0_GFX_RB_CNTL + sdma_offsets[i], rb_cntl);
		WREG32(mmSDMA0_GFX_IB_CNTL + sdma_offsets[i], 0);
	}
	sdma0->ready = false;
	sdma1->ready = false;
}

/**
 * cik_sdma_rlc_stop - stop the compute async dma engines
 *
 * @adev: amdgpu_device pointer
 *
 * Stop the compute async dma queues (CIK).
 */
static void cik_sdma_rlc_stop(struct amdgpu_device *adev)
{
	/* XXX todo */
}

/**
 * cik_ctx_switch_enable - stop the async dma engines context switch
 *
 * @adev: amdgpu_device pointer
 * @enable: enable/disable the DMA MEs context switch.
 *
 * Halt or unhalt the async dma engines context switch (VI).
 */
static void cik_ctx_switch_enable(struct amdgpu_device *adev, bool enable)
{
	u32 f32_cntl, phase_quantum = 0;
	int i;

	if (amdgpu_sdma_phase_quantum) {
		unsigned value = amdgpu_sdma_phase_quantum;
		unsigned unit = 0;

		while (value > (SDMA0_PHASE0_QUANTUM__VALUE_MASK >>
				SDMA0_PHASE0_QUANTUM__VALUE__SHIFT)) {
			value = (value + 1) >> 1;
			unit++;
		}
		if (unit > (SDMA0_PHASE0_QUANTUM__UNIT_MASK >>
			    SDMA0_PHASE0_QUANTUM__UNIT__SHIFT)) {
			value = (SDMA0_PHASE0_QUANTUM__VALUE_MASK >>
				 SDMA0_PHASE0_QUANTUM__VALUE__SHIFT);
			unit = (SDMA0_PHASE0_QUANTUM__UNIT_MASK >>
				SDMA0_PHASE0_QUANTUM__UNIT__SHIFT);
			WARN_ONCE(1,
			"clamping sdma_phase_quantum to %uK clock cycles\n",
				  value << unit);
		}
		phase_quantum =
			value << SDMA0_PHASE0_QUANTUM__VALUE__SHIFT |
			unit  << SDMA0_PHASE0_QUANTUM__UNIT__SHIFT;
	}

	for (i = 0; i < adev->sdma.num_instances; i++) {
		f32_cntl = RREG32(mmSDMA0_CNTL + sdma_offsets[i]);
		if (enable) {
			f32_cntl = REG_SET_FIELD(f32_cntl, SDMA0_CNTL,
					AUTO_CTXSW_ENABLE, 1);
			if (amdgpu_sdma_phase_quantum) {
				WREG32(mmSDMA0_PHASE0_QUANTUM + sdma_offsets[i],
				       phase_quantum);
				WREG32(mmSDMA0_PHASE1_QUANTUM + sdma_offsets[i],
				       phase_quantum);
			}
		} else {
			f32_cntl = REG_SET_FIELD(f32_cntl, SDMA0_CNTL,
					AUTO_CTXSW_ENABLE, 0);
		}

		WREG32(mmSDMA0_CNTL + sdma_offsets[i], f32_cntl);
	}
}

/**
 * cik_sdma_enable - stop the async dma engines
 *
 * @adev: amdgpu_device pointer
 * @enable: enable/disable the DMA MEs.
 *
 * Halt or unhalt the async dma engines (CIK).
 */
static void cik_sdma_enable(struct amdgpu_device *adev, bool enable)
{
	u32 me_cntl;
	int i;

	if (!enable) {
		cik_sdma_gfx_stop(adev);
		cik_sdma_rlc_stop(adev);
	}

	for (i = 0; i < adev->sdma.num_instances; i++) {
		me_cntl = RREG32(mmSDMA0_F32_CNTL + sdma_offsets[i]);
		if (enable)
			me_cntl &= ~SDMA0_F32_CNTL__HALT_MASK;
		else
			me_cntl |= SDMA0_F32_CNTL__HALT_MASK;
		WREG32(mmSDMA0_F32_CNTL + sdma_offsets[i], me_cntl);
	}
}

/**
 * cik_sdma_gfx_resume - setup and start the async dma engines
 *
 * @adev: amdgpu_device pointer
 *
 * Set up the gfx DMA ring buffers and enable them (CIK).
 * Returns 0 for success, error for failure.
 */
static int cik_sdma_gfx_resume(struct amdgpu_device *adev)
{
	struct amdgpu_ring *ring;
	u32 rb_cntl, ib_cntl;
	u32 rb_bufsz;
	u32 wb_offset;
	int i, j, r;

	for (i = 0; i < adev->sdma.num_instances; i++) {
		ring = &adev->sdma.instance[i].ring;
		wb_offset = (ring->rptr_offs * 4);

		mutex_lock(&adev->srbm_mutex);
		for (j = 0; j < 16; j++) {
			cik_srbm_select(adev, 0, 0, 0, j);
			/* SDMA GFX */
			WREG32(mmSDMA0_GFX_VIRTUAL_ADDR + sdma_offsets[i], 0);
			WREG32(mmSDMA0_GFX_APE1_CNTL + sdma_offsets[i], 0);
			/* XXX SDMA RLC - todo */
		}
		cik_srbm_select(adev, 0, 0, 0, 0);
		mutex_unlock(&adev->srbm_mutex);

		WREG32(mmSDMA0_TILING_CONFIG + sdma_offsets[i],
		       adev->gfx.config.gb_addr_config & 0x70);

		WREG32(mmSDMA0_SEM_INCOMPLETE_TIMER_CNTL + sdma_offsets[i], 0);
		WREG32(mmSDMA0_SEM_WAIT_FAIL_TIMER_CNTL + sdma_offsets[i], 0);

		/* Set ring buffer size in dwords */
		rb_bufsz = order_base_2(ring->ring_size / 4);
		rb_cntl = rb_bufsz << 1;
#ifdef __BIG_ENDIAN
		rb_cntl |= SDMA0_GFX_RB_CNTL__RB_SWAP_ENABLE_MASK |
			SDMA0_GFX_RB_CNTL__RPTR_WRITEBACK_SWAP_ENABLE_MASK;
#endif
		WREG32(mmSDMA0_GFX_RB_CNTL + sdma_offsets[i], rb_cntl);

		/* Initialize the ring buffer's read and write pointers */
		WREG32(mmSDMA0_GFX_RB_RPTR + sdma_offsets[i], 0);
		WREG32(mmSDMA0_GFX_RB_WPTR + sdma_offsets[i], 0);
		WREG32(mmSDMA0_GFX_IB_RPTR + sdma_offsets[i], 0);
		WREG32(mmSDMA0_GFX_IB_OFFSET + sdma_offsets[i], 0);

		/* set the wb address whether it's enabled or not */
		WREG32(mmSDMA0_GFX_RB_RPTR_ADDR_HI + sdma_offsets[i],
		       upper_32_bits(adev->wb.gpu_addr + wb_offset) & 0xFFFFFFFF);
		WREG32(mmSDMA0_GFX_RB_RPTR_ADDR_LO + sdma_offsets[i],
		       ((adev->wb.gpu_addr + wb_offset) & 0xFFFFFFFC));

		rb_cntl |= SDMA0_GFX_RB_CNTL__RPTR_WRITEBACK_ENABLE_MASK;

		WREG32(mmSDMA0_GFX_RB_BASE + sdma_offsets[i], ring->gpu_addr >> 8);
		WREG32(mmSDMA0_GFX_RB_BASE_HI + sdma_offsets[i], ring->gpu_addr >> 40);

		ring->wptr = 0;
		WREG32(mmSDMA0_GFX_RB_WPTR + sdma_offsets[i], lower_32_bits(ring->wptr) << 2);

		/* enable DMA RB */
		WREG32(mmSDMA0_GFX_RB_CNTL + sdma_offsets[i],
		       rb_cntl | SDMA0_GFX_RB_CNTL__RB_ENABLE_MASK);

		ib_cntl = SDMA0_GFX_IB_CNTL__IB_ENABLE_MASK;
#ifdef __BIG_ENDIAN
		ib_cntl |= SDMA0_GFX_IB_CNTL__IB_SWAP_ENABLE_MASK;
#endif
		/* enable DMA IBs */
		WREG32(mmSDMA0_GFX_IB_CNTL + sdma_offsets[i], ib_cntl);

		ring->ready = true;
	}

	cik_sdma_enable(adev, true);

	for (i = 0; i < adev->sdma.num_instances; i++) {
		ring = &adev->sdma.instance[i].ring;
		r = amdgpu_ring_test_ring(ring);
		if (r) {
			ring->ready = false;
			return r;
		}

		if (adev->mman.buffer_funcs_ring == ring)
			amdgpu_ttm_set_active_vram_size(adev, adev->gmc.real_vram_size);
	}

	return 0;
}

/**
 * cik_sdma_rlc_resume - setup and start the async dma engines
 *
 * @adev: amdgpu_device pointer
 *
 * Set up the compute DMA queues and enable them (CIK).
 * Returns 0 for success, error for failure.
 */
static int cik_sdma_rlc_resume(struct amdgpu_device *adev)
{
	/* XXX todo */
	return 0;
}

/**
 * cik_sdma_load_microcode - load the sDMA ME ucode
 *
 * @adev: amdgpu_device pointer
 *
 * Loads the sDMA0/1 ucode.
 * Returns 0 for success, -EINVAL if the ucode is not available.
 */
static int cik_sdma_load_microcode(struct amdgpu_device *adev)
{
	const struct sdma_firmware_header_v1_0 *hdr;
	const __le32 *fw_data;
	u32 fw_size;
	int i, j;

	/* halt the MEs */
	cik_sdma_enable(adev, false);

	for (i = 0; i < adev->sdma.num_instances; i++) {
		if (!adev->sdma.instance[i].fw)
			return -EINVAL;
		hdr = (const struct sdma_firmware_header_v1_0 *)adev->sdma.instance[i].fw->data;
		amdgpu_ucode_print_sdma_hdr(&hdr->header);
		fw_size = le32_to_cpu(hdr->header.ucode_size_bytes) / 4;
		adev->sdma.instance[i].fw_version = le32_to_cpu(hdr->header.ucode_version);
		adev->sdma.instance[i].feature_version = le32_to_cpu(hdr->ucode_feature_version);
		if (adev->sdma.instance[i].feature_version >= 20)
			adev->sdma.instance[i].burst_nop = true;
		fw_data = (const __le32 *)
			(adev->sdma.instance[i].fw->data + le32_to_cpu(hdr->header.ucode_array_offset_bytes));
		WREG32(mmSDMA0_UCODE_ADDR + sdma_offsets[i], 0);
		for (j = 0; j < fw_size; j++)
			WREG32(mmSDMA0_UCODE_DATA + sdma_offsets[i], le32_to_cpup(fw_data++));
		WREG32(mmSDMA0_UCODE_ADDR + sdma_offsets[i], adev->sdma.instance[i].fw_version);
	}

	return 0;
}

/**
 * cik_sdma_start - setup and start the async dma engines
 *
 * @adev: amdgpu_device pointer
 *
 * Set up the DMA engines and enable them (CIK).
 * Returns 0 for success, error for failure.
 */
static int cik_sdma_start(struct amdgpu_device *adev)
{
	int r;

	r = cik_sdma_load_microcode(adev);
	if (r)
		return r;

	/* halt the engine before programing */
	cik_sdma_enable(adev, false);
	/* enable sdma ring preemption */
	cik_ctx_switch_enable(adev, true);

	/* start the gfx rings and rlc compute queues */
	r = cik_sdma_gfx_resume(adev);
	if (r)
		return r;
	r = cik_sdma_rlc_resume(adev);
	if (r)
		return r;

	return 0;
}

/**
 * cik_sdma_ring_test_ring - simple async dma engine test
 *
 * @ring: amdgpu_ring structure holding ring information
 *
 * Test the DMA engine by writing using it to write an
 * value to memory. (CIK).
 * Returns 0 for success, error for failure.
 */
static int cik_sdma_ring_test_ring(struct amdgpu_ring *ring)
{
	struct amdgpu_device *adev = ring->adev;
	unsigned i;
	unsigned index;
	int r;
	u32 tmp;
	u64 gpu_addr;

	r = amdgpu_device_wb_get(adev, &index);
	if (r) {
		dev_err(adev->dev, "(%d) failed to allocate wb slot\n", r);
		return r;
	}

	gpu_addr = adev->wb.gpu_addr + (index * 4);
	tmp = 0xCAFEDEAD;
	adev->wb.wb[index] = cpu_to_le32(tmp);

	r = amdgpu_ring_alloc(ring, 5);
	if (r) {
		DRM_ERROR("amdgpu: dma failed to lock ring %d (%d).\n", ring->idx, r);
		amdgpu_device_wb_free(adev, index);
		return r;
	}
	amdgpu_ring_write(ring, SDMA_PACKET(SDMA_OPCODE_WRITE, SDMA_WRITE_SUB_OPCODE_LINEAR, 0));
	amdgpu_ring_write(ring, lower_32_bits(gpu_addr));
	amdgpu_ring_write(ring, upper_32_bits(gpu_addr));
	amdgpu_ring_write(ring, 1); /* number of DWs to follow */
	amdgpu_ring_write(ring, 0xDEADBEEF);
	amdgpu_ring_commit(ring);

	for (i = 0; i < adev->usec_timeout; i++) {
		tmp = le32_to_cpu(adev->wb.wb[index]);
		if (tmp == 0xDEADBEEF)
			break;
		DRM_UDELAY(1);
	}

	if (i < adev->usec_timeout) {
		DRM_DEBUG("ring test on %d succeeded in %d usecs\n", ring->idx, i);
	} else {
		DRM_ERROR("amdgpu: ring %d test failed (0x%08X)\n",
			  ring->idx, tmp);
		r = -EINVAL;
	}
	amdgpu_device_wb_free(adev, index);

	return r;
}

/**
 * cik_sdma_ring_test_ib - test an IB on the DMA engine
 *
 * @ring: amdgpu_ring structure holding ring information
 *
 * Test a simple IB in the DMA ring (CIK).
 * Returns 0 on success, error on failure.
 */
static int cik_sdma_ring_test_ib(struct amdgpu_ring *ring, long timeout)
{
	struct amdgpu_device *adev = ring->adev;
	struct amdgpu_ib ib;
	struct dma_fence *f = NULL;
	unsigned index;
	u32 tmp = 0;
	u64 gpu_addr;
	long r;

	r = amdgpu_device_wb_get(adev, &index);
	if (r) {
		dev_err(adev->dev, "(%ld) failed to allocate wb slot\n", r);
		return r;
	}

	gpu_addr = adev->wb.gpu_addr + (index * 4);
	tmp = 0xCAFEDEAD;
	adev->wb.wb[index] = cpu_to_le32(tmp);
	memset(&ib, 0, sizeof(ib));
	r = amdgpu_ib_get(adev, NULL, 256, &ib);
	if (r) {
		DRM_ERROR("amdgpu: failed to get ib (%ld).\n", r);
		goto err0;
	}

	ib.ptr[0] = SDMA_PACKET(SDMA_OPCODE_WRITE,
				SDMA_WRITE_SUB_OPCODE_LINEAR, 0);
	ib.ptr[1] = lower_32_bits(gpu_addr);
	ib.ptr[2] = upper_32_bits(gpu_addr);
	ib.ptr[3] = 1;
	ib.ptr[4] = 0xDEADBEEF;
	ib.length_dw = 5;
	r = amdgpu_ib_schedule(ring, 1, &ib, NULL, &f);
	if (r)
		goto err1;

	r = dma_fence_wait_timeout(f, false, timeout);
	if (r == 0) {
		DRM_ERROR("amdgpu: IB test timed out\n");
		r = -ETIMEDOUT;
		goto err1;
	} else if (r < 0) {
		DRM_ERROR("amdgpu: fence wait failed (%ld).\n", r);
		goto err1;
	}
	tmp = le32_to_cpu(adev->wb.wb[index]);
	if (tmp == 0xDEADBEEF) {
		DRM_DEBUG("ib test on ring %d succeeded\n", ring->idx);
		r = 0;
	} else {
		DRM_ERROR("amdgpu: ib test failed (0x%08X)\n", tmp);
		r = -EINVAL;
	}

err1:
	amdgpu_ib_free(adev, &ib, NULL);
	dma_fence_put(f);
err0:
	amdgpu_device_wb_free(adev, index);
	return r;
}

/**
 * cik_sdma_vm_copy_pages - update PTEs by copying them from the GART
 *
 * @ib: indirect buffer to fill with commands
 * @pe: addr of the page entry
 * @src: src addr to copy from
 * @count: number of page entries to update
 *
 * Update PTEs by copying them from the GART using sDMA (CIK).
 */
static void cik_sdma_vm_copy_pte(struct amdgpu_ib *ib,
				 uint64_t pe, uint64_t src,
				 unsigned count)
{
	unsigned bytes = count * 8;

	ib->ptr[ib->length_dw++] = SDMA_PACKET(SDMA_OPCODE_COPY,
		SDMA_WRITE_SUB_OPCODE_LINEAR, 0);
	ib->ptr[ib->length_dw++] = bytes;
	ib->ptr[ib->length_dw++] = 0; /* src/dst endian swap */
	ib->ptr[ib->length_dw++] = lower_32_bits(src);
	ib->ptr[ib->length_dw++] = upper_32_bits(src);
	ib->ptr[ib->length_dw++] = lower_32_bits(pe);
	ib->ptr[ib->length_dw++] = upper_32_bits(pe);
}

/**
 * cik_sdma_vm_write_pages - update PTEs by writing them manually
 *
 * @ib: indirect buffer to fill with commands
 * @pe: addr of the page entry
 * @value: dst addr to write into pe
 * @count: number of page entries to update
 * @incr: increase next addr by incr bytes
 *
 * Update PTEs by writing them manually using sDMA (CIK).
 */
static void cik_sdma_vm_write_pte(struct amdgpu_ib *ib, uint64_t pe,
				  uint64_t value, unsigned count,
				  uint32_t incr)
{
	unsigned ndw = count * 2;

	ib->ptr[ib->length_dw++] = SDMA_PACKET(SDMA_OPCODE_WRITE,
		SDMA_WRITE_SUB_OPCODE_LINEAR, 0);
	ib->ptr[ib->length_dw++] = lower_32_bits(pe);
	ib->ptr[ib->length_dw++] = upper_32_bits(pe);
	ib->ptr[ib->length_dw++] = ndw;
	for (; ndw > 0; ndw -= 2) {
		ib->ptr[ib->length_dw++] = lower_32_bits(value);
		ib->ptr[ib->length_dw++] = upper_32_bits(value);
		value += incr;
	}
}

/**
 * cik_sdma_vm_set_pages - update the page tables using sDMA
 *
 * @ib: indirect buffer to fill with commands
 * @pe: addr of the page entry
 * @addr: dst addr to write into pe
 * @count: number of page entries to update
 * @incr: increase next addr by incr bytes
 * @flags: access flags
 *
 * Update the page tables using sDMA (CIK).
 */
static void cik_sdma_vm_set_pte_pde(struct amdgpu_ib *ib, uint64_t pe,
				    uint64_t addr, unsigned count,
				    uint32_t incr, uint64_t flags)
{
	/* for physically contiguous pages (vram) */
	ib->ptr[ib->length_dw++] = SDMA_PACKET(SDMA_OPCODE_GENERATE_PTE_PDE, 0, 0);
	ib->ptr[ib->length_dw++] = lower_32_bits(pe); /* dst addr */
	ib->ptr[ib->length_dw++] = upper_32_bits(pe);
	ib->ptr[ib->length_dw++] = lower_32_bits(flags); /* mask */
	ib->ptr[ib->length_dw++] = upper_32_bits(flags);
	ib->ptr[ib->length_dw++] = lower_32_bits(addr); /* value */
	ib->ptr[ib->length_dw++] = upper_32_bits(addr);
	ib->ptr[ib->length_dw++] = incr; /* increment size */
	ib->ptr[ib->length_dw++] = 0;
	ib->ptr[ib->length_dw++] = count; /* number of entries */
}

/**
 * cik_sdma_vm_pad_ib - pad the IB to the required number of dw
 *
 * @ib: indirect buffer to fill with padding
 *
 */
static void cik_sdma_ring_pad_ib(struct amdgpu_ring *ring, struct amdgpu_ib *ib)
{
	struct amdgpu_sdma_instance *sdma = amdgpu_get_sdma_instance(ring);
	u32 pad_count;
	int i;

	pad_count = (8 - (ib->length_dw & 0x7)) % 8;
	for (i = 0; i < pad_count; i++)
		if (sdma && sdma->burst_nop && (i == 0))
			ib->ptr[ib->length_dw++] =
					SDMA_PACKET(SDMA_OPCODE_NOP, 0, 0) |
					SDMA_NOP_COUNT(pad_count - 1);
		else
			ib->ptr[ib->length_dw++] =
					SDMA_PACKET(SDMA_OPCODE_NOP, 0, 0);
}

/**
 * cik_sdma_ring_emit_pipeline_sync - sync the pipeline
 *
 * @ring: amdgpu_ring pointer
 *
 * Make sure all previous operations are completed (CIK).
 */
static void cik_sdma_ring_emit_pipeline_sync(struct amdgpu_ring *ring)
{
	uint32_t seq = ring->fence_drv.sync_seq;
	uint64_t addr = ring->fence_drv.gpu_addr;

	/* wait for idle */
	amdgpu_ring_write(ring, SDMA_PACKET(SDMA_OPCODE_POLL_REG_MEM, 0,
					    SDMA_POLL_REG_MEM_EXTRA_OP(0) |
					    SDMA_POLL_REG_MEM_EXTRA_FUNC(3) | /* equal */
					    SDMA_POLL_REG_MEM_EXTRA_M));
	amdgpu_ring_write(ring, addr & 0xfffffffc);
	amdgpu_ring_write(ring, upper_32_bits(addr) & 0xffffffff);
	amdgpu_ring_write(ring, seq); /* reference */
	amdgpu_ring_write(ring, 0xfffffff); /* mask */
	amdgpu_ring_write(ring, (0xfff << 16) | 4); /* retry count, poll interval */
}

/**
 * cik_sdma_ring_emit_vm_flush - cik vm flush using sDMA
 *
 * @ring: amdgpu_ring pointer
 * @vm: amdgpu_vm pointer
 *
 * Update the page table base and flush the VM TLB
 * using sDMA (CIK).
 */
static void cik_sdma_ring_emit_vm_flush(struct amdgpu_ring *ring,
<<<<<<< HEAD
					unsigned vmid, uint64_t pd_addr)
=======
					unsigned vmid, unsigned pasid,
					uint64_t pd_addr)
>>>>>>> 9e6d49d9
{
	u32 extra_bits = (SDMA_POLL_REG_MEM_EXTRA_OP(0) |
			  SDMA_POLL_REG_MEM_EXTRA_FUNC(0)); /* always */

<<<<<<< HEAD
	amdgpu_ring_write(ring, SDMA_PACKET(SDMA_OPCODE_SRBM_WRITE, 0, 0xf000));
	if (vmid < 8) {
		amdgpu_ring_write(ring, (mmVM_CONTEXT0_PAGE_TABLE_BASE_ADDR + vmid));
	} else {
		amdgpu_ring_write(ring, (mmVM_CONTEXT8_PAGE_TABLE_BASE_ADDR + vmid - 8));
	}
	amdgpu_ring_write(ring, pd_addr >> 12);

	/* flush TLB */
	amdgpu_ring_write(ring, SDMA_PACKET(SDMA_OPCODE_SRBM_WRITE, 0, 0xf000));
	amdgpu_ring_write(ring, mmVM_INVALIDATE_REQUEST);
	amdgpu_ring_write(ring, 1 << vmid);
=======
	amdgpu_gmc_emit_flush_gpu_tlb(ring, vmid, pasid, pd_addr);
>>>>>>> 9e6d49d9

	amdgpu_ring_write(ring, SDMA_PACKET(SDMA_OPCODE_POLL_REG_MEM, 0, extra_bits));
	amdgpu_ring_write(ring, mmVM_INVALIDATE_REQUEST << 2);
	amdgpu_ring_write(ring, 0);
	amdgpu_ring_write(ring, 0); /* reference */
	amdgpu_ring_write(ring, 0); /* mask */
	amdgpu_ring_write(ring, (0xfff << 16) | 10); /* retry count, poll interval */
}

static void cik_sdma_ring_emit_wreg(struct amdgpu_ring *ring,
				    uint32_t reg, uint32_t val)
{
	amdgpu_ring_write(ring, SDMA_PACKET(SDMA_OPCODE_SRBM_WRITE, 0, 0xf000));
	amdgpu_ring_write(ring, reg);
	amdgpu_ring_write(ring, val);
}

static void cik_enable_sdma_mgcg(struct amdgpu_device *adev,
				 bool enable)
{
	u32 orig, data;

	if (enable && (adev->cg_flags & AMD_CG_SUPPORT_SDMA_MGCG)) {
		WREG32(mmSDMA0_CLK_CTRL + SDMA0_REGISTER_OFFSET, 0x00000100);
		WREG32(mmSDMA0_CLK_CTRL + SDMA1_REGISTER_OFFSET, 0x00000100);
	} else {
		orig = data = RREG32(mmSDMA0_CLK_CTRL + SDMA0_REGISTER_OFFSET);
		data |= 0xff000000;
		if (data != orig)
			WREG32(mmSDMA0_CLK_CTRL + SDMA0_REGISTER_OFFSET, data);

		orig = data = RREG32(mmSDMA0_CLK_CTRL + SDMA1_REGISTER_OFFSET);
		data |= 0xff000000;
		if (data != orig)
			WREG32(mmSDMA0_CLK_CTRL + SDMA1_REGISTER_OFFSET, data);
	}
}

static void cik_enable_sdma_mgls(struct amdgpu_device *adev,
				 bool enable)
{
	u32 orig, data;

	if (enable && (adev->cg_flags & AMD_CG_SUPPORT_SDMA_LS)) {
		orig = data = RREG32(mmSDMA0_POWER_CNTL + SDMA0_REGISTER_OFFSET);
		data |= 0x100;
		if (orig != data)
			WREG32(mmSDMA0_POWER_CNTL + SDMA0_REGISTER_OFFSET, data);

		orig = data = RREG32(mmSDMA0_POWER_CNTL + SDMA1_REGISTER_OFFSET);
		data |= 0x100;
		if (orig != data)
			WREG32(mmSDMA0_POWER_CNTL + SDMA1_REGISTER_OFFSET, data);
	} else {
		orig = data = RREG32(mmSDMA0_POWER_CNTL + SDMA0_REGISTER_OFFSET);
		data &= ~0x100;
		if (orig != data)
			WREG32(mmSDMA0_POWER_CNTL + SDMA0_REGISTER_OFFSET, data);

		orig = data = RREG32(mmSDMA0_POWER_CNTL + SDMA1_REGISTER_OFFSET);
		data &= ~0x100;
		if (orig != data)
			WREG32(mmSDMA0_POWER_CNTL + SDMA1_REGISTER_OFFSET, data);
	}
}

static int cik_sdma_early_init(void *handle)
{
	struct amdgpu_device *adev = (struct amdgpu_device *)handle;

	adev->sdma.num_instances = SDMA_MAX_INSTANCE;

	cik_sdma_set_ring_funcs(adev);
	cik_sdma_set_irq_funcs(adev);
	cik_sdma_set_buffer_funcs(adev);
	cik_sdma_set_vm_pte_funcs(adev);

	return 0;
}

static int cik_sdma_sw_init(void *handle)
{
	struct amdgpu_ring *ring;
	struct amdgpu_device *adev = (struct amdgpu_device *)handle;
	int r, i;

	r = cik_sdma_init_microcode(adev);
	if (r) {
		DRM_ERROR("Failed to load sdma firmware!\n");
		return r;
	}

	/* SDMA trap event */
	r = amdgpu_irq_add_id(adev, AMDGPU_IH_CLIENTID_LEGACY, 224,
			      &adev->sdma.trap_irq);
	if (r)
		return r;

	/* SDMA Privileged inst */
	r = amdgpu_irq_add_id(adev, AMDGPU_IH_CLIENTID_LEGACY, 241,
			      &adev->sdma.illegal_inst_irq);
	if (r)
		return r;

	/* SDMA Privileged inst */
	r = amdgpu_irq_add_id(adev, AMDGPU_IH_CLIENTID_LEGACY, 247,
			      &adev->sdma.illegal_inst_irq);
	if (r)
		return r;

	for (i = 0; i < adev->sdma.num_instances; i++) {
		ring = &adev->sdma.instance[i].ring;
		ring->ring_obj = NULL;
		sprintf(ring->name, "sdma%d", i);
		r = amdgpu_ring_init(adev, ring, 1024,
				     &adev->sdma.trap_irq,
				     (i == 0) ?
				     AMDGPU_SDMA_IRQ_TRAP0 :
				     AMDGPU_SDMA_IRQ_TRAP1);
		if (r)
			return r;
	}

	return r;
}

static int cik_sdma_sw_fini(void *handle)
{
	struct amdgpu_device *adev = (struct amdgpu_device *)handle;
	int i;

	for (i = 0; i < adev->sdma.num_instances; i++)
		amdgpu_ring_fini(&adev->sdma.instance[i].ring);

	cik_sdma_free_microcode(adev);
	return 0;
}

static int cik_sdma_hw_init(void *handle)
{
	int r;
	struct amdgpu_device *adev = (struct amdgpu_device *)handle;

	r = cik_sdma_start(adev);
	if (r)
		return r;

	return r;
}

static int cik_sdma_hw_fini(void *handle)
{
	struct amdgpu_device *adev = (struct amdgpu_device *)handle;

	cik_ctx_switch_enable(adev, false);
	cik_sdma_enable(adev, false);

	return 0;
}

static int cik_sdma_suspend(void *handle)
{
	struct amdgpu_device *adev = (struct amdgpu_device *)handle;

	return cik_sdma_hw_fini(adev);
}

static int cik_sdma_resume(void *handle)
{
	struct amdgpu_device *adev = (struct amdgpu_device *)handle;

	cik_sdma_soft_reset(handle);

	return cik_sdma_hw_init(adev);
}

static bool cik_sdma_is_idle(void *handle)
{
	struct amdgpu_device *adev = (struct amdgpu_device *)handle;
	u32 tmp = RREG32(mmSRBM_STATUS2);

	if (tmp & (SRBM_STATUS2__SDMA_BUSY_MASK |
				SRBM_STATUS2__SDMA1_BUSY_MASK))
	    return false;

	return true;
}

static int cik_sdma_wait_for_idle(void *handle)
{
	unsigned i;
	u32 tmp;
	struct amdgpu_device *adev = (struct amdgpu_device *)handle;

	for (i = 0; i < adev->usec_timeout; i++) {
		tmp = RREG32(mmSRBM_STATUS2) & (SRBM_STATUS2__SDMA_BUSY_MASK |
				SRBM_STATUS2__SDMA1_BUSY_MASK);

		if (!tmp)
			return 0;
		udelay(1);
	}
	return -ETIMEDOUT;
}

static int cik_sdma_soft_reset(void *handle)
{
	u32 srbm_soft_reset = 0;
	struct amdgpu_device *adev = (struct amdgpu_device *)handle;
	u32 tmp = RREG32(mmSRBM_STATUS2);

	if (tmp & SRBM_STATUS2__SDMA_BUSY_MASK) {
		/* sdma0 */
		tmp = RREG32(mmSDMA0_F32_CNTL + SDMA0_REGISTER_OFFSET);
		tmp |= SDMA0_F32_CNTL__HALT_MASK;
		WREG32(mmSDMA0_F32_CNTL + SDMA0_REGISTER_OFFSET, tmp);
		srbm_soft_reset |= SRBM_SOFT_RESET__SOFT_RESET_SDMA_MASK;
	}
	if (tmp & SRBM_STATUS2__SDMA1_BUSY_MASK) {
		/* sdma1 */
		tmp = RREG32(mmSDMA0_F32_CNTL + SDMA1_REGISTER_OFFSET);
		tmp |= SDMA0_F32_CNTL__HALT_MASK;
		WREG32(mmSDMA0_F32_CNTL + SDMA1_REGISTER_OFFSET, tmp);
		srbm_soft_reset |= SRBM_SOFT_RESET__SOFT_RESET_SDMA1_MASK;
	}

	if (srbm_soft_reset) {
		tmp = RREG32(mmSRBM_SOFT_RESET);
		tmp |= srbm_soft_reset;
		dev_info(adev->dev, "SRBM_SOFT_RESET=0x%08X\n", tmp);
		WREG32(mmSRBM_SOFT_RESET, tmp);
		tmp = RREG32(mmSRBM_SOFT_RESET);

		udelay(50);

		tmp &= ~srbm_soft_reset;
		WREG32(mmSRBM_SOFT_RESET, tmp);
		tmp = RREG32(mmSRBM_SOFT_RESET);

		/* Wait a little for things to settle down */
		udelay(50);
	}

	return 0;
}

static int cik_sdma_set_trap_irq_state(struct amdgpu_device *adev,
				       struct amdgpu_irq_src *src,
				       unsigned type,
				       enum amdgpu_interrupt_state state)
{
	u32 sdma_cntl;

	switch (type) {
	case AMDGPU_SDMA_IRQ_TRAP0:
		switch (state) {
		case AMDGPU_IRQ_STATE_DISABLE:
			sdma_cntl = RREG32(mmSDMA0_CNTL + SDMA0_REGISTER_OFFSET);
			sdma_cntl &= ~SDMA0_CNTL__TRAP_ENABLE_MASK;
			WREG32(mmSDMA0_CNTL + SDMA0_REGISTER_OFFSET, sdma_cntl);
			break;
		case AMDGPU_IRQ_STATE_ENABLE:
			sdma_cntl = RREG32(mmSDMA0_CNTL + SDMA0_REGISTER_OFFSET);
			sdma_cntl |= SDMA0_CNTL__TRAP_ENABLE_MASK;
			WREG32(mmSDMA0_CNTL + SDMA0_REGISTER_OFFSET, sdma_cntl);
			break;
		default:
			break;
		}
		break;
	case AMDGPU_SDMA_IRQ_TRAP1:
		switch (state) {
		case AMDGPU_IRQ_STATE_DISABLE:
			sdma_cntl = RREG32(mmSDMA0_CNTL + SDMA1_REGISTER_OFFSET);
			sdma_cntl &= ~SDMA0_CNTL__TRAP_ENABLE_MASK;
			WREG32(mmSDMA0_CNTL + SDMA1_REGISTER_OFFSET, sdma_cntl);
			break;
		case AMDGPU_IRQ_STATE_ENABLE:
			sdma_cntl = RREG32(mmSDMA0_CNTL + SDMA1_REGISTER_OFFSET);
			sdma_cntl |= SDMA0_CNTL__TRAP_ENABLE_MASK;
			WREG32(mmSDMA0_CNTL + SDMA1_REGISTER_OFFSET, sdma_cntl);
			break;
		default:
			break;
		}
		break;
	default:
		break;
	}
	return 0;
}

static int cik_sdma_process_trap_irq(struct amdgpu_device *adev,
				     struct amdgpu_irq_src *source,
				     struct amdgpu_iv_entry *entry)
{
	u8 instance_id, queue_id;

	instance_id = (entry->ring_id & 0x3) >> 0;
	queue_id = (entry->ring_id & 0xc) >> 2;
	DRM_DEBUG("IH: SDMA trap\n");
	switch (instance_id) {
	case 0:
		switch (queue_id) {
		case 0:
			amdgpu_fence_process(&adev->sdma.instance[0].ring);
			break;
		case 1:
			/* XXX compute */
			break;
		case 2:
			/* XXX compute */
			break;
		}
		break;
	case 1:
		switch (queue_id) {
		case 0:
			amdgpu_fence_process(&adev->sdma.instance[1].ring);
			break;
		case 1:
			/* XXX compute */
			break;
		case 2:
			/* XXX compute */
			break;
		}
		break;
	}

	return 0;
}

static int cik_sdma_process_illegal_inst_irq(struct amdgpu_device *adev,
					     struct amdgpu_irq_src *source,
					     struct amdgpu_iv_entry *entry)
{
	DRM_ERROR("Illegal instruction in SDMA command stream\n");
	schedule_work(&adev->reset_work);
	return 0;
}

static int cik_sdma_set_clockgating_state(void *handle,
					  enum amd_clockgating_state state)
{
	bool gate = false;
	struct amdgpu_device *adev = (struct amdgpu_device *)handle;

	if (state == AMD_CG_STATE_GATE)
		gate = true;

	cik_enable_sdma_mgcg(adev, gate);
	cik_enable_sdma_mgls(adev, gate);

	return 0;
}

static int cik_sdma_set_powergating_state(void *handle,
					  enum amd_powergating_state state)
{
	return 0;
}

static const struct amd_ip_funcs cik_sdma_ip_funcs = {
	.name = "cik_sdma",
	.early_init = cik_sdma_early_init,
	.late_init = NULL,
	.sw_init = cik_sdma_sw_init,
	.sw_fini = cik_sdma_sw_fini,
	.hw_init = cik_sdma_hw_init,
	.hw_fini = cik_sdma_hw_fini,
	.suspend = cik_sdma_suspend,
	.resume = cik_sdma_resume,
	.is_idle = cik_sdma_is_idle,
	.wait_for_idle = cik_sdma_wait_for_idle,
	.soft_reset = cik_sdma_soft_reset,
	.set_clockgating_state = cik_sdma_set_clockgating_state,
	.set_powergating_state = cik_sdma_set_powergating_state,
};

static const struct amdgpu_ring_funcs cik_sdma_ring_funcs = {
	.type = AMDGPU_RING_TYPE_SDMA,
	.align_mask = 0xf,
	.nop = SDMA_PACKET(SDMA_OPCODE_NOP, 0, 0),
	.support_64bit_ptrs = false,
	.get_rptr = cik_sdma_ring_get_rptr,
	.get_wptr = cik_sdma_ring_get_wptr,
	.set_wptr = cik_sdma_ring_set_wptr,
	.emit_frame_size =
		6 + /* cik_sdma_ring_emit_hdp_flush */
		3 + /* hdp invalidate */
		6 + /* cik_sdma_ring_emit_pipeline_sync */
		CIK_FLUSH_GPU_TLB_NUM_WREG * 3 + 6 + /* cik_sdma_ring_emit_vm_flush */
		9 + 9 + 9, /* cik_sdma_ring_emit_fence x3 for user fence, vm fence */
	.emit_ib_size = 7 + 4, /* cik_sdma_ring_emit_ib */
	.emit_ib = cik_sdma_ring_emit_ib,
	.emit_fence = cik_sdma_ring_emit_fence,
	.emit_pipeline_sync = cik_sdma_ring_emit_pipeline_sync,
	.emit_vm_flush = cik_sdma_ring_emit_vm_flush,
	.emit_hdp_flush = cik_sdma_ring_emit_hdp_flush,
	.test_ring = cik_sdma_ring_test_ring,
	.test_ib = cik_sdma_ring_test_ib,
	.insert_nop = cik_sdma_ring_insert_nop,
	.pad_ib = cik_sdma_ring_pad_ib,
	.emit_wreg = cik_sdma_ring_emit_wreg,
};

static void cik_sdma_set_ring_funcs(struct amdgpu_device *adev)
{
	int i;

	for (i = 0; i < adev->sdma.num_instances; i++)
		adev->sdma.instance[i].ring.funcs = &cik_sdma_ring_funcs;
}

static const struct amdgpu_irq_src_funcs cik_sdma_trap_irq_funcs = {
	.set = cik_sdma_set_trap_irq_state,
	.process = cik_sdma_process_trap_irq,
};

static const struct amdgpu_irq_src_funcs cik_sdma_illegal_inst_irq_funcs = {
	.process = cik_sdma_process_illegal_inst_irq,
};

static void cik_sdma_set_irq_funcs(struct amdgpu_device *adev)
{
	adev->sdma.trap_irq.num_types = AMDGPU_SDMA_IRQ_LAST;
	adev->sdma.trap_irq.funcs = &cik_sdma_trap_irq_funcs;
	adev->sdma.illegal_inst_irq.funcs = &cik_sdma_illegal_inst_irq_funcs;
}

/**
 * cik_sdma_emit_copy_buffer - copy buffer using the sDMA engine
 *
 * @ring: amdgpu_ring structure holding ring information
 * @src_offset: src GPU address
 * @dst_offset: dst GPU address
 * @byte_count: number of bytes to xfer
 *
 * Copy GPU buffers using the DMA engine (CIK).
 * Used by the amdgpu ttm implementation to move pages if
 * registered as the asic copy callback.
 */
static void cik_sdma_emit_copy_buffer(struct amdgpu_ib *ib,
				      uint64_t src_offset,
				      uint64_t dst_offset,
				      uint32_t byte_count)
{
	ib->ptr[ib->length_dw++] = SDMA_PACKET(SDMA_OPCODE_COPY, SDMA_COPY_SUB_OPCODE_LINEAR, 0);
	ib->ptr[ib->length_dw++] = byte_count;
	ib->ptr[ib->length_dw++] = 0; /* src/dst endian swap */
	ib->ptr[ib->length_dw++] = lower_32_bits(src_offset);
	ib->ptr[ib->length_dw++] = upper_32_bits(src_offset);
	ib->ptr[ib->length_dw++] = lower_32_bits(dst_offset);
	ib->ptr[ib->length_dw++] = upper_32_bits(dst_offset);
}

/**
 * cik_sdma_emit_fill_buffer - fill buffer using the sDMA engine
 *
 * @ring: amdgpu_ring structure holding ring information
 * @src_data: value to write to buffer
 * @dst_offset: dst GPU address
 * @byte_count: number of bytes to xfer
 *
 * Fill GPU buffers using the DMA engine (CIK).
 */
static void cik_sdma_emit_fill_buffer(struct amdgpu_ib *ib,
				      uint32_t src_data,
				      uint64_t dst_offset,
				      uint32_t byte_count)
{
	ib->ptr[ib->length_dw++] = SDMA_PACKET(SDMA_OPCODE_CONSTANT_FILL, 0, 0);
	ib->ptr[ib->length_dw++] = lower_32_bits(dst_offset);
	ib->ptr[ib->length_dw++] = upper_32_bits(dst_offset);
	ib->ptr[ib->length_dw++] = src_data;
	ib->ptr[ib->length_dw++] = byte_count;
}

static const struct amdgpu_buffer_funcs cik_sdma_buffer_funcs = {
	.copy_max_bytes = 0x1fffff,
	.copy_num_dw = 7,
	.emit_copy_buffer = cik_sdma_emit_copy_buffer,

	.fill_max_bytes = 0x1fffff,
	.fill_num_dw = 5,
	.emit_fill_buffer = cik_sdma_emit_fill_buffer,
};

static void cik_sdma_set_buffer_funcs(struct amdgpu_device *adev)
{
	if (adev->mman.buffer_funcs == NULL) {
		adev->mman.buffer_funcs = &cik_sdma_buffer_funcs;
		adev->mman.buffer_funcs_ring = &adev->sdma.instance[0].ring;
	}
}

static const struct amdgpu_vm_pte_funcs cik_sdma_vm_pte_funcs = {
	.copy_pte_num_dw = 7,
	.copy_pte = cik_sdma_vm_copy_pte,

	.write_pte = cik_sdma_vm_write_pte,

	.set_max_nums_pte_pde = 0x1fffff >> 3,
	.set_pte_pde_num_dw = 10,
	.set_pte_pde = cik_sdma_vm_set_pte_pde,
};

static void cik_sdma_set_vm_pte_funcs(struct amdgpu_device *adev)
{
	unsigned i;

	if (adev->vm_manager.vm_pte_funcs == NULL) {
		adev->vm_manager.vm_pte_funcs = &cik_sdma_vm_pte_funcs;
		for (i = 0; i < adev->sdma.num_instances; i++)
			adev->vm_manager.vm_pte_rings[i] =
				&adev->sdma.instance[i].ring;

		adev->vm_manager.vm_pte_num_rings = adev->sdma.num_instances;
	}
}

const struct amdgpu_ip_block_version cik_sdma_ip_block =
{
	.type = AMD_IP_BLOCK_TYPE_SDMA,
	.major = 2,
	.minor = 0,
	.rev = 0,
	.funcs = &cik_sdma_ip_funcs,
};<|MERGE_RESOLUTION|>--- conflicted
+++ resolved
@@ -873,32 +873,13 @@
  * using sDMA (CIK).
  */
 static void cik_sdma_ring_emit_vm_flush(struct amdgpu_ring *ring,
-<<<<<<< HEAD
-					unsigned vmid, uint64_t pd_addr)
-=======
 					unsigned vmid, unsigned pasid,
 					uint64_t pd_addr)
->>>>>>> 9e6d49d9
 {
 	u32 extra_bits = (SDMA_POLL_REG_MEM_EXTRA_OP(0) |
 			  SDMA_POLL_REG_MEM_EXTRA_FUNC(0)); /* always */
 
-<<<<<<< HEAD
-	amdgpu_ring_write(ring, SDMA_PACKET(SDMA_OPCODE_SRBM_WRITE, 0, 0xf000));
-	if (vmid < 8) {
-		amdgpu_ring_write(ring, (mmVM_CONTEXT0_PAGE_TABLE_BASE_ADDR + vmid));
-	} else {
-		amdgpu_ring_write(ring, (mmVM_CONTEXT8_PAGE_TABLE_BASE_ADDR + vmid - 8));
-	}
-	amdgpu_ring_write(ring, pd_addr >> 12);
-
-	/* flush TLB */
-	amdgpu_ring_write(ring, SDMA_PACKET(SDMA_OPCODE_SRBM_WRITE, 0, 0xf000));
-	amdgpu_ring_write(ring, mmVM_INVALIDATE_REQUEST);
-	amdgpu_ring_write(ring, 1 << vmid);
-=======
 	amdgpu_gmc_emit_flush_gpu_tlb(ring, vmid, pasid, pd_addr);
->>>>>>> 9e6d49d9
 
 	amdgpu_ring_write(ring, SDMA_PACKET(SDMA_OPCODE_POLL_REG_MEM, 0, extra_bits));
 	amdgpu_ring_write(ring, mmVM_INVALIDATE_REQUEST << 2);
