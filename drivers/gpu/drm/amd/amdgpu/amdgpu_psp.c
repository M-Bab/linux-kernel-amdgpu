--- conflicted
+++ resolved
@@ -505,12 +505,9 @@
 
 int psp_gpu_reset(struct amdgpu_device *adev)
 {
-<<<<<<< HEAD
-=======
-	if (adev->firmware.load_type != AMDGPU_FW_LOAD_PSP)
-		return 0;
-
->>>>>>> 6fb7f18d
+	if (adev->firmware.load_type != AMDGPU_FW_LOAD_PSP)
+		return 0;
+
 	return psp_mode1_reset(&adev->psp);
 }
 
