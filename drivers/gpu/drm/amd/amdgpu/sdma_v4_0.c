/*
 * Copyright 2016 Advanced Micro Devices, Inc.
 *
 * Permission is hereby granted, free of charge, to any person obtaining a
 * copy of this software and associated documentation files (the "Software"),
 * to deal in the Software without restriction, including without limitation
 * the rights to use, copy, modify, merge, publish, distribute, sublicense,
 * and/or sell copies of the Software, and to permit persons to whom the
 * Software is furnished to do so, subject to the following conditions:
 *
 * The above copyright notice and this permission notice shall be included in
 * all copies or substantial portions of the Software.
 *
 * THE SOFTWARE IS PROVIDED "AS IS", WITHOUT WARRANTY OF ANY KIND, EXPRESS OR
 * IMPLIED, INCLUDING BUT NOT LIMITED TO THE WARRANTIES OF MERCHANTABILITY,
 * FITNESS FOR A PARTICULAR PURPOSE AND NONINFRINGEMENT.  IN NO EVENT SHALL
 * THE COPYRIGHT HOLDER(S) OR AUTHOR(S) BE LIABLE FOR ANY CLAIM, DAMAGES OR
 * OTHER LIABILITY, WHETHER IN AN ACTION OF CONTRACT, TORT OR OTHERWISE,
 * ARISING FROM, OUT OF OR IN CONNECTION WITH THE SOFTWARE OR THE USE OR
 * OTHER DEALINGS IN THE SOFTWARE.
 *
 */

#include <linux/firmware.h>
#include <drm/drmP.h>
#include "amdgpu.h"
#include "amdgpu_ucode.h"
#include "amdgpu_trace.h"

#include "sdma0/sdma0_4_2_offset.h"
#include "sdma0/sdma0_4_2_sh_mask.h"
#include "sdma1/sdma1_4_2_offset.h"
#include "sdma1/sdma1_4_2_sh_mask.h"
#include "hdp/hdp_4_0_offset.h"
#include "sdma0/sdma0_4_1_default.h"

#include "soc15_common.h"
#include "soc15.h"
#include "vega10_sdma_pkt_open.h"

#include "ivsrcid/sdma0/irqsrcs_sdma0_4_0.h"
#include "ivsrcid/sdma1/irqsrcs_sdma1_4_0.h"

MODULE_FIRMWARE("amdgpu/vega10_sdma.bin");
MODULE_FIRMWARE("amdgpu/vega10_sdma1.bin");
MODULE_FIRMWARE("amdgpu/vega12_sdma.bin");
MODULE_FIRMWARE("amdgpu/vega12_sdma1.bin");
MODULE_FIRMWARE("amdgpu/vega20_sdma.bin");
MODULE_FIRMWARE("amdgpu/vega20_sdma1.bin");
MODULE_FIRMWARE("amdgpu/raven_sdma.bin");
MODULE_FIRMWARE("amdgpu/picasso_sdma.bin");
MODULE_FIRMWARE("amdgpu/raven2_sdma.bin");

#define SDMA0_POWER_CNTL__ON_OFF_CONDITION_HOLD_TIME_MASK  0x000000F8L
#define SDMA0_POWER_CNTL__ON_OFF_STATUS_DURATION_TIME_MASK 0xFC000000L

#define WREG32_SDMA(instance, offset, value) \
	WREG32(sdma_v4_0_get_reg_offset(adev, (instance), (offset)), value)
#define RREG32_SDMA(instance, offset) \
	RREG32(sdma_v4_0_get_reg_offset(adev, (instance), (offset)))

static void sdma_v4_0_set_ring_funcs(struct amdgpu_device *adev);
static void sdma_v4_0_set_buffer_funcs(struct amdgpu_device *adev);
static void sdma_v4_0_set_vm_pte_funcs(struct amdgpu_device *adev);
static void sdma_v4_0_set_irq_funcs(struct amdgpu_device *adev);

static const struct soc15_reg_golden golden_settings_sdma_4[] = {
	SOC15_REG_GOLDEN_VALUE(SDMA0, 0, mmSDMA0_CHICKEN_BITS, 0xfe931f07, 0x02831d07),
	SOC15_REG_GOLDEN_VALUE(SDMA0, 0, mmSDMA0_CLK_CTRL, 0xff000ff0, 0x3f000100),
	SOC15_REG_GOLDEN_VALUE(SDMA0, 0, mmSDMA0_GFX_IB_CNTL, 0x800f0100, 0x00000100),
	SOC15_REG_GOLDEN_VALUE(SDMA0, 0, mmSDMA0_GFX_RB_WPTR_POLL_CNTL, 0xfffffff7, 0x00403000),
	SOC15_REG_GOLDEN_VALUE(SDMA0, 0, mmSDMA0_PAGE_IB_CNTL, 0x800f0100, 0x00000100),
	SOC15_REG_GOLDEN_VALUE(SDMA0, 0, mmSDMA0_PAGE_RB_WPTR_POLL_CNTL, 0x0000fff0, 0x00403000),
	SOC15_REG_GOLDEN_VALUE(SDMA0, 0, mmSDMA0_POWER_CNTL, 0x003ff006, 0x0003c000),
	SOC15_REG_GOLDEN_VALUE(SDMA0, 0, mmSDMA0_RLC0_IB_CNTL, 0x800f0100, 0x00000100),
	SOC15_REG_GOLDEN_VALUE(SDMA0, 0, mmSDMA0_RLC0_RB_WPTR_POLL_CNTL, 0x0000fff0, 0x00403000),
	SOC15_REG_GOLDEN_VALUE(SDMA0, 0, mmSDMA0_RLC1_IB_CNTL, 0x800f0100, 0x00000100),
	SOC15_REG_GOLDEN_VALUE(SDMA0, 0, mmSDMA0_RLC1_RB_WPTR_POLL_CNTL, 0x0000fff0, 0x00403000),
	SOC15_REG_GOLDEN_VALUE(SDMA0, 0, mmSDMA0_UTCL1_PAGE, 0x000003ff, 0x000003c0),
	SOC15_REG_GOLDEN_VALUE(SDMA0, 0, mmSDMA0_UTCL1_WATERMK, 0xfc000000, 0x00000000),
	SOC15_REG_GOLDEN_VALUE(SDMA1, 0, mmSDMA1_CHICKEN_BITS, 0xfe931f07, 0x02831f07),
	SOC15_REG_GOLDEN_VALUE(SDMA1, 0, mmSDMA1_CLK_CTRL, 0xffffffff, 0x3f000100),
	SOC15_REG_GOLDEN_VALUE(SDMA1, 0, mmSDMA1_GFX_IB_CNTL, 0x800f0100, 0x00000100),
	SOC15_REG_GOLDEN_VALUE(SDMA1, 0, mmSDMA1_GFX_RB_WPTR_POLL_CNTL, 0x0000fff0, 0x00403000),
	SOC15_REG_GOLDEN_VALUE(SDMA1, 0, mmSDMA1_PAGE_IB_CNTL, 0x800f0100, 0x00000100),
	SOC15_REG_GOLDEN_VALUE(SDMA1, 0, mmSDMA1_PAGE_RB_WPTR_POLL_CNTL, 0x0000fff0, 0x00403000),
	SOC15_REG_GOLDEN_VALUE(SDMA1, 0, mmSDMA1_POWER_CNTL, 0x003ff000, 0x0003c000),
	SOC15_REG_GOLDEN_VALUE(SDMA1, 0, mmSDMA1_RLC0_IB_CNTL, 0x800f0100, 0x00000100),
	SOC15_REG_GOLDEN_VALUE(SDMA1, 0, mmSDMA1_RLC0_RB_WPTR_POLL_CNTL, 0x0000fff0, 0x00403000),
	SOC15_REG_GOLDEN_VALUE(SDMA1, 0, mmSDMA1_RLC1_IB_CNTL, 0x800f0100, 0x00000100),
	SOC15_REG_GOLDEN_VALUE(SDMA1, 0, mmSDMA1_RLC1_RB_WPTR_POLL_CNTL, 0x0000fff0, 0x00403000),
	SOC15_REG_GOLDEN_VALUE(SDMA1, 0, mmSDMA1_UTCL1_PAGE, 0x000003ff, 0x000003c0),
	SOC15_REG_GOLDEN_VALUE(SDMA1, 0, mmSDMA1_UTCL1_WATERMK, 0xfc000000, 0x00000000)
};

static const struct soc15_reg_golden golden_settings_sdma_vg10[] = {
	SOC15_REG_GOLDEN_VALUE(SDMA0, 0, mmSDMA0_GB_ADDR_CONFIG, 0x0018773f, 0x00104002),
	SOC15_REG_GOLDEN_VALUE(SDMA0, 0, mmSDMA0_GB_ADDR_CONFIG_READ, 0x0018773f, 0x00104002),
	SOC15_REG_GOLDEN_VALUE(SDMA1, 0, mmSDMA1_GB_ADDR_CONFIG, 0x0018773f, 0x00104002),
	SOC15_REG_GOLDEN_VALUE(SDMA1, 0, mmSDMA1_GB_ADDR_CONFIG_READ, 0x0018773f, 0x00104002)
};

static const struct soc15_reg_golden golden_settings_sdma_vg12[] = {
	SOC15_REG_GOLDEN_VALUE(SDMA0, 0, mmSDMA0_GB_ADDR_CONFIG, 0x0018773f, 0x00104001),
	SOC15_REG_GOLDEN_VALUE(SDMA0, 0, mmSDMA0_GB_ADDR_CONFIG_READ, 0x0018773f, 0x00104001),
	SOC15_REG_GOLDEN_VALUE(SDMA1, 0, mmSDMA1_GB_ADDR_CONFIG, 0x0018773f, 0x00104001),
	SOC15_REG_GOLDEN_VALUE(SDMA1, 0, mmSDMA1_GB_ADDR_CONFIG_READ, 0x0018773f, 0x00104001)
};

static const struct soc15_reg_golden golden_settings_sdma_4_1[] = {
	SOC15_REG_GOLDEN_VALUE(SDMA0, 0, mmSDMA0_CHICKEN_BITS, 0xfe931f07, 0x02831d07),
	SOC15_REG_GOLDEN_VALUE(SDMA0, 0, mmSDMA0_CLK_CTRL, 0xffffffff, 0x3f000100),
	SOC15_REG_GOLDEN_VALUE(SDMA0, 0, mmSDMA0_GFX_IB_CNTL, 0x800f0111, 0x00000100),
	SOC15_REG_GOLDEN_VALUE(SDMA0, 0, mmSDMA0_GFX_RB_WPTR_POLL_CNTL, 0xfffffff7, 0x00403000),
	SOC15_REG_GOLDEN_VALUE(SDMA0, 0, mmSDMA0_POWER_CNTL, 0xfc3fffff, 0x40000051),
	SOC15_REG_GOLDEN_VALUE(SDMA0, 0, mmSDMA0_RLC0_IB_CNTL, 0x800f0111, 0x00000100),
	SOC15_REG_GOLDEN_VALUE(SDMA0, 0, mmSDMA0_RLC0_RB_WPTR_POLL_CNTL, 0xfffffff7, 0x00403000),
	SOC15_REG_GOLDEN_VALUE(SDMA0, 0, mmSDMA0_RLC1_IB_CNTL, 0x800f0111, 0x00000100),
	SOC15_REG_GOLDEN_VALUE(SDMA0, 0, mmSDMA0_RLC1_RB_WPTR_POLL_CNTL, 0xfffffff7, 0x00403000),
	SOC15_REG_GOLDEN_VALUE(SDMA0, 0, mmSDMA0_UTCL1_PAGE, 0x000003ff, 0x000003c0),
	SOC15_REG_GOLDEN_VALUE(SDMA0, 0, mmSDMA0_UTCL1_WATERMK, 0xfc000000, 0x00000000)
};

static const struct soc15_reg_golden golden_settings_sdma0_4_2_init[] = {
	SOC15_REG_GOLDEN_VALUE(SDMA0, 0, mmSDMA0_RLC0_RB_WPTR_POLL_CNTL, 0xfffffff0, 0x00403000),
};

static const struct soc15_reg_golden golden_settings_sdma0_4_2[] =
{
	SOC15_REG_GOLDEN_VALUE(SDMA0, 0, mmSDMA0_CHICKEN_BITS, 0xfe931f07, 0x02831d07),
	SOC15_REG_GOLDEN_VALUE(SDMA0, 0, mmSDMA0_CLK_CTRL, 0xffffffff, 0x3f000100),
	SOC15_REG_GOLDEN_VALUE(SDMA0, 0, mmSDMA0_GB_ADDR_CONFIG, 0x0000773f, 0x00004002),
	SOC15_REG_GOLDEN_VALUE(SDMA0, 0, mmSDMA0_GB_ADDR_CONFIG_READ, 0x0000773f, 0x00004002),
	SOC15_REG_GOLDEN_VALUE(SDMA0, 0, mmSDMA0_GFX_RB_RPTR_ADDR_LO, 0xfffffffd, 0x00000001),
	SOC15_REG_GOLDEN_VALUE(SDMA0, 0, mmSDMA0_GFX_RB_WPTR_POLL_CNTL, 0xfffffff7, 0x00403000),
	SOC15_REG_GOLDEN_VALUE(SDMA0, 0, mmSDMA0_PAGE_RB_RPTR_ADDR_LO, 0xfffffffd, 0x00000001),
	SOC15_REG_GOLDEN_VALUE(SDMA0, 0, mmSDMA0_PAGE_RB_WPTR_POLL_CNTL, 0xfffffff7, 0x00403000),
	SOC15_REG_GOLDEN_VALUE(SDMA0, 0, mmSDMA0_RD_BURST_CNTL, 0x0000000f, 0x00000003),
	SOC15_REG_GOLDEN_VALUE(SDMA0, 0, mmSDMA0_RLC0_RB_RPTR_ADDR_LO, 0xfffffffd, 0x00000001),
	SOC15_REG_GOLDEN_VALUE(SDMA0, 0, mmSDMA0_RLC0_RB_WPTR_POLL_CNTL, 0xfffffff0, 0x00403000),
	SOC15_REG_GOLDEN_VALUE(SDMA0, 0, mmSDMA0_RLC1_RB_RPTR_ADDR_LO, 0xfffffffd, 0x00000001),
	SOC15_REG_GOLDEN_VALUE(SDMA0, 0, mmSDMA0_RLC1_RB_WPTR_POLL_CNTL, 0xfffffff7, 0x00403000),
	SOC15_REG_GOLDEN_VALUE(SDMA0, 0, mmSDMA0_RLC2_RB_RPTR_ADDR_LO, 0xfffffffd, 0x00000001),
	SOC15_REG_GOLDEN_VALUE(SDMA0, 0, mmSDMA0_RLC2_RB_WPTR_POLL_CNTL, 0xfffffff7, 0x00403000),
	SOC15_REG_GOLDEN_VALUE(SDMA0, 0, mmSDMA0_RLC3_RB_RPTR_ADDR_LO, 0xfffffffd, 0x00000001),
	SOC15_REG_GOLDEN_VALUE(SDMA0, 0, mmSDMA0_RLC3_RB_WPTR_POLL_CNTL, 0xfffffff7, 0x00403000),
	SOC15_REG_GOLDEN_VALUE(SDMA0, 0, mmSDMA0_RLC4_RB_RPTR_ADDR_LO, 0xfffffffd, 0x00000001),
	SOC15_REG_GOLDEN_VALUE(SDMA0, 0, mmSDMA0_RLC4_RB_WPTR_POLL_CNTL, 0xfffffff7, 0x00403000),
	SOC15_REG_GOLDEN_VALUE(SDMA0, 0, mmSDMA0_RLC5_RB_RPTR_ADDR_LO, 0xfffffffd, 0x00000001),
	SOC15_REG_GOLDEN_VALUE(SDMA0, 0, mmSDMA0_RLC5_RB_WPTR_POLL_CNTL, 0xfffffff7, 0x00403000),
	SOC15_REG_GOLDEN_VALUE(SDMA0, 0, mmSDMA0_RLC6_RB_RPTR_ADDR_LO, 0xfffffffd, 0x00000001),
	SOC15_REG_GOLDEN_VALUE(SDMA0, 0, mmSDMA0_RLC6_RB_WPTR_POLL_CNTL, 0xfffffff7, 0x00403000),
	SOC15_REG_GOLDEN_VALUE(SDMA0, 0, mmSDMA0_RLC7_RB_RPTR_ADDR_LO, 0xfffffffd, 0x00000001),
	SOC15_REG_GOLDEN_VALUE(SDMA0, 0, mmSDMA0_RLC7_RB_WPTR_POLL_CNTL, 0xfffffff7, 0x00403000),
	SOC15_REG_GOLDEN_VALUE(SDMA0, 0, mmSDMA0_UTCL1_PAGE, 0x000003ff, 0x000003c0),
	SOC15_REG_GOLDEN_VALUE(SDMA0, 0, mmSDMA0_UTCL1_WATERMK, 0xFE000000, 0x00000000),
};

static const struct soc15_reg_golden golden_settings_sdma1_4_2[] = {
	SOC15_REG_GOLDEN_VALUE(SDMA1, 0, mmSDMA1_CHICKEN_BITS, 0xfe931f07, 0x02831d07),
	SOC15_REG_GOLDEN_VALUE(SDMA1, 0, mmSDMA1_CLK_CTRL, 0xffffffff, 0x3f000100),
	SOC15_REG_GOLDEN_VALUE(SDMA1, 0, mmSDMA1_GB_ADDR_CONFIG, 0x0000773f, 0x00004002),
	SOC15_REG_GOLDEN_VALUE(SDMA1, 0, mmSDMA1_GB_ADDR_CONFIG_READ, 0x0000773f, 0x00004002),
	SOC15_REG_GOLDEN_VALUE(SDMA1, 0, mmSDMA1_GFX_RB_RPTR_ADDR_LO, 0xfffffffd, 0x00000001),
	SOC15_REG_GOLDEN_VALUE(SDMA1, 0, mmSDMA1_GFX_RB_WPTR_POLL_CNTL, 0xfffffff7, 0x00403000),
	SOC15_REG_GOLDEN_VALUE(SDMA1, 0, mmSDMA1_PAGE_RB_RPTR_ADDR_LO, 0xfffffffd, 0x00000001),
	SOC15_REG_GOLDEN_VALUE(SDMA1, 0, mmSDMA1_PAGE_RB_WPTR_POLL_CNTL, 0xfffffff7, 0x00403000),
	SOC15_REG_GOLDEN_VALUE(SDMA1, 0, mmSDMA1_RD_BURST_CNTL, 0x0000000f, 0x00000003),
	SOC15_REG_GOLDEN_VALUE(SDMA1, 0, mmSDMA1_RLC0_RB_RPTR_ADDR_LO, 0xfffffffd, 0x00000001),
	SOC15_REG_GOLDEN_VALUE(SDMA1, 0, mmSDMA1_RLC0_RB_WPTR_POLL_CNTL, 0xfffffff0, 0x00403000),
	SOC15_REG_GOLDEN_VALUE(SDMA1, 0, mmSDMA1_RLC1_RB_RPTR_ADDR_LO, 0xfffffffd, 0x00000001),
	SOC15_REG_GOLDEN_VALUE(SDMA1, 0, mmSDMA1_RLC1_RB_WPTR_POLL_CNTL, 0xfffffff7, 0x00403000),
	SOC15_REG_GOLDEN_VALUE(SDMA1, 0, mmSDMA1_RLC2_RB_RPTR_ADDR_LO, 0xfffffffd, 0x00000001),
	SOC15_REG_GOLDEN_VALUE(SDMA1, 0, mmSDMA1_RLC2_RB_WPTR_POLL_CNTL, 0xfffffff7, 0x00403000),
	SOC15_REG_GOLDEN_VALUE(SDMA1, 0, mmSDMA1_RLC3_RB_RPTR_ADDR_LO, 0xfffffffd, 0x00000001),
	SOC15_REG_GOLDEN_VALUE(SDMA1, 0, mmSDMA1_RLC3_RB_WPTR_POLL_CNTL, 0xfffffff7, 0x00403000),
	SOC15_REG_GOLDEN_VALUE(SDMA1, 0, mmSDMA1_RLC4_RB_RPTR_ADDR_LO, 0xfffffffd, 0x00000001),
	SOC15_REG_GOLDEN_VALUE(SDMA1, 0, mmSDMA1_RLC4_RB_WPTR_POLL_CNTL, 0xfffffff7, 0x00403000),
	SOC15_REG_GOLDEN_VALUE(SDMA1, 0, mmSDMA1_RLC5_RB_RPTR_ADDR_LO, 0xfffffffd, 0x00000001),
	SOC15_REG_GOLDEN_VALUE(SDMA1, 0, mmSDMA1_RLC5_RB_WPTR_POLL_CNTL, 0xfffffff7, 0x00403000),
	SOC15_REG_GOLDEN_VALUE(SDMA1, 0, mmSDMA1_RLC6_RB_RPTR_ADDR_LO, 0xfffffffd, 0x00000001),
	SOC15_REG_GOLDEN_VALUE(SDMA1, 0, mmSDMA1_RLC6_RB_WPTR_POLL_CNTL, 0xfffffff7, 0x00403000),
	SOC15_REG_GOLDEN_VALUE(SDMA1, 0, mmSDMA1_RLC7_RB_RPTR_ADDR_LO, 0xfffffffd, 0x00000001),
	SOC15_REG_GOLDEN_VALUE(SDMA1, 0, mmSDMA1_RLC7_RB_WPTR_POLL_CNTL, 0xfffffff7, 0x00403000),
	SOC15_REG_GOLDEN_VALUE(SDMA1, 0, mmSDMA1_UTCL1_PAGE, 0x000003ff, 0x000003c0),
	SOC15_REG_GOLDEN_VALUE(SDMA1, 0, mmSDMA1_UTCL1_WATERMK, 0xFE000000, 0x00000000),
};

static const struct soc15_reg_golden golden_settings_sdma_rv1[] =
{
	SOC15_REG_GOLDEN_VALUE(SDMA0, 0, mmSDMA0_GB_ADDR_CONFIG, 0x0018773f, 0x00000002),
	SOC15_REG_GOLDEN_VALUE(SDMA0, 0, mmSDMA0_GB_ADDR_CONFIG_READ, 0x0018773f, 0x00000002)
};

static const struct soc15_reg_golden golden_settings_sdma_rv2[] =
{
	SOC15_REG_GOLDEN_VALUE(SDMA0, 0, mmSDMA0_GB_ADDR_CONFIG, 0x0018773f, 0x00003001),
	SOC15_REG_GOLDEN_VALUE(SDMA0, 0, mmSDMA0_GB_ADDR_CONFIG_READ, 0x0018773f, 0x00003001)
};

static u32 sdma_v4_0_get_reg_offset(struct amdgpu_device *adev,
		u32 instance, u32 offset)
{
	return ( 0 == instance ? (adev->reg_offset[SDMA0_HWIP][0][0] + offset) :
			(adev->reg_offset[SDMA1_HWIP][0][0] + offset));
}

static void sdma_v4_0_init_golden_registers(struct amdgpu_device *adev)
{
	switch (adev->asic_type) {
	case CHIP_VEGA10:
		soc15_program_register_sequence(adev,
						 golden_settings_sdma_4,
						 ARRAY_SIZE(golden_settings_sdma_4));
		soc15_program_register_sequence(adev,
						 golden_settings_sdma_vg10,
						 ARRAY_SIZE(golden_settings_sdma_vg10));
		break;
	case CHIP_VEGA12:
		soc15_program_register_sequence(adev,
						golden_settings_sdma_4,
						ARRAY_SIZE(golden_settings_sdma_4));
		soc15_program_register_sequence(adev,
						golden_settings_sdma_vg12,
						ARRAY_SIZE(golden_settings_sdma_vg12));
		break;
	case CHIP_VEGA20:
		soc15_program_register_sequence(adev,
						golden_settings_sdma0_4_2_init,
						ARRAY_SIZE(golden_settings_sdma0_4_2_init));
		soc15_program_register_sequence(adev,
						golden_settings_sdma0_4_2,
						ARRAY_SIZE(golden_settings_sdma0_4_2));
		soc15_program_register_sequence(adev,
						golden_settings_sdma1_4_2,
						ARRAY_SIZE(golden_settings_sdma1_4_2));
		break;
	case CHIP_RAVEN:
		soc15_program_register_sequence(adev,
						golden_settings_sdma_4_1,
						ARRAY_SIZE(golden_settings_sdma_4_1));
		if (adev->rev_id >= 8)
			soc15_program_register_sequence(adev,
							golden_settings_sdma_rv2,
							ARRAY_SIZE(golden_settings_sdma_rv2));
		else
			soc15_program_register_sequence(adev,
							golden_settings_sdma_rv1,
							ARRAY_SIZE(golden_settings_sdma_rv1));
		break;
	default:
		break;
	}
}

/**
 * sdma_v4_0_init_microcode - load ucode images from disk
 *
 * @adev: amdgpu_device pointer
 *
 * Use the firmware interface to load the ucode images into
 * the driver (not loaded into hw).
 * Returns 0 on success, error on failure.
 */

// emulation only, won't work on real chip
// vega10 real chip need to use PSP to load firmware
static int sdma_v4_0_init_microcode(struct amdgpu_device *adev)
{
	const char *chip_name;
	char fw_name[30];
	int err = 0, i;
	struct amdgpu_firmware_info *info = NULL;
	const struct common_firmware_header *header = NULL;
	const struct sdma_firmware_header_v1_0 *hdr;

	DRM_DEBUG("\n");

	switch (adev->asic_type) {
	case CHIP_VEGA10:
		chip_name = "vega10";
		break;
	case CHIP_VEGA12:
		chip_name = "vega12";
		break;
	case CHIP_VEGA20:
		chip_name = "vega20";
		break;
	case CHIP_RAVEN:
		if (adev->rev_id >= 8)
			chip_name = "raven2";
		else if (adev->pdev->device == 0x15d8)
			chip_name = "picasso";
		else
			chip_name = "raven";
		break;
	default:
		BUG();
	}

	for (i = 0; i < adev->sdma.num_instances; i++) {
		if (i == 0)
			snprintf(fw_name, sizeof(fw_name), "amdgpu/%s_sdma.bin", chip_name);
		else
			snprintf(fw_name, sizeof(fw_name), "amdgpu/%s_sdma1.bin", chip_name);
		err = request_firmware(&adev->sdma.instance[i].fw, fw_name, adev->dev);
		if (err)
			goto out;
		err = amdgpu_ucode_validate(adev->sdma.instance[i].fw);
		if (err)
			goto out;
		hdr = (const struct sdma_firmware_header_v1_0 *)adev->sdma.instance[i].fw->data;
		adev->sdma.instance[i].fw_version = le32_to_cpu(hdr->header.ucode_version);
		adev->sdma.instance[i].feature_version = le32_to_cpu(hdr->ucode_feature_version);
		if (adev->sdma.instance[i].feature_version >= 20)
			adev->sdma.instance[i].burst_nop = true;
		DRM_DEBUG("psp_load == '%s'\n",
				adev->firmware.load_type == AMDGPU_FW_LOAD_PSP ? "true" : "false");

		if (adev->firmware.load_type == AMDGPU_FW_LOAD_PSP) {
			info = &adev->firmware.ucode[AMDGPU_UCODE_ID_SDMA0 + i];
			info->ucode_id = AMDGPU_UCODE_ID_SDMA0 + i;
			info->fw = adev->sdma.instance[i].fw;
			header = (const struct common_firmware_header *)info->fw->data;
			adev->firmware.fw_size +=
				ALIGN(le32_to_cpu(header->ucode_size_bytes), PAGE_SIZE);
		}
	}
out:
	if (err) {
		DRM_ERROR("sdma_v4_0: Failed to load firmware \"%s\"\n", fw_name);
		for (i = 0; i < adev->sdma.num_instances; i++) {
			release_firmware(adev->sdma.instance[i].fw);
			adev->sdma.instance[i].fw = NULL;
		}
	}
	return err;
}

/**
 * sdma_v4_0_ring_get_rptr - get the current read pointer
 *
 * @ring: amdgpu ring pointer
 *
 * Get the current rptr from the hardware (VEGA10+).
 */
static uint64_t sdma_v4_0_ring_get_rptr(struct amdgpu_ring *ring)
{
	u64 *rptr;

	/* XXX check if swapping is necessary on BE */
	rptr = ((u64 *)&ring->adev->wb.wb[ring->rptr_offs]);

	DRM_DEBUG("rptr before shift == 0x%016llx\n", *rptr);
	return ((*rptr) >> 2);
}

/**
 * sdma_v4_0_ring_get_wptr - get the current write pointer
 *
 * @ring: amdgpu ring pointer
 *
 * Get the current wptr from the hardware (VEGA10+).
 */
static uint64_t sdma_v4_0_ring_get_wptr(struct amdgpu_ring *ring)
{
	struct amdgpu_device *adev = ring->adev;
	u64 wptr;

	if (ring->use_doorbell) {
		/* XXX check if swapping is necessary on BE */
		wptr = READ_ONCE(*((u64 *)&adev->wb.wb[ring->wptr_offs]));
		DRM_DEBUG("wptr/doorbell before shift == 0x%016llx\n", wptr);
	} else {
		wptr = RREG32_SDMA(ring->me, mmSDMA0_GFX_RB_WPTR_HI);
		wptr = wptr << 32;
		wptr |= RREG32_SDMA(ring->me, mmSDMA0_GFX_RB_WPTR);
		DRM_DEBUG("wptr before shift [%i] wptr == 0x%016llx\n",
				ring->me, wptr);
	}

	return wptr >> 2;
}

/**
 * sdma_v4_0_ring_set_wptr - commit the write pointer
 *
 * @ring: amdgpu ring pointer
 *
 * Write the wptr back to the hardware (VEGA10+).
 */
static void sdma_v4_0_ring_set_wptr(struct amdgpu_ring *ring)
{
	struct amdgpu_device *adev = ring->adev;

	DRM_DEBUG("Setting write pointer\n");
	if (ring->use_doorbell) {
		u64 *wb = (u64 *)&adev->wb.wb[ring->wptr_offs];

		DRM_DEBUG("Using doorbell -- "
				"wptr_offs == 0x%08x "
				"lower_32_bits(ring->wptr) << 2 == 0x%08x "
				"upper_32_bits(ring->wptr) << 2 == 0x%08x\n",
				ring->wptr_offs,
				lower_32_bits(ring->wptr << 2),
				upper_32_bits(ring->wptr << 2));
		/* XXX check if swapping is necessary on BE */
		WRITE_ONCE(*wb, (ring->wptr << 2));
		DRM_DEBUG("calling WDOORBELL64(0x%08x, 0x%016llx)\n",
				ring->doorbell_index, ring->wptr << 2);
		WDOORBELL64(ring->doorbell_index, ring->wptr << 2);
	} else {
		DRM_DEBUG("Not using doorbell -- "
				"mmSDMA%i_GFX_RB_WPTR == 0x%08x "
				"mmSDMA%i_GFX_RB_WPTR_HI == 0x%08x\n",
				ring->me,
				lower_32_bits(ring->wptr << 2),
				ring->me,
				upper_32_bits(ring->wptr << 2));
		WREG32_SDMA(ring->me, mmSDMA0_GFX_RB_WPTR,
			    lower_32_bits(ring->wptr << 2));
		WREG32_SDMA(ring->me, mmSDMA0_GFX_RB_WPTR_HI,
			    upper_32_bits(ring->wptr << 2));
	}
}

/**
 * sdma_v4_0_page_ring_get_wptr - get the current write pointer
 *
 * @ring: amdgpu ring pointer
 *
 * Get the current wptr from the hardware (VEGA10+).
 */
static uint64_t sdma_v4_0_page_ring_get_wptr(struct amdgpu_ring *ring)
{
	struct amdgpu_device *adev = ring->adev;
	u64 wptr;

	if (ring->use_doorbell) {
		/* XXX check if swapping is necessary on BE */
		wptr = READ_ONCE(*((u64 *)&adev->wb.wb[ring->wptr_offs]));
	} else {
		wptr = RREG32_SDMA(ring->me, mmSDMA0_PAGE_RB_WPTR_HI);
		wptr = wptr << 32;
		wptr |= RREG32_SDMA(ring->me, mmSDMA0_PAGE_RB_WPTR);
	}

	return wptr >> 2;
}

/**
 * sdma_v4_0_ring_set_wptr - commit the write pointer
 *
 * @ring: amdgpu ring pointer
 *
 * Write the wptr back to the hardware (VEGA10+).
 */
static void sdma_v4_0_page_ring_set_wptr(struct amdgpu_ring *ring)
{
	struct amdgpu_device *adev = ring->adev;

	if (ring->use_doorbell) {
		u64 *wb = (u64 *)&adev->wb.wb[ring->wptr_offs];

		/* XXX check if swapping is necessary on BE */
		WRITE_ONCE(*wb, (ring->wptr << 2));
		WDOORBELL64(ring->doorbell_index, ring->wptr << 2);
	} else {
		uint64_t wptr = ring->wptr << 2;

		WREG32_SDMA(ring->me, mmSDMA0_PAGE_RB_WPTR,
			    lower_32_bits(wptr));
		WREG32_SDMA(ring->me, mmSDMA0_PAGE_RB_WPTR_HI,
			    upper_32_bits(wptr));
	}
}

static void sdma_v4_0_ring_insert_nop(struct amdgpu_ring *ring, uint32_t count)
{
	struct amdgpu_sdma_instance *sdma = amdgpu_sdma_get_instance_from_ring(ring);
	int i;

	for (i = 0; i < count; i++)
		if (sdma && sdma->burst_nop && (i == 0))
			amdgpu_ring_write(ring, ring->funcs->nop |
				SDMA_PKT_NOP_HEADER_COUNT(count - 1));
		else
			amdgpu_ring_write(ring, ring->funcs->nop);
}

/**
 * sdma_v4_0_ring_emit_ib - Schedule an IB on the DMA engine
 *
 * @ring: amdgpu ring pointer
 * @ib: IB object to schedule
 *
 * Schedule an IB in the DMA ring (VEGA10).
 */
static void sdma_v4_0_ring_emit_ib(struct amdgpu_ring *ring,
				   struct amdgpu_job *job,
				   struct amdgpu_ib *ib,
				   bool ctx_switch)
{
	unsigned vmid = AMDGPU_JOB_GET_VMID(job);

	/* IB packet must end on a 8 DW boundary */
	sdma_v4_0_ring_insert_nop(ring, (10 - (lower_32_bits(ring->wptr) & 7)) % 8);

	amdgpu_ring_write(ring, SDMA_PKT_HEADER_OP(SDMA_OP_INDIRECT) |
			  SDMA_PKT_INDIRECT_HEADER_VMID(vmid & 0xf));
	/* base must be 32 byte aligned */
	amdgpu_ring_write(ring, lower_32_bits(ib->gpu_addr) & 0xffffffe0);
	amdgpu_ring_write(ring, upper_32_bits(ib->gpu_addr));
	amdgpu_ring_write(ring, ib->length_dw);
	amdgpu_ring_write(ring, 0);
	amdgpu_ring_write(ring, 0);

}

static void sdma_v4_0_wait_reg_mem(struct amdgpu_ring *ring,
				   int mem_space, int hdp,
				   uint32_t addr0, uint32_t addr1,
				   uint32_t ref, uint32_t mask,
				   uint32_t inv)
{
	amdgpu_ring_write(ring, SDMA_PKT_HEADER_OP(SDMA_OP_POLL_REGMEM) |
			  SDMA_PKT_POLL_REGMEM_HEADER_HDP_FLUSH(hdp) |
			  SDMA_PKT_POLL_REGMEM_HEADER_MEM_POLL(mem_space) |
			  SDMA_PKT_POLL_REGMEM_HEADER_FUNC(3)); /* == */
	if (mem_space) {
		/* memory */
		amdgpu_ring_write(ring, addr0);
		amdgpu_ring_write(ring, addr1);
	} else {
		/* registers */
		amdgpu_ring_write(ring, addr0 << 2);
		amdgpu_ring_write(ring, addr1 << 2);
	}
	amdgpu_ring_write(ring, ref); /* reference */
	amdgpu_ring_write(ring, mask); /* mask */
	amdgpu_ring_write(ring, SDMA_PKT_POLL_REGMEM_DW5_RETRY_COUNT(0xfff) |
			  SDMA_PKT_POLL_REGMEM_DW5_INTERVAL(inv)); /* retry count, poll interval */
}

/**
 * sdma_v4_0_ring_emit_hdp_flush - emit an hdp flush on the DMA ring
 *
 * @ring: amdgpu ring pointer
 *
 * Emit an hdp flush packet on the requested DMA ring.
 */
static void sdma_v4_0_ring_emit_hdp_flush(struct amdgpu_ring *ring)
{
	struct amdgpu_device *adev = ring->adev;
	u32 ref_and_mask = 0;
	const struct nbio_hdp_flush_reg *nbio_hf_reg = adev->nbio_funcs->hdp_flush_reg;

	if (ring->me == 0)
		ref_and_mask = nbio_hf_reg->ref_and_mask_sdma0;
	else
		ref_and_mask = nbio_hf_reg->ref_and_mask_sdma1;

	sdma_v4_0_wait_reg_mem(ring, 0, 1,
			       adev->nbio_funcs->get_hdp_flush_done_offset(adev),
			       adev->nbio_funcs->get_hdp_flush_req_offset(adev),
			       ref_and_mask, ref_and_mask, 10);
}

/**
 * sdma_v4_0_ring_emit_fence - emit a fence on the DMA ring
 *
 * @ring: amdgpu ring pointer
 * @fence: amdgpu fence object
 *
 * Add a DMA fence packet to the ring to write
 * the fence seq number and DMA trap packet to generate
 * an interrupt if needed (VEGA10).
 */
static void sdma_v4_0_ring_emit_fence(struct amdgpu_ring *ring, u64 addr, u64 seq,
				      unsigned flags)
{
	bool write64bit = flags & AMDGPU_FENCE_FLAG_64BIT;
	/* write the fence */
	amdgpu_ring_write(ring, SDMA_PKT_HEADER_OP(SDMA_OP_FENCE));
	/* zero in first two bits */
	BUG_ON(addr & 0x3);
	amdgpu_ring_write(ring, lower_32_bits(addr));
	amdgpu_ring_write(ring, upper_32_bits(addr));
	amdgpu_ring_write(ring, lower_32_bits(seq));

	/* optionally write high bits as well */
	if (write64bit) {
		addr += 4;
		amdgpu_ring_write(ring, SDMA_PKT_HEADER_OP(SDMA_OP_FENCE));
		/* zero in first two bits */
		BUG_ON(addr & 0x3);
		amdgpu_ring_write(ring, lower_32_bits(addr));
		amdgpu_ring_write(ring, upper_32_bits(addr));
		amdgpu_ring_write(ring, upper_32_bits(seq));
	}

	/* generate an interrupt */
	amdgpu_ring_write(ring, SDMA_PKT_HEADER_OP(SDMA_OP_TRAP));
	amdgpu_ring_write(ring, SDMA_PKT_TRAP_INT_CONTEXT_INT_CONTEXT(0));
}


/**
 * sdma_v4_0_gfx_stop - stop the gfx async dma engines
 *
 * @adev: amdgpu_device pointer
 *
 * Stop the gfx async dma ring buffers (VEGA10).
 */
static void sdma_v4_0_gfx_stop(struct amdgpu_device *adev)
{
	struct amdgpu_ring *sdma0 = &adev->sdma.instance[0].ring;
	struct amdgpu_ring *sdma1 = &adev->sdma.instance[1].ring;
	u32 rb_cntl, ib_cntl;
	int i;

	if ((adev->mman.buffer_funcs_ring == sdma0) ||
	    (adev->mman.buffer_funcs_ring == sdma1))
			amdgpu_ttm_set_buffer_funcs_status(adev, false);

	for (i = 0; i < adev->sdma.num_instances; i++) {
		rb_cntl = RREG32_SDMA(i, mmSDMA0_GFX_RB_CNTL);
		rb_cntl = REG_SET_FIELD(rb_cntl, SDMA0_GFX_RB_CNTL, RB_ENABLE, 0);
		WREG32_SDMA(i, mmSDMA0_GFX_RB_CNTL, rb_cntl);
		ib_cntl = RREG32_SDMA(i, mmSDMA0_GFX_IB_CNTL);
		ib_cntl = REG_SET_FIELD(ib_cntl, SDMA0_GFX_IB_CNTL, IB_ENABLE, 0);
		WREG32_SDMA(i, mmSDMA0_GFX_IB_CNTL, ib_cntl);
	}

	sdma0->sched.ready = false;
	sdma1->sched.ready = false;
}

/**
 * sdma_v4_0_rlc_stop - stop the compute async dma engines
 *
 * @adev: amdgpu_device pointer
 *
 * Stop the compute async dma queues (VEGA10).
 */
static void sdma_v4_0_rlc_stop(struct amdgpu_device *adev)
{
	/* XXX todo */
}

/**
 * sdma_v4_0_page_stop - stop the page async dma engines
 *
 * @adev: amdgpu_device pointer
 *
 * Stop the page async dma ring buffers (VEGA10).
 */
static void sdma_v4_0_page_stop(struct amdgpu_device *adev)
{
	struct amdgpu_ring *sdma0 = &adev->sdma.instance[0].page;
	struct amdgpu_ring *sdma1 = &adev->sdma.instance[1].page;
	u32 rb_cntl, ib_cntl;
	int i;

	if ((adev->mman.buffer_funcs_ring == sdma0) ||
	    (adev->mman.buffer_funcs_ring == sdma1))
		amdgpu_ttm_set_buffer_funcs_status(adev, false);

	for (i = 0; i < adev->sdma.num_instances; i++) {
		rb_cntl = RREG32_SDMA(i, mmSDMA0_PAGE_RB_CNTL);
		rb_cntl = REG_SET_FIELD(rb_cntl, SDMA0_PAGE_RB_CNTL,
					RB_ENABLE, 0);
		WREG32_SDMA(i, mmSDMA0_PAGE_RB_CNTL, rb_cntl);
		ib_cntl = RREG32_SDMA(i, mmSDMA0_PAGE_IB_CNTL);
		ib_cntl = REG_SET_FIELD(ib_cntl, SDMA0_PAGE_IB_CNTL,
					IB_ENABLE, 0);
		WREG32_SDMA(i, mmSDMA0_PAGE_IB_CNTL, ib_cntl);
	}

	sdma0->sched.ready = false;
	sdma1->sched.ready = false;
}

/**
 * sdma_v_0_ctx_switch_enable - stop the async dma engines context switch
 *
 * @adev: amdgpu_device pointer
 * @enable: enable/disable the DMA MEs context switch.
 *
 * Halt or unhalt the async dma engines context switch (VEGA10).
 */
static void sdma_v4_0_ctx_switch_enable(struct amdgpu_device *adev, bool enable)
{
	u32 f32_cntl, phase_quantum = 0;
	int i;

	if (amdgpu_sdma_phase_quantum) {
		unsigned value = amdgpu_sdma_phase_quantum;
		unsigned unit = 0;

		while (value > (SDMA0_PHASE0_QUANTUM__VALUE_MASK >>
				SDMA0_PHASE0_QUANTUM__VALUE__SHIFT)) {
			value = (value + 1) >> 1;
			unit++;
		}
		if (unit > (SDMA0_PHASE0_QUANTUM__UNIT_MASK >>
			    SDMA0_PHASE0_QUANTUM__UNIT__SHIFT)) {
			value = (SDMA0_PHASE0_QUANTUM__VALUE_MASK >>
				 SDMA0_PHASE0_QUANTUM__VALUE__SHIFT);
			unit = (SDMA0_PHASE0_QUANTUM__UNIT_MASK >>
				SDMA0_PHASE0_QUANTUM__UNIT__SHIFT);
			WARN_ONCE(1,
			"clamping sdma_phase_quantum to %uK clock cycles\n",
				  value << unit);
		}
		phase_quantum =
			value << SDMA0_PHASE0_QUANTUM__VALUE__SHIFT |
			unit  << SDMA0_PHASE0_QUANTUM__UNIT__SHIFT;
	}

	for (i = 0; i < adev->sdma.num_instances; i++) {
		f32_cntl = RREG32_SDMA(i, mmSDMA0_CNTL);
		f32_cntl = REG_SET_FIELD(f32_cntl, SDMA0_CNTL,
				AUTO_CTXSW_ENABLE, enable ? 1 : 0);
		if (enable && amdgpu_sdma_phase_quantum) {
			WREG32_SDMA(i, mmSDMA0_PHASE0_QUANTUM, phase_quantum);
			WREG32_SDMA(i, mmSDMA0_PHASE1_QUANTUM, phase_quantum);
			WREG32_SDMA(i, mmSDMA0_PHASE2_QUANTUM, phase_quantum);
		}
		WREG32_SDMA(i, mmSDMA0_CNTL, f32_cntl);
	}

}

/**
 * sdma_v4_0_enable - stop the async dma engines
 *
 * @adev: amdgpu_device pointer
 * @enable: enable/disable the DMA MEs.
 *
 * Halt or unhalt the async dma engines (VEGA10).
 */
static void sdma_v4_0_enable(struct amdgpu_device *adev, bool enable)
{
	u32 f32_cntl;
	int i;

	if (enable == false) {
		sdma_v4_0_gfx_stop(adev);
		sdma_v4_0_rlc_stop(adev);
		if (adev->sdma.has_page_queue)
			sdma_v4_0_page_stop(adev);
	}

	for (i = 0; i < adev->sdma.num_instances; i++) {
		f32_cntl = RREG32_SDMA(i, mmSDMA0_F32_CNTL);
		f32_cntl = REG_SET_FIELD(f32_cntl, SDMA0_F32_CNTL, HALT, enable ? 0 : 1);
		WREG32_SDMA(i, mmSDMA0_F32_CNTL, f32_cntl);
	}
}

/**
 * sdma_v4_0_rb_cntl - get parameters for rb_cntl
 */
static uint32_t sdma_v4_0_rb_cntl(struct amdgpu_ring *ring, uint32_t rb_cntl)
{
	/* Set ring buffer size in dwords */
	uint32_t rb_bufsz = order_base_2(ring->ring_size / 4);

	rb_cntl = REG_SET_FIELD(rb_cntl, SDMA0_GFX_RB_CNTL, RB_SIZE, rb_bufsz);
#ifdef __BIG_ENDIAN
	rb_cntl = REG_SET_FIELD(rb_cntl, SDMA0_GFX_RB_CNTL, RB_SWAP_ENABLE, 1);
	rb_cntl = REG_SET_FIELD(rb_cntl, SDMA0_GFX_RB_CNTL,
				RPTR_WRITEBACK_SWAP_ENABLE, 1);
#endif
	return rb_cntl;
}

/**
 * sdma_v4_0_gfx_resume - setup and start the async dma engines
 *
 * @adev: amdgpu_device pointer
 * @i: instance to resume
 *
 * Set up the gfx DMA ring buffers and enable them (VEGA10).
 * Returns 0 for success, error for failure.
 */
static void sdma_v4_0_gfx_resume(struct amdgpu_device *adev, unsigned int i)
{
	struct amdgpu_ring *ring = &adev->sdma.instance[i].ring;
	u32 rb_cntl, ib_cntl, wptr_poll_cntl;
	u32 wb_offset;
	u32 doorbell;
	u32 doorbell_offset;
	u64 wptr_gpu_addr;

	wb_offset = (ring->rptr_offs * 4);

	rb_cntl = RREG32_SDMA(i, mmSDMA0_GFX_RB_CNTL);
	rb_cntl = sdma_v4_0_rb_cntl(ring, rb_cntl);
	WREG32_SDMA(i, mmSDMA0_GFX_RB_CNTL, rb_cntl);

	/* Initialize the ring buffer's read and write pointers */
	WREG32_SDMA(i, mmSDMA0_GFX_RB_RPTR, 0);
	WREG32_SDMA(i, mmSDMA0_GFX_RB_RPTR_HI, 0);
	WREG32_SDMA(i, mmSDMA0_GFX_RB_WPTR, 0);
	WREG32_SDMA(i, mmSDMA0_GFX_RB_WPTR_HI, 0);

	/* set the wb address whether it's enabled or not */
	WREG32_SDMA(i, mmSDMA0_GFX_RB_RPTR_ADDR_HI,
	       upper_32_bits(adev->wb.gpu_addr + wb_offset) & 0xFFFFFFFF);
	WREG32_SDMA(i, mmSDMA0_GFX_RB_RPTR_ADDR_LO,
	       lower_32_bits(adev->wb.gpu_addr + wb_offset) & 0xFFFFFFFC);

	rb_cntl = REG_SET_FIELD(rb_cntl, SDMA0_GFX_RB_CNTL,
				RPTR_WRITEBACK_ENABLE, 1);

	WREG32_SDMA(i, mmSDMA0_GFX_RB_BASE, ring->gpu_addr >> 8);
	WREG32_SDMA(i, mmSDMA0_GFX_RB_BASE_HI, ring->gpu_addr >> 40);

	ring->wptr = 0;

	/* before programing wptr to a less value, need set minor_ptr_update first */
	WREG32_SDMA(i, mmSDMA0_GFX_MINOR_PTR_UPDATE, 1);

	doorbell = RREG32_SDMA(i, mmSDMA0_GFX_DOORBELL);
	doorbell_offset = RREG32_SDMA(i, mmSDMA0_GFX_DOORBELL_OFFSET);

	doorbell = REG_SET_FIELD(doorbell, SDMA0_GFX_DOORBELL, ENABLE,
				 ring->use_doorbell);
	doorbell_offset = REG_SET_FIELD(doorbell_offset,
					SDMA0_GFX_DOORBELL_OFFSET,
					OFFSET, ring->doorbell_index);
	WREG32_SDMA(i, mmSDMA0_GFX_DOORBELL, doorbell);
	WREG32_SDMA(i, mmSDMA0_GFX_DOORBELL_OFFSET, doorbell_offset);
	adev->nbio_funcs->sdma_doorbell_range(adev, i, ring->use_doorbell,
					      ring->doorbell_index);

	sdma_v4_0_ring_set_wptr(ring);

	/* set minor_ptr_update to 0 after wptr programed */
	WREG32_SDMA(i, mmSDMA0_GFX_MINOR_PTR_UPDATE, 0);

	/* setup the wptr shadow polling */
	wptr_gpu_addr = adev->wb.gpu_addr + (ring->wptr_offs * 4);
	WREG32_SDMA(i, mmSDMA0_GFX_RB_WPTR_POLL_ADDR_LO,
		    lower_32_bits(wptr_gpu_addr));
	WREG32_SDMA(i, mmSDMA0_GFX_RB_WPTR_POLL_ADDR_HI,
		    upper_32_bits(wptr_gpu_addr));
	wptr_poll_cntl = RREG32_SDMA(i, mmSDMA0_GFX_RB_WPTR_POLL_CNTL);
	wptr_poll_cntl = REG_SET_FIELD(wptr_poll_cntl,
				       SDMA0_GFX_RB_WPTR_POLL_CNTL,
				       F32_POLL_ENABLE, amdgpu_sriov_vf(adev));
	WREG32_SDMA(i, mmSDMA0_GFX_RB_WPTR_POLL_CNTL, wptr_poll_cntl);

	/* enable DMA RB */
	rb_cntl = REG_SET_FIELD(rb_cntl, SDMA0_GFX_RB_CNTL, RB_ENABLE, 1);
	WREG32_SDMA(i, mmSDMA0_GFX_RB_CNTL, rb_cntl);

	ib_cntl = RREG32_SDMA(i, mmSDMA0_GFX_IB_CNTL);
	ib_cntl = REG_SET_FIELD(ib_cntl, SDMA0_GFX_IB_CNTL, IB_ENABLE, 1);
#ifdef __BIG_ENDIAN
	ib_cntl = REG_SET_FIELD(ib_cntl, SDMA0_GFX_IB_CNTL, IB_SWAP_ENABLE, 1);
#endif
	/* enable DMA IBs */
	WREG32_SDMA(i, mmSDMA0_GFX_IB_CNTL, ib_cntl);

	ring->sched.ready = true;
}

/**
 * sdma_v4_0_page_resume - setup and start the async dma engines
 *
 * @adev: amdgpu_device pointer
 * @i: instance to resume
 *
 * Set up the page DMA ring buffers and enable them (VEGA10).
 * Returns 0 for success, error for failure.
 */
static void sdma_v4_0_page_resume(struct amdgpu_device *adev, unsigned int i)
{
	struct amdgpu_ring *ring = &adev->sdma.instance[i].page;
	u32 rb_cntl, ib_cntl, wptr_poll_cntl;
	u32 wb_offset;
	u32 doorbell;
	u32 doorbell_offset;
	u64 wptr_gpu_addr;

	wb_offset = (ring->rptr_offs * 4);

	rb_cntl = RREG32_SDMA(i, mmSDMA0_PAGE_RB_CNTL);
	rb_cntl = sdma_v4_0_rb_cntl(ring, rb_cntl);
	WREG32_SDMA(i, mmSDMA0_PAGE_RB_CNTL, rb_cntl);

	/* Initialize the ring buffer's read and write pointers */
	WREG32_SDMA(i, mmSDMA0_PAGE_RB_RPTR, 0);
	WREG32_SDMA(i, mmSDMA0_PAGE_RB_RPTR_HI, 0);
	WREG32_SDMA(i, mmSDMA0_PAGE_RB_WPTR, 0);
	WREG32_SDMA(i, mmSDMA0_PAGE_RB_WPTR_HI, 0);

	/* set the wb address whether it's enabled or not */
	WREG32_SDMA(i, mmSDMA0_PAGE_RB_RPTR_ADDR_HI,
	       upper_32_bits(adev->wb.gpu_addr + wb_offset) & 0xFFFFFFFF);
	WREG32_SDMA(i, mmSDMA0_PAGE_RB_RPTR_ADDR_LO,
	       lower_32_bits(adev->wb.gpu_addr + wb_offset) & 0xFFFFFFFC);

	rb_cntl = REG_SET_FIELD(rb_cntl, SDMA0_PAGE_RB_CNTL,
				RPTR_WRITEBACK_ENABLE, 1);

	WREG32_SDMA(i, mmSDMA0_PAGE_RB_BASE, ring->gpu_addr >> 8);
	WREG32_SDMA(i, mmSDMA0_PAGE_RB_BASE_HI, ring->gpu_addr >> 40);

	ring->wptr = 0;

	/* before programing wptr to a less value, need set minor_ptr_update first */
	WREG32_SDMA(i, mmSDMA0_PAGE_MINOR_PTR_UPDATE, 1);

	doorbell = RREG32_SDMA(i, mmSDMA0_PAGE_DOORBELL);
	doorbell_offset = RREG32_SDMA(i, mmSDMA0_PAGE_DOORBELL_OFFSET);

	doorbell = REG_SET_FIELD(doorbell, SDMA0_PAGE_DOORBELL, ENABLE,
				 ring->use_doorbell);
	doorbell_offset = REG_SET_FIELD(doorbell_offset,
					SDMA0_PAGE_DOORBELL_OFFSET,
					OFFSET, ring->doorbell_index);
	WREG32_SDMA(i, mmSDMA0_PAGE_DOORBELL, doorbell);
	WREG32_SDMA(i, mmSDMA0_PAGE_DOORBELL_OFFSET, doorbell_offset);

	/* paging queue doorbell range is setup at sdma_v4_0_gfx_resume */
	sdma_v4_0_page_ring_set_wptr(ring);

	/* set minor_ptr_update to 0 after wptr programed */
	WREG32_SDMA(i, mmSDMA0_PAGE_MINOR_PTR_UPDATE, 0);

	/* setup the wptr shadow polling */
	wptr_gpu_addr = adev->wb.gpu_addr + (ring->wptr_offs * 4);
	WREG32_SDMA(i, mmSDMA0_PAGE_RB_WPTR_POLL_ADDR_LO,
		    lower_32_bits(wptr_gpu_addr));
	WREG32_SDMA(i, mmSDMA0_PAGE_RB_WPTR_POLL_ADDR_HI,
		    upper_32_bits(wptr_gpu_addr));
	wptr_poll_cntl = RREG32_SDMA(i, mmSDMA0_PAGE_RB_WPTR_POLL_CNTL);
	wptr_poll_cntl = REG_SET_FIELD(wptr_poll_cntl,
				       SDMA0_PAGE_RB_WPTR_POLL_CNTL,
				       F32_POLL_ENABLE, amdgpu_sriov_vf(adev));
	WREG32_SDMA(i, mmSDMA0_PAGE_RB_WPTR_POLL_CNTL, wptr_poll_cntl);

	/* enable DMA RB */
	rb_cntl = REG_SET_FIELD(rb_cntl, SDMA0_PAGE_RB_CNTL, RB_ENABLE, 1);
	WREG32_SDMA(i, mmSDMA0_PAGE_RB_CNTL, rb_cntl);

	ib_cntl = RREG32_SDMA(i, mmSDMA0_PAGE_IB_CNTL);
	ib_cntl = REG_SET_FIELD(ib_cntl, SDMA0_PAGE_IB_CNTL, IB_ENABLE, 1);
#ifdef __BIG_ENDIAN
	ib_cntl = REG_SET_FIELD(ib_cntl, SDMA0_PAGE_IB_CNTL, IB_SWAP_ENABLE, 1);
#endif
	/* enable DMA IBs */
	WREG32_SDMA(i, mmSDMA0_PAGE_IB_CNTL, ib_cntl);

	ring->sched.ready = true;
}

static void
sdma_v4_1_update_power_gating(struct amdgpu_device *adev, bool enable)
{
	uint32_t def, data;

	if (enable && (adev->pg_flags & AMD_PG_SUPPORT_SDMA)) {
		/* enable idle interrupt */
		def = data = RREG32(SOC15_REG_OFFSET(SDMA0, 0, mmSDMA0_CNTL));
		data |= SDMA0_CNTL__CTXEMPTY_INT_ENABLE_MASK;

		if (data != def)
			WREG32(SOC15_REG_OFFSET(SDMA0, 0, mmSDMA0_CNTL), data);
	} else {
		/* disable idle interrupt */
		def = data = RREG32(SOC15_REG_OFFSET(SDMA0, 0, mmSDMA0_CNTL));
		data &= ~SDMA0_CNTL__CTXEMPTY_INT_ENABLE_MASK;
		if (data != def)
			WREG32(SOC15_REG_OFFSET(SDMA0, 0, mmSDMA0_CNTL), data);
	}
}

static void sdma_v4_1_init_power_gating(struct amdgpu_device *adev)
{
	uint32_t def, data;

	/* Enable HW based PG. */
	def = data = RREG32(SOC15_REG_OFFSET(SDMA0, 0, mmSDMA0_POWER_CNTL));
	data |= SDMA0_POWER_CNTL__PG_CNTL_ENABLE_MASK;
	if (data != def)
		WREG32(SOC15_REG_OFFSET(SDMA0, 0, mmSDMA0_POWER_CNTL), data);

	/* enable interrupt */
	def = data = RREG32(SOC15_REG_OFFSET(SDMA0, 0, mmSDMA0_CNTL));
	data |= SDMA0_CNTL__CTXEMPTY_INT_ENABLE_MASK;
	if (data != def)
		WREG32(SOC15_REG_OFFSET(SDMA0, 0, mmSDMA0_CNTL), data);

	/* Configure hold time to filter in-valid power on/off request. Use default right now */
	def = data = RREG32(SOC15_REG_OFFSET(SDMA0, 0, mmSDMA0_POWER_CNTL));
	data &= ~SDMA0_POWER_CNTL__ON_OFF_CONDITION_HOLD_TIME_MASK;
	data |= (mmSDMA0_POWER_CNTL_DEFAULT & SDMA0_POWER_CNTL__ON_OFF_CONDITION_HOLD_TIME_MASK);
	/* Configure switch time for hysteresis purpose. Use default right now */
	data &= ~SDMA0_POWER_CNTL__ON_OFF_STATUS_DURATION_TIME_MASK;
	data |= (mmSDMA0_POWER_CNTL_DEFAULT & SDMA0_POWER_CNTL__ON_OFF_STATUS_DURATION_TIME_MASK);
	if(data != def)
		WREG32(SOC15_REG_OFFSET(SDMA0, 0, mmSDMA0_POWER_CNTL), data);
}

static void sdma_v4_0_init_pg(struct amdgpu_device *adev)
{
	if (!(adev->pg_flags & AMD_PG_SUPPORT_SDMA))
		return;

	switch (adev->asic_type) {
	case CHIP_RAVEN:
		sdma_v4_1_init_power_gating(adev);
		sdma_v4_1_update_power_gating(adev, true);
		break;
	default:
		break;
	}
}

/**
 * sdma_v4_0_rlc_resume - setup and start the async dma engines
 *
 * @adev: amdgpu_device pointer
 *
 * Set up the compute DMA queues and enable them (VEGA10).
 * Returns 0 for success, error for failure.
 */
static int sdma_v4_0_rlc_resume(struct amdgpu_device *adev)
{
	sdma_v4_0_init_pg(adev);

	return 0;
}

/**
 * sdma_v4_0_load_microcode - load the sDMA ME ucode
 *
 * @adev: amdgpu_device pointer
 *
 * Loads the sDMA0/1 ucode.
 * Returns 0 for success, -EINVAL if the ucode is not available.
 */
static int sdma_v4_0_load_microcode(struct amdgpu_device *adev)
{
	const struct sdma_firmware_header_v1_0 *hdr;
	const __le32 *fw_data;
	u32 fw_size;
	int i, j;

	/* halt the MEs */
	sdma_v4_0_enable(adev, false);

	for (i = 0; i < adev->sdma.num_instances; i++) {
		if (!adev->sdma.instance[i].fw)
			return -EINVAL;

		hdr = (const struct sdma_firmware_header_v1_0 *)adev->sdma.instance[i].fw->data;
		amdgpu_ucode_print_sdma_hdr(&hdr->header);
		fw_size = le32_to_cpu(hdr->header.ucode_size_bytes) / 4;

		fw_data = (const __le32 *)
			(adev->sdma.instance[i].fw->data +
				le32_to_cpu(hdr->header.ucode_array_offset_bytes));

		WREG32_SDMA(i, mmSDMA0_UCODE_ADDR, 0);

		for (j = 0; j < fw_size; j++)
			WREG32_SDMA(i, mmSDMA0_UCODE_DATA,
				    le32_to_cpup(fw_data++));

		WREG32_SDMA(i, mmSDMA0_UCODE_ADDR,
			    adev->sdma.instance[i].fw_version);
	}

	return 0;
}

/**
 * sdma_v4_0_start - setup and start the async dma engines
 *
 * @adev: amdgpu_device pointer
 *
 * Set up the DMA engines and enable them (VEGA10).
 * Returns 0 for success, error for failure.
 */
static int sdma_v4_0_start(struct amdgpu_device *adev)
{
	struct amdgpu_ring *ring;
	int i, r;

	if (amdgpu_sriov_vf(adev)) {
		sdma_v4_0_ctx_switch_enable(adev, false);
		sdma_v4_0_enable(adev, false);
	} else {

		if (adev->firmware.load_type != AMDGPU_FW_LOAD_PSP) {
			r = sdma_v4_0_load_microcode(adev);
			if (r)
				return r;
		}

		/* unhalt the MEs */
		sdma_v4_0_enable(adev, true);
		/* enable sdma ring preemption */
		sdma_v4_0_ctx_switch_enable(adev, true);
<<<<<<< HEAD
	}

	/* start the gfx rings and rlc compute queues */
	for (i = 0; i < adev->sdma.num_instances; i++) {
		uint32_t temp;

		WREG32_SDMA(i, mmSDMA0_SEM_WAIT_FAIL_TIMER_CNTL, 0);
		sdma_v4_0_gfx_resume(adev, i);
		if (adev->sdma.has_page_queue)
			sdma_v4_0_page_resume(adev, i);

		/* set utc l1 enable flag always to 1 */
		temp = RREG32_SDMA(i, mmSDMA0_CNTL);
		temp = REG_SET_FIELD(temp, SDMA0_CNTL, UTC_L1_ENABLE, 1);
		WREG32_SDMA(i, mmSDMA0_CNTL, temp);

		if (!amdgpu_sriov_vf(adev)) {
			/* unhalt engine */
			temp = RREG32_SDMA(i, mmSDMA0_F32_CNTL);
			temp = REG_SET_FIELD(temp, SDMA0_F32_CNTL, HALT, 0);
			WREG32_SDMA(i, mmSDMA0_F32_CNTL, temp);
		}
	}

=======
	}

	/* start the gfx rings and rlc compute queues */
	for (i = 0; i < adev->sdma.num_instances; i++) {
		uint32_t temp;

		WREG32_SDMA(i, mmSDMA0_SEM_WAIT_FAIL_TIMER_CNTL, 0);
		sdma_v4_0_gfx_resume(adev, i);
		if (adev->sdma.has_page_queue)
			sdma_v4_0_page_resume(adev, i);

		/* set utc l1 enable flag always to 1 */
		temp = RREG32_SDMA(i, mmSDMA0_CNTL);
		temp = REG_SET_FIELD(temp, SDMA0_CNTL, UTC_L1_ENABLE, 1);
		WREG32_SDMA(i, mmSDMA0_CNTL, temp);

		if (!amdgpu_sriov_vf(adev)) {
			/* unhalt engine */
			temp = RREG32_SDMA(i, mmSDMA0_F32_CNTL);
			temp = REG_SET_FIELD(temp, SDMA0_F32_CNTL, HALT, 0);
			WREG32_SDMA(i, mmSDMA0_F32_CNTL, temp);
		}
	}

>>>>>>> 3078c7c0
	if (amdgpu_sriov_vf(adev)) {
		sdma_v4_0_ctx_switch_enable(adev, true);
		sdma_v4_0_enable(adev, true);
	} else {
		r = sdma_v4_0_rlc_resume(adev);
		if (r)
			return r;
	}

	for (i = 0; i < adev->sdma.num_instances; i++) {
		ring = &adev->sdma.instance[i].ring;
<<<<<<< HEAD

		r = amdgpu_ring_test_helper(ring);
		if (r)
			return r;

=======

		r = amdgpu_ring_test_helper(ring);
		if (r)
			return r;

>>>>>>> 3078c7c0
		if (adev->sdma.has_page_queue) {
			struct amdgpu_ring *page = &adev->sdma.instance[i].page;

			r = amdgpu_ring_test_helper(page);
			if (r)
				return r;

			if (adev->mman.buffer_funcs_ring == page)
				amdgpu_ttm_set_buffer_funcs_status(adev, true);
		}

		if (adev->mman.buffer_funcs_ring == ring)
			amdgpu_ttm_set_buffer_funcs_status(adev, true);
	}

	return r;
}

/**
 * sdma_v4_0_ring_test_ring - simple async dma engine test
 *
 * @ring: amdgpu_ring structure holding ring information
 *
 * Test the DMA engine by writing using it to write an
 * value to memory. (VEGA10).
 * Returns 0 for success, error for failure.
 */
static int sdma_v4_0_ring_test_ring(struct amdgpu_ring *ring)
{
	struct amdgpu_device *adev = ring->adev;
	unsigned i;
	unsigned index;
	int r;
	u32 tmp;
	u64 gpu_addr;

	r = amdgpu_device_wb_get(adev, &index);
	if (r)
		return r;

	gpu_addr = adev->wb.gpu_addr + (index * 4);
	tmp = 0xCAFEDEAD;
	adev->wb.wb[index] = cpu_to_le32(tmp);

	r = amdgpu_ring_alloc(ring, 5);
	if (r)
		goto error_free_wb;

	amdgpu_ring_write(ring, SDMA_PKT_HEADER_OP(SDMA_OP_WRITE) |
			  SDMA_PKT_HEADER_SUB_OP(SDMA_SUBOP_WRITE_LINEAR));
	amdgpu_ring_write(ring, lower_32_bits(gpu_addr));
	amdgpu_ring_write(ring, upper_32_bits(gpu_addr));
	amdgpu_ring_write(ring, SDMA_PKT_WRITE_UNTILED_DW_3_COUNT(0));
	amdgpu_ring_write(ring, 0xDEADBEEF);
	amdgpu_ring_commit(ring);

	for (i = 0; i < adev->usec_timeout; i++) {
		tmp = le32_to_cpu(adev->wb.wb[index]);
		if (tmp == 0xDEADBEEF)
			break;
		DRM_UDELAY(1);
	}

	if (i >= adev->usec_timeout)
		r = -ETIMEDOUT;

error_free_wb:
	amdgpu_device_wb_free(adev, index);
	return r;
}

/**
 * sdma_v4_0_ring_test_ib - test an IB on the DMA engine
 *
 * @ring: amdgpu_ring structure holding ring information
 *
 * Test a simple IB in the DMA ring (VEGA10).
 * Returns 0 on success, error on failure.
 */
static int sdma_v4_0_ring_test_ib(struct amdgpu_ring *ring, long timeout)
{
	struct amdgpu_device *adev = ring->adev;
	struct amdgpu_ib ib;
	struct dma_fence *f = NULL;
	unsigned index;
	long r;
	u32 tmp = 0;
	u64 gpu_addr;

	r = amdgpu_device_wb_get(adev, &index);
	if (r)
		return r;

	gpu_addr = adev->wb.gpu_addr + (index * 4);
	tmp = 0xCAFEDEAD;
	adev->wb.wb[index] = cpu_to_le32(tmp);
	memset(&ib, 0, sizeof(ib));
	r = amdgpu_ib_get(adev, NULL, 256, &ib);
	if (r)
		goto err0;

	ib.ptr[0] = SDMA_PKT_HEADER_OP(SDMA_OP_WRITE) |
		SDMA_PKT_HEADER_SUB_OP(SDMA_SUBOP_WRITE_LINEAR);
	ib.ptr[1] = lower_32_bits(gpu_addr);
	ib.ptr[2] = upper_32_bits(gpu_addr);
	ib.ptr[3] = SDMA_PKT_WRITE_UNTILED_DW_3_COUNT(0);
	ib.ptr[4] = 0xDEADBEEF;
	ib.ptr[5] = SDMA_PKT_NOP_HEADER_OP(SDMA_OP_NOP);
	ib.ptr[6] = SDMA_PKT_NOP_HEADER_OP(SDMA_OP_NOP);
	ib.ptr[7] = SDMA_PKT_NOP_HEADER_OP(SDMA_OP_NOP);
	ib.length_dw = 8;

	r = amdgpu_ib_schedule(ring, 1, &ib, NULL, &f);
	if (r)
		goto err1;

	r = dma_fence_wait_timeout(f, false, timeout);
	if (r == 0) {
		r = -ETIMEDOUT;
		goto err1;
	} else if (r < 0) {
		goto err1;
	}
	tmp = le32_to_cpu(adev->wb.wb[index]);
	if (tmp == 0xDEADBEEF)
		r = 0;
	else
		r = -EINVAL;

err1:
	amdgpu_ib_free(adev, &ib, NULL);
	dma_fence_put(f);
err0:
	amdgpu_device_wb_free(adev, index);
	return r;
}


/**
 * sdma_v4_0_vm_copy_pte - update PTEs by copying them from the GART
 *
 * @ib: indirect buffer to fill with commands
 * @pe: addr of the page entry
 * @src: src addr to copy from
 * @count: number of page entries to update
 *
 * Update PTEs by copying them from the GART using sDMA (VEGA10).
 */
static void sdma_v4_0_vm_copy_pte(struct amdgpu_ib *ib,
				  uint64_t pe, uint64_t src,
				  unsigned count)
{
	unsigned bytes = count * 8;

	ib->ptr[ib->length_dw++] = SDMA_PKT_HEADER_OP(SDMA_OP_COPY) |
		SDMA_PKT_HEADER_SUB_OP(SDMA_SUBOP_COPY_LINEAR);
	ib->ptr[ib->length_dw++] = bytes - 1;
	ib->ptr[ib->length_dw++] = 0; /* src/dst endian swap */
	ib->ptr[ib->length_dw++] = lower_32_bits(src);
	ib->ptr[ib->length_dw++] = upper_32_bits(src);
	ib->ptr[ib->length_dw++] = lower_32_bits(pe);
	ib->ptr[ib->length_dw++] = upper_32_bits(pe);

}

/**
 * sdma_v4_0_vm_write_pte - update PTEs by writing them manually
 *
 * @ib: indirect buffer to fill with commands
 * @pe: addr of the page entry
 * @addr: dst addr to write into pe
 * @count: number of page entries to update
 * @incr: increase next addr by incr bytes
 * @flags: access flags
 *
 * Update PTEs by writing them manually using sDMA (VEGA10).
 */
static void sdma_v4_0_vm_write_pte(struct amdgpu_ib *ib, uint64_t pe,
				   uint64_t value, unsigned count,
				   uint32_t incr)
{
	unsigned ndw = count * 2;

	ib->ptr[ib->length_dw++] = SDMA_PKT_HEADER_OP(SDMA_OP_WRITE) |
		SDMA_PKT_HEADER_SUB_OP(SDMA_SUBOP_WRITE_LINEAR);
	ib->ptr[ib->length_dw++] = lower_32_bits(pe);
	ib->ptr[ib->length_dw++] = upper_32_bits(pe);
	ib->ptr[ib->length_dw++] = ndw - 1;
	for (; ndw > 0; ndw -= 2) {
		ib->ptr[ib->length_dw++] = lower_32_bits(value);
		ib->ptr[ib->length_dw++] = upper_32_bits(value);
		value += incr;
	}
}

/**
 * sdma_v4_0_vm_set_pte_pde - update the page tables using sDMA
 *
 * @ib: indirect buffer to fill with commands
 * @pe: addr of the page entry
 * @addr: dst addr to write into pe
 * @count: number of page entries to update
 * @incr: increase next addr by incr bytes
 * @flags: access flags
 *
 * Update the page tables using sDMA (VEGA10).
 */
static void sdma_v4_0_vm_set_pte_pde(struct amdgpu_ib *ib,
				     uint64_t pe,
				     uint64_t addr, unsigned count,
				     uint32_t incr, uint64_t flags)
{
	/* for physically contiguous pages (vram) */
	ib->ptr[ib->length_dw++] = SDMA_PKT_HEADER_OP(SDMA_OP_PTEPDE);
	ib->ptr[ib->length_dw++] = lower_32_bits(pe); /* dst addr */
	ib->ptr[ib->length_dw++] = upper_32_bits(pe);
	ib->ptr[ib->length_dw++] = lower_32_bits(flags); /* mask */
	ib->ptr[ib->length_dw++] = upper_32_bits(flags);
	ib->ptr[ib->length_dw++] = lower_32_bits(addr); /* value */
	ib->ptr[ib->length_dw++] = upper_32_bits(addr);
	ib->ptr[ib->length_dw++] = incr; /* increment size */
	ib->ptr[ib->length_dw++] = 0;
	ib->ptr[ib->length_dw++] = count - 1; /* number of entries */
}

/**
 * sdma_v4_0_ring_pad_ib - pad the IB to the required number of dw
 *
 * @ib: indirect buffer to fill with padding
 *
 */
static void sdma_v4_0_ring_pad_ib(struct amdgpu_ring *ring, struct amdgpu_ib *ib)
{
	struct amdgpu_sdma_instance *sdma = amdgpu_sdma_get_instance_from_ring(ring);
	u32 pad_count;
	int i;

	pad_count = (8 - (ib->length_dw & 0x7)) % 8;
	for (i = 0; i < pad_count; i++)
		if (sdma && sdma->burst_nop && (i == 0))
			ib->ptr[ib->length_dw++] =
				SDMA_PKT_HEADER_OP(SDMA_OP_NOP) |
				SDMA_PKT_NOP_HEADER_COUNT(pad_count - 1);
		else
			ib->ptr[ib->length_dw++] =
				SDMA_PKT_HEADER_OP(SDMA_OP_NOP);
}


/**
 * sdma_v4_0_ring_emit_pipeline_sync - sync the pipeline
 *
 * @ring: amdgpu_ring pointer
 *
 * Make sure all previous operations are completed (CIK).
 */
static void sdma_v4_0_ring_emit_pipeline_sync(struct amdgpu_ring *ring)
{
	uint32_t seq = ring->fence_drv.sync_seq;
	uint64_t addr = ring->fence_drv.gpu_addr;

	/* wait for idle */
	sdma_v4_0_wait_reg_mem(ring, 1, 0,
			       addr & 0xfffffffc,
			       upper_32_bits(addr) & 0xffffffff,
			       seq, 0xffffffff, 4);
}


/**
 * sdma_v4_0_ring_emit_vm_flush - vm flush using sDMA
 *
 * @ring: amdgpu_ring pointer
 * @vm: amdgpu_vm pointer
 *
 * Update the page table base and flush the VM TLB
 * using sDMA (VEGA10).
 */
static void sdma_v4_0_ring_emit_vm_flush(struct amdgpu_ring *ring,
					 unsigned vmid, uint64_t pd_addr)
{
	amdgpu_gmc_emit_flush_gpu_tlb(ring, vmid, pd_addr);
}

static void sdma_v4_0_ring_emit_wreg(struct amdgpu_ring *ring,
				     uint32_t reg, uint32_t val)
{
	amdgpu_ring_write(ring, SDMA_PKT_HEADER_OP(SDMA_OP_SRBM_WRITE) |
			  SDMA_PKT_SRBM_WRITE_HEADER_BYTE_EN(0xf));
	amdgpu_ring_write(ring, reg);
	amdgpu_ring_write(ring, val);
}

static void sdma_v4_0_ring_emit_reg_wait(struct amdgpu_ring *ring, uint32_t reg,
					 uint32_t val, uint32_t mask)
{
	sdma_v4_0_wait_reg_mem(ring, 0, 0, reg, 0, val, mask, 10);
}

static bool sdma_v4_0_fw_support_paging_queue(struct amdgpu_device *adev)
{
	uint fw_version = adev->sdma.instance[0].fw_version;

	switch (adev->asic_type) {
	case CHIP_VEGA10:
		return fw_version >= 430;
	case CHIP_VEGA12:
		/*return fw_version >= 31;*/
		return false;
	case CHIP_VEGA20:
		/*return fw_version >= 115;*/
		return false;
	default:
		return false;
	}
}

static int sdma_v4_0_early_init(void *handle)
{
	struct amdgpu_device *adev = (struct amdgpu_device *)handle;
	int r;

	if (adev->asic_type == CHIP_RAVEN)
		adev->sdma.num_instances = 1;
	else
		adev->sdma.num_instances = 2;

	r = sdma_v4_0_init_microcode(adev);
	if (r) {
		DRM_ERROR("Failed to load sdma firmware!\n");
		return r;
	}

	/* TODO: Page queue breaks driver reload under SRIOV */
	if ((adev->asic_type == CHIP_VEGA10) && amdgpu_sriov_vf((adev)))
		adev->sdma.has_page_queue = false;
	else if (sdma_v4_0_fw_support_paging_queue(adev))
		adev->sdma.has_page_queue = true;

	sdma_v4_0_set_ring_funcs(adev);
	sdma_v4_0_set_buffer_funcs(adev);
	sdma_v4_0_set_vm_pte_funcs(adev);
	sdma_v4_0_set_irq_funcs(adev);

	return 0;
}

static int sdma_v4_0_sw_init(void *handle)
{
	struct amdgpu_ring *ring;
	int r, i;
	struct amdgpu_device *adev = (struct amdgpu_device *)handle;

	/* SDMA trap event */
	r = amdgpu_irq_add_id(adev, SOC15_IH_CLIENTID_SDMA0, SDMA0_4_0__SRCID__SDMA_TRAP,
			      &adev->sdma.trap_irq);
	if (r)
		return r;

	/* SDMA trap event */
	r = amdgpu_irq_add_id(adev, SOC15_IH_CLIENTID_SDMA1, SDMA1_4_0__SRCID__SDMA_TRAP,
			      &adev->sdma.trap_irq);
	if (r)
		return r;

	for (i = 0; i < adev->sdma.num_instances; i++) {
		ring = &adev->sdma.instance[i].ring;
		ring->ring_obj = NULL;
		ring->use_doorbell = true;

<<<<<<< HEAD
		/* doorbell size is 2 dwords, get DWORD offset */
		if (adev->asic_type == CHIP_VEGA10)
			ring->doorbell_index = (i == 0) ?
				(AMDGPU_VEGA10_DOORBELL64_sDMA_ENGINE0 << 1)
				: (AMDGPU_VEGA10_DOORBELL64_sDMA_ENGINE1 << 1);
		else
			ring->doorbell_index = (i == 0) ?
				(AMDGPU_DOORBELL64_sDMA_ENGINE0 << 1)
				: (AMDGPU_DOORBELL64_sDMA_ENGINE1 << 1);
=======
		DRM_INFO("use_doorbell being set to: [%s]\n",
				ring->use_doorbell?"true":"false");

		/* doorbell size is 2 dwords, get DWORD offset */
		ring->doorbell_index = (i == 0) ?
			(adev->doorbell_index.sdma_engine0 << 1)
			: (adev->doorbell_index.sdma_engine1 << 1);
>>>>>>> 3078c7c0

		sprintf(ring->name, "sdma%d", i);
		r = amdgpu_ring_init(adev, ring, 1024,
				     &adev->sdma.trap_irq,
				     (i == 0) ?
				     AMDGPU_SDMA_IRQ_TRAP0 :
				     AMDGPU_SDMA_IRQ_TRAP1);
		if (r)
			return r;

		if (adev->sdma.has_page_queue) {
			ring = &adev->sdma.instance[i].page;
			ring->ring_obj = NULL;
			ring->use_doorbell = true;

			/* paging queue use same doorbell index/routing as gfx queue
			 * with 0x400 (4096 dwords) offset on second doorbell page
			 */
<<<<<<< HEAD
			if (adev->asic_type == CHIP_VEGA10)
				ring->doorbell_index = (i == 0) ?
					(AMDGPU_VEGA10_DOORBELL64_sDMA_ENGINE0 << 1)
					: (AMDGPU_VEGA10_DOORBELL64_sDMA_ENGINE1 << 1);
			else
				ring->doorbell_index = (i == 0) ?
					(AMDGPU_DOORBELL64_sDMA_ENGINE0 << 1)
					: (AMDGPU_DOORBELL64_sDMA_ENGINE1 << 1);
=======
			ring->doorbell_index = (i == 0) ?
				(adev->doorbell_index.sdma_engine0 << 1)
				: (adev->doorbell_index.sdma_engine1 << 1);
>>>>>>> 3078c7c0
			ring->doorbell_index += 0x400;

			sprintf(ring->name, "page%d", i);
			r = amdgpu_ring_init(adev, ring, 1024,
					     &adev->sdma.trap_irq,
					     (i == 0) ?
					     AMDGPU_SDMA_IRQ_TRAP0 :
					     AMDGPU_SDMA_IRQ_TRAP1);
			if (r)
				return r;
		}
	}

	return r;
}

static int sdma_v4_0_sw_fini(void *handle)
{
	struct amdgpu_device *adev = (struct amdgpu_device *)handle;
	int i;

	for (i = 0; i < adev->sdma.num_instances; i++) {
		amdgpu_ring_fini(&adev->sdma.instance[i].ring);
		if (adev->sdma.has_page_queue)
			amdgpu_ring_fini(&adev->sdma.instance[i].page);
	}

	for (i = 0; i < adev->sdma.num_instances; i++) {
		release_firmware(adev->sdma.instance[i].fw);
		adev->sdma.instance[i].fw = NULL;
	}

	return 0;
}

static int sdma_v4_0_hw_init(void *handle)
{
	int r;
	struct amdgpu_device *adev = (struct amdgpu_device *)handle;

	if (adev->asic_type == CHIP_RAVEN && adev->powerplay.pp_funcs &&
			adev->powerplay.pp_funcs->set_powergating_by_smu)
		amdgpu_dpm_set_powergating_by_smu(adev, AMD_IP_BLOCK_TYPE_SDMA, false);

	sdma_v4_0_init_golden_registers(adev);

	r = sdma_v4_0_start(adev);

	return r;
}

static int sdma_v4_0_hw_fini(void *handle)
{
	struct amdgpu_device *adev = (struct amdgpu_device *)handle;

	if (amdgpu_sriov_vf(adev))
		return 0;

	sdma_v4_0_ctx_switch_enable(adev, false);
	sdma_v4_0_enable(adev, false);

	if (adev->asic_type == CHIP_RAVEN && adev->powerplay.pp_funcs
			&& adev->powerplay.pp_funcs->set_powergating_by_smu)
		amdgpu_dpm_set_powergating_by_smu(adev, AMD_IP_BLOCK_TYPE_SDMA, true);

	return 0;
}

static int sdma_v4_0_suspend(void *handle)
{
	struct amdgpu_device *adev = (struct amdgpu_device *)handle;

	return sdma_v4_0_hw_fini(adev);
}

static int sdma_v4_0_resume(void *handle)
{
	struct amdgpu_device *adev = (struct amdgpu_device *)handle;

	return sdma_v4_0_hw_init(adev);
}

static bool sdma_v4_0_is_idle(void *handle)
{
	struct amdgpu_device *adev = (struct amdgpu_device *)handle;
	u32 i;

	for (i = 0; i < adev->sdma.num_instances; i++) {
		u32 tmp = RREG32_SDMA(i, mmSDMA0_STATUS_REG);

		if (!(tmp & SDMA0_STATUS_REG__IDLE_MASK))
			return false;
	}

	return true;
}

static int sdma_v4_0_wait_for_idle(void *handle)
{
	unsigned i;
	u32 sdma0, sdma1;
	struct amdgpu_device *adev = (struct amdgpu_device *)handle;

	for (i = 0; i < adev->usec_timeout; i++) {
		sdma0 = RREG32_SDMA(0, mmSDMA0_STATUS_REG);
		sdma1 = RREG32_SDMA(1, mmSDMA0_STATUS_REG);

		if (sdma0 & sdma1 & SDMA0_STATUS_REG__IDLE_MASK)
			return 0;
		udelay(1);
	}
	return -ETIMEDOUT;
}

static int sdma_v4_0_soft_reset(void *handle)
{
	/* todo */

	return 0;
}

static int sdma_v4_0_set_trap_irq_state(struct amdgpu_device *adev,
					struct amdgpu_irq_src *source,
					unsigned type,
					enum amdgpu_interrupt_state state)
{
	unsigned int instance = (type == AMDGPU_SDMA_IRQ_TRAP0) ? 0 : 1;
	u32 sdma_cntl;

	sdma_cntl = RREG32_SDMA(instance, mmSDMA0_CNTL);
	sdma_cntl = REG_SET_FIELD(sdma_cntl, SDMA0_CNTL, TRAP_ENABLE,
		       state == AMDGPU_IRQ_STATE_ENABLE ? 1 : 0);
	WREG32_SDMA(instance, mmSDMA0_CNTL, sdma_cntl);

	return 0;
}

static int sdma_v4_0_process_trap_irq(struct amdgpu_device *adev,
				      struct amdgpu_irq_src *source,
				      struct amdgpu_iv_entry *entry)
{
	uint32_t instance;

	DRM_DEBUG("IH: SDMA trap\n");
	switch (entry->client_id) {
	case SOC15_IH_CLIENTID_SDMA0:
		instance = 0;
		break;
	case SOC15_IH_CLIENTID_SDMA1:
		instance = 1;
		break;
	default:
		return 0;
	}

	switch (entry->ring_id) {
	case 0:
		amdgpu_fence_process(&adev->sdma.instance[instance].ring);
		break;
	case 1:
		/* XXX compute */
		break;
	case 2:
		/* XXX compute */
		break;
	case 3:
		amdgpu_fence_process(&adev->sdma.instance[instance].page);
		break;
	}
	return 0;
}

static int sdma_v4_0_process_illegal_inst_irq(struct amdgpu_device *adev,
					      struct amdgpu_irq_src *source,
					      struct amdgpu_iv_entry *entry)
{
	int instance;

	DRM_ERROR("Illegal instruction in SDMA command stream\n");

	switch (entry->client_id) {
	case SOC15_IH_CLIENTID_SDMA0:
		instance = 0;
		break;
	case SOC15_IH_CLIENTID_SDMA1:
		instance = 1;
		break;
	default:
		return 0;
	}

	switch (entry->ring_id) {
	case 0:
		drm_sched_fault(&adev->sdma.instance[instance].ring.sched);
		break;
	}
	return 0;
}

static void sdma_v4_0_update_medium_grain_clock_gating(
		struct amdgpu_device *adev,
		bool enable)
{
	uint32_t data, def;

	if (enable && (adev->cg_flags & AMD_CG_SUPPORT_SDMA_MGCG)) {
		/* enable sdma0 clock gating */
		def = data = RREG32(SOC15_REG_OFFSET(SDMA0, 0, mmSDMA0_CLK_CTRL));
		data &= ~(SDMA0_CLK_CTRL__SOFT_OVERRIDE7_MASK |
			  SDMA0_CLK_CTRL__SOFT_OVERRIDE6_MASK |
			  SDMA0_CLK_CTRL__SOFT_OVERRIDE5_MASK |
			  SDMA0_CLK_CTRL__SOFT_OVERRIDE4_MASK |
			  SDMA0_CLK_CTRL__SOFT_OVERRIDE3_MASK |
			  SDMA0_CLK_CTRL__SOFT_OVERRIDE2_MASK |
			  SDMA0_CLK_CTRL__SOFT_OVERRIDE1_MASK |
			  SDMA0_CLK_CTRL__SOFT_OVERRIDE0_MASK);
		if (def != data)
			WREG32(SOC15_REG_OFFSET(SDMA0, 0, mmSDMA0_CLK_CTRL), data);

		if (adev->sdma.num_instances > 1) {
			def = data = RREG32(SOC15_REG_OFFSET(SDMA1, 0, mmSDMA1_CLK_CTRL));
			data &= ~(SDMA1_CLK_CTRL__SOFT_OVERRIDE7_MASK |
				  SDMA1_CLK_CTRL__SOFT_OVERRIDE6_MASK |
				  SDMA1_CLK_CTRL__SOFT_OVERRIDE5_MASK |
				  SDMA1_CLK_CTRL__SOFT_OVERRIDE4_MASK |
				  SDMA1_CLK_CTRL__SOFT_OVERRIDE3_MASK |
				  SDMA1_CLK_CTRL__SOFT_OVERRIDE2_MASK |
				  SDMA1_CLK_CTRL__SOFT_OVERRIDE1_MASK |
				  SDMA1_CLK_CTRL__SOFT_OVERRIDE0_MASK);
			if (def != data)
				WREG32(SOC15_REG_OFFSET(SDMA1, 0, mmSDMA1_CLK_CTRL), data);
		}
	} else {
		/* disable sdma0 clock gating */
		def = data = RREG32(SOC15_REG_OFFSET(SDMA0, 0, mmSDMA0_CLK_CTRL));
		data |= (SDMA0_CLK_CTRL__SOFT_OVERRIDE7_MASK |
			 SDMA0_CLK_CTRL__SOFT_OVERRIDE6_MASK |
			 SDMA0_CLK_CTRL__SOFT_OVERRIDE5_MASK |
			 SDMA0_CLK_CTRL__SOFT_OVERRIDE4_MASK |
			 SDMA0_CLK_CTRL__SOFT_OVERRIDE3_MASK |
			 SDMA0_CLK_CTRL__SOFT_OVERRIDE2_MASK |
			 SDMA0_CLK_CTRL__SOFT_OVERRIDE1_MASK |
			 SDMA0_CLK_CTRL__SOFT_OVERRIDE0_MASK);

		if (def != data)
			WREG32(SOC15_REG_OFFSET(SDMA0, 0, mmSDMA0_CLK_CTRL), data);

		if (adev->sdma.num_instances > 1) {
			def = data = RREG32(SOC15_REG_OFFSET(SDMA1, 0, mmSDMA1_CLK_CTRL));
			data |= (SDMA1_CLK_CTRL__SOFT_OVERRIDE7_MASK |
				 SDMA1_CLK_CTRL__SOFT_OVERRIDE6_MASK |
				 SDMA1_CLK_CTRL__SOFT_OVERRIDE5_MASK |
				 SDMA1_CLK_CTRL__SOFT_OVERRIDE4_MASK |
				 SDMA1_CLK_CTRL__SOFT_OVERRIDE3_MASK |
				 SDMA1_CLK_CTRL__SOFT_OVERRIDE2_MASK |
				 SDMA1_CLK_CTRL__SOFT_OVERRIDE1_MASK |
				 SDMA1_CLK_CTRL__SOFT_OVERRIDE0_MASK);
			if (def != data)
				WREG32(SOC15_REG_OFFSET(SDMA1, 0, mmSDMA1_CLK_CTRL), data);
		}
	}
}


static void sdma_v4_0_update_medium_grain_light_sleep(
		struct amdgpu_device *adev,
		bool enable)
{
	uint32_t data, def;

	if (enable && (adev->cg_flags & AMD_CG_SUPPORT_SDMA_LS)) {
		/* 1-not override: enable sdma0 mem light sleep */
		def = data = RREG32(SOC15_REG_OFFSET(SDMA0, 0, mmSDMA0_POWER_CNTL));
		data |= SDMA0_POWER_CNTL__MEM_POWER_OVERRIDE_MASK;
		if (def != data)
			WREG32(SOC15_REG_OFFSET(SDMA0, 0, mmSDMA0_POWER_CNTL), data);

		/* 1-not override: enable sdma1 mem light sleep */
		if (adev->sdma.num_instances > 1) {
			def = data = RREG32(SOC15_REG_OFFSET(SDMA1, 0, mmSDMA1_POWER_CNTL));
			data |= SDMA1_POWER_CNTL__MEM_POWER_OVERRIDE_MASK;
			if (def != data)
				WREG32(SOC15_REG_OFFSET(SDMA1, 0, mmSDMA1_POWER_CNTL), data);
		}
	} else {
		/* 0-override:disable sdma0 mem light sleep */
		def = data = RREG32(SOC15_REG_OFFSET(SDMA0, 0, mmSDMA0_POWER_CNTL));
		data &= ~SDMA0_POWER_CNTL__MEM_POWER_OVERRIDE_MASK;
		if (def != data)
			WREG32(SOC15_REG_OFFSET(SDMA0, 0, mmSDMA0_POWER_CNTL), data);

		/* 0-override:disable sdma1 mem light sleep */
		if (adev->sdma.num_instances > 1) {
			def = data = RREG32(SOC15_REG_OFFSET(SDMA1, 0, mmSDMA1_POWER_CNTL));
			data &= ~SDMA1_POWER_CNTL__MEM_POWER_OVERRIDE_MASK;
			if (def != data)
				WREG32(SOC15_REG_OFFSET(SDMA1, 0, mmSDMA1_POWER_CNTL), data);
		}
	}
}

static int sdma_v4_0_set_clockgating_state(void *handle,
					  enum amd_clockgating_state state)
{
	struct amdgpu_device *adev = (struct amdgpu_device *)handle;

	if (amdgpu_sriov_vf(adev))
		return 0;

	switch (adev->asic_type) {
	case CHIP_VEGA10:
	case CHIP_VEGA12:
	case CHIP_VEGA20:
	case CHIP_RAVEN:
		sdma_v4_0_update_medium_grain_clock_gating(adev,
				state == AMD_CG_STATE_GATE ? true : false);
		sdma_v4_0_update_medium_grain_light_sleep(adev,
				state == AMD_CG_STATE_GATE ? true : false);
		break;
	default:
		break;
	}
	return 0;
}

static int sdma_v4_0_set_powergating_state(void *handle,
					  enum amd_powergating_state state)
{
	struct amdgpu_device *adev = (struct amdgpu_device *)handle;

	switch (adev->asic_type) {
	case CHIP_RAVEN:
		sdma_v4_1_update_power_gating(adev,
				state == AMD_PG_STATE_GATE ? true : false);
		break;
	default:
		break;
	}

	return 0;
}

static void sdma_v4_0_get_clockgating_state(void *handle, u32 *flags)
{
	struct amdgpu_device *adev = (struct amdgpu_device *)handle;
	int data;

	if (amdgpu_sriov_vf(adev))
		*flags = 0;

	/* AMD_CG_SUPPORT_SDMA_MGCG */
	data = RREG32(SOC15_REG_OFFSET(SDMA0, 0, mmSDMA0_CLK_CTRL));
	if (!(data & SDMA0_CLK_CTRL__SOFT_OVERRIDE7_MASK))
		*flags |= AMD_CG_SUPPORT_SDMA_MGCG;

	/* AMD_CG_SUPPORT_SDMA_LS */
	data = RREG32(SOC15_REG_OFFSET(SDMA0, 0, mmSDMA0_POWER_CNTL));
	if (data & SDMA0_POWER_CNTL__MEM_POWER_OVERRIDE_MASK)
		*flags |= AMD_CG_SUPPORT_SDMA_LS;
}

const struct amd_ip_funcs sdma_v4_0_ip_funcs = {
	.name = "sdma_v4_0",
	.early_init = sdma_v4_0_early_init,
	.late_init = NULL,
	.sw_init = sdma_v4_0_sw_init,
	.sw_fini = sdma_v4_0_sw_fini,
	.hw_init = sdma_v4_0_hw_init,
	.hw_fini = sdma_v4_0_hw_fini,
	.suspend = sdma_v4_0_suspend,
	.resume = sdma_v4_0_resume,
	.is_idle = sdma_v4_0_is_idle,
	.wait_for_idle = sdma_v4_0_wait_for_idle,
	.soft_reset = sdma_v4_0_soft_reset,
	.set_clockgating_state = sdma_v4_0_set_clockgating_state,
	.set_powergating_state = sdma_v4_0_set_powergating_state,
	.get_clockgating_state = sdma_v4_0_get_clockgating_state,
};

static const struct amdgpu_ring_funcs sdma_v4_0_ring_funcs = {
	.type = AMDGPU_RING_TYPE_SDMA,
	.align_mask = 0xf,
	.nop = SDMA_PKT_NOP_HEADER_OP(SDMA_OP_NOP),
	.support_64bit_ptrs = true,
	.vmhub = AMDGPU_MMHUB,
	.get_rptr = sdma_v4_0_ring_get_rptr,
	.get_wptr = sdma_v4_0_ring_get_wptr,
	.set_wptr = sdma_v4_0_ring_set_wptr,
	.emit_frame_size =
		6 + /* sdma_v4_0_ring_emit_hdp_flush */
		3 + /* hdp invalidate */
		6 + /* sdma_v4_0_ring_emit_pipeline_sync */
		/* sdma_v4_0_ring_emit_vm_flush */
		SOC15_FLUSH_GPU_TLB_NUM_WREG * 3 +
		SOC15_FLUSH_GPU_TLB_NUM_REG_WAIT * 6 +
		10 + 10 + 10, /* sdma_v4_0_ring_emit_fence x3 for user fence, vm fence */
	.emit_ib_size = 7 + 6, /* sdma_v4_0_ring_emit_ib */
	.emit_ib = sdma_v4_0_ring_emit_ib,
	.emit_fence = sdma_v4_0_ring_emit_fence,
	.emit_pipeline_sync = sdma_v4_0_ring_emit_pipeline_sync,
	.emit_vm_flush = sdma_v4_0_ring_emit_vm_flush,
	.emit_hdp_flush = sdma_v4_0_ring_emit_hdp_flush,
	.test_ring = sdma_v4_0_ring_test_ring,
	.test_ib = sdma_v4_0_ring_test_ib,
	.insert_nop = sdma_v4_0_ring_insert_nop,
	.pad_ib = sdma_v4_0_ring_pad_ib,
	.emit_wreg = sdma_v4_0_ring_emit_wreg,
	.emit_reg_wait = sdma_v4_0_ring_emit_reg_wait,
	.emit_reg_write_reg_wait = amdgpu_ring_emit_reg_write_reg_wait_helper,
};

static const struct amdgpu_ring_funcs sdma_v4_0_page_ring_funcs = {
	.type = AMDGPU_RING_TYPE_SDMA,
	.align_mask = 0xf,
	.nop = SDMA_PKT_NOP_HEADER_OP(SDMA_OP_NOP),
	.support_64bit_ptrs = true,
	.vmhub = AMDGPU_MMHUB,
	.get_rptr = sdma_v4_0_ring_get_rptr,
	.get_wptr = sdma_v4_0_page_ring_get_wptr,
	.set_wptr = sdma_v4_0_page_ring_set_wptr,
	.emit_frame_size =
		6 + /* sdma_v4_0_ring_emit_hdp_flush */
		3 + /* hdp invalidate */
		6 + /* sdma_v4_0_ring_emit_pipeline_sync */
		/* sdma_v4_0_ring_emit_vm_flush */
		SOC15_FLUSH_GPU_TLB_NUM_WREG * 3 +
		SOC15_FLUSH_GPU_TLB_NUM_REG_WAIT * 6 +
		10 + 10 + 10, /* sdma_v4_0_ring_emit_fence x3 for user fence, vm fence */
	.emit_ib_size = 7 + 6, /* sdma_v4_0_ring_emit_ib */
	.emit_ib = sdma_v4_0_ring_emit_ib,
	.emit_fence = sdma_v4_0_ring_emit_fence,
	.emit_pipeline_sync = sdma_v4_0_ring_emit_pipeline_sync,
	.emit_vm_flush = sdma_v4_0_ring_emit_vm_flush,
	.emit_hdp_flush = sdma_v4_0_ring_emit_hdp_flush,
	.test_ring = sdma_v4_0_ring_test_ring,
	.test_ib = sdma_v4_0_ring_test_ib,
	.insert_nop = sdma_v4_0_ring_insert_nop,
	.pad_ib = sdma_v4_0_ring_pad_ib,
	.emit_wreg = sdma_v4_0_ring_emit_wreg,
	.emit_reg_wait = sdma_v4_0_ring_emit_reg_wait,
	.emit_reg_write_reg_wait = amdgpu_ring_emit_reg_write_reg_wait_helper,
};

static void sdma_v4_0_set_ring_funcs(struct amdgpu_device *adev)
{
	int i;

	for (i = 0; i < adev->sdma.num_instances; i++) {
		adev->sdma.instance[i].ring.funcs = &sdma_v4_0_ring_funcs;
		adev->sdma.instance[i].ring.me = i;
		if (adev->sdma.has_page_queue) {
			adev->sdma.instance[i].page.funcs = &sdma_v4_0_page_ring_funcs;
			adev->sdma.instance[i].page.me = i;
		}
	}
}

static const struct amdgpu_irq_src_funcs sdma_v4_0_trap_irq_funcs = {
	.set = sdma_v4_0_set_trap_irq_state,
	.process = sdma_v4_0_process_trap_irq,
};

static const struct amdgpu_irq_src_funcs sdma_v4_0_illegal_inst_irq_funcs = {
	.process = sdma_v4_0_process_illegal_inst_irq,
};

static void sdma_v4_0_set_irq_funcs(struct amdgpu_device *adev)
{
	adev->sdma.trap_irq.num_types = AMDGPU_SDMA_IRQ_LAST;
	adev->sdma.trap_irq.funcs = &sdma_v4_0_trap_irq_funcs;
	adev->sdma.illegal_inst_irq.funcs = &sdma_v4_0_illegal_inst_irq_funcs;
}

/**
 * sdma_v4_0_emit_copy_buffer - copy buffer using the sDMA engine
 *
 * @ring: amdgpu_ring structure holding ring information
 * @src_offset: src GPU address
 * @dst_offset: dst GPU address
 * @byte_count: number of bytes to xfer
 *
 * Copy GPU buffers using the DMA engine (VEGA10/12).
 * Used by the amdgpu ttm implementation to move pages if
 * registered as the asic copy callback.
 */
static void sdma_v4_0_emit_copy_buffer(struct amdgpu_ib *ib,
				       uint64_t src_offset,
				       uint64_t dst_offset,
				       uint32_t byte_count)
{
	ib->ptr[ib->length_dw++] = SDMA_PKT_HEADER_OP(SDMA_OP_COPY) |
		SDMA_PKT_HEADER_SUB_OP(SDMA_SUBOP_COPY_LINEAR);
	ib->ptr[ib->length_dw++] = byte_count - 1;
	ib->ptr[ib->length_dw++] = 0; /* src/dst endian swap */
	ib->ptr[ib->length_dw++] = lower_32_bits(src_offset);
	ib->ptr[ib->length_dw++] = upper_32_bits(src_offset);
	ib->ptr[ib->length_dw++] = lower_32_bits(dst_offset);
	ib->ptr[ib->length_dw++] = upper_32_bits(dst_offset);
}

/**
 * sdma_v4_0_emit_fill_buffer - fill buffer using the sDMA engine
 *
 * @ring: amdgpu_ring structure holding ring information
 * @src_data: value to write to buffer
 * @dst_offset: dst GPU address
 * @byte_count: number of bytes to xfer
 *
 * Fill GPU buffers using the DMA engine (VEGA10/12).
 */
static void sdma_v4_0_emit_fill_buffer(struct amdgpu_ib *ib,
				       uint32_t src_data,
				       uint64_t dst_offset,
				       uint32_t byte_count)
{
	ib->ptr[ib->length_dw++] = SDMA_PKT_HEADER_OP(SDMA_OP_CONST_FILL);
	ib->ptr[ib->length_dw++] = lower_32_bits(dst_offset);
	ib->ptr[ib->length_dw++] = upper_32_bits(dst_offset);
	ib->ptr[ib->length_dw++] = src_data;
	ib->ptr[ib->length_dw++] = byte_count - 1;
}

static const struct amdgpu_buffer_funcs sdma_v4_0_buffer_funcs = {
	.copy_max_bytes = 0x400000,
	.copy_num_dw = 7,
	.emit_copy_buffer = sdma_v4_0_emit_copy_buffer,

	.fill_max_bytes = 0x400000,
	.fill_num_dw = 5,
	.emit_fill_buffer = sdma_v4_0_emit_fill_buffer,
};

static void sdma_v4_0_set_buffer_funcs(struct amdgpu_device *adev)
{
	adev->mman.buffer_funcs = &sdma_v4_0_buffer_funcs;
	if (adev->sdma.has_page_queue)
		adev->mman.buffer_funcs_ring = &adev->sdma.instance[0].page;
	else
		adev->mman.buffer_funcs_ring = &adev->sdma.instance[0].ring;
}

static const struct amdgpu_vm_pte_funcs sdma_v4_0_vm_pte_funcs = {
	.copy_pte_num_dw = 7,
	.copy_pte = sdma_v4_0_vm_copy_pte,

	.write_pte = sdma_v4_0_vm_write_pte,
	.set_pte_pde = sdma_v4_0_vm_set_pte_pde,
};

static void sdma_v4_0_set_vm_pte_funcs(struct amdgpu_device *adev)
{
	struct drm_gpu_scheduler *sched;
	unsigned i;

	adev->vm_manager.vm_pte_funcs = &sdma_v4_0_vm_pte_funcs;
	for (i = 0; i < adev->sdma.num_instances; i++) {
		if (adev->sdma.has_page_queue)
			sched = &adev->sdma.instance[i].page.sched;
		else
			sched = &adev->sdma.instance[i].ring.sched;
		adev->vm_manager.vm_pte_rqs[i] =
			&sched->sched_rq[DRM_SCHED_PRIORITY_KERNEL];
	}
	adev->vm_manager.vm_pte_num_rqs = adev->sdma.num_instances;
}

const struct amdgpu_ip_block_version sdma_v4_0_ip_block = {
	.type = AMD_IP_BLOCK_TYPE_SDMA,
	.major = 4,
	.minor = 0,
	.rev = 0,
	.funcs = &sdma_v4_0_ip_funcs,
};<|MERGE_RESOLUTION|>--- conflicted
+++ resolved
@@ -1108,7 +1108,6 @@
 		sdma_v4_0_enable(adev, true);
 		/* enable sdma ring preemption */
 		sdma_v4_0_ctx_switch_enable(adev, true);
-<<<<<<< HEAD
 	}
 
 	/* start the gfx rings and rlc compute queues */
@@ -1133,32 +1132,6 @@
 		}
 	}
 
-=======
-	}
-
-	/* start the gfx rings and rlc compute queues */
-	for (i = 0; i < adev->sdma.num_instances; i++) {
-		uint32_t temp;
-
-		WREG32_SDMA(i, mmSDMA0_SEM_WAIT_FAIL_TIMER_CNTL, 0);
-		sdma_v4_0_gfx_resume(adev, i);
-		if (adev->sdma.has_page_queue)
-			sdma_v4_0_page_resume(adev, i);
-
-		/* set utc l1 enable flag always to 1 */
-		temp = RREG32_SDMA(i, mmSDMA0_CNTL);
-		temp = REG_SET_FIELD(temp, SDMA0_CNTL, UTC_L1_ENABLE, 1);
-		WREG32_SDMA(i, mmSDMA0_CNTL, temp);
-
-		if (!amdgpu_sriov_vf(adev)) {
-			/* unhalt engine */
-			temp = RREG32_SDMA(i, mmSDMA0_F32_CNTL);
-			temp = REG_SET_FIELD(temp, SDMA0_F32_CNTL, HALT, 0);
-			WREG32_SDMA(i, mmSDMA0_F32_CNTL, temp);
-		}
-	}
-
->>>>>>> 3078c7c0
 	if (amdgpu_sriov_vf(adev)) {
 		sdma_v4_0_ctx_switch_enable(adev, true);
 		sdma_v4_0_enable(adev, true);
@@ -1170,19 +1143,11 @@
 
 	for (i = 0; i < adev->sdma.num_instances; i++) {
 		ring = &adev->sdma.instance[i].ring;
-<<<<<<< HEAD
 
 		r = amdgpu_ring_test_helper(ring);
 		if (r)
 			return r;
 
-=======
-
-		r = amdgpu_ring_test_helper(ring);
-		if (r)
-			return r;
-
->>>>>>> 3078c7c0
 		if (adev->sdma.has_page_queue) {
 			struct amdgpu_ring *page = &adev->sdma.instance[i].page;
 
@@ -1553,17 +1518,6 @@
 		ring->ring_obj = NULL;
 		ring->use_doorbell = true;
 
-<<<<<<< HEAD
-		/* doorbell size is 2 dwords, get DWORD offset */
-		if (adev->asic_type == CHIP_VEGA10)
-			ring->doorbell_index = (i == 0) ?
-				(AMDGPU_VEGA10_DOORBELL64_sDMA_ENGINE0 << 1)
-				: (AMDGPU_VEGA10_DOORBELL64_sDMA_ENGINE1 << 1);
-		else
-			ring->doorbell_index = (i == 0) ?
-				(AMDGPU_DOORBELL64_sDMA_ENGINE0 << 1)
-				: (AMDGPU_DOORBELL64_sDMA_ENGINE1 << 1);
-=======
 		DRM_INFO("use_doorbell being set to: [%s]\n",
 				ring->use_doorbell?"true":"false");
 
@@ -1571,7 +1525,6 @@
 		ring->doorbell_index = (i == 0) ?
 			(adev->doorbell_index.sdma_engine0 << 1)
 			: (adev->doorbell_index.sdma_engine1 << 1);
->>>>>>> 3078c7c0
 
 		sprintf(ring->name, "sdma%d", i);
 		r = amdgpu_ring_init(adev, ring, 1024,
@@ -1590,20 +1543,9 @@
 			/* paging queue use same doorbell index/routing as gfx queue
 			 * with 0x400 (4096 dwords) offset on second doorbell page
 			 */
-<<<<<<< HEAD
-			if (adev->asic_type == CHIP_VEGA10)
-				ring->doorbell_index = (i == 0) ?
-					(AMDGPU_VEGA10_DOORBELL64_sDMA_ENGINE0 << 1)
-					: (AMDGPU_VEGA10_DOORBELL64_sDMA_ENGINE1 << 1);
-			else
-				ring->doorbell_index = (i == 0) ?
-					(AMDGPU_DOORBELL64_sDMA_ENGINE0 << 1)
-					: (AMDGPU_DOORBELL64_sDMA_ENGINE1 << 1);
-=======
 			ring->doorbell_index = (i == 0) ?
 				(adev->doorbell_index.sdma_engine0 << 1)
 				: (adev->doorbell_index.sdma_engine1 << 1);
->>>>>>> 3078c7c0
 			ring->doorbell_index += 0x400;
 
 			sprintf(ring->name, "page%d", i);
