/*
 * Copyright 2016 Advanced Micro Devices, Inc.
 *
 * Permission is hereby granted, free of charge, to any person obtaining a
 * copy of this software and associated documentation files (the "Software"),
 * to deal in the Software without restriction, including without limitation
 * the rights to use, copy, modify, merge, publish, distribute, sublicense,
 * and/or sell copies of the Software, and to permit persons to whom the
 * Software is furnished to do so, subject to the following conditions:
 *
 * The above copyright notice and this permission notice shall be included in
 * all copies or substantial portions of the Software.
 *
 * THE SOFTWARE IS PROVIDED "AS IS", WITHOUT WARRANTY OF ANY KIND, EXPRESS OR
 * IMPLIED, INCLUDING BUT NOT LIMITED TO THE WARRANTIES OF MERCHANTABILITY,
 * FITNESS FOR A PARTICULAR PURPOSE AND NONINFRINGEMENT.  IN NO EVENT SHALL
 * THE COPYRIGHT HOLDER(S) OR AUTHOR(S) BE LIABLE FOR ANY CLAIM, DAMAGES OR
 * OTHER LIABILITY, WHETHER IN AN ACTION OF CONTRACT, TORT OR OTHERWISE,
 * ARISING FROM, OUT OF OR IN CONNECTION WITH THE SOFTWARE OR THE USE OR
 * OTHER DEALINGS IN THE SOFTWARE.
 *
 */

#include <linux/firmware.h>
#include <drm/drmP.h>
#include "amdgpu.h"
#include "amdgpu_ucode.h"
#include "amdgpu_trace.h"

#include "sdma0/sdma0_4_0_offset.h"
#include "sdma0/sdma0_4_0_sh_mask.h"
#include "sdma1/sdma1_4_0_offset.h"
#include "sdma1/sdma1_4_0_sh_mask.h"
#include "mmhub/mmhub_1_0_offset.h"
#include "mmhub/mmhub_1_0_sh_mask.h"
#include "hdp/hdp_4_0_offset.h"
#include "sdma0/sdma0_4_1_default.h"

#include "soc15_common.h"
#include "soc15.h"
#include "vega10_sdma_pkt_open.h"

MODULE_FIRMWARE("amdgpu/vega10_sdma.bin");
MODULE_FIRMWARE("amdgpu/vega10_sdma1.bin");
MODULE_FIRMWARE("amdgpu/raven_sdma.bin");

#define SDMA0_POWER_CNTL__ON_OFF_CONDITION_HOLD_TIME_MASK  0x000000F8L
#define SDMA0_POWER_CNTL__ON_OFF_STATUS_DURATION_TIME_MASK 0xFC000000L

static void sdma_v4_0_set_ring_funcs(struct amdgpu_device *adev);
static void sdma_v4_0_set_buffer_funcs(struct amdgpu_device *adev);
static void sdma_v4_0_set_vm_pte_funcs(struct amdgpu_device *adev);
static void sdma_v4_0_set_irq_funcs(struct amdgpu_device *adev);

static const struct soc15_reg_golden golden_settings_sdma_4[] = {
	SOC15_REG_GOLDEN_VALUE(SDMA0, 0, mmSDMA0_CHICKEN_BITS, 0xfe931f07, 0x02831d07),
	SOC15_REG_GOLDEN_VALUE(SDMA0, 0, mmSDMA0_CLK_CTRL, 0xff000ff0, 0x3f000100),
	SOC15_REG_GOLDEN_VALUE(SDMA0, 0, mmSDMA0_GFX_IB_CNTL, 0x800f0100, 0x00000100),
	SOC15_REG_GOLDEN_VALUE(SDMA0, 0, mmSDMA0_GFX_RB_WPTR_POLL_CNTL, 0xfffffff7, 0x00403000),
	SOC15_REG_GOLDEN_VALUE(SDMA0, 0, mmSDMA0_PAGE_IB_CNTL, 0x800f0100, 0x00000100),
	SOC15_REG_GOLDEN_VALUE(SDMA0, 0, mmSDMA0_PAGE_RB_WPTR_POLL_CNTL, 0x0000fff0, 0x00403000),
	SOC15_REG_GOLDEN_VALUE(SDMA0, 0, mmSDMA0_POWER_CNTL, 0x003ff006, 0x0003c000),
	SOC15_REG_GOLDEN_VALUE(SDMA0, 0, mmSDMA0_RLC0_IB_CNTL, 0x800f0100, 0x00000100),
	SOC15_REG_GOLDEN_VALUE(SDMA0, 0, mmSDMA0_RLC0_RB_WPTR_POLL_CNTL, 0x0000fff0, 0x00403000),
	SOC15_REG_GOLDEN_VALUE(SDMA0, 0, mmSDMA0_RLC1_IB_CNTL, 0x800f0100, 0x00000100),
	SOC15_REG_GOLDEN_VALUE(SDMA0, 0, mmSDMA0_RLC1_RB_WPTR_POLL_CNTL, 0x0000fff0, 0x00403000),
	SOC15_REG_GOLDEN_VALUE(SDMA0, 0, mmSDMA0_UTCL1_PAGE, 0x000003ff, 0x000003c0),
	SOC15_REG_GOLDEN_VALUE(SDMA1, 0, mmSDMA1_CHICKEN_BITS, 0xfe931f07, 0x02831f07),
	SOC15_REG_GOLDEN_VALUE(SDMA1, 0, mmSDMA1_CLK_CTRL, 0xffffffff, 0x3f000100),
	SOC15_REG_GOLDEN_VALUE(SDMA1, 0, mmSDMA1_GFX_IB_CNTL, 0x800f0100, 0x00000100),
	SOC15_REG_GOLDEN_VALUE(SDMA1, 0, mmSDMA1_GFX_RB_WPTR_POLL_CNTL, 0x0000fff0, 0x00403000),
	SOC15_REG_GOLDEN_VALUE(SDMA1, 0, mmSDMA1_PAGE_IB_CNTL, 0x800f0100, 0x00000100),
	SOC15_REG_GOLDEN_VALUE(SDMA1, 0, mmSDMA1_PAGE_RB_WPTR_POLL_CNTL, 0x0000fff0, 0x00403000),
	SOC15_REG_GOLDEN_VALUE(SDMA1, 0, mmSDMA1_POWER_CNTL, 0x003ff000, 0x0003c000),
	SOC15_REG_GOLDEN_VALUE(SDMA1, 0, mmSDMA1_RLC0_IB_CNTL, 0x800f0100, 0x00000100),
	SOC15_REG_GOLDEN_VALUE(SDMA1, 0, mmSDMA1_RLC0_RB_WPTR_POLL_CNTL, 0x0000fff0, 0x00403000),
	SOC15_REG_GOLDEN_VALUE(SDMA1, 0, mmSDMA1_RLC1_IB_CNTL, 0x800f0100, 0x00000100),
	SOC15_REG_GOLDEN_VALUE(SDMA1, 0, mmSDMA1_RLC1_RB_WPTR_POLL_CNTL, 0x0000fff0, 0x00403000),
	SOC15_REG_GOLDEN_VALUE(SDMA1, 0, mmSDMA1_UTCL1_PAGE, 0x000003ff, 0x000003c0)
};

static const struct soc15_reg_golden golden_settings_sdma_vg10[] = {
	SOC15_REG_GOLDEN_VALUE(SDMA0, 0, mmSDMA0_GB_ADDR_CONFIG, 0x0018773f, 0x00104002),
	SOC15_REG_GOLDEN_VALUE(SDMA0, 0, mmSDMA0_GB_ADDR_CONFIG_READ, 0x0018773f, 0x00104002),
	SOC15_REG_GOLDEN_VALUE(SDMA1, 0, mmSDMA1_GB_ADDR_CONFIG, 0x0018773f, 0x00104002),
	SOC15_REG_GOLDEN_VALUE(SDMA1, 0, mmSDMA1_GB_ADDR_CONFIG_READ, 0x0018773f, 0x00104002)
};

static const struct soc15_reg_golden golden_settings_sdma_4_1[] =
{
	SOC15_REG_GOLDEN_VALUE(SDMA0, 0, mmSDMA0_CHICKEN_BITS, 0xfe931f07, 0x02831d07),
	SOC15_REG_GOLDEN_VALUE(SDMA0, 0, mmSDMA0_CLK_CTRL, 0xffffffff, 0x3f000100),
	SOC15_REG_GOLDEN_VALUE(SDMA0, 0, mmSDMA0_GFX_IB_CNTL, 0x800f0111, 0x00000100),
	SOC15_REG_GOLDEN_VALUE(SDMA0, 0, mmSDMA0_GFX_RB_WPTR_POLL_CNTL, 0xfffffff7, 0x00403000),
	SOC15_REG_GOLDEN_VALUE(SDMA0, 0, mmSDMA0_POWER_CNTL, 0xfc3fffff, 0x40000051),
	SOC15_REG_GOLDEN_VALUE(SDMA0, 0, mmSDMA0_RLC0_IB_CNTL, 0x800f0111, 0x00000100),
	SOC15_REG_GOLDEN_VALUE(SDMA0, 0, mmSDMA0_RLC0_RB_WPTR_POLL_CNTL, 0xfffffff7, 0x00403000),
	SOC15_REG_GOLDEN_VALUE(SDMA0, 0, mmSDMA0_RLC1_IB_CNTL, 0x800f0111, 0x00000100),
	SOC15_REG_GOLDEN_VALUE(SDMA0, 0, mmSDMA0_RLC1_RB_WPTR_POLL_CNTL, 0xfffffff7, 0x00403000),
	SOC15_REG_GOLDEN_VALUE(SDMA0, 0, mmSDMA0_UTCL1_PAGE, 0x000003ff, 0x000003c0)
};

static const struct soc15_reg_golden golden_settings_sdma_rv1[] =
{
	SOC15_REG_GOLDEN_VALUE(SDMA0, 0, mmSDMA0_GB_ADDR_CONFIG, 0x0018773f, 0x00000002),
	SOC15_REG_GOLDEN_VALUE(SDMA0, 0, mmSDMA0_GB_ADDR_CONFIG_READ, 0x0018773f, 0x00000002)
};

static u32 sdma_v4_0_get_reg_offset(struct amdgpu_device *adev,
		u32 instance, u32 offset)
{
	return ( 0 == instance ? (adev->reg_offset[SDMA0_HWIP][0][0] + offset) :
			(adev->reg_offset[SDMA1_HWIP][0][0] + offset));
}

static void sdma_v4_0_init_golden_registers(struct amdgpu_device *adev)
{
	switch (adev->asic_type) {
	case CHIP_VEGA10:
		soc15_program_register_sequence(adev,
						 golden_settings_sdma_4,
						 ARRAY_SIZE(golden_settings_sdma_4));
		soc15_program_register_sequence(adev,
						 golden_settings_sdma_vg10,
						 ARRAY_SIZE(golden_settings_sdma_vg10));
		break;
	case CHIP_RAVEN:
		soc15_program_register_sequence(adev,
						 golden_settings_sdma_4_1,
						 ARRAY_SIZE(golden_settings_sdma_4_1));
		soc15_program_register_sequence(adev,
						 golden_settings_sdma_rv1,
						 ARRAY_SIZE(golden_settings_sdma_rv1));
		break;
	default:
		break;
	}
}

/**
 * sdma_v4_0_init_microcode - load ucode images from disk
 *
 * @adev: amdgpu_device pointer
 *
 * Use the firmware interface to load the ucode images into
 * the driver (not loaded into hw).
 * Returns 0 on success, error on failure.
 */

// emulation only, won't work on real chip
// vega10 real chip need to use PSP to load firmware
static int sdma_v4_0_init_microcode(struct amdgpu_device *adev)
{
	const char *chip_name;
	char fw_name[30];
	int err = 0, i;
	struct amdgpu_firmware_info *info = NULL;
	const struct common_firmware_header *header = NULL;
	const struct sdma_firmware_header_v1_0 *hdr;

	DRM_DEBUG("\n");

	switch (adev->asic_type) {
	case CHIP_VEGA10:
		chip_name = "vega10";
		break;
	case CHIP_RAVEN:
		chip_name = "raven";
		break;
	default:
		BUG();
	}

	for (i = 0; i < adev->sdma.num_instances; i++) {
		if (i == 0)
			snprintf(fw_name, sizeof(fw_name), "amdgpu/%s_sdma.bin", chip_name);
		else
			snprintf(fw_name, sizeof(fw_name), "amdgpu/%s_sdma1.bin", chip_name);
		err = request_firmware(&adev->sdma.instance[i].fw, fw_name, adev->dev);
		if (err)
			goto out;
		err = amdgpu_ucode_validate(adev->sdma.instance[i].fw);
		if (err)
			goto out;
		hdr = (const struct sdma_firmware_header_v1_0 *)adev->sdma.instance[i].fw->data;
		adev->sdma.instance[i].fw_version = le32_to_cpu(hdr->header.ucode_version);
		adev->sdma.instance[i].feature_version = le32_to_cpu(hdr->ucode_feature_version);
		if (adev->sdma.instance[i].feature_version >= 20)
			adev->sdma.instance[i].burst_nop = true;
		DRM_DEBUG("psp_load == '%s'\n",
				adev->firmware.load_type == AMDGPU_FW_LOAD_PSP ? "true" : "false");

		if (adev->firmware.load_type == AMDGPU_FW_LOAD_PSP) {
			info = &adev->firmware.ucode[AMDGPU_UCODE_ID_SDMA0 + i];
			info->ucode_id = AMDGPU_UCODE_ID_SDMA0 + i;
			info->fw = adev->sdma.instance[i].fw;
			header = (const struct common_firmware_header *)info->fw->data;
			adev->firmware.fw_size +=
				ALIGN(le32_to_cpu(header->ucode_size_bytes), PAGE_SIZE);
		}
	}
out:
	if (err) {
		DRM_ERROR("sdma_v4_0: Failed to load firmware \"%s\"\n", fw_name);
		for (i = 0; i < adev->sdma.num_instances; i++) {
			release_firmware(adev->sdma.instance[i].fw);
			adev->sdma.instance[i].fw = NULL;
		}
	}
	return err;
}

/**
 * sdma_v4_0_ring_get_rptr - get the current read pointer
 *
 * @ring: amdgpu ring pointer
 *
 * Get the current rptr from the hardware (VEGA10+).
 */
static uint64_t sdma_v4_0_ring_get_rptr(struct amdgpu_ring *ring)
{
	u64 *rptr;

	/* XXX check if swapping is necessary on BE */
	rptr = ((u64 *)&ring->adev->wb.wb[ring->rptr_offs]);

	DRM_DEBUG("rptr before shift == 0x%016llx\n", *rptr);
	return ((*rptr) >> 2);
}

/**
 * sdma_v4_0_ring_get_wptr - get the current write pointer
 *
 * @ring: amdgpu ring pointer
 *
 * Get the current wptr from the hardware (VEGA10+).
 */
static uint64_t sdma_v4_0_ring_get_wptr(struct amdgpu_ring *ring)
{
	struct amdgpu_device *adev = ring->adev;
	u64 *wptr = NULL;
	uint64_t local_wptr = 0;

	if (ring->use_doorbell) {
		/* XXX check if swapping is necessary on BE */
		wptr = ((u64 *)&adev->wb.wb[ring->wptr_offs]);
		DRM_DEBUG("wptr/doorbell before shift == 0x%016llx\n", *wptr);
		*wptr = (*wptr) >> 2;
		DRM_DEBUG("wptr/doorbell after shift == 0x%016llx\n", *wptr);
	} else {
		u32 lowbit, highbit;
		int me = (ring == &adev->sdma.instance[0].ring) ? 0 : 1;

		wptr = &local_wptr;
		lowbit = RREG32(sdma_v4_0_get_reg_offset(adev, me, mmSDMA0_GFX_RB_WPTR)) >> 2;
		highbit = RREG32(sdma_v4_0_get_reg_offset(adev, me, mmSDMA0_GFX_RB_WPTR_HI)) >> 2;

		DRM_DEBUG("wptr [%i]high== 0x%08x low==0x%08x\n",
				me, highbit, lowbit);
		*wptr = highbit;
		*wptr = (*wptr) << 32;
		*wptr |= lowbit;
	}

	return *wptr;
}

/**
 * sdma_v4_0_ring_set_wptr - commit the write pointer
 *
 * @ring: amdgpu ring pointer
 *
 * Write the wptr back to the hardware (VEGA10+).
 */
static void sdma_v4_0_ring_set_wptr(struct amdgpu_ring *ring)
{
	struct amdgpu_device *adev = ring->adev;

	DRM_DEBUG("Setting write pointer\n");
	if (ring->use_doorbell) {
		u64 *wb = (u64 *)&adev->wb.wb[ring->wptr_offs];

		DRM_DEBUG("Using doorbell -- "
				"wptr_offs == 0x%08x "
				"lower_32_bits(ring->wptr) << 2 == 0x%08x "
				"upper_32_bits(ring->wptr) << 2 == 0x%08x\n",
				ring->wptr_offs,
				lower_32_bits(ring->wptr << 2),
				upper_32_bits(ring->wptr << 2));
		/* XXX check if swapping is necessary on BE */
		WRITE_ONCE(*wb, (ring->wptr << 2));
		DRM_DEBUG("calling WDOORBELL64(0x%08x, 0x%016llx)\n",
				ring->doorbell_index, ring->wptr << 2);
		WDOORBELL64(ring->doorbell_index, ring->wptr << 2);
	} else {
		int me = (ring == &ring->adev->sdma.instance[0].ring) ? 0 : 1;

		DRM_DEBUG("Not using doorbell -- "
				"mmSDMA%i_GFX_RB_WPTR == 0x%08x "
				"mmSDMA%i_GFX_RB_WPTR_HI == 0x%08x\n",
				me,
				lower_32_bits(ring->wptr << 2),
				me,
				upper_32_bits(ring->wptr << 2));
		WREG32(sdma_v4_0_get_reg_offset(adev, me, mmSDMA0_GFX_RB_WPTR), lower_32_bits(ring->wptr << 2));
		WREG32(sdma_v4_0_get_reg_offset(adev, me, mmSDMA0_GFX_RB_WPTR_HI), upper_32_bits(ring->wptr << 2));
	}
}

static void sdma_v4_0_ring_insert_nop(struct amdgpu_ring *ring, uint32_t count)
{
	struct amdgpu_sdma_instance *sdma = amdgpu_get_sdma_instance(ring);
	int i;

	for (i = 0; i < count; i++)
		if (sdma && sdma->burst_nop && (i == 0))
			amdgpu_ring_write(ring, ring->funcs->nop |
				SDMA_PKT_NOP_HEADER_COUNT(count - 1));
		else
			amdgpu_ring_write(ring, ring->funcs->nop);
}

/**
 * sdma_v4_0_ring_emit_ib - Schedule an IB on the DMA engine
 *
 * @ring: amdgpu ring pointer
 * @ib: IB object to schedule
 *
 * Schedule an IB in the DMA ring (VEGA10).
 */
static void sdma_v4_0_ring_emit_ib(struct amdgpu_ring *ring,
					struct amdgpu_ib *ib,
					unsigned vmid, bool ctx_switch)
{
	/* IB packet must end on a 8 DW boundary */
	sdma_v4_0_ring_insert_nop(ring, (10 - (lower_32_bits(ring->wptr) & 7)) % 8);

	amdgpu_ring_write(ring, SDMA_PKT_HEADER_OP(SDMA_OP_INDIRECT) |
			  SDMA_PKT_INDIRECT_HEADER_VMID(vmid & 0xf));
	/* base must be 32 byte aligned */
	amdgpu_ring_write(ring, lower_32_bits(ib->gpu_addr) & 0xffffffe0);
	amdgpu_ring_write(ring, upper_32_bits(ib->gpu_addr));
	amdgpu_ring_write(ring, ib->length_dw);
	amdgpu_ring_write(ring, 0);
	amdgpu_ring_write(ring, 0);

}

/**
 * sdma_v4_0_ring_emit_hdp_flush - emit an hdp flush on the DMA ring
 *
 * @ring: amdgpu ring pointer
 *
 * Emit an hdp flush packet on the requested DMA ring.
 */
static void sdma_v4_0_ring_emit_hdp_flush(struct amdgpu_ring *ring)
{
	struct amdgpu_device *adev = ring->adev;
	u32 ref_and_mask = 0;
	const struct nbio_hdp_flush_reg *nbio_hf_reg = adev->nbio_funcs->hdp_flush_reg;

	if (ring == &ring->adev->sdma.instance[0].ring)
		ref_and_mask = nbio_hf_reg->ref_and_mask_sdma0;
	else
		ref_and_mask = nbio_hf_reg->ref_and_mask_sdma1;

	amdgpu_ring_write(ring, SDMA_PKT_HEADER_OP(SDMA_OP_POLL_REGMEM) |
			  SDMA_PKT_POLL_REGMEM_HEADER_HDP_FLUSH(1) |
			  SDMA_PKT_POLL_REGMEM_HEADER_FUNC(3)); /* == */
	amdgpu_ring_write(ring, (adev->nbio_funcs->get_hdp_flush_done_offset(adev)) << 2);
	amdgpu_ring_write(ring, (adev->nbio_funcs->get_hdp_flush_req_offset(adev)) << 2);
	amdgpu_ring_write(ring, ref_and_mask); /* reference */
	amdgpu_ring_write(ring, ref_and_mask); /* mask */
	amdgpu_ring_write(ring, SDMA_PKT_POLL_REGMEM_DW5_RETRY_COUNT(0xfff) |
			  SDMA_PKT_POLL_REGMEM_DW5_INTERVAL(10)); /* retry count, poll interval */
}

<<<<<<< HEAD
static void sdma_v4_0_ring_emit_hdp_invalidate(struct amdgpu_ring *ring)
{
	struct amdgpu_device *adev = ring->adev;

	amdgpu_ring_write(ring, SDMA_PKT_HEADER_OP(SDMA_OP_SRBM_WRITE) |
			  SDMA_PKT_SRBM_WRITE_HEADER_BYTE_EN(0xf));
	amdgpu_ring_write(ring, SOC15_REG_OFFSET(HDP, 0, mmHDP_READ_CACHE_INVALIDATE));
	amdgpu_ring_write(ring, 1);
}

=======
>>>>>>> 9e6d49d9
/**
 * sdma_v4_0_ring_emit_fence - emit a fence on the DMA ring
 *
 * @ring: amdgpu ring pointer
 * @fence: amdgpu fence object
 *
 * Add a DMA fence packet to the ring to write
 * the fence seq number and DMA trap packet to generate
 * an interrupt if needed (VEGA10).
 */
static void sdma_v4_0_ring_emit_fence(struct amdgpu_ring *ring, u64 addr, u64 seq,
				      unsigned flags)
{
	bool write64bit = flags & AMDGPU_FENCE_FLAG_64BIT;
	/* write the fence */
	amdgpu_ring_write(ring, SDMA_PKT_HEADER_OP(SDMA_OP_FENCE));
	/* zero in first two bits */
	BUG_ON(addr & 0x3);
	amdgpu_ring_write(ring, lower_32_bits(addr));
	amdgpu_ring_write(ring, upper_32_bits(addr));
	amdgpu_ring_write(ring, lower_32_bits(seq));

	/* optionally write high bits as well */
	if (write64bit) {
		addr += 4;
		amdgpu_ring_write(ring, SDMA_PKT_HEADER_OP(SDMA_OP_FENCE));
		/* zero in first two bits */
		BUG_ON(addr & 0x3);
		amdgpu_ring_write(ring, lower_32_bits(addr));
		amdgpu_ring_write(ring, upper_32_bits(addr));
		amdgpu_ring_write(ring, upper_32_bits(seq));
	}

	/* generate an interrupt */
	amdgpu_ring_write(ring, SDMA_PKT_HEADER_OP(SDMA_OP_TRAP));
	amdgpu_ring_write(ring, SDMA_PKT_TRAP_INT_CONTEXT_INT_CONTEXT(0));
}


/**
 * sdma_v4_0_gfx_stop - stop the gfx async dma engines
 *
 * @adev: amdgpu_device pointer
 *
 * Stop the gfx async dma ring buffers (VEGA10).
 */
static void sdma_v4_0_gfx_stop(struct amdgpu_device *adev)
{
	struct amdgpu_ring *sdma0 = &adev->sdma.instance[0].ring;
	struct amdgpu_ring *sdma1 = &adev->sdma.instance[1].ring;
	u32 rb_cntl, ib_cntl;
	int i;

	if ((adev->mman.buffer_funcs_ring == sdma0) ||
	    (adev->mman.buffer_funcs_ring == sdma1))
		amdgpu_ttm_set_active_vram_size(adev, adev->gmc.visible_vram_size);

	for (i = 0; i < adev->sdma.num_instances; i++) {
		rb_cntl = RREG32(sdma_v4_0_get_reg_offset(adev, i, mmSDMA0_GFX_RB_CNTL));
		rb_cntl = REG_SET_FIELD(rb_cntl, SDMA0_GFX_RB_CNTL, RB_ENABLE, 0);
		WREG32(sdma_v4_0_get_reg_offset(adev, i, mmSDMA0_GFX_RB_CNTL), rb_cntl);
		ib_cntl = RREG32(sdma_v4_0_get_reg_offset(adev, i, mmSDMA0_GFX_IB_CNTL));
		ib_cntl = REG_SET_FIELD(ib_cntl, SDMA0_GFX_IB_CNTL, IB_ENABLE, 0);
		WREG32(sdma_v4_0_get_reg_offset(adev, i, mmSDMA0_GFX_IB_CNTL), ib_cntl);
	}

	sdma0->ready = false;
	sdma1->ready = false;
}

/**
 * sdma_v4_0_rlc_stop - stop the compute async dma engines
 *
 * @adev: amdgpu_device pointer
 *
 * Stop the compute async dma queues (VEGA10).
 */
static void sdma_v4_0_rlc_stop(struct amdgpu_device *adev)
{
	/* XXX todo */
}

/**
 * sdma_v_0_ctx_switch_enable - stop the async dma engines context switch
 *
 * @adev: amdgpu_device pointer
 * @enable: enable/disable the DMA MEs context switch.
 *
 * Halt or unhalt the async dma engines context switch (VEGA10).
 */
static void sdma_v4_0_ctx_switch_enable(struct amdgpu_device *adev, bool enable)
{
	u32 f32_cntl, phase_quantum = 0;
	int i;

	if (amdgpu_sdma_phase_quantum) {
		unsigned value = amdgpu_sdma_phase_quantum;
		unsigned unit = 0;

		while (value > (SDMA0_PHASE0_QUANTUM__VALUE_MASK >>
				SDMA0_PHASE0_QUANTUM__VALUE__SHIFT)) {
			value = (value + 1) >> 1;
			unit++;
		}
		if (unit > (SDMA0_PHASE0_QUANTUM__UNIT_MASK >>
			    SDMA0_PHASE0_QUANTUM__UNIT__SHIFT)) {
			value = (SDMA0_PHASE0_QUANTUM__VALUE_MASK >>
				 SDMA0_PHASE0_QUANTUM__VALUE__SHIFT);
			unit = (SDMA0_PHASE0_QUANTUM__UNIT_MASK >>
				SDMA0_PHASE0_QUANTUM__UNIT__SHIFT);
			WARN_ONCE(1,
			"clamping sdma_phase_quantum to %uK clock cycles\n",
				  value << unit);
		}
		phase_quantum =
			value << SDMA0_PHASE0_QUANTUM__VALUE__SHIFT |
			unit  << SDMA0_PHASE0_QUANTUM__UNIT__SHIFT;
	}

	for (i = 0; i < adev->sdma.num_instances; i++) {
		f32_cntl = RREG32(sdma_v4_0_get_reg_offset(adev, i, mmSDMA0_CNTL));
		f32_cntl = REG_SET_FIELD(f32_cntl, SDMA0_CNTL,
				AUTO_CTXSW_ENABLE, enable ? 1 : 0);
		if (enable && amdgpu_sdma_phase_quantum) {
			WREG32(sdma_v4_0_get_reg_offset(adev, i, mmSDMA0_PHASE0_QUANTUM),
			       phase_quantum);
			WREG32(sdma_v4_0_get_reg_offset(adev, i, mmSDMA0_PHASE1_QUANTUM),
			       phase_quantum);
			WREG32(sdma_v4_0_get_reg_offset(adev, i, mmSDMA0_PHASE2_QUANTUM),
			       phase_quantum);
		}
		WREG32(sdma_v4_0_get_reg_offset(adev, i, mmSDMA0_CNTL), f32_cntl);
	}

}

/**
 * sdma_v4_0_enable - stop the async dma engines
 *
 * @adev: amdgpu_device pointer
 * @enable: enable/disable the DMA MEs.
 *
 * Halt or unhalt the async dma engines (VEGA10).
 */
static void sdma_v4_0_enable(struct amdgpu_device *adev, bool enable)
{
	u32 f32_cntl;
	int i;

	if (enable == false) {
		sdma_v4_0_gfx_stop(adev);
		sdma_v4_0_rlc_stop(adev);
	}

	for (i = 0; i < adev->sdma.num_instances; i++) {
		f32_cntl = RREG32(sdma_v4_0_get_reg_offset(adev, i, mmSDMA0_F32_CNTL));
		f32_cntl = REG_SET_FIELD(f32_cntl, SDMA0_F32_CNTL, HALT, enable ? 0 : 1);
		WREG32(sdma_v4_0_get_reg_offset(adev, i, mmSDMA0_F32_CNTL), f32_cntl);
	}
}

/**
 * sdma_v4_0_gfx_resume - setup and start the async dma engines
 *
 * @adev: amdgpu_device pointer
 *
 * Set up the gfx DMA ring buffers and enable them (VEGA10).
 * Returns 0 for success, error for failure.
 */
static int sdma_v4_0_gfx_resume(struct amdgpu_device *adev)
{
	struct amdgpu_ring *ring;
	u32 rb_cntl, ib_cntl, wptr_poll_cntl;
	u32 rb_bufsz;
	u32 wb_offset;
	u32 doorbell;
	u32 doorbell_offset;
	u32 temp;
	u64 wptr_gpu_addr;
	int i, r;

	for (i = 0; i < adev->sdma.num_instances; i++) {
		ring = &adev->sdma.instance[i].ring;
		wb_offset = (ring->rptr_offs * 4);

		WREG32(sdma_v4_0_get_reg_offset(adev, i, mmSDMA0_SEM_WAIT_FAIL_TIMER_CNTL), 0);

		/* Set ring buffer size in dwords */
		rb_bufsz = order_base_2(ring->ring_size / 4);
		rb_cntl = RREG32(sdma_v4_0_get_reg_offset(adev, i, mmSDMA0_GFX_RB_CNTL));
		rb_cntl = REG_SET_FIELD(rb_cntl, SDMA0_GFX_RB_CNTL, RB_SIZE, rb_bufsz);
#ifdef __BIG_ENDIAN
		rb_cntl = REG_SET_FIELD(rb_cntl, SDMA0_GFX_RB_CNTL, RB_SWAP_ENABLE, 1);
		rb_cntl = REG_SET_FIELD(rb_cntl, SDMA0_GFX_RB_CNTL,
					RPTR_WRITEBACK_SWAP_ENABLE, 1);
#endif
		WREG32(sdma_v4_0_get_reg_offset(adev, i, mmSDMA0_GFX_RB_CNTL), rb_cntl);

		/* Initialize the ring buffer's read and write pointers */
		WREG32(sdma_v4_0_get_reg_offset(adev, i, mmSDMA0_GFX_RB_RPTR), 0);
		WREG32(sdma_v4_0_get_reg_offset(adev, i, mmSDMA0_GFX_RB_RPTR_HI), 0);
		WREG32(sdma_v4_0_get_reg_offset(adev, i, mmSDMA0_GFX_RB_WPTR), 0);
		WREG32(sdma_v4_0_get_reg_offset(adev, i, mmSDMA0_GFX_RB_WPTR_HI), 0);

		/* set the wb address whether it's enabled or not */
		WREG32(sdma_v4_0_get_reg_offset(adev, i, mmSDMA0_GFX_RB_RPTR_ADDR_HI),
		       upper_32_bits(adev->wb.gpu_addr + wb_offset) & 0xFFFFFFFF);
		WREG32(sdma_v4_0_get_reg_offset(adev, i, mmSDMA0_GFX_RB_RPTR_ADDR_LO),
		       lower_32_bits(adev->wb.gpu_addr + wb_offset) & 0xFFFFFFFC);

		rb_cntl = REG_SET_FIELD(rb_cntl, SDMA0_GFX_RB_CNTL, RPTR_WRITEBACK_ENABLE, 1);

		WREG32(sdma_v4_0_get_reg_offset(adev, i, mmSDMA0_GFX_RB_BASE), ring->gpu_addr >> 8);
		WREG32(sdma_v4_0_get_reg_offset(adev, i, mmSDMA0_GFX_RB_BASE_HI), ring->gpu_addr >> 40);

		ring->wptr = 0;

		/* before programing wptr to a less value, need set minor_ptr_update first */
		WREG32(sdma_v4_0_get_reg_offset(adev, i, mmSDMA0_GFX_MINOR_PTR_UPDATE), 1);

		if (!amdgpu_sriov_vf(adev)) { /* only bare-metal use register write for wptr */
			WREG32(sdma_v4_0_get_reg_offset(adev, i, mmSDMA0_GFX_RB_WPTR), lower_32_bits(ring->wptr) << 2);
			WREG32(sdma_v4_0_get_reg_offset(adev, i, mmSDMA0_GFX_RB_WPTR_HI), upper_32_bits(ring->wptr) << 2);
		}

		doorbell = RREG32(sdma_v4_0_get_reg_offset(adev, i, mmSDMA0_GFX_DOORBELL));
		doorbell_offset = RREG32(sdma_v4_0_get_reg_offset(adev, i, mmSDMA0_GFX_DOORBELL_OFFSET));

		if (ring->use_doorbell) {
			doorbell = REG_SET_FIELD(doorbell, SDMA0_GFX_DOORBELL, ENABLE, 1);
			doorbell_offset = REG_SET_FIELD(doorbell_offset, SDMA0_GFX_DOORBELL_OFFSET,
					OFFSET, ring->doorbell_index);
		} else {
			doorbell = REG_SET_FIELD(doorbell, SDMA0_GFX_DOORBELL, ENABLE, 0);
		}
		WREG32(sdma_v4_0_get_reg_offset(adev, i, mmSDMA0_GFX_DOORBELL), doorbell);
		WREG32(sdma_v4_0_get_reg_offset(adev, i, mmSDMA0_GFX_DOORBELL_OFFSET), doorbell_offset);
		adev->nbio_funcs->sdma_doorbell_range(adev, i, ring->use_doorbell,
						      ring->doorbell_index);

		if (amdgpu_sriov_vf(adev))
			sdma_v4_0_ring_set_wptr(ring);

		/* set minor_ptr_update to 0 after wptr programed */
		WREG32(sdma_v4_0_get_reg_offset(adev, i, mmSDMA0_GFX_MINOR_PTR_UPDATE), 0);

		/* set utc l1 enable flag always to 1 */
		temp = RREG32(sdma_v4_0_get_reg_offset(adev, i, mmSDMA0_CNTL));
		temp = REG_SET_FIELD(temp, SDMA0_CNTL, UTC_L1_ENABLE, 1);
		WREG32(sdma_v4_0_get_reg_offset(adev, i, mmSDMA0_CNTL), temp);

		if (!amdgpu_sriov_vf(adev)) {
			/* unhalt engine */
			temp = RREG32(sdma_v4_0_get_reg_offset(adev, i, mmSDMA0_F32_CNTL));
			temp = REG_SET_FIELD(temp, SDMA0_F32_CNTL, HALT, 0);
			WREG32(sdma_v4_0_get_reg_offset(adev, i, mmSDMA0_F32_CNTL), temp);
		}

		/* setup the wptr shadow polling */
		wptr_gpu_addr = adev->wb.gpu_addr + (ring->wptr_offs * 4);
		WREG32(sdma_v4_0_get_reg_offset(adev, i, mmSDMA0_GFX_RB_WPTR_POLL_ADDR_LO),
		       lower_32_bits(wptr_gpu_addr));
		WREG32(sdma_v4_0_get_reg_offset(adev, i, mmSDMA0_GFX_RB_WPTR_POLL_ADDR_HI),
		       upper_32_bits(wptr_gpu_addr));
		wptr_poll_cntl = RREG32(sdma_v4_0_get_reg_offset(adev, i, mmSDMA0_GFX_RB_WPTR_POLL_CNTL));
		if (amdgpu_sriov_vf(adev))
			wptr_poll_cntl = REG_SET_FIELD(wptr_poll_cntl, SDMA0_GFX_RB_WPTR_POLL_CNTL, F32_POLL_ENABLE, 1);
		else
			wptr_poll_cntl = REG_SET_FIELD(wptr_poll_cntl, SDMA0_GFX_RB_WPTR_POLL_CNTL, F32_POLL_ENABLE, 0);
		WREG32(sdma_v4_0_get_reg_offset(adev, i, mmSDMA0_GFX_RB_WPTR_POLL_CNTL), wptr_poll_cntl);

		/* enable DMA RB */
		rb_cntl = REG_SET_FIELD(rb_cntl, SDMA0_GFX_RB_CNTL, RB_ENABLE, 1);
		WREG32(sdma_v4_0_get_reg_offset(adev, i, mmSDMA0_GFX_RB_CNTL), rb_cntl);

		ib_cntl = RREG32(sdma_v4_0_get_reg_offset(adev, i, mmSDMA0_GFX_IB_CNTL));
		ib_cntl = REG_SET_FIELD(ib_cntl, SDMA0_GFX_IB_CNTL, IB_ENABLE, 1);
#ifdef __BIG_ENDIAN
		ib_cntl = REG_SET_FIELD(ib_cntl, SDMA0_GFX_IB_CNTL, IB_SWAP_ENABLE, 1);
#endif
		/* enable DMA IBs */
		WREG32(sdma_v4_0_get_reg_offset(adev, i, mmSDMA0_GFX_IB_CNTL), ib_cntl);

		ring->ready = true;

		if (amdgpu_sriov_vf(adev)) { /* bare-metal sequence doesn't need below to lines */
			sdma_v4_0_ctx_switch_enable(adev, true);
			sdma_v4_0_enable(adev, true);
		}

		r = amdgpu_ring_test_ring(ring);
		if (r) {
			ring->ready = false;
			return r;
		}

		if (adev->mman.buffer_funcs_ring == ring)
			amdgpu_ttm_set_active_vram_size(adev, adev->gmc.real_vram_size);

	}

	return 0;
}

static void
sdma_v4_1_update_power_gating(struct amdgpu_device *adev, bool enable)
{
	uint32_t def, data;

	if (enable && (adev->pg_flags & AMD_PG_SUPPORT_SDMA)) {
		/* disable idle interrupt */
		def = data = RREG32(SOC15_REG_OFFSET(SDMA0, 0, mmSDMA0_CNTL));
		data |= SDMA0_CNTL__CTXEMPTY_INT_ENABLE_MASK;

		if (data != def)
			WREG32(SOC15_REG_OFFSET(SDMA0, 0, mmSDMA0_CNTL), data);
	} else {
		/* disable idle interrupt */
		def = data = RREG32(SOC15_REG_OFFSET(SDMA0, 0, mmSDMA0_CNTL));
		data &= ~SDMA0_CNTL__CTXEMPTY_INT_ENABLE_MASK;
		if (data != def)
			WREG32(SOC15_REG_OFFSET(SDMA0, 0, mmSDMA0_CNTL), data);
	}
}

static void sdma_v4_1_init_power_gating(struct amdgpu_device *adev)
{
	uint32_t def, data;

	/* Enable HW based PG. */
	def = data = RREG32(SOC15_REG_OFFSET(SDMA0, 0, mmSDMA0_POWER_CNTL));
	data |= SDMA0_POWER_CNTL__PG_CNTL_ENABLE_MASK;
	if (data != def)
		WREG32(SOC15_REG_OFFSET(SDMA0, 0, mmSDMA0_POWER_CNTL), data);

	/* enable interrupt */
	def = data = RREG32(SOC15_REG_OFFSET(SDMA0, 0, mmSDMA0_CNTL));
	data |= SDMA0_CNTL__CTXEMPTY_INT_ENABLE_MASK;
	if (data != def)
		WREG32(SOC15_REG_OFFSET(SDMA0, 0, mmSDMA0_CNTL), data);

	/* Configure hold time to filter in-valid power on/off request. Use default right now */
	def = data = RREG32(SOC15_REG_OFFSET(SDMA0, 0, mmSDMA0_POWER_CNTL));
	data &= ~SDMA0_POWER_CNTL__ON_OFF_CONDITION_HOLD_TIME_MASK;
	data |= (mmSDMA0_POWER_CNTL_DEFAULT & SDMA0_POWER_CNTL__ON_OFF_CONDITION_HOLD_TIME_MASK);
	/* Configure switch time for hysteresis purpose. Use default right now */
	data &= ~SDMA0_POWER_CNTL__ON_OFF_STATUS_DURATION_TIME_MASK;
	data |= (mmSDMA0_POWER_CNTL_DEFAULT & SDMA0_POWER_CNTL__ON_OFF_STATUS_DURATION_TIME_MASK);
	if(data != def)
		WREG32(SOC15_REG_OFFSET(SDMA0, 0, mmSDMA0_POWER_CNTL), data);
}

static void sdma_v4_0_init_pg(struct amdgpu_device *adev)
{
	if (!(adev->pg_flags & AMD_PG_SUPPORT_SDMA))
		return;

	switch (adev->asic_type) {
	case CHIP_RAVEN:
		sdma_v4_1_init_power_gating(adev);
		sdma_v4_1_update_power_gating(adev, true);
		break;
	default:
		break;
	}
}

/**
 * sdma_v4_0_rlc_resume - setup and start the async dma engines
 *
 * @adev: amdgpu_device pointer
 *
 * Set up the compute DMA queues and enable them (VEGA10).
 * Returns 0 for success, error for failure.
 */
static int sdma_v4_0_rlc_resume(struct amdgpu_device *adev)
{
	sdma_v4_0_init_pg(adev);

	return 0;
}

/**
 * sdma_v4_0_load_microcode - load the sDMA ME ucode
 *
 * @adev: amdgpu_device pointer
 *
 * Loads the sDMA0/1 ucode.
 * Returns 0 for success, -EINVAL if the ucode is not available.
 */
static int sdma_v4_0_load_microcode(struct amdgpu_device *adev)
{
	const struct sdma_firmware_header_v1_0 *hdr;
	const __le32 *fw_data;
	u32 fw_size;
	int i, j;

	/* halt the MEs */
	sdma_v4_0_enable(adev, false);

	for (i = 0; i < adev->sdma.num_instances; i++) {
		if (!adev->sdma.instance[i].fw)
			return -EINVAL;

		hdr = (const struct sdma_firmware_header_v1_0 *)adev->sdma.instance[i].fw->data;
		amdgpu_ucode_print_sdma_hdr(&hdr->header);
		fw_size = le32_to_cpu(hdr->header.ucode_size_bytes) / 4;

		fw_data = (const __le32 *)
			(adev->sdma.instance[i].fw->data +
				le32_to_cpu(hdr->header.ucode_array_offset_bytes));

		WREG32(sdma_v4_0_get_reg_offset(adev, i, mmSDMA0_UCODE_ADDR), 0);

		for (j = 0; j < fw_size; j++)
			WREG32(sdma_v4_0_get_reg_offset(adev, i, mmSDMA0_UCODE_DATA), le32_to_cpup(fw_data++));

		WREG32(sdma_v4_0_get_reg_offset(adev, i, mmSDMA0_UCODE_ADDR), adev->sdma.instance[i].fw_version);
	}

	return 0;
}

/**
 * sdma_v4_0_start - setup and start the async dma engines
 *
 * @adev: amdgpu_device pointer
 *
 * Set up the DMA engines and enable them (VEGA10).
 * Returns 0 for success, error for failure.
 */
static int sdma_v4_0_start(struct amdgpu_device *adev)
{
	int r = 0;

	if (amdgpu_sriov_vf(adev)) {
		sdma_v4_0_ctx_switch_enable(adev, false);
		sdma_v4_0_enable(adev, false);

		/* set RB registers */
		r = sdma_v4_0_gfx_resume(adev);
		return r;
	}

	if (adev->firmware.load_type != AMDGPU_FW_LOAD_PSP) {
		r = sdma_v4_0_load_microcode(adev);
		if (r)
			return r;
	}

	/* unhalt the MEs */
	sdma_v4_0_enable(adev, true);
	/* enable sdma ring preemption */
	sdma_v4_0_ctx_switch_enable(adev, true);

	/* start the gfx rings and rlc compute queues */
	r = sdma_v4_0_gfx_resume(adev);
	if (r)
		return r;
	r = sdma_v4_0_rlc_resume(adev);

	return r;
}

/**
 * sdma_v4_0_ring_test_ring - simple async dma engine test
 *
 * @ring: amdgpu_ring structure holding ring information
 *
 * Test the DMA engine by writing using it to write an
 * value to memory. (VEGA10).
 * Returns 0 for success, error for failure.
 */
static int sdma_v4_0_ring_test_ring(struct amdgpu_ring *ring)
{
	struct amdgpu_device *adev = ring->adev;
	unsigned i;
	unsigned index;
	int r;
	u32 tmp;
	u64 gpu_addr;

	r = amdgpu_device_wb_get(adev, &index);
	if (r) {
		dev_err(adev->dev, "(%d) failed to allocate wb slot\n", r);
		return r;
	}

	gpu_addr = adev->wb.gpu_addr + (index * 4);
	tmp = 0xCAFEDEAD;
	adev->wb.wb[index] = cpu_to_le32(tmp);

	r = amdgpu_ring_alloc(ring, 5);
	if (r) {
		DRM_ERROR("amdgpu: dma failed to lock ring %d (%d).\n", ring->idx, r);
		amdgpu_device_wb_free(adev, index);
		return r;
	}

	amdgpu_ring_write(ring, SDMA_PKT_HEADER_OP(SDMA_OP_WRITE) |
			  SDMA_PKT_HEADER_SUB_OP(SDMA_SUBOP_WRITE_LINEAR));
	amdgpu_ring_write(ring, lower_32_bits(gpu_addr));
	amdgpu_ring_write(ring, upper_32_bits(gpu_addr));
	amdgpu_ring_write(ring, SDMA_PKT_WRITE_UNTILED_DW_3_COUNT(0));
	amdgpu_ring_write(ring, 0xDEADBEEF);
	amdgpu_ring_commit(ring);

	for (i = 0; i < adev->usec_timeout; i++) {
		tmp = le32_to_cpu(adev->wb.wb[index]);
		if (tmp == 0xDEADBEEF)
			break;
		DRM_UDELAY(1);
	}

	if (i < adev->usec_timeout) {
		DRM_DEBUG("ring test on %d succeeded in %d usecs\n", ring->idx, i);
	} else {
		DRM_ERROR("amdgpu: ring %d test failed (0x%08X)\n",
			  ring->idx, tmp);
		r = -EINVAL;
	}
	amdgpu_device_wb_free(adev, index);

	return r;
}

/**
 * sdma_v4_0_ring_test_ib - test an IB on the DMA engine
 *
 * @ring: amdgpu_ring structure holding ring information
 *
 * Test a simple IB in the DMA ring (VEGA10).
 * Returns 0 on success, error on failure.
 */
static int sdma_v4_0_ring_test_ib(struct amdgpu_ring *ring, long timeout)
{
	struct amdgpu_device *adev = ring->adev;
	struct amdgpu_ib ib;
	struct dma_fence *f = NULL;
	unsigned index;
	long r;
	u32 tmp = 0;
	u64 gpu_addr;

	r = amdgpu_device_wb_get(adev, &index);
	if (r) {
		dev_err(adev->dev, "(%ld) failed to allocate wb slot\n", r);
		return r;
	}

	gpu_addr = adev->wb.gpu_addr + (index * 4);
	tmp = 0xCAFEDEAD;
	adev->wb.wb[index] = cpu_to_le32(tmp);
	memset(&ib, 0, sizeof(ib));
	r = amdgpu_ib_get(adev, NULL, 256, &ib);
	if (r) {
		DRM_ERROR("amdgpu: failed to get ib (%ld).\n", r);
		goto err0;
	}

	ib.ptr[0] = SDMA_PKT_HEADER_OP(SDMA_OP_WRITE) |
		SDMA_PKT_HEADER_SUB_OP(SDMA_SUBOP_WRITE_LINEAR);
	ib.ptr[1] = lower_32_bits(gpu_addr);
	ib.ptr[2] = upper_32_bits(gpu_addr);
	ib.ptr[3] = SDMA_PKT_WRITE_UNTILED_DW_3_COUNT(0);
	ib.ptr[4] = 0xDEADBEEF;
	ib.ptr[5] = SDMA_PKT_NOP_HEADER_OP(SDMA_OP_NOP);
	ib.ptr[6] = SDMA_PKT_NOP_HEADER_OP(SDMA_OP_NOP);
	ib.ptr[7] = SDMA_PKT_NOP_HEADER_OP(SDMA_OP_NOP);
	ib.length_dw = 8;

	r = amdgpu_ib_schedule(ring, 1, &ib, NULL, &f);
	if (r)
		goto err1;

	r = dma_fence_wait_timeout(f, false, timeout);
	if (r == 0) {
		DRM_ERROR("amdgpu: IB test timed out\n");
		r = -ETIMEDOUT;
		goto err1;
	} else if (r < 0) {
		DRM_ERROR("amdgpu: fence wait failed (%ld).\n", r);
		goto err1;
	}
	tmp = le32_to_cpu(adev->wb.wb[index]);
	if (tmp == 0xDEADBEEF) {
		DRM_DEBUG("ib test on ring %d succeeded\n", ring->idx);
		r = 0;
	} else {
		DRM_ERROR("amdgpu: ib test failed (0x%08X)\n", tmp);
		r = -EINVAL;
	}
err1:
	amdgpu_ib_free(adev, &ib, NULL);
	dma_fence_put(f);
err0:
	amdgpu_device_wb_free(adev, index);
	return r;
}


/**
 * sdma_v4_0_vm_copy_pte - update PTEs by copying them from the GART
 *
 * @ib: indirect buffer to fill with commands
 * @pe: addr of the page entry
 * @src: src addr to copy from
 * @count: number of page entries to update
 *
 * Update PTEs by copying them from the GART using sDMA (VEGA10).
 */
static void sdma_v4_0_vm_copy_pte(struct amdgpu_ib *ib,
				  uint64_t pe, uint64_t src,
				  unsigned count)
{
	unsigned bytes = count * 8;

	ib->ptr[ib->length_dw++] = SDMA_PKT_HEADER_OP(SDMA_OP_COPY) |
		SDMA_PKT_HEADER_SUB_OP(SDMA_SUBOP_COPY_LINEAR);
	ib->ptr[ib->length_dw++] = bytes - 1;
	ib->ptr[ib->length_dw++] = 0; /* src/dst endian swap */
	ib->ptr[ib->length_dw++] = lower_32_bits(src);
	ib->ptr[ib->length_dw++] = upper_32_bits(src);
	ib->ptr[ib->length_dw++] = lower_32_bits(pe);
	ib->ptr[ib->length_dw++] = upper_32_bits(pe);

}

/**
 * sdma_v4_0_vm_write_pte - update PTEs by writing them manually
 *
 * @ib: indirect buffer to fill with commands
 * @pe: addr of the page entry
 * @addr: dst addr to write into pe
 * @count: number of page entries to update
 * @incr: increase next addr by incr bytes
 * @flags: access flags
 *
 * Update PTEs by writing them manually using sDMA (VEGA10).
 */
static void sdma_v4_0_vm_write_pte(struct amdgpu_ib *ib, uint64_t pe,
				   uint64_t value, unsigned count,
				   uint32_t incr)
{
	unsigned ndw = count * 2;

	ib->ptr[ib->length_dw++] = SDMA_PKT_HEADER_OP(SDMA_OP_WRITE) |
		SDMA_PKT_HEADER_SUB_OP(SDMA_SUBOP_WRITE_LINEAR);
	ib->ptr[ib->length_dw++] = lower_32_bits(pe);
	ib->ptr[ib->length_dw++] = upper_32_bits(pe);
	ib->ptr[ib->length_dw++] = ndw - 1;
	for (; ndw > 0; ndw -= 2) {
		ib->ptr[ib->length_dw++] = lower_32_bits(value);
		ib->ptr[ib->length_dw++] = upper_32_bits(value);
		value += incr;
	}
}

/**
 * sdma_v4_0_vm_set_pte_pde - update the page tables using sDMA
 *
 * @ib: indirect buffer to fill with commands
 * @pe: addr of the page entry
 * @addr: dst addr to write into pe
 * @count: number of page entries to update
 * @incr: increase next addr by incr bytes
 * @flags: access flags
 *
 * Update the page tables using sDMA (VEGA10).
 */
static void sdma_v4_0_vm_set_pte_pde(struct amdgpu_ib *ib,
				     uint64_t pe,
				     uint64_t addr, unsigned count,
				     uint32_t incr, uint64_t flags)
{
	/* for physically contiguous pages (vram) */
	ib->ptr[ib->length_dw++] = SDMA_PKT_HEADER_OP(SDMA_OP_PTEPDE);
	ib->ptr[ib->length_dw++] = lower_32_bits(pe); /* dst addr */
	ib->ptr[ib->length_dw++] = upper_32_bits(pe);
	ib->ptr[ib->length_dw++] = lower_32_bits(flags); /* mask */
	ib->ptr[ib->length_dw++] = upper_32_bits(flags);
	ib->ptr[ib->length_dw++] = lower_32_bits(addr); /* value */
	ib->ptr[ib->length_dw++] = upper_32_bits(addr);
	ib->ptr[ib->length_dw++] = incr; /* increment size */
	ib->ptr[ib->length_dw++] = 0;
	ib->ptr[ib->length_dw++] = count - 1; /* number of entries */
}

/**
 * sdma_v4_0_ring_pad_ib - pad the IB to the required number of dw
 *
 * @ib: indirect buffer to fill with padding
 *
 */
static void sdma_v4_0_ring_pad_ib(struct amdgpu_ring *ring, struct amdgpu_ib *ib)
{
	struct amdgpu_sdma_instance *sdma = amdgpu_get_sdma_instance(ring);
	u32 pad_count;
	int i;

	pad_count = (8 - (ib->length_dw & 0x7)) % 8;
	for (i = 0; i < pad_count; i++)
		if (sdma && sdma->burst_nop && (i == 0))
			ib->ptr[ib->length_dw++] =
				SDMA_PKT_HEADER_OP(SDMA_OP_NOP) |
				SDMA_PKT_NOP_HEADER_COUNT(pad_count - 1);
		else
			ib->ptr[ib->length_dw++] =
				SDMA_PKT_HEADER_OP(SDMA_OP_NOP);
}


/**
 * sdma_v4_0_ring_emit_pipeline_sync - sync the pipeline
 *
 * @ring: amdgpu_ring pointer
 *
 * Make sure all previous operations are completed (CIK).
 */
static void sdma_v4_0_ring_emit_pipeline_sync(struct amdgpu_ring *ring)
{
	uint32_t seq = ring->fence_drv.sync_seq;
	uint64_t addr = ring->fence_drv.gpu_addr;

	/* wait for idle */
	amdgpu_ring_write(ring, SDMA_PKT_HEADER_OP(SDMA_OP_POLL_REGMEM) |
			  SDMA_PKT_POLL_REGMEM_HEADER_HDP_FLUSH(0) |
			  SDMA_PKT_POLL_REGMEM_HEADER_FUNC(3) | /* equal */
			  SDMA_PKT_POLL_REGMEM_HEADER_MEM_POLL(1));
	amdgpu_ring_write(ring, addr & 0xfffffffc);
	amdgpu_ring_write(ring, upper_32_bits(addr) & 0xffffffff);
	amdgpu_ring_write(ring, seq); /* reference */
	amdgpu_ring_write(ring, 0xfffffff); /* mask */
	amdgpu_ring_write(ring, SDMA_PKT_POLL_REGMEM_DW5_RETRY_COUNT(0xfff) |
			  SDMA_PKT_POLL_REGMEM_DW5_INTERVAL(4)); /* retry count, poll interval */
}


/**
 * sdma_v4_0_ring_emit_vm_flush - vm flush using sDMA
 *
 * @ring: amdgpu_ring pointer
 * @vm: amdgpu_vm pointer
 *
 * Update the page table base and flush the VM TLB
 * using sDMA (VEGA10).
 */
static void sdma_v4_0_ring_emit_vm_flush(struct amdgpu_ring *ring,
<<<<<<< HEAD
					 unsigned vmid, uint64_t pd_addr)
{
	struct amdgpu_vmhub *hub = &ring->adev->vmhub[ring->funcs->vmhub];
	uint32_t req = ring->adev->gart.gart_funcs->get_invalidate_req(vmid);
	uint64_t flags = AMDGPU_PTE_VALID;
	unsigned eng = ring->vm_inv_eng;

	amdgpu_gart_get_vm_pde(ring->adev, -1, &pd_addr, &flags);
	pd_addr |= flags;

	amdgpu_ring_write(ring, SDMA_PKT_HEADER_OP(SDMA_OP_SRBM_WRITE) |
			  SDMA_PKT_SRBM_WRITE_HEADER_BYTE_EN(0xf));
	amdgpu_ring_write(ring, hub->ctx0_ptb_addr_lo32 + vmid * 2);
	amdgpu_ring_write(ring, lower_32_bits(pd_addr));

	amdgpu_ring_write(ring, SDMA_PKT_HEADER_OP(SDMA_OP_SRBM_WRITE) |
			  SDMA_PKT_SRBM_WRITE_HEADER_BYTE_EN(0xf));
	amdgpu_ring_write(ring, hub->ctx0_ptb_addr_hi32 + vmid * 2);
	amdgpu_ring_write(ring, upper_32_bits(pd_addr));

	/* flush TLB */
	amdgpu_ring_write(ring, SDMA_PKT_HEADER_OP(SDMA_OP_SRBM_WRITE) |
			  SDMA_PKT_SRBM_WRITE_HEADER_BYTE_EN(0xf));
	amdgpu_ring_write(ring, hub->vm_inv_eng0_req + eng);
	amdgpu_ring_write(ring, req);
=======
					 unsigned vmid, unsigned pasid,
					 uint64_t pd_addr)
{
	struct amdgpu_vmhub *hub = &ring->adev->vmhub[ring->funcs->vmhub];
	unsigned eng = ring->vm_inv_eng;

	amdgpu_gmc_emit_flush_gpu_tlb(ring, vmid, pasid, pd_addr);
>>>>>>> 9e6d49d9

	/* wait for flush */
	amdgpu_ring_write(ring, SDMA_PKT_HEADER_OP(SDMA_OP_POLL_REGMEM) |
			  SDMA_PKT_POLL_REGMEM_HEADER_HDP_FLUSH(0) |
			  SDMA_PKT_POLL_REGMEM_HEADER_FUNC(3)); /* equal */
	amdgpu_ring_write(ring, (hub->vm_inv_eng0_ack + eng) << 2);
	amdgpu_ring_write(ring, 0);
	amdgpu_ring_write(ring, 1 << vmid); /* reference */
	amdgpu_ring_write(ring, 1 << vmid); /* mask */
	amdgpu_ring_write(ring, SDMA_PKT_POLL_REGMEM_DW5_RETRY_COUNT(0xfff) |
			  SDMA_PKT_POLL_REGMEM_DW5_INTERVAL(10));
}

static void sdma_v4_0_ring_emit_wreg(struct amdgpu_ring *ring,
				     uint32_t reg, uint32_t val)
{
	amdgpu_ring_write(ring, SDMA_PKT_HEADER_OP(SDMA_OP_SRBM_WRITE) |
			  SDMA_PKT_SRBM_WRITE_HEADER_BYTE_EN(0xf));
	amdgpu_ring_write(ring, reg);
	amdgpu_ring_write(ring, val);
}

static int sdma_v4_0_early_init(void *handle)
{
	struct amdgpu_device *adev = (struct amdgpu_device *)handle;

	if (adev->asic_type == CHIP_RAVEN)
		adev->sdma.num_instances = 1;
	else
		adev->sdma.num_instances = 2;

	sdma_v4_0_set_ring_funcs(adev);
	sdma_v4_0_set_buffer_funcs(adev);
	sdma_v4_0_set_vm_pte_funcs(adev);
	sdma_v4_0_set_irq_funcs(adev);

	return 0;
}


static int sdma_v4_0_sw_init(void *handle)
{
	struct amdgpu_ring *ring;
	int r, i;
	struct amdgpu_device *adev = (struct amdgpu_device *)handle;

	/* SDMA trap event */
	r = amdgpu_irq_add_id(adev, AMDGPU_IH_CLIENTID_SDMA0, 224,
			      &adev->sdma.trap_irq);
	if (r)
		return r;

	/* SDMA trap event */
	r = amdgpu_irq_add_id(adev, AMDGPU_IH_CLIENTID_SDMA1, 224,
			      &adev->sdma.trap_irq);
	if (r)
		return r;

	r = sdma_v4_0_init_microcode(adev);
	if (r) {
		DRM_ERROR("Failed to load sdma firmware!\n");
		return r;
	}

	for (i = 0; i < adev->sdma.num_instances; i++) {
		ring = &adev->sdma.instance[i].ring;
		ring->ring_obj = NULL;
		ring->use_doorbell = true;

		DRM_INFO("use_doorbell being set to: [%s]\n",
				ring->use_doorbell?"true":"false");

		ring->doorbell_index = (i == 0) ?
			(AMDGPU_DOORBELL64_sDMA_ENGINE0 << 1) //get DWORD offset
			: (AMDGPU_DOORBELL64_sDMA_ENGINE1 << 1); // get DWORD offset

		sprintf(ring->name, "sdma%d", i);
		r = amdgpu_ring_init(adev, ring, 1024,
				     &adev->sdma.trap_irq,
				     (i == 0) ?
				     AMDGPU_SDMA_IRQ_TRAP0 :
				     AMDGPU_SDMA_IRQ_TRAP1);
		if (r)
			return r;
	}

	return r;
}

static int sdma_v4_0_sw_fini(void *handle)
{
	struct amdgpu_device *adev = (struct amdgpu_device *)handle;
	int i;

	for (i = 0; i < adev->sdma.num_instances; i++)
		amdgpu_ring_fini(&adev->sdma.instance[i].ring);

	for (i = 0; i < adev->sdma.num_instances; i++) {
		release_firmware(adev->sdma.instance[i].fw);
		adev->sdma.instance[i].fw = NULL;
	}

	return 0;
}

static int sdma_v4_0_hw_init(void *handle)
{
	int r;
	struct amdgpu_device *adev = (struct amdgpu_device *)handle;

	sdma_v4_0_init_golden_registers(adev);

	r = sdma_v4_0_start(adev);

	return r;
}

static int sdma_v4_0_hw_fini(void *handle)
{
	struct amdgpu_device *adev = (struct amdgpu_device *)handle;

	if (amdgpu_sriov_vf(adev))
		return 0;

	sdma_v4_0_ctx_switch_enable(adev, false);
	sdma_v4_0_enable(adev, false);

	return 0;
}

static int sdma_v4_0_suspend(void *handle)
{
	struct amdgpu_device *adev = (struct amdgpu_device *)handle;

	return sdma_v4_0_hw_fini(adev);
}

static int sdma_v4_0_resume(void *handle)
{
	struct amdgpu_device *adev = (struct amdgpu_device *)handle;

	return sdma_v4_0_hw_init(adev);
}

static bool sdma_v4_0_is_idle(void *handle)
{
	struct amdgpu_device *adev = (struct amdgpu_device *)handle;
	u32 i;

	for (i = 0; i < adev->sdma.num_instances; i++) {
		u32 tmp = RREG32(sdma_v4_0_get_reg_offset(adev, i, mmSDMA0_STATUS_REG));

		if (!(tmp & SDMA0_STATUS_REG__IDLE_MASK))
			return false;
	}

	return true;
}

static int sdma_v4_0_wait_for_idle(void *handle)
{
	unsigned i;
	u32 sdma0, sdma1;
	struct amdgpu_device *adev = (struct amdgpu_device *)handle;

	for (i = 0; i < adev->usec_timeout; i++) {
		sdma0 = RREG32(sdma_v4_0_get_reg_offset(adev, 0, mmSDMA0_STATUS_REG));
		sdma1 = RREG32(sdma_v4_0_get_reg_offset(adev, 1, mmSDMA0_STATUS_REG));

		if (sdma0 & sdma1 & SDMA0_STATUS_REG__IDLE_MASK)
			return 0;
		udelay(1);
	}
	return -ETIMEDOUT;
}

static int sdma_v4_0_soft_reset(void *handle)
{
	/* todo */

	return 0;
}

static int sdma_v4_0_set_trap_irq_state(struct amdgpu_device *adev,
					struct amdgpu_irq_src *source,
					unsigned type,
					enum amdgpu_interrupt_state state)
{
	u32 sdma_cntl;

	u32 reg_offset = (type == AMDGPU_SDMA_IRQ_TRAP0) ?
		sdma_v4_0_get_reg_offset(adev, 0, mmSDMA0_CNTL) :
		sdma_v4_0_get_reg_offset(adev, 1, mmSDMA0_CNTL);

	sdma_cntl = RREG32(reg_offset);
	sdma_cntl = REG_SET_FIELD(sdma_cntl, SDMA0_CNTL, TRAP_ENABLE,
		       state == AMDGPU_IRQ_STATE_ENABLE ? 1 : 0);
	WREG32(reg_offset, sdma_cntl);

	return 0;
}

static int sdma_v4_0_process_trap_irq(struct amdgpu_device *adev,
				      struct amdgpu_irq_src *source,
				      struct amdgpu_iv_entry *entry)
{
	DRM_DEBUG("IH: SDMA trap\n");
	switch (entry->client_id) {
	case AMDGPU_IH_CLIENTID_SDMA0:
		switch (entry->ring_id) {
		case 0:
			amdgpu_fence_process(&adev->sdma.instance[0].ring);
			break;
		case 1:
			/* XXX compute */
			break;
		case 2:
			/* XXX compute */
			break;
		case 3:
			/* XXX page queue*/
			break;
		}
		break;
	case AMDGPU_IH_CLIENTID_SDMA1:
		switch (entry->ring_id) {
		case 0:
			amdgpu_fence_process(&adev->sdma.instance[1].ring);
			break;
		case 1:
			/* XXX compute */
			break;
		case 2:
			/* XXX compute */
			break;
		case 3:
			/* XXX page queue*/
			break;
		}
		break;
	}
	return 0;
}

static int sdma_v4_0_process_illegal_inst_irq(struct amdgpu_device *adev,
					      struct amdgpu_irq_src *source,
					      struct amdgpu_iv_entry *entry)
{
	DRM_ERROR("Illegal instruction in SDMA command stream\n");
	schedule_work(&adev->reset_work);
	return 0;
}


static void sdma_v4_0_update_medium_grain_clock_gating(
		struct amdgpu_device *adev,
		bool enable)
{
	uint32_t data, def;

	if (enable && (adev->cg_flags & AMD_CG_SUPPORT_SDMA_MGCG)) {
		/* enable sdma0 clock gating */
		def = data = RREG32(SOC15_REG_OFFSET(SDMA0, 0, mmSDMA0_CLK_CTRL));
		data &= ~(SDMA0_CLK_CTRL__SOFT_OVERRIDE7_MASK |
			  SDMA0_CLK_CTRL__SOFT_OVERRIDE6_MASK |
			  SDMA0_CLK_CTRL__SOFT_OVERRIDE5_MASK |
			  SDMA0_CLK_CTRL__SOFT_OVERRIDE4_MASK |
			  SDMA0_CLK_CTRL__SOFT_OVERRIDE3_MASK |
			  SDMA0_CLK_CTRL__SOFT_OVERRIDE2_MASK |
			  SDMA0_CLK_CTRL__SOFT_OVERRIDE1_MASK |
			  SDMA0_CLK_CTRL__SOFT_OVERRIDE0_MASK);
		if (def != data)
			WREG32(SOC15_REG_OFFSET(SDMA0, 0, mmSDMA0_CLK_CTRL), data);

		if (adev->asic_type == CHIP_VEGA10) {
			def = data = RREG32(SOC15_REG_OFFSET(SDMA1, 0, mmSDMA1_CLK_CTRL));
			data &= ~(SDMA1_CLK_CTRL__SOFT_OVERRIDE7_MASK |
				  SDMA1_CLK_CTRL__SOFT_OVERRIDE6_MASK |
				  SDMA1_CLK_CTRL__SOFT_OVERRIDE5_MASK |
				  SDMA1_CLK_CTRL__SOFT_OVERRIDE4_MASK |
				  SDMA1_CLK_CTRL__SOFT_OVERRIDE3_MASK |
				  SDMA1_CLK_CTRL__SOFT_OVERRIDE2_MASK |
				  SDMA1_CLK_CTRL__SOFT_OVERRIDE1_MASK |
				  SDMA1_CLK_CTRL__SOFT_OVERRIDE0_MASK);
			if (def != data)
				WREG32(SOC15_REG_OFFSET(SDMA1, 0, mmSDMA1_CLK_CTRL), data);
		}
	} else {
		/* disable sdma0 clock gating */
		def = data = RREG32(SOC15_REG_OFFSET(SDMA0, 0, mmSDMA0_CLK_CTRL));
		data |= (SDMA0_CLK_CTRL__SOFT_OVERRIDE7_MASK |
			 SDMA0_CLK_CTRL__SOFT_OVERRIDE6_MASK |
			 SDMA0_CLK_CTRL__SOFT_OVERRIDE5_MASK |
			 SDMA0_CLK_CTRL__SOFT_OVERRIDE4_MASK |
			 SDMA0_CLK_CTRL__SOFT_OVERRIDE3_MASK |
			 SDMA0_CLK_CTRL__SOFT_OVERRIDE2_MASK |
			 SDMA0_CLK_CTRL__SOFT_OVERRIDE1_MASK |
			 SDMA0_CLK_CTRL__SOFT_OVERRIDE0_MASK);

		if (def != data)
			WREG32(SOC15_REG_OFFSET(SDMA0, 0, mmSDMA0_CLK_CTRL), data);

		if (adev->asic_type == CHIP_VEGA10) {
			def = data = RREG32(SOC15_REG_OFFSET(SDMA1, 0, mmSDMA1_CLK_CTRL));
			data |= (SDMA1_CLK_CTRL__SOFT_OVERRIDE7_MASK |
				 SDMA1_CLK_CTRL__SOFT_OVERRIDE6_MASK |
				 SDMA1_CLK_CTRL__SOFT_OVERRIDE5_MASK |
				 SDMA1_CLK_CTRL__SOFT_OVERRIDE4_MASK |
				 SDMA1_CLK_CTRL__SOFT_OVERRIDE3_MASK |
				 SDMA1_CLK_CTRL__SOFT_OVERRIDE2_MASK |
				 SDMA1_CLK_CTRL__SOFT_OVERRIDE1_MASK |
				 SDMA1_CLK_CTRL__SOFT_OVERRIDE0_MASK);
			if (def != data)
				WREG32(SOC15_REG_OFFSET(SDMA1, 0, mmSDMA1_CLK_CTRL), data);
		}
	}
}


static void sdma_v4_0_update_medium_grain_light_sleep(
		struct amdgpu_device *adev,
		bool enable)
{
	uint32_t data, def;

	if (enable && (adev->cg_flags & AMD_CG_SUPPORT_SDMA_LS)) {
		/* 1-not override: enable sdma0 mem light sleep */
		def = data = RREG32(SOC15_REG_OFFSET(SDMA0, 0, mmSDMA0_POWER_CNTL));
		data |= SDMA0_POWER_CNTL__MEM_POWER_OVERRIDE_MASK;
		if (def != data)
			WREG32(SOC15_REG_OFFSET(SDMA0, 0, mmSDMA0_POWER_CNTL), data);

		/* 1-not override: enable sdma1 mem light sleep */
		if (adev->asic_type == CHIP_VEGA10) {
			def = data = RREG32(SOC15_REG_OFFSET(SDMA1, 0, mmSDMA1_POWER_CNTL));
			data |= SDMA1_POWER_CNTL__MEM_POWER_OVERRIDE_MASK;
			if (def != data)
				WREG32(SOC15_REG_OFFSET(SDMA1, 0, mmSDMA1_POWER_CNTL), data);
		}
	} else {
		/* 0-override:disable sdma0 mem light sleep */
		def = data = RREG32(SOC15_REG_OFFSET(SDMA0, 0, mmSDMA0_POWER_CNTL));
		data &= ~SDMA0_POWER_CNTL__MEM_POWER_OVERRIDE_MASK;
		if (def != data)
			WREG32(SOC15_REG_OFFSET(SDMA0, 0, mmSDMA0_POWER_CNTL), data);

		/* 0-override:disable sdma1 mem light sleep */
		if (adev->asic_type == CHIP_VEGA10) {
			def = data = RREG32(SOC15_REG_OFFSET(SDMA1, 0, mmSDMA1_POWER_CNTL));
			data &= ~SDMA1_POWER_CNTL__MEM_POWER_OVERRIDE_MASK;
			if (def != data)
				WREG32(SOC15_REG_OFFSET(SDMA1, 0, mmSDMA1_POWER_CNTL), data);
		}
	}
}

static int sdma_v4_0_set_clockgating_state(void *handle,
					  enum amd_clockgating_state state)
{
	struct amdgpu_device *adev = (struct amdgpu_device *)handle;

	if (amdgpu_sriov_vf(adev))
		return 0;

	switch (adev->asic_type) {
	case CHIP_VEGA10:
	case CHIP_RAVEN:
		sdma_v4_0_update_medium_grain_clock_gating(adev,
				state == AMD_CG_STATE_GATE ? true : false);
		sdma_v4_0_update_medium_grain_light_sleep(adev,
				state == AMD_CG_STATE_GATE ? true : false);
		break;
	default:
		break;
	}
	return 0;
}

static int sdma_v4_0_set_powergating_state(void *handle,
					  enum amd_powergating_state state)
{
	struct amdgpu_device *adev = (struct amdgpu_device *)handle;

	switch (adev->asic_type) {
	case CHIP_RAVEN:
		sdma_v4_1_update_power_gating(adev,
				state == AMD_PG_STATE_GATE ? true : false);
		break;
	default:
		break;
	}

	return 0;
}

static void sdma_v4_0_get_clockgating_state(void *handle, u32 *flags)
{
	struct amdgpu_device *adev = (struct amdgpu_device *)handle;
	int data;

	if (amdgpu_sriov_vf(adev))
		*flags = 0;

	/* AMD_CG_SUPPORT_SDMA_MGCG */
	data = RREG32(SOC15_REG_OFFSET(SDMA0, 0, mmSDMA0_CLK_CTRL));
	if (!(data & SDMA0_CLK_CTRL__SOFT_OVERRIDE7_MASK))
		*flags |= AMD_CG_SUPPORT_SDMA_MGCG;

	/* AMD_CG_SUPPORT_SDMA_LS */
	data = RREG32(SOC15_REG_OFFSET(SDMA0, 0, mmSDMA0_POWER_CNTL));
	if (data & SDMA0_POWER_CNTL__MEM_POWER_OVERRIDE_MASK)
		*flags |= AMD_CG_SUPPORT_SDMA_LS;
}

const struct amd_ip_funcs sdma_v4_0_ip_funcs = {
	.name = "sdma_v4_0",
	.early_init = sdma_v4_0_early_init,
	.late_init = NULL,
	.sw_init = sdma_v4_0_sw_init,
	.sw_fini = sdma_v4_0_sw_fini,
	.hw_init = sdma_v4_0_hw_init,
	.hw_fini = sdma_v4_0_hw_fini,
	.suspend = sdma_v4_0_suspend,
	.resume = sdma_v4_0_resume,
	.is_idle = sdma_v4_0_is_idle,
	.wait_for_idle = sdma_v4_0_wait_for_idle,
	.soft_reset = sdma_v4_0_soft_reset,
	.set_clockgating_state = sdma_v4_0_set_clockgating_state,
	.set_powergating_state = sdma_v4_0_set_powergating_state,
	.get_clockgating_state = sdma_v4_0_get_clockgating_state,
};

static const struct amdgpu_ring_funcs sdma_v4_0_ring_funcs = {
	.type = AMDGPU_RING_TYPE_SDMA,
	.align_mask = 0xf,
	.nop = SDMA_PKT_NOP_HEADER_OP(SDMA_OP_NOP),
	.support_64bit_ptrs = true,
	.vmhub = AMDGPU_MMHUB,
	.get_rptr = sdma_v4_0_ring_get_rptr,
	.get_wptr = sdma_v4_0_ring_get_wptr,
	.set_wptr = sdma_v4_0_ring_set_wptr,
	.emit_frame_size =
		6 + /* sdma_v4_0_ring_emit_hdp_flush */
		3 + /* hdp invalidate */
		6 + /* sdma_v4_0_ring_emit_pipeline_sync */
		SOC15_FLUSH_GPU_TLB_NUM_WREG * 3 + 6 + /* sdma_v4_0_ring_emit_vm_flush */
		10 + 10 + 10, /* sdma_v4_0_ring_emit_fence x3 for user fence, vm fence */
	.emit_ib_size = 7 + 6, /* sdma_v4_0_ring_emit_ib */
	.emit_ib = sdma_v4_0_ring_emit_ib,
	.emit_fence = sdma_v4_0_ring_emit_fence,
	.emit_pipeline_sync = sdma_v4_0_ring_emit_pipeline_sync,
	.emit_vm_flush = sdma_v4_0_ring_emit_vm_flush,
	.emit_hdp_flush = sdma_v4_0_ring_emit_hdp_flush,
	.test_ring = sdma_v4_0_ring_test_ring,
	.test_ib = sdma_v4_0_ring_test_ib,
	.insert_nop = sdma_v4_0_ring_insert_nop,
	.pad_ib = sdma_v4_0_ring_pad_ib,
	.emit_wreg = sdma_v4_0_ring_emit_wreg,
};

static void sdma_v4_0_set_ring_funcs(struct amdgpu_device *adev)
{
	int i;

	for (i = 0; i < adev->sdma.num_instances; i++)
		adev->sdma.instance[i].ring.funcs = &sdma_v4_0_ring_funcs;
}

static const struct amdgpu_irq_src_funcs sdma_v4_0_trap_irq_funcs = {
	.set = sdma_v4_0_set_trap_irq_state,
	.process = sdma_v4_0_process_trap_irq,
};

static const struct amdgpu_irq_src_funcs sdma_v4_0_illegal_inst_irq_funcs = {
	.process = sdma_v4_0_process_illegal_inst_irq,
};

static void sdma_v4_0_set_irq_funcs(struct amdgpu_device *adev)
{
	adev->sdma.trap_irq.num_types = AMDGPU_SDMA_IRQ_LAST;
	adev->sdma.trap_irq.funcs = &sdma_v4_0_trap_irq_funcs;
	adev->sdma.illegal_inst_irq.funcs = &sdma_v4_0_illegal_inst_irq_funcs;
}

/**
 * sdma_v4_0_emit_copy_buffer - copy buffer using the sDMA engine
 *
 * @ring: amdgpu_ring structure holding ring information
 * @src_offset: src GPU address
 * @dst_offset: dst GPU address
 * @byte_count: number of bytes to xfer
 *
 * Copy GPU buffers using the DMA engine (VEGA10).
 * Used by the amdgpu ttm implementation to move pages if
 * registered as the asic copy callback.
 */
static void sdma_v4_0_emit_copy_buffer(struct amdgpu_ib *ib,
				       uint64_t src_offset,
				       uint64_t dst_offset,
				       uint32_t byte_count)
{
	ib->ptr[ib->length_dw++] = SDMA_PKT_HEADER_OP(SDMA_OP_COPY) |
		SDMA_PKT_HEADER_SUB_OP(SDMA_SUBOP_COPY_LINEAR);
	ib->ptr[ib->length_dw++] = byte_count - 1;
	ib->ptr[ib->length_dw++] = 0; /* src/dst endian swap */
	ib->ptr[ib->length_dw++] = lower_32_bits(src_offset);
	ib->ptr[ib->length_dw++] = upper_32_bits(src_offset);
	ib->ptr[ib->length_dw++] = lower_32_bits(dst_offset);
	ib->ptr[ib->length_dw++] = upper_32_bits(dst_offset);
}

/**
 * sdma_v4_0_emit_fill_buffer - fill buffer using the sDMA engine
 *
 * @ring: amdgpu_ring structure holding ring information
 * @src_data: value to write to buffer
 * @dst_offset: dst GPU address
 * @byte_count: number of bytes to xfer
 *
 * Fill GPU buffers using the DMA engine (VEGA10).
 */
static void sdma_v4_0_emit_fill_buffer(struct amdgpu_ib *ib,
				       uint32_t src_data,
				       uint64_t dst_offset,
				       uint32_t byte_count)
{
	ib->ptr[ib->length_dw++] = SDMA_PKT_HEADER_OP(SDMA_OP_CONST_FILL);
	ib->ptr[ib->length_dw++] = lower_32_bits(dst_offset);
	ib->ptr[ib->length_dw++] = upper_32_bits(dst_offset);
	ib->ptr[ib->length_dw++] = src_data;
	ib->ptr[ib->length_dw++] = byte_count - 1;
}

static const struct amdgpu_buffer_funcs sdma_v4_0_buffer_funcs = {
	.copy_max_bytes = 0x400000,
	.copy_num_dw = 7,
	.emit_copy_buffer = sdma_v4_0_emit_copy_buffer,

	.fill_max_bytes = 0x400000,
	.fill_num_dw = 5,
	.emit_fill_buffer = sdma_v4_0_emit_fill_buffer,
};

static void sdma_v4_0_set_buffer_funcs(struct amdgpu_device *adev)
{
	if (adev->mman.buffer_funcs == NULL) {
		adev->mman.buffer_funcs = &sdma_v4_0_buffer_funcs;
		adev->mman.buffer_funcs_ring = &adev->sdma.instance[0].ring;
	}
}

static const struct amdgpu_vm_pte_funcs sdma_v4_0_vm_pte_funcs = {
	.copy_pte_num_dw = 7,
	.copy_pte = sdma_v4_0_vm_copy_pte,

	.write_pte = sdma_v4_0_vm_write_pte,

	.set_max_nums_pte_pde = 0x400000 >> 3,
	.set_pte_pde_num_dw = 10,
	.set_pte_pde = sdma_v4_0_vm_set_pte_pde,
};

static void sdma_v4_0_set_vm_pte_funcs(struct amdgpu_device *adev)
{
	unsigned i;

	if (adev->vm_manager.vm_pte_funcs == NULL) {
		adev->vm_manager.vm_pte_funcs = &sdma_v4_0_vm_pte_funcs;
		for (i = 0; i < adev->sdma.num_instances; i++)
			adev->vm_manager.vm_pte_rings[i] =
				&adev->sdma.instance[i].ring;

		adev->vm_manager.vm_pte_num_rings = adev->sdma.num_instances;
	}
}

const struct amdgpu_ip_block_version sdma_v4_0_ip_block = {
	.type = AMD_IP_BLOCK_TYPE_SDMA,
	.major = 4,
	.minor = 0,
	.rev = 0,
	.funcs = &sdma_v4_0_ip_funcs,
};<|MERGE_RESOLUTION|>--- conflicted
+++ resolved
@@ -375,19 +375,6 @@
 			  SDMA_PKT_POLL_REGMEM_DW5_INTERVAL(10)); /* retry count, poll interval */
 }
 
-<<<<<<< HEAD
-static void sdma_v4_0_ring_emit_hdp_invalidate(struct amdgpu_ring *ring)
-{
-	struct amdgpu_device *adev = ring->adev;
-
-	amdgpu_ring_write(ring, SDMA_PKT_HEADER_OP(SDMA_OP_SRBM_WRITE) |
-			  SDMA_PKT_SRBM_WRITE_HEADER_BYTE_EN(0xf));
-	amdgpu_ring_write(ring, SOC15_REG_OFFSET(HDP, 0, mmHDP_READ_CACHE_INVALIDATE));
-	amdgpu_ring_write(ring, 1);
-}
-
-=======
->>>>>>> 9e6d49d9
 /**
  * sdma_v4_0_ring_emit_fence - emit a fence on the DMA ring
  *
@@ -1136,33 +1123,6 @@
  * using sDMA (VEGA10).
  */
 static void sdma_v4_0_ring_emit_vm_flush(struct amdgpu_ring *ring,
-<<<<<<< HEAD
-					 unsigned vmid, uint64_t pd_addr)
-{
-	struct amdgpu_vmhub *hub = &ring->adev->vmhub[ring->funcs->vmhub];
-	uint32_t req = ring->adev->gart.gart_funcs->get_invalidate_req(vmid);
-	uint64_t flags = AMDGPU_PTE_VALID;
-	unsigned eng = ring->vm_inv_eng;
-
-	amdgpu_gart_get_vm_pde(ring->adev, -1, &pd_addr, &flags);
-	pd_addr |= flags;
-
-	amdgpu_ring_write(ring, SDMA_PKT_HEADER_OP(SDMA_OP_SRBM_WRITE) |
-			  SDMA_PKT_SRBM_WRITE_HEADER_BYTE_EN(0xf));
-	amdgpu_ring_write(ring, hub->ctx0_ptb_addr_lo32 + vmid * 2);
-	amdgpu_ring_write(ring, lower_32_bits(pd_addr));
-
-	amdgpu_ring_write(ring, SDMA_PKT_HEADER_OP(SDMA_OP_SRBM_WRITE) |
-			  SDMA_PKT_SRBM_WRITE_HEADER_BYTE_EN(0xf));
-	amdgpu_ring_write(ring, hub->ctx0_ptb_addr_hi32 + vmid * 2);
-	amdgpu_ring_write(ring, upper_32_bits(pd_addr));
-
-	/* flush TLB */
-	amdgpu_ring_write(ring, SDMA_PKT_HEADER_OP(SDMA_OP_SRBM_WRITE) |
-			  SDMA_PKT_SRBM_WRITE_HEADER_BYTE_EN(0xf));
-	amdgpu_ring_write(ring, hub->vm_inv_eng0_req + eng);
-	amdgpu_ring_write(ring, req);
-=======
 					 unsigned vmid, unsigned pasid,
 					 uint64_t pd_addr)
 {
@@ -1170,7 +1130,6 @@
 	unsigned eng = ring->vm_inv_eng;
 
 	amdgpu_gmc_emit_flush_gpu_tlb(ring, vmid, pasid, pd_addr);
->>>>>>> 9e6d49d9
 
 	/* wait for flush */
 	amdgpu_ring_write(ring, SDMA_PKT_HEADER_OP(SDMA_OP_POLL_REGMEM) |
