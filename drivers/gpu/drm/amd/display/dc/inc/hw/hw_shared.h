/*
 * Copyright 2015 Advanced Micro Devices, Inc.
 *
 * Permission is hereby granted, free of charge, to any person obtaining a
 * copy of this software and associated documentation files (the "Software"),
 * to deal in the Software without restriction, including without limitation
 * the rights to use, copy, modify, merge, publish, distribute, sublicense,
 * and/or sell copies of the Software, and to permit persons to whom the
 * Software is furnished to do so, subject to the following conditions:
 *
 * The above copyright notice and this permission notice shall be included in
 * all copies or substantial portions of the Software.
 *
 * THE SOFTWARE IS PROVIDED "AS IS", WITHOUT WARRANTY OF ANY KIND, EXPRESS OR
 * IMPLIED, INCLUDING BUT NOT LIMITED TO THE WARRANTIES OF MERCHANTABILITY,
 * FITNESS FOR A PARTICULAR PURPOSE AND NONINFRINGEMENT.  IN NO EVENT SHALL
 * THE COPYRIGHT HOLDER(S) OR AUTHOR(S) BE LIABLE FOR ANY CLAIM, DAMAGES OR
 * OTHER LIABILITY, WHETHER IN AN ACTION OF CONTRACT, TORT OR OTHERWISE,
 * ARISING FROM, OUT OF OR IN CONNECTION WITH THE SOFTWARE OR THE USE OR
 * OTHER DEALINGS IN THE SOFTWARE.
 *
 * Authors: AMD
 *
 */

#ifndef __DAL_HW_SHARED_H__
#define __DAL_HW_SHARED_H__

#include "os_types.h"
#include "fixed31_32.h"
#include "dc_hw_types.h"

/******************************************************************************
 * Data types shared between different Virtual HW blocks
 ******************************************************************************/

#define MAX_PIPES 6

struct gamma_curve {
	uint32_t offset;
	uint32_t segments_num;
};

struct curve_points {
	struct fixed31_32 x;
	struct fixed31_32 y;
	struct fixed31_32 offset;
	struct fixed31_32 slope;

	uint32_t custom_float_x;
	uint32_t custom_float_y;
	uint32_t custom_float_offset;
	uint32_t custom_float_slope;
};

struct pwl_result_data {
	struct fixed31_32 red;
	struct fixed31_32 green;
	struct fixed31_32 blue;

	struct fixed31_32 delta_red;
	struct fixed31_32 delta_green;
	struct fixed31_32 delta_blue;

	uint32_t red_reg;
	uint32_t green_reg;
	uint32_t blue_reg;

	uint32_t delta_red_reg;
	uint32_t delta_green_reg;
	uint32_t delta_blue_reg;
};

struct pwl_params {
	struct gamma_curve arr_curve_points[34];
	struct curve_points arr_points[2];
	struct pwl_result_data rgb_resulted[256 + 3];
	uint32_t hw_points_num;
};

/* move to dpp
 * while we are moving functionality out of opp to dpp to align
 * HW programming to HW IP, we define these struct in hw_shared
 * so we can still compile while refactoring
 */

enum lb_pixel_depth {
	/* do not change the values because it is used as bit vector */
	LB_PIXEL_DEPTH_18BPP = 1,
	LB_PIXEL_DEPTH_24BPP = 2,
	LB_PIXEL_DEPTH_30BPP = 4,
	LB_PIXEL_DEPTH_36BPP = 8
};

enum graphics_csc_adjust_type {
	GRAPHICS_CSC_ADJUST_TYPE_BYPASS = 0,
	GRAPHICS_CSC_ADJUST_TYPE_HW, /* without adjustments */
	GRAPHICS_CSC_ADJUST_TYPE_SW  /*use adjustments */
};

enum ipp_degamma_mode {
	IPP_DEGAMMA_MODE_BYPASS,
	IPP_DEGAMMA_MODE_HW_sRGB,
	IPP_DEGAMMA_MODE_HW_xvYCC,
	IPP_DEGAMMA_MODE_USER_PWL
};

enum ipp_output_format {
	IPP_OUTPUT_FORMAT_12_BIT_FIX,
	IPP_OUTPUT_FORMAT_16_BIT_BYPASS,
	IPP_OUTPUT_FORMAT_FLOAT
};

enum expansion_mode {
	EXPANSION_MODE_DYNAMIC,
	EXPANSION_MODE_ZERO
};

struct default_adjustment {
	enum lb_pixel_depth lb_color_depth;
	enum dc_color_space out_color_space;
	enum dc_color_space in_color_space;
	enum dc_color_depth color_depth;
	enum pixel_format surface_pixel_format;
	enum graphics_csc_adjust_type csc_adjust_type;
	bool force_hw_default;
};


struct out_csc_color_matrix {
	enum dc_color_space color_space;
	uint16_t regval[12];
};


enum opp_regamma {
	OPP_REGAMMA_BYPASS = 0,
	OPP_REGAMMA_SRGB,
	OPP_REGAMMA_XVYCC,
	OPP_REGAMMA_USER
};

struct dc_bias_and_scale {
	uint16_t scale_red;
	uint16_t bias_red;
	uint16_t scale_green;
	uint16_t bias_green;
	uint16_t scale_blue;
	uint16_t bias_blue;
};

enum test_pattern_dyn_range {
	TEST_PATTERN_DYN_RANGE_VESA = 0,
	TEST_PATTERN_DYN_RANGE_CEA
};

enum test_pattern_mode {
	TEST_PATTERN_MODE_COLORSQUARES_RGB = 0,
	TEST_PATTERN_MODE_COLORSQUARES_YCBCR601,
	TEST_PATTERN_MODE_COLORSQUARES_YCBCR709,
	TEST_PATTERN_MODE_VERTICALBARS,
	TEST_PATTERN_MODE_HORIZONTALBARS,
	TEST_PATTERN_MODE_SINGLERAMP_RGB,
	TEST_PATTERN_MODE_DUALRAMP_RGB
};

enum test_pattern_color_format {
	TEST_PATTERN_COLOR_FORMAT_BPC_6 = 0,
	TEST_PATTERN_COLOR_FORMAT_BPC_8,
	TEST_PATTERN_COLOR_FORMAT_BPC_10,
	TEST_PATTERN_COLOR_FORMAT_BPC_12
};

enum controller_dp_test_pattern {
	CONTROLLER_DP_TEST_PATTERN_D102 = 0,
	CONTROLLER_DP_TEST_PATTERN_SYMBOLERROR,
	CONTROLLER_DP_TEST_PATTERN_PRBS7,
	CONTROLLER_DP_TEST_PATTERN_COLORSQUARES,
	CONTROLLER_DP_TEST_PATTERN_VERTICALBARS,
	CONTROLLER_DP_TEST_PATTERN_HORIZONTALBARS,
	CONTROLLER_DP_TEST_PATTERN_COLORRAMP,
	CONTROLLER_DP_TEST_PATTERN_VIDEOMODE,
	CONTROLLER_DP_TEST_PATTERN_RESERVED_8,
	CONTROLLER_DP_TEST_PATTERN_RESERVED_9,
	CONTROLLER_DP_TEST_PATTERN_RESERVED_A,
	CONTROLLER_DP_TEST_PATTERN_COLORSQUARES_CEA
};

<<<<<<< HEAD
=======
enum dp_pixel_encoding_type {
	DP_PIXEL_ENCODING_TYPE_RGB444		= 0x00000000,
	DP_PIXEL_ENCODING_TYPE_YCBCR422		= 0x00000001,
	DP_PIXEL_ENCODING_TYPE_YCBCR444		= 0x00000002,
	DP_PIXEL_ENCODING_TYPE_RGB_WIDE_GAMUT	= 0x00000003,
	DP_PIXEL_ENCODING_TYPE_Y_ONLY		= 0x00000004,
	DP_PIXEL_ENCODING_TYPE_YCBCR420		= 0x00000005
};

enum dp_component_depth {
	DP_COMPONENT_PIXEL_DEPTH_6BPC		= 0x00000000,
	DP_COMPONENT_PIXEL_DEPTH_8BPC		= 0x00000001,
	DP_COMPONENT_PIXEL_DEPTH_10BPC		= 0x00000002,
	DP_COMPONENT_PIXEL_DEPTH_12BPC		= 0x00000003,
	DP_COMPONENT_PIXEL_DEPTH_16BPC		= 0x00000004
};

>>>>>>> 6fb7f18d
enum dc_lut_mode {
	LUT_BYPASS,
	LUT_RAM_A,
	LUT_RAM_B
};
#endif /* __DAL_HW_SHARED_H__ */<|MERGE_RESOLUTION|>--- conflicted
+++ resolved
@@ -186,8 +186,6 @@
 	CONTROLLER_DP_TEST_PATTERN_COLORSQUARES_CEA
 };
 
-<<<<<<< HEAD
-=======
 enum dp_pixel_encoding_type {
 	DP_PIXEL_ENCODING_TYPE_RGB444		= 0x00000000,
 	DP_PIXEL_ENCODING_TYPE_YCBCR422		= 0x00000001,
@@ -205,7 +203,6 @@
 	DP_COMPONENT_PIXEL_DEPTH_16BPC		= 0x00000004
 };
 
->>>>>>> 6fb7f18d
 enum dc_lut_mode {
 	LUT_BYPASS,
 	LUT_RAM_A,
