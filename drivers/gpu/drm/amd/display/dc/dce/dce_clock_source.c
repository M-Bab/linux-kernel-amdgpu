--- conflicted
+++ resolved
@@ -41,14 +41,9 @@
 
 #define CTX \
 	clk_src->base.ctx
-<<<<<<< HEAD
-#define DC_LOGGER \
-	calc_pll_cs->ctx->logger
-=======
 
 #define DC_LOGGER_INIT()
 
->>>>>>> 6fb7f18d
 #undef FN
 #define FN(reg_name, field_name) \
 	clk_src->cs_shift->field_name, clk_src->cs_mask->field_name
@@ -473,11 +468,7 @@
 {
 	uint32_t field = 0;
 	uint32_t pll_calc_error = MAX_PLL_CALC_ERROR;
-<<<<<<< HEAD
-	struct calc_pll_clock_source *calc_pll_cs = &clk_src->calc_pll;
-=======
 	DC_LOGGER_INIT();
->>>>>>> 6fb7f18d
 	/* Check if reference clock is external (not pcie/xtalin)
 	* HW Dce80 spec:
 	* 00 - PCIE_REFCLK, 01 - XTALIN,    02 - GENERICA,    03 - GENERICB
@@ -567,7 +558,6 @@
 		struct pll_settings *pll_settings)
 {
 	struct dce110_clk_src *clk_src = TO_DCE110_CLK_SRC(cs);
-	struct calc_pll_clock_source *calc_pll_cs = &clk_src->calc_pll;
 	uint32_t pll_calc_error = MAX_PLL_CALC_ERROR;
 	DC_LOGGER_INIT();
 
@@ -1065,11 +1055,7 @@
 	struct spread_spectrum_info *ss_info_cur;
 	struct spread_spectrum_data *ss_data_cur;
 	uint32_t i;
-<<<<<<< HEAD
-	struct calc_pll_clock_source *calc_pll_cs = &clk_src->calc_pll;
-=======
 	DC_LOGGER_INIT();
->>>>>>> 6fb7f18d
 	if (ss_entries_num == NULL) {
 		DC_LOG_SYNC(
 			"Invalid entry !!!\n");
