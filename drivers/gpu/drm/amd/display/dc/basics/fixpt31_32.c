/*
 * Copyright 2012-15 Advanced Micro Devices, Inc.
 *
 * Permission is hereby granted, free of charge, to any person obtaining a
 * copy of this software and associated documentation files (the "Software"),
 * to deal in the Software without restriction, including without limitation
 * the rights to use, copy, modify, merge, publish, distribute, sublicense,
 * and/or sell copies of the Software, and to permit persons to whom the
 * Software is furnished to do so, subject to the following conditions:
 *
 * The above copyright notice and this permission notice shall be included in
 * all copies or substantial portions of the Software.
 *
 * THE SOFTWARE IS PROVIDED "AS IS", WITHOUT WARRANTY OF ANY KIND, EXPRESS OR
 * IMPLIED, INCLUDING BUT NOT LIMITED TO THE WARRANTIES OF MERCHANTABILITY,
 * FITNESS FOR A PARTICULAR PURPOSE AND NONINFRINGEMENT.  IN NO EVENT SHALL
 * THE COPYRIGHT HOLDER(S) OR AUTHOR(S) BE LIABLE FOR ANY CLAIM, DAMAGES OR
 * OTHER LIABILITY, WHETHER IN AN ACTION OF CONTRACT, TORT OR OTHERWISE,
 * ARISING FROM, OUT OF OR IN CONNECTION WITH THE SOFTWARE OR THE USE OR
 * OTHER DEALINGS IN THE SOFTWARE.
 *
 * Authors: AMD
 *
 */

#include "dm_services.h"
#include "include/fixed31_32.h"

static inline unsigned long long abs_i64(
	long long arg)
{
	if (arg > 0)
		return (unsigned long long)arg;
	else
		return (unsigned long long)(-arg);
}

/*
 * @brief
 * result = dividend / divisor
 * *remainder = dividend % divisor
 */
static inline unsigned long long complete_integer_division_u64(
	unsigned long long dividend,
	unsigned long long divisor,
	unsigned long long *remainder)
{
	unsigned long long result;

	ASSERT(divisor);

	result = div64_u64_rem(dividend, divisor, remainder);

	return result;
}


#define FRACTIONAL_PART_MASK \
	((1ULL << FIXED31_32_BITS_PER_FRACTIONAL_PART) - 1)

#define GET_INTEGER_PART(x) \
	((x) >> FIXED31_32_BITS_PER_FRACTIONAL_PART)

#define GET_FRACTIONAL_PART(x) \
	(FRACTIONAL_PART_MASK & (x))

struct fixed31_32 dal_fixed31_32_from_fraction(
	long long numerator,
	long long denominator)
{
	struct fixed31_32 res;

	bool arg1_negative = numerator < 0;
	bool arg2_negative = denominator < 0;

	unsigned long long arg1_value = arg1_negative ? -numerator : numerator;
	unsigned long long arg2_value = arg2_negative ? -denominator : denominator;

	unsigned long long remainder;

	/* determine integer part */

	unsigned long long res_value = complete_integer_division_u64(
		arg1_value, arg2_value, &remainder);

	ASSERT(res_value <= LONG_MAX);

	/* determine fractional part */
	{
		unsigned int i = FIXED31_32_BITS_PER_FRACTIONAL_PART;

		do {
			remainder <<= 1;

			res_value <<= 1;

			if (remainder >= arg2_value) {
				res_value |= 1;
				remainder -= arg2_value;
			}
		} while (--i != 0);
	}

	/* round up LSB */
	{
		unsigned long long summand = (remainder << 1) >= arg2_value;

		ASSERT(res_value <= LLONG_MAX - summand);

		res_value += summand;
	}

	res.value = (long long)res_value;

	if (arg1_negative ^ arg2_negative)
		res.value = -res.value;

	return res;
}

struct fixed31_32 dal_fixed31_32_from_int_nonconst(
	long long arg)
{
	struct fixed31_32 res;

	ASSERT((LONG_MIN <= arg) && (arg <= LONG_MAX));

	res.value = arg << FIXED31_32_BITS_PER_FRACTIONAL_PART;

	return res;
}

struct fixed31_32 dal_fixed31_32_shl(
	struct fixed31_32 arg,
	unsigned char shift)
{
	struct fixed31_32 res;

	ASSERT(((arg.value >= 0) && (arg.value <= LLONG_MAX >> shift)) ||
		((arg.value < 0) && (arg.value >= LLONG_MIN >> shift)));

	res.value = arg.value << shift;

	return res;
}

struct fixed31_32 dal_fixed31_32_add(
	struct fixed31_32 arg1,
	struct fixed31_32 arg2)
{
	struct fixed31_32 res;

	ASSERT(((arg1.value >= 0) && (LLONG_MAX - arg1.value >= arg2.value)) ||
		((arg1.value < 0) && (LLONG_MIN - arg1.value <= arg2.value)));

	res.value = arg1.value + arg2.value;

	return res;
}

struct fixed31_32 dal_fixed31_32_sub(
	struct fixed31_32 arg1,
	struct fixed31_32 arg2)
{
	struct fixed31_32 res;

	ASSERT(((arg2.value >= 0) && (LLONG_MIN + arg2.value <= arg1.value)) ||
		((arg2.value < 0) && (LLONG_MAX + arg2.value >= arg1.value)));

	res.value = arg1.value - arg2.value;

	return res;
}

struct fixed31_32 dal_fixed31_32_mul(
	struct fixed31_32 arg1,
	struct fixed31_32 arg2)
{
	struct fixed31_32 res;

	bool arg1_negative = arg1.value < 0;
	bool arg2_negative = arg2.value < 0;

	unsigned long long arg1_value = arg1_negative ? -arg1.value : arg1.value;
	unsigned long long arg2_value = arg2_negative ? -arg2.value : arg2.value;

	unsigned long long arg1_int = GET_INTEGER_PART(arg1_value);
	unsigned long long arg2_int = GET_INTEGER_PART(arg2_value);

	unsigned long long arg1_fra = GET_FRACTIONAL_PART(arg1_value);
	unsigned long long arg2_fra = GET_FRACTIONAL_PART(arg2_value);

	unsigned long long tmp;

	res.value = arg1_int * arg2_int;

	ASSERT(res.value <= LONG_MAX);

	res.value <<= FIXED31_32_BITS_PER_FRACTIONAL_PART;

	tmp = arg1_int * arg2_fra;

	ASSERT(tmp <= (unsigned long long)(LLONG_MAX - res.value));

	res.value += tmp;

	tmp = arg2_int * arg1_fra;

	ASSERT(tmp <= (unsigned long long)(LLONG_MAX - res.value));

	res.value += tmp;

	tmp = arg1_fra * arg2_fra;

	tmp = (tmp >> FIXED31_32_BITS_PER_FRACTIONAL_PART) +
		(tmp >= (unsigned long long)dal_fixed31_32_half.value);

	ASSERT(tmp <= (unsigned long long)(LLONG_MAX - res.value));

	res.value += tmp;

	if (arg1_negative ^ arg2_negative)
		res.value = -res.value;

	return res;
}

struct fixed31_32 dal_fixed31_32_sqr(
	struct fixed31_32 arg)
{
	struct fixed31_32 res;

	unsigned long long arg_value = abs_i64(arg.value);

	unsigned long long arg_int = GET_INTEGER_PART(arg_value);

	unsigned long long arg_fra = GET_FRACTIONAL_PART(arg_value);

	unsigned long long tmp;

	res.value = arg_int * arg_int;

	ASSERT(res.value <= LONG_MAX);

	res.value <<= FIXED31_32_BITS_PER_FRACTIONAL_PART;

	tmp = arg_int * arg_fra;

	ASSERT(tmp <= (unsigned long long)(LLONG_MAX - res.value));

	res.value += tmp;

	ASSERT(tmp <= (unsigned long long)(LLONG_MAX - res.value));

	res.value += tmp;

	tmp = arg_fra * arg_fra;

	tmp = (tmp >> FIXED31_32_BITS_PER_FRACTIONAL_PART) +
		(tmp >= (unsigned long long)dal_fixed31_32_half.value);

	ASSERT(tmp <= (unsigned long long)(LLONG_MAX - res.value));

	res.value += tmp;

	return res;
}

struct fixed31_32 dal_fixed31_32_recip(
	struct fixed31_32 arg)
{
	/*
	 * @note
	 * Good idea to use Newton's method
	 */

	ASSERT(arg.value);

	return dal_fixed31_32_from_fraction(
		dal_fixed31_32_one.value,
		arg.value);
}

struct fixed31_32 dal_fixed31_32_sinc(
	struct fixed31_32 arg)
{
	struct fixed31_32 square;

	struct fixed31_32 res = dal_fixed31_32_one;

	int n = 27;

	struct fixed31_32 arg_norm = arg;

	if (dal_fixed31_32_le(
		dal_fixed31_32_two_pi,
		dal_fixed31_32_abs(arg))) {
		arg_norm = dal_fixed31_32_sub(
			arg_norm,
			dal_fixed31_32_mul_int(
				dal_fixed31_32_two_pi,
				(int)div64_s64(
					arg_norm.value,
					dal_fixed31_32_two_pi.value)));
	}

	square = dal_fixed31_32_sqr(arg_norm);

	do {
		res = dal_fixed31_32_sub(
			dal_fixed31_32_one,
			dal_fixed31_32_div_int(
				dal_fixed31_32_mul(
					square,
					res),
				n * (n - 1)));

		n -= 2;
	} while (n > 2);

	if (arg.value != arg_norm.value)
		res = dal_fixed31_32_div(
			dal_fixed31_32_mul(res, arg_norm),
			arg);

	return res;
}

struct fixed31_32 dal_fixed31_32_sin(
	struct fixed31_32 arg)
{
	return dal_fixed31_32_mul(
		arg,
		dal_fixed31_32_sinc(arg));
}

struct fixed31_32 dal_fixed31_32_cos(
	struct fixed31_32 arg)
{
	/* TODO implement argument normalization */

	const struct fixed31_32 square = dal_fixed31_32_sqr(arg);

	struct fixed31_32 res = dal_fixed31_32_one;

	int n = 26;

	do {
		res = dal_fixed31_32_sub(
			dal_fixed31_32_one,
			dal_fixed31_32_div_int(
				dal_fixed31_32_mul(
					square,
					res),
				n * (n - 1)));

		n -= 2;
	} while (n != 0);

	return res;
}

/*
 * @brief
 * result = exp(arg),
 * where abs(arg) < 1
 *
 * Calculated as Taylor series.
 */
static struct fixed31_32 fixed31_32_exp_from_taylor_series(
	struct fixed31_32 arg)
{
	unsigned int n = 9;

	struct fixed31_32 res = dal_fixed31_32_from_fraction(
		n + 2,
		n + 1);
	/* TODO find correct res */

	ASSERT(dal_fixed31_32_lt(arg, dal_fixed31_32_one));

	do
		res = dal_fixed31_32_add(
			dal_fixed31_32_one,
			dal_fixed31_32_div_int(
				dal_fixed31_32_mul(
					arg,
					res),
				n));
	while (--n != 1);

	return dal_fixed31_32_add(
		dal_fixed31_32_one,
		dal_fixed31_32_mul(
			arg,
			res));
}

struct fixed31_32 dal_fixed31_32_exp(
	struct fixed31_32 arg)
{
	/*
	 * @brief
	 * Main equation is:
	 * exp(x) = exp(r + m * ln(2)) = (1 << m) * exp(r),
	 * where m = round(x / ln(2)), r = x - m * ln(2)
	 */

	if (dal_fixed31_32_le(
		dal_fixed31_32_ln2_div_2,
		dal_fixed31_32_abs(arg))) {
		int m = dal_fixed31_32_round(
			dal_fixed31_32_div(
				arg,
				dal_fixed31_32_ln2));

		struct fixed31_32 r = dal_fixed31_32_sub(
			arg,
			dal_fixed31_32_mul_int(
				dal_fixed31_32_ln2,
				m));

		ASSERT(m != 0);

		ASSERT(dal_fixed31_32_lt(
			dal_fixed31_32_abs(r),
			dal_fixed31_32_one));

		if (m > 0)
			return dal_fixed31_32_shl(
				fixed31_32_exp_from_taylor_series(r),
				(unsigned char)m);
		else
			return dal_fixed31_32_div_int(
				fixed31_32_exp_from_taylor_series(r),
				1LL << -m);
	} else if (arg.value != 0)
		return fixed31_32_exp_from_taylor_series(arg);
	else
		return dal_fixed31_32_one;
}

struct fixed31_32 dal_fixed31_32_log(
	struct fixed31_32 arg)
{
	struct fixed31_32 res = dal_fixed31_32_neg(dal_fixed31_32_one);
	/* TODO improve 1st estimation */

	struct fixed31_32 error;

	ASSERT(arg.value > 0);
	/* TODO if arg is negative, return NaN */
	/* TODO if arg is zero, return -INF */

	do {
		struct fixed31_32 res1 = dal_fixed31_32_add(
			dal_fixed31_32_sub(
				res,
				dal_fixed31_32_one),
			dal_fixed31_32_div(
				arg,
				dal_fixed31_32_exp(res)));

		error = dal_fixed31_32_sub(
			res,
			res1);

		res = res1;
		/* TODO determine max_allowed_error based on quality of exp() */
	} while (abs_i64(error.value) > 100ULL);

	return res;
}

struct fixed31_32 dal_fixed31_32_pow(
	struct fixed31_32 arg1,
	struct fixed31_32 arg2)
{
	return dal_fixed31_32_exp(
		dal_fixed31_32_mul(
			dal_fixed31_32_log(arg1),
			arg2));
}

int dal_fixed31_32_floor(
	struct fixed31_32 arg)
{
	unsigned long long arg_value = abs_i64(arg.value);

	if (arg.value >= 0)
		return (int)GET_INTEGER_PART(arg_value);
	else
		return -(int)GET_INTEGER_PART(arg_value);
}

int dal_fixed31_32_round(
	struct fixed31_32 arg)
{
	unsigned long long arg_value = abs_i64(arg.value);

	const long long summand = dal_fixed31_32_half.value;

	ASSERT(LLONG_MAX - (long long)arg_value >= summand);

	arg_value += summand;

	if (arg.value >= 0)
		return (int)GET_INTEGER_PART(arg_value);
	else
		return -(int)GET_INTEGER_PART(arg_value);
}

int dal_fixed31_32_ceil(
	struct fixed31_32 arg)
{
	unsigned long long arg_value = abs_i64(arg.value);

	const long long summand = dal_fixed31_32_one.value -
		dal_fixed31_32_epsilon.value;

	ASSERT(LLONG_MAX - (long long)arg_value >= summand);

	arg_value += summand;

	if (arg.value >= 0)
		return (int)GET_INTEGER_PART(arg_value);
	else
		return -(int)GET_INTEGER_PART(arg_value);
}

/* this function is a generic helper to translate fixed point value to
 * specified integer format that will consist of integer_bits integer part and
 * fractional_bits fractional part. For example it is used in
 * dal_fixed31_32_u2d19 to receive 2 bits integer part and 19 bits fractional
 * part in 32 bits. It is used in hw programming (scaler)
 */

static inline unsigned int ux_dy(
	long long value,
	unsigned int integer_bits,
	unsigned int fractional_bits)
{
	/* 1. create mask of integer part */
	unsigned int result = (1 << integer_bits) - 1;
	/* 2. mask out fractional part */
	unsigned int fractional_part = FRACTIONAL_PART_MASK & value;
	/* 3. shrink fixed point integer part to be of integer_bits width*/
	result &= GET_INTEGER_PART(value);
	/* 4. make space for fractional part to be filled in after integer */
	result <<= fractional_bits;
	/* 5. shrink fixed point fractional part to of fractional_bits width*/
	fractional_part >>= FIXED31_32_BITS_PER_FRACTIONAL_PART - fractional_bits;
	/* 6. merge the result */
	return result | fractional_part;
}

static inline unsigned int clamp_ux_dy(
	long long value,
	unsigned int integer_bits,
	unsigned int fractional_bits,
	unsigned int min_clamp)
{
	unsigned int truncated_val = ux_dy(value, integer_bits, fractional_bits);

	if (value >= (1LL << (integer_bits + FIXED31_32_BITS_PER_FRACTIONAL_PART)))
		return (1 << (integer_bits + fractional_bits)) - 1;
	else if (truncated_val > min_clamp)
		return truncated_val;
	else
		return min_clamp;
}

unsigned int dal_fixed31_32_u2d19(
	struct fixed31_32 arg)
{
	return ux_dy(arg.value, 2, 19);
}

unsigned int dal_fixed31_32_u0d19(
	struct fixed31_32 arg)
{
	return ux_dy(arg.value, 0, 19);
}

unsigned int dal_fixed31_32_clamp_u0d14(
	struct fixed31_32 arg)
{
	return clamp_ux_dy(arg.value, 0, 14, 1);
}

unsigned int dal_fixed31_32_clamp_u0d10(
	struct fixed31_32 arg)
{
	return clamp_ux_dy(arg.value, 0, 10, 1);
}

<<<<<<< HEAD
int32_t dal_fixed31_32_s4d19(
	struct fixed31_32 arg)
{
	if (arg.value < 0)
		return -(int32_t)ux_dy(dal_fixed31_32_abs(arg).value, 4, 19);
=======
int dal_fixed31_32_s4d19(
	struct fixed31_32 arg)
{
	if (arg.value < 0)
		return -(int)ux_dy(dal_fixed31_32_abs(arg).value, 4, 19);
>>>>>>> 6fb7f18d
	else
		return ux_dy(arg.value, 4, 19);
}<|MERGE_RESOLUTION|>--- conflicted
+++ resolved
@@ -594,19 +594,11 @@
 	return clamp_ux_dy(arg.value, 0, 10, 1);
 }
 
-<<<<<<< HEAD
-int32_t dal_fixed31_32_s4d19(
-	struct fixed31_32 arg)
-{
-	if (arg.value < 0)
-		return -(int32_t)ux_dy(dal_fixed31_32_abs(arg).value, 4, 19);
-=======
 int dal_fixed31_32_s4d19(
 	struct fixed31_32 arg)
 {
 	if (arg.value < 0)
 		return -(int)ux_dy(dal_fixed31_32_abs(arg).value, 4, 19);
->>>>>>> 6fb7f18d
 	else
 		return ux_dy(arg.value, 4, 19);
 }