/*
 * Copyright 2012-16 Advanced Micro Devices, Inc.
 *
 * Permission is hereby granted, free of charge, to any person obtaining a
 * copy of this software and associated documentation files (the "Software"),
 * to deal in the Software without restriction, including without limitation
 * the rights to use, copy, modify, merge, publish, distribute, sublicense,
 * and/or sell copies of the Software, and to permit persons to whom the
 * Software is furnished to do so, subject to the following conditions:
 *
 * The above copyright notice and this permission notice shall be included in
 * all copies or substantial portions of the Software.
 *
 * THE SOFTWARE IS PROVIDED "AS IS", WITHOUT WARRANTY OF ANY KIND, EXPRESS OR
 * IMPLIED, INCLUDING BUT NOT LIMITED TO THE WARRANTIES OF MERCHANTABILITY,
 * FITNESS FOR A PARTICULAR PURPOSE AND NONINFRINGEMENT.  IN NO EVENT SHALL
 * THE COPYRIGHT HOLDER(S) OR AUTHOR(S) BE LIABLE FOR ANY CLAIM, DAMAGES OR
 * OTHER LIABILITY, WHETHER IN AN ACTION OF CONTRACT, TORT OR OTHERWISE,
 * ARISING FROM, OUT OF OR IN CONNECTION WITH THE SOFTWARE OR THE USE OR
 * OTHER DEALINGS IN THE SOFTWARE.
 *
 * Authors: AMD
 *
 */

#include "dm_services.h"

#include "include/i2caux_interface.h"
#include "../i2caux.h"
#include "../engine.h"
#include "../i2c_engine.h"
#include "../i2c_sw_engine.h"
#include "../i2c_hw_engine.h"

#include "../dce110/i2c_hw_engine_dce110.h"
#include "../dce110/aux_engine_dce110.h"
#include "../dce110/i2caux_dce110.h"

#include "dce/dce_12_0_offset.h"
#include "dce/dce_12_0_sh_mask.h"
<<<<<<< HEAD
#include "soc15ip.h"
=======
#include "soc15_hw_ip.h"
#include "vega10_ip_offset.h"
>>>>>>> 9e6d49d9

/* begin *********************
 * macros to expend register list macro defined in HW object header file */

#define BASE_INNER(seg) \
	DCE_BASE__INST0_SEG ## seg

/* compile time expand base address. */
#define BASE(seg) \
	BASE_INNER(seg)

#define SR(reg_name)\
		.reg_name = BASE(mm ## reg_name ## _BASE_IDX) +  \
					mm ## reg_name

#define SRI(reg_name, block, id)\
	.reg_name = BASE(mm ## block ## id ## _ ## reg_name ## _BASE_IDX) + \
					mm ## block ## id ## _ ## reg_name
/* macros to expend register list macro defined in HW object header file
 * end *********************/

#define aux_regs(id)\
[id] = {\
	AUX_COMMON_REG_LIST(id), \
	.AUX_RESET_MASK = DP_AUX0_AUX_CONTROL__AUX_RESET_MASK \
}

static const struct dce110_aux_registers dce120_aux_regs[] = {
		aux_regs(0),
		aux_regs(1),
		aux_regs(2),
		aux_regs(3),
		aux_regs(4),
		aux_regs(5),
};

#define hw_engine_regs(id)\
{\
		I2C_HW_ENGINE_COMMON_REG_LIST(id) \
}

static const struct dce110_i2c_hw_engine_registers dce120_hw_engine_regs[] = {
		hw_engine_regs(1),
		hw_engine_regs(2),
		hw_engine_regs(3),
		hw_engine_regs(4),
		hw_engine_regs(5),
		hw_engine_regs(6)
};

static const struct dce110_i2c_hw_engine_shift i2c_shift = {
		I2C_COMMON_MASK_SH_LIST_DCE110(__SHIFT)
};

static const struct dce110_i2c_hw_engine_mask i2c_mask = {
		I2C_COMMON_MASK_SH_LIST_DCE110(_MASK)
};

struct i2caux *dal_i2caux_dce120_create(
	struct dc_context *ctx)
{
	struct i2caux_dce110 *i2caux_dce110 =
		kzalloc(sizeof(struct i2caux_dce110), GFP_KERNEL);

	if (!i2caux_dce110) {
		ASSERT_CRITICAL(false);
		return NULL;
	}

	dal_i2caux_dce110_construct(i2caux_dce110,
				    ctx,
				    dce120_aux_regs,
				    dce120_hw_engine_regs,
				    &i2c_shift,
				    &i2c_mask);
	return &i2caux_dce110->base;
}<|MERGE_RESOLUTION|>--- conflicted
+++ resolved
@@ -38,12 +38,8 @@
 
 #include "dce/dce_12_0_offset.h"
 #include "dce/dce_12_0_sh_mask.h"
-<<<<<<< HEAD
-#include "soc15ip.h"
-=======
 #include "soc15_hw_ip.h"
 #include "vega10_ip_offset.h"
->>>>>>> 9e6d49d9
 
 /* begin *********************
  * macros to expend register list macro defined in HW object header file */
