--- conflicted
+++ resolved
@@ -45,13 +45,8 @@
 #include "dcn10_hubbub.h"
 #include "dcn10_cm_common.h"
 
-<<<<<<< HEAD
-#define DC_LOGGER \
-	ctx->logger
-=======
 #define DC_LOGGER_INIT(logger)
 
->>>>>>> 6fb7f18d
 #define CTX \
 	hws->ctx
 #define REG(reg)\
@@ -170,11 +165,7 @@
 	}
 	DTN_INFO("\n");
 
-<<<<<<< HEAD
-	DTN_INFO("OTG:  v_bs  v_be  v_ss  v_se  vpol  vmax  vmin"
-=======
 	DTN_INFO("OTG:  v_bs  v_be  v_ss  v_se  vpol  vmax  vmin  vmax_sel  vmin_sel"
->>>>>>> 6fb7f18d
 			"  h_bs  h_be  h_ss  h_se  hpol  htot  vtot  underflow\n");
 
 	for (i = 0; i < pool->timing_generator_count; i++) {
@@ -187,11 +178,7 @@
 		if ((s.otg_enabled & 1) == 0)
 			continue;
 
-<<<<<<< HEAD
-		DTN_INFO("[%d]: %5d %5d %5d %5d %5d %5d %5d %5d %5d %5d"
-=======
 		DTN_INFO("[%d]: %5d %5d %5d %5d %5d %5d %5d %9d %9d %5d %5d %5d"
->>>>>>> 6fb7f18d
 				" %5d %5d %5d %5d  %9d\n",
 				tg->inst,
 				s.v_blank_start,
@@ -378,11 +365,7 @@
 	struct dce_hwseq *hws,
 	int plane_id)
 {
-<<<<<<< HEAD
-	struct dc_context *ctx = hws->ctx;
-=======
 	DC_LOGGER_INIT(hws->ctx->logger);
->>>>>>> 6fb7f18d
 	if (REG(DC_IP_REQUEST_CNTL)) {
 		REG_SET(DC_IP_REQUEST_CNTL, 0,
 				IP_REQUEST_EN, 1);
@@ -596,11 +579,7 @@
 		struct dc_state *context)
 {
 	int i;
-<<<<<<< HEAD
-	struct dc_context *ctx = dc->ctx;
-=======
 	DC_LOGGER_INIT(dc->ctx->logger);
->>>>>>> 6fb7f18d
 	if (pipe_ctx->stream_res.stream_enc == NULL) {
 		pipe_ctx->stream = NULL;
 		return;
@@ -696,11 +675,7 @@
 {
 	struct dce_hwseq *hws = dc->hwseq;
 	struct dpp *dpp = pipe_ctx->plane_res.dpp;
-<<<<<<< HEAD
-	struct dc_context *ctx = dc->ctx;
-=======
 	DC_LOGGER_INIT(dc->ctx->logger);
->>>>>>> 6fb7f18d
 
 	if (REG(DC_IP_REQUEST_CNTL)) {
 		REG_SET(DC_IP_REQUEST_CNTL, 0,
@@ -750,11 +725,7 @@
 
 static void dcn10_disable_plane(struct dc *dc, struct pipe_ctx *pipe_ctx)
 {
-<<<<<<< HEAD
-	struct dc_context *ctx = dc->ctx;
-=======
 	DC_LOGGER_INIT(dc->ctx->logger);
->>>>>>> 6fb7f18d
 
 	if (!pipe_ctx->plane_res.hubp || pipe_ctx->plane_res.hubp->power_gated)
 		return;
@@ -1000,14 +971,8 @@
 		tf = plane_state->in_transfer_func;
 
 	if (plane_state->gamma_correction &&
-<<<<<<< HEAD
-		plane_state->gamma_correction->is_identity)
-		dpp_base->funcs->dpp_set_degamma(dpp_base, IPP_DEGAMMA_MODE_BYPASS);
-	else if (plane_state->gamma_correction && dce_use_lut(plane_state->format))
-=======
 		!plane_state->gamma_correction->is_identity
 			&& dce_use_lut(plane_state->format))
->>>>>>> 6fb7f18d
 		dpp_base->funcs->dpp_program_input_lut(dpp_base, plane_state->gamma_correction);
 
 	if (tf == NULL)
@@ -2052,10 +2017,6 @@
 	bool removed_pipe[4] = { false };
 	unsigned int ref_clk_mhz = dc->res_pool->ref_clock_inKhz/1000;
 	bool program_water_mark = false;
-<<<<<<< HEAD
-	struct dc_context *ctx = dc->ctx;
-=======
->>>>>>> 6fb7f18d
 	struct pipe_ctx *top_pipe_to_program =
 			find_top_pipe_for_stream(dc, context, stream);
 	DC_LOGGER_INIT(dc->ctx->logger);
