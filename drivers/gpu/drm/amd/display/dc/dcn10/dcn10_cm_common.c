/*
 * Copyright 2016 Advanced Micro Devices, Inc.
 *
 * Permission is hereby granted, free of charge, to any person obtaining a
 * copy of this software and associated documentation files (the "Software"),
 * to deal in the Software without restriction, including without limitation
 * the rights to use, copy, modify, merge, publish, distribute, sublicense,
 * and/or sell copies of the Software, and to permit persons to whom the
 * Software is furnished to do so, subject to the following conditions:
 *
 * The above copyright notice and this permission notice shall be included in
 * all copies or substantial portions of the Software.
 *
 * THE SOFTWARE IS PROVIDED "AS IS", WITHOUT WARRANTY OF ANY KIND, EXPRESS OR
 * IMPLIED, INCLUDING BUT NOT LIMITED TO THE WARRANTIES OF MERCHANTABILITY,
 * FITNESS FOR A PARTICULAR PURPOSE AND NONINFRINGEMENT.  IN NO EVENT SHALL
 * THE COPYRIGHT HOLDER(S) OR AUTHOR(S) BE LIABLE FOR ANY CLAIM, DAMAGES OR
 * OTHER LIABILITY, WHETHER IN AN ACTION OF CONTRACT, TORT OR OTHERWISE,
 * ARISING FROM, OUT OF OR IN CONNECTION WITH THE SOFTWARE OR THE USE OR
 * OTHER DEALINGS IN THE SOFTWARE.
 *
 * Authors: AMD
 *
 */
#include "dc.h"
#include "reg_helper.h"
#include "dcn10_dpp.h"

#include "dcn10_cm_common.h"
#include "custom_float.h"

#define REG(reg) reg

#define CTX \
	ctx

#undef FN
#define FN(reg_name, field_name) \
	reg->shifts.field_name, reg->masks.field_name

void cm_helper_program_color_matrices(
		struct dc_context *ctx,
		const uint16_t *regval,
		const struct color_matrices_reg *reg)
{
	uint32_t cur_csc_reg;
	unsigned int i = 0;

	for (cur_csc_reg = reg->csc_c11_c12;
			cur_csc_reg <= reg->csc_c33_c34;
			cur_csc_reg++) {

		const uint16_t *regval0 = &(regval[2 * i]);
		const uint16_t *regval1 = &(regval[(2 * i) + 1]);

		REG_SET_2(cur_csc_reg, 0,
				csc_c11, *regval0,
				csc_c12, *regval1);

		i++;
	}

}

void cm_helper_program_xfer_func(
		struct dc_context *ctx,
		const struct pwl_params *params,
		const struct xfer_func_reg *reg)
{
	uint32_t reg_region_cur;
	unsigned int i = 0;

	REG_SET_2(reg->start_cntl_b, 0,
			exp_region_start, params->arr_points[0].custom_float_x,
			exp_resion_start_segment, 0);
	REG_SET_2(reg->start_cntl_g, 0,
			exp_region_start, params->arr_points[0].custom_float_x,
			exp_resion_start_segment, 0);
	REG_SET_2(reg->start_cntl_r, 0,
			exp_region_start, params->arr_points[0].custom_float_x,
			exp_resion_start_segment, 0);

	REG_SET(reg->start_slope_cntl_b, 0,
			field_region_linear_slope, params->arr_points[0].custom_float_slope);
	REG_SET(reg->start_slope_cntl_g, 0,
			field_region_linear_slope, params->arr_points[0].custom_float_slope);
	REG_SET(reg->start_slope_cntl_r, 0,
			field_region_linear_slope, params->arr_points[0].custom_float_slope);

	REG_SET(reg->start_end_cntl1_b, 0,
			field_region_end, params->arr_points[1].custom_float_x);
	REG_SET_2(reg->start_end_cntl2_b, 0,
			field_region_end_slope, params->arr_points[1].custom_float_slope,
			field_region_end_base, params->arr_points[1].custom_float_y);

	REG_SET(reg->start_end_cntl1_g, 0,
			field_region_end, params->arr_points[1].custom_float_x);
	REG_SET_2(reg->start_end_cntl2_g, 0,
			field_region_end_slope, params->arr_points[1].custom_float_slope,
		field_region_end_base, params->arr_points[1].custom_float_y);

	REG_SET(reg->start_end_cntl1_r, 0,
			field_region_end, params->arr_points[1].custom_float_x);
	REG_SET_2(reg->start_end_cntl2_r, 0,
			field_region_end_slope, params->arr_points[1].custom_float_slope,
		field_region_end_base, params->arr_points[1].custom_float_y);

	for (reg_region_cur = reg->region_start;
			reg_region_cur <= reg->region_end;
			reg_region_cur++) {

		const struct gamma_curve *curve0 = &(params->arr_curve_points[2 * i]);
		const struct gamma_curve *curve1 = &(params->arr_curve_points[(2 * i) + 1]);

		REG_SET_4(reg_region_cur, 0,
				exp_region0_lut_offset, curve0->offset,
				exp_region0_num_segments, curve0->segments_num,
				exp_region1_lut_offset, curve1->offset,
				exp_region1_num_segments, curve1->segments_num);

		i++;
	}

}



bool cm_helper_convert_to_custom_float(
		struct pwl_result_data *rgb_resulted,
		struct curve_points *arr_points,
		uint32_t hw_points_num,
		bool fixpoint)
{
	struct custom_float_format fmt;

	struct pwl_result_data *rgb = rgb_resulted;

	uint32_t i = 0;

	fmt.exponenta_bits = 6;
	fmt.mantissa_bits = 12;
	fmt.sign = false;

	if (!convert_to_custom_float_format(arr_points[0].x, &fmt,
					    &arr_points[0].custom_float_x)) {
		BREAK_TO_DEBUGGER();
		return false;
	}

	if (!convert_to_custom_float_format(arr_points[0].offset, &fmt,
					    &arr_points[0].custom_float_offset)) {
		BREAK_TO_DEBUGGER();
		return false;
	}

	if (!convert_to_custom_float_format(arr_points[0].slope, &fmt,
					    &arr_points[0].custom_float_slope)) {
		BREAK_TO_DEBUGGER();
		return false;
	}

	fmt.mantissa_bits = 10;
	fmt.sign = false;

	if (!convert_to_custom_float_format(arr_points[1].x, &fmt,
					    &arr_points[1].custom_float_x)) {
		BREAK_TO_DEBUGGER();
		return false;
	}

	if (fixpoint == true)
		arr_points[1].custom_float_y = dal_fixed31_32_clamp_u0d14(arr_points[1].y);
	else if (!convert_to_custom_float_format(arr_points[1].y, &fmt,
		&arr_points[1].custom_float_y)) {
		BREAK_TO_DEBUGGER();
		return false;
	}

	if (!convert_to_custom_float_format(arr_points[1].slope, &fmt,
					    &arr_points[1].custom_float_slope)) {
		BREAK_TO_DEBUGGER();
		return false;
	}

	if (hw_points_num == 0 || rgb_resulted == NULL || fixpoint == true)
		return true;

	fmt.mantissa_bits = 12;
	fmt.sign = true;

	while (i != hw_points_num) {
		if (!convert_to_custom_float_format(rgb->red, &fmt,
						    &rgb->red_reg)) {
			BREAK_TO_DEBUGGER();
			return false;
		}

		if (!convert_to_custom_float_format(rgb->green, &fmt,
						    &rgb->green_reg)) {
			BREAK_TO_DEBUGGER();
			return false;
		}

		if (!convert_to_custom_float_format(rgb->blue, &fmt,
						    &rgb->blue_reg)) {
			BREAK_TO_DEBUGGER();
			return false;
		}

		if (!convert_to_custom_float_format(rgb->delta_red, &fmt,
						    &rgb->delta_red_reg)) {
			BREAK_TO_DEBUGGER();
			return false;
		}

		if (!convert_to_custom_float_format(rgb->delta_green, &fmt,
						    &rgb->delta_green_reg)) {
			BREAK_TO_DEBUGGER();
			return false;
		}

		if (!convert_to_custom_float_format(rgb->delta_blue, &fmt,
						    &rgb->delta_blue_reg)) {
			BREAK_TO_DEBUGGER();
			return false;
		}

		++rgb;
		++i;
	}

	return true;
}

/* driver uses 32 regions or less, but DCN HW has 34, extra 2 are set to 0 */
#define MAX_REGIONS_NUMBER 34
#define MAX_LOW_POINT      25
#define NUMBER_REGIONS     32
#define NUMBER_SW_SEGMENTS 16

bool cm_helper_translate_curve_to_hw_format(
				const struct dc_transfer_func *output_tf,
				struct pwl_params *lut_params, bool fixpoint)
{
	struct curve_points *arr_points;
	struct pwl_result_data *rgb_resulted;
	struct pwl_result_data *rgb;
	struct pwl_result_data *rgb_plus_1;
	struct fixed31_32 y_r;
	struct fixed31_32 y_g;
	struct fixed31_32 y_b;
	struct fixed31_32 y1_min;
	struct fixed31_32 y3_max;

	int32_t region_start, region_end;
	int32_t i;
	uint32_t j, k, seg_distr[MAX_REGIONS_NUMBER], increment, start_index, hw_points;

	if (output_tf == NULL || lut_params == NULL || output_tf->type == TF_TYPE_BYPASS)
		return false;

	PERF_TRACE();

	arr_points = lut_params->arr_points;
	rgb_resulted = lut_params->rgb_resulted;
	hw_points = 0;

	memset(lut_params, 0, sizeof(struct pwl_params));
	memset(seg_distr, 0, sizeof(seg_distr));

	if (output_tf->tf == TRANSFER_FUNCTION_PQ) {
		/* 32 segments
		 * segments are from 2^-25 to 2^7
		 */
		for (i = 0; i < NUMBER_REGIONS ; i++)
			seg_distr[i] = 3;

		region_start = -MAX_LOW_POINT;
		region_end   = NUMBER_REGIONS - MAX_LOW_POINT;
	} else {
		/* 10 segments
		 * segment is from 2^-10 to 2^0
		 * There are less than 256 points, for optimization
		 */
		seg_distr[0] = 3;
		seg_distr[1] = 4;
		seg_distr[2] = 4;
		seg_distr[3] = 4;
		seg_distr[4] = 4;
		seg_distr[5] = 4;
		seg_distr[6] = 4;
		seg_distr[7] = 4;
		seg_distr[8] = 4;
		seg_distr[9] = 4;

		region_start = -10;
		region_end = 0;
	}

	for (i = region_end - region_start; i < MAX_REGIONS_NUMBER ; i++)
		seg_distr[i] = -1;

	for (k = 0; k < MAX_REGIONS_NUMBER; k++) {
		if (seg_distr[k] != -1)
			hw_points += (1 << seg_distr[k]);
	}

	j = 0;
	for (k = 0; k < (region_end - region_start); k++) {
		increment = NUMBER_SW_SEGMENTS / (1 << seg_distr[k]);
		start_index = (region_start + k + MAX_LOW_POINT) *
				NUMBER_SW_SEGMENTS;
		for (i = start_index; i < start_index + NUMBER_SW_SEGMENTS;
				i += increment) {
			if (j == hw_points - 1)
				break;
			rgb_resulted[j].red = output_tf->tf_pts.red[i];
			rgb_resulted[j].green = output_tf->tf_pts.green[i];
			rgb_resulted[j].blue = output_tf->tf_pts.blue[i];
			j++;
		}
	}

	/* last point */
	start_index = (region_end + MAX_LOW_POINT) * NUMBER_SW_SEGMENTS;
	rgb_resulted[hw_points - 1].red = output_tf->tf_pts.red[start_index];
	rgb_resulted[hw_points - 1].green = output_tf->tf_pts.green[start_index];
	rgb_resulted[hw_points - 1].blue = output_tf->tf_pts.blue[start_index];

	arr_points[0].x = dal_fixed31_32_pow(dal_fixed31_32_from_int(2),
					     dal_fixed31_32_from_int(region_start));
	arr_points[1].x = dal_fixed31_32_pow(dal_fixed31_32_from_int(2),
					     dal_fixed31_32_from_int(region_end));

	y_r = rgb_resulted[0].red;
	y_g = rgb_resulted[0].green;
	y_b = rgb_resulted[0].blue;

	y1_min = dal_fixed31_32_min(y_r, dal_fixed31_32_min(y_g, y_b));

	arr_points[0].y = y1_min;
	arr_points[0].slope = dal_fixed31_32_div(arr_points[0].y, arr_points[0].x);
	y_r = rgb_resulted[hw_points - 1].red;
	y_g = rgb_resulted[hw_points - 1].green;
	y_b = rgb_resulted[hw_points - 1].blue;

	/* see comment above, m_arrPoints[1].y should be the Y value for the
	 * region end (m_numOfHwPoints), not last HW point(m_numOfHwPoints - 1)
	 */
	y3_max = dal_fixed31_32_max(y_r, dal_fixed31_32_max(y_g, y_b));

	arr_points[1].y = y3_max;

	arr_points[1].slope = dal_fixed31_32_zero;

	if (output_tf->tf == TRANSFER_FUNCTION_PQ) {
		/* for PQ, we want to have a straight line from last HW X point,
		 * and the slope to be such that we hit 1.0 at 10000 nits.
		 */
		const struct fixed31_32 end_value =
				dal_fixed31_32_from_int(125);

		arr_points[1].slope = dal_fixed31_32_div(
			dal_fixed31_32_sub(dal_fixed31_32_one, arr_points[1].y),
			dal_fixed31_32_sub(end_value, arr_points[1].x));
	}

	lut_params->hw_points_num = hw_points;

	k = 0;
	for (i = 1; i < MAX_REGIONS_NUMBER; i++) {
		if (seg_distr[k] != -1) {
			lut_params->arr_curve_points[k].segments_num =
					seg_distr[k];
			lut_params->arr_curve_points[i].offset =
					lut_params->arr_curve_points[k].offset + (1 << seg_distr[k]);
		}
		k++;
	}

	if (seg_distr[k] != -1)
		lut_params->arr_curve_points[k].segments_num = seg_distr[k];

	rgb = rgb_resulted;
	rgb_plus_1 = rgb_resulted + 1;

	i = 1;
	while (i != hw_points + 1) {
		if (dal_fixed31_32_lt(rgb_plus_1->red, rgb->red))
			rgb_plus_1->red = rgb->red;
		if (dal_fixed31_32_lt(rgb_plus_1->green, rgb->green))
			rgb_plus_1->green = rgb->green;
		if (dal_fixed31_32_lt(rgb_plus_1->blue, rgb->blue))
			rgb_plus_1->blue = rgb->blue;

		rgb->delta_red   = dal_fixed31_32_sub(rgb_plus_1->red,   rgb->red);
		rgb->delta_green = dal_fixed31_32_sub(rgb_plus_1->green, rgb->green);
		rgb->delta_blue  = dal_fixed31_32_sub(rgb_plus_1->blue,  rgb->blue);

		if (fixpoint == true) {
			rgb->delta_red_reg   = dal_fixed31_32_clamp_u0d10(rgb->delta_red);
			rgb->delta_green_reg = dal_fixed31_32_clamp_u0d10(rgb->delta_green);
			rgb->delta_blue_reg  = dal_fixed31_32_clamp_u0d10(rgb->delta_blue);
			rgb->red_reg         = dal_fixed31_32_clamp_u0d14(rgb->red);
			rgb->green_reg       = dal_fixed31_32_clamp_u0d14(rgb->green);
			rgb->blue_reg        = dal_fixed31_32_clamp_u0d14(rgb->blue);
		}

		++rgb_plus_1;
		++rgb;
		++i;
	}
	cm_helper_convert_to_custom_float(rgb_resulted,
						lut_params->arr_points,
						hw_points, fixpoint);

	return true;
}

#define NUM_DEGAMMA_REGIONS    12


bool cm_helper_translate_curve_to_degamma_hw_format(
				const struct dc_transfer_func *output_tf,
				struct pwl_params *lut_params)
{
	struct curve_points *arr_points;
	struct pwl_result_data *rgb_resulted;
	struct pwl_result_data *rgb;
	struct pwl_result_data *rgb_plus_1;
	struct fixed31_32 y_r;
	struct fixed31_32 y_g;
	struct fixed31_32 y_b;
	struct fixed31_32 y1_min;
	struct fixed31_32 y3_max;

	int32_t region_start, region_end;
	int32_t i;
	uint32_t j, k, seg_distr[MAX_REGIONS_NUMBER], increment, start_index, hw_points;

	if (output_tf == NULL || lut_params == NULL || output_tf->type == TF_TYPE_BYPASS)
		return false;

	PERF_TRACE();

	arr_points = lut_params->arr_points;
	rgb_resulted = lut_params->rgb_resulted;
	hw_points = 0;

	memset(lut_params, 0, sizeof(struct pwl_params));
	memset(seg_distr, 0, sizeof(seg_distr));

	region_start = -NUM_DEGAMMA_REGIONS;
	region_end   = 0;


	for (i = region_end - region_start; i < MAX_REGIONS_NUMBER ; i++)
		seg_distr[i] = -1;
	/* 12 segments
	 * segments are from 2^-12 to 0
	 */
	for (i = 0; i < NUM_DEGAMMA_REGIONS ; i++)
		seg_distr[i] = 4;

	for (k = 0; k < MAX_REGIONS_NUMBER; k++) {
		if (seg_distr[k] != -1)
			hw_points += (1 << seg_distr[k]);
	}

	j = 0;
	for (k = 0; k < (region_end - region_start); k++) {
		increment = NUMBER_SW_SEGMENTS / (1 << seg_distr[k]);
		start_index = (region_start + k + MAX_LOW_POINT) *
				NUMBER_SW_SEGMENTS;
		for (i = start_index; i < start_index + NUMBER_SW_SEGMENTS;
				i += increment) {
			if (j == hw_points - 1)
				break;
			rgb_resulted[j].red = output_tf->tf_pts.red[i];
			rgb_resulted[j].green = output_tf->tf_pts.green[i];
			rgb_resulted[j].blue = output_tf->tf_pts.blue[i];
			j++;
		}
	}

	/* last point */
	start_index = (region_end + MAX_LOW_POINT) * NUMBER_SW_SEGMENTS;
	rgb_resulted[hw_points - 1].red = output_tf->tf_pts.red[start_index];
	rgb_resulted[hw_points - 1].green = output_tf->tf_pts.green[start_index];
	rgb_resulted[hw_points - 1].blue = output_tf->tf_pts.blue[start_index];

	arr_points[0].x = dal_fixed31_32_pow(dal_fixed31_32_from_int(2),
					     dal_fixed31_32_from_int(region_start));
	arr_points[1].x = dal_fixed31_32_pow(dal_fixed31_32_from_int(2),
					     dal_fixed31_32_from_int(region_end));

	y_r = rgb_resulted[0].red;
	y_g = rgb_resulted[0].green;
	y_b = rgb_resulted[0].blue;

	y1_min = dal_fixed31_32_min(y_r, dal_fixed31_32_min(y_g, y_b));

	arr_points[0].y = y1_min;
	arr_points[0].slope = dal_fixed31_32_div(arr_points[0].y, arr_points[0].x);
	y_r = rgb_resulted[hw_points - 1].red;
	y_g = rgb_resulted[hw_points - 1].green;
	y_b = rgb_resulted[hw_points - 1].blue;

	/* see comment above, m_arrPoints[1].y should be the Y value for the
	 * region end (m_numOfHwPoints), not last HW point(m_numOfHwPoints - 1)
	 */
	y3_max = dal_fixed31_32_max(y_r, dal_fixed31_32_max(y_g, y_b));

	arr_points[1].y = y3_max;

	arr_points[1].slope = dal_fixed31_32_zero;

	if (output_tf->tf == TRANSFER_FUNCTION_PQ) {
		/* for PQ, we want to have a straight line from last HW X point,
		 * and the slope to be such that we hit 1.0 at 10000 nits.
		 */
		const struct fixed31_32 end_value =
				dal_fixed31_32_from_int(125);

		arr_points[1].slope = dal_fixed31_32_div(
			dal_fixed31_32_sub(dal_fixed31_32_one, arr_points[1].y),
			dal_fixed31_32_sub(end_value, arr_points[1].x));
	}

	lut_params->hw_points_num = hw_points;

<<<<<<< HEAD
	i = 1;
	for (k = 0; k < MAX_REGIONS_NUMBER && i < MAX_REGIONS_NUMBER; k++) {
=======
	k = 0;
	for (i = 1; i < MAX_REGIONS_NUMBER; i++) {
>>>>>>> 6fb7f18d
		if (seg_distr[k] != -1) {
			lut_params->arr_curve_points[k].segments_num =
					seg_distr[k];
			lut_params->arr_curve_points[i].offset =
					lut_params->arr_curve_points[k].offset + (1 << seg_distr[k]);
		}
<<<<<<< HEAD
		i++;
=======
		k++;
>>>>>>> 6fb7f18d
	}

	if (seg_distr[k] != -1)
		lut_params->arr_curve_points[k].segments_num = seg_distr[k];

	rgb = rgb_resulted;
	rgb_plus_1 = rgb_resulted + 1;

	i = 1;
	while (i != hw_points + 1) {
		if (dal_fixed31_32_lt(rgb_plus_1->red, rgb->red))
			rgb_plus_1->red = rgb->red;
		if (dal_fixed31_32_lt(rgb_plus_1->green, rgb->green))
			rgb_plus_1->green = rgb->green;
		if (dal_fixed31_32_lt(rgb_plus_1->blue, rgb->blue))
			rgb_plus_1->blue = rgb->blue;

		rgb->delta_red   = dal_fixed31_32_sub(rgb_plus_1->red,   rgb->red);
		rgb->delta_green = dal_fixed31_32_sub(rgb_plus_1->green, rgb->green);
		rgb->delta_blue  = dal_fixed31_32_sub(rgb_plus_1->blue,  rgb->blue);

		++rgb_plus_1;
		++rgb;
		++i;
	}
	cm_helper_convert_to_custom_float(rgb_resulted,
						lut_params->arr_points,
						hw_points, false);

	return true;
}<|MERGE_RESOLUTION|>--- conflicted
+++ resolved
@@ -529,24 +529,15 @@
 
 	lut_params->hw_points_num = hw_points;
 
-<<<<<<< HEAD
-	i = 1;
-	for (k = 0; k < MAX_REGIONS_NUMBER && i < MAX_REGIONS_NUMBER; k++) {
-=======
 	k = 0;
 	for (i = 1; i < MAX_REGIONS_NUMBER; i++) {
->>>>>>> 6fb7f18d
 		if (seg_distr[k] != -1) {
 			lut_params->arr_curve_points[k].segments_num =
 					seg_distr[k];
 			lut_params->arr_curve_points[i].offset =
 					lut_params->arr_curve_points[k].offset + (1 << seg_distr[k]);
 		}
-<<<<<<< HEAD
-		i++;
-=======
 		k++;
->>>>>>> 6fb7f18d
 	}
 
 	if (seg_distr[k] != -1)
