/*
 * Copyright 2012-15 Advanced Micro Devices, Inc.
 *
 * Permission is hereby granted, free of charge, to any person obtaining a
 * copy of this software and associated documentation files (the "Software"),
 * to deal in the Software without restriction, including without limitation
 * the rights to use, copy, modify, merge, publish, distribute, sublicense,
 * and/or sell copies of the Software, and to permit persons to whom the
 * Software is furnished to do so, subject to the following conditions:
 *
 * The above copyright notice and this permission notice shall be included in
 * all copies or substantial portions of the Software.
 *
 * THE SOFTWARE IS PROVIDED "AS IS", WITHOUT WARRANTY OF ANY KIND, EXPRESS OR
 * IMPLIED, INCLUDING BUT NOT LIMITED TO THE WARRANTIES OF MERCHANTABILITY,
 * FITNESS FOR A PARTICULAR PURPOSE AND NONINFRINGEMENT.  IN NO EVENT SHALL
 * THE COPYRIGHT HOLDER(S) OR AUTHOR(S) BE LIABLE FOR ANY CLAIM, DAMAGES OR
 * OTHER LIABILITY, WHETHER IN AN ACTION OF CONTRACT, TORT OR OTHERWISE,
 * ARISING FROM, OUT OF OR IN CONNECTION WITH THE SOFTWARE OR THE USE OR
 * OTHER DEALINGS IN THE SOFTWARE.
 *
 * Authors: AMD
 *
 */
#ifndef DC_TYPES_H_
#define DC_TYPES_H_

#include "fixed32_32.h"
#include "fixed31_32.h"
#include "irq_types.h"
#include "dc_dp_types.h"
#include "dc_hw_types.h"
#include "dal_types.h"
#include "grph_object_defs.h"

/* forward declarations */
struct dc_plane_state;
struct dc_stream_state;
struct dc_link;
struct dc_sink;
struct dal;

/********************************
 * Environment definitions
 ********************************/
enum dce_environment {
	DCE_ENV_PRODUCTION_DRV = 0,
	/* Emulation on FPGA, in "Maximus" System.
	 * This environment enforces that *only* DC registers accessed.
	 * (access to non-DC registers will hang FPGA) */
	DCE_ENV_FPGA_MAXIMUS,
	/* Emulation on real HW or on FPGA. Used by Diagnostics, enforces
	 * requirements of Diagnostics team. */
	DCE_ENV_DIAG
};

/* Note: use these macro definitions instead of direct comparison! */
#define IS_FPGA_MAXIMUS_DC(dce_environment) \
	(dce_environment == DCE_ENV_FPGA_MAXIMUS)

#define IS_DIAG_DC(dce_environment) \
	(IS_FPGA_MAXIMUS_DC(dce_environment) || (dce_environment == DCE_ENV_DIAG))

struct hw_asic_id {
	uint32_t chip_id;
	uint32_t chip_family;
	uint32_t pci_revision_id;
	uint32_t hw_internal_rev;
	uint32_t vram_type;
	uint32_t vram_width;
	uint32_t feature_flags;
	uint32_t fake_paths_num;
	void *atombios_base_address;
};

struct dc_context {
	struct dc *dc;

	void *driver_context; /* e.g. amdgpu_device */

	struct dal_logger *logger;
	void *cgs_device;

	enum dce_environment dce_environment;
	struct hw_asic_id asic_id;

	/* todo: below should probably move to dc.  to facilitate removal
	 * of AS we will store these here
	 */
	enum dce_version dce_version;
	struct dc_bios *dc_bios;
	bool created_bios;
	struct gpio_service *gpio_service;
	struct i2caux *i2caux;
#if defined(CONFIG_DRM_AMD_DC_FBC)
	uint64_t fbc_gpu_addr;
#endif
};


#define MAX_EDID_BUFFER_SIZE 512
#define EDID_BLOCK_SIZE 128
#define MAX_SURFACE_NUM 4
#define NUM_PIXEL_FORMATS 10

#include "dc_ddc_types.h"

enum tiling_mode {
	TILING_MODE_INVALID,
	TILING_MODE_LINEAR,
	TILING_MODE_TILED,
	TILING_MODE_COUNT
};

enum view_3d_format {
	VIEW_3D_FORMAT_NONE = 0,
	VIEW_3D_FORMAT_FRAME_SEQUENTIAL,
	VIEW_3D_FORMAT_SIDE_BY_SIDE,
	VIEW_3D_FORMAT_TOP_AND_BOTTOM,
	VIEW_3D_FORMAT_COUNT,
	VIEW_3D_FORMAT_FIRST = VIEW_3D_FORMAT_FRAME_SEQUENTIAL
};

enum plane_stereo_format {
	PLANE_STEREO_FORMAT_NONE = 0,
	PLANE_STEREO_FORMAT_SIDE_BY_SIDE = 1,
	PLANE_STEREO_FORMAT_TOP_AND_BOTTOM = 2,
	PLANE_STEREO_FORMAT_FRAME_ALTERNATE = 3,
	PLANE_STEREO_FORMAT_ROW_INTERLEAVED = 5,
	PLANE_STEREO_FORMAT_COLUMN_INTERLEAVED = 6,
	PLANE_STEREO_FORMAT_CHECKER_BOARD = 7
};

/* TODO: Find way to calculate number of bits
 *  Please increase if pixel_format enum increases
 * num  from  PIXEL_FORMAT_INDEX8 to PIXEL_FORMAT_444BPP32
 */

enum dc_edid_connector_type {
	EDID_CONNECTOR_UNKNOWN = 0,
	EDID_CONNECTOR_ANALOG = 1,
	EDID_CONNECTOR_DIGITAL = 10,
	EDID_CONNECTOR_DVI = 11,
	EDID_CONNECTOR_HDMIA = 12,
	EDID_CONNECTOR_MDDI = 14,
	EDID_CONNECTOR_DISPLAYPORT = 15
};

enum dc_edid_status {
	EDID_OK,
	EDID_BAD_INPUT,
	EDID_NO_RESPONSE,
	EDID_BAD_CHECKSUM,
	EDID_THE_SAME,
};

/* audio capability from EDID*/
struct dc_cea_audio_mode {
	uint8_t format_code; /* ucData[0] [6:3]*/
	uint8_t channel_count; /* ucData[0] [2:0]*/
	uint8_t sample_rate; /* ucData[1]*/
	union {
		uint8_t sample_size; /* for LPCM*/
		/*  for Audio Formats 2-8 (Max bit rate divided by 8 kHz)*/
		uint8_t max_bit_rate;
		uint8_t audio_codec_vendor_specific; /* for Audio Formats 9-15*/
	};
};

struct dc_edid {
	uint32_t length;
	uint8_t raw_edid[MAX_EDID_BUFFER_SIZE];
};

/* When speaker location data block is not available, DEFAULT_SPEAKER_LOCATION
 * is used. In this case we assume speaker location are: front left, front
 * right and front center. */
#define DEFAULT_SPEAKER_LOCATION 5

#define DC_MAX_AUDIO_DESC_COUNT 16

#define AUDIO_INFO_DISPLAY_NAME_SIZE_IN_CHARS 20

union display_content_support {
	unsigned int raw;
	struct {
		unsigned int valid_content_type :1;
		unsigned int game_content :1;
		unsigned int cinema_content :1;
		unsigned int photo_content :1;
		unsigned int graphics_content :1;
		unsigned int reserved :27;
	} bits;
};

struct dc_panel_patch {
	unsigned int dppowerup_delay;
};

struct dc_edid_caps {
	/* sink identification */
	uint16_t manufacturer_id;
	uint16_t product_id;
	uint32_t serial_number;
	uint8_t manufacture_week;
	uint8_t manufacture_year;
	uint8_t display_name[AUDIO_INFO_DISPLAY_NAME_SIZE_IN_CHARS];

	/* audio caps */
	uint8_t speaker_flags;
	uint32_t audio_mode_count;
	struct dc_cea_audio_mode audio_modes[DC_MAX_AUDIO_DESC_COUNT];
	uint32_t audio_latency;
	uint32_t video_latency;

	union display_content_support content_support;

	uint8_t qs_bit;
	uint8_t qy_bit;

	/*HDMI 2.0 caps*/
	bool lte_340mcsc_scramble;

	bool edid_hdmi;
	bool hdr_supported;

	struct dc_panel_patch panel_patch;
};

struct view {
	uint32_t width;
	uint32_t height;
};

struct dc_mode_flags {
	/* note: part of refresh rate flag*/
	uint32_t INTERLACE :1;
	/* native display timing*/
	uint32_t NATIVE :1;
	/* preferred is the recommended mode, one per display */
	uint32_t PREFERRED :1;
	/* true if this mode should use reduced blanking timings
	 *_not_ related to the Reduced Blanking adjustment*/
	uint32_t REDUCED_BLANKING :1;
	/* note: part of refreshrate flag*/
	uint32_t VIDEO_OPTIMIZED_RATE :1;
	/* should be reported to upper layers as mode_flags*/
	uint32_t PACKED_PIXEL_FORMAT :1;
	/*< preferred view*/
	uint32_t PREFERRED_VIEW :1;
	/* this timing should be used only in tiled mode*/
	uint32_t TILED_MODE :1;
	uint32_t DSE_MODE :1;
	/* Refresh rate divider when Miracast sink is using a
	 different rate than the output display device
	 Must be zero for wired displays and non-zero for
	 Miracast displays*/
	uint32_t MIRACAST_REFRESH_DIVIDER;
};


enum dc_timing_source {
	TIMING_SOURCE_UNDEFINED,

	/* explicitly specifed by user, most important*/
	TIMING_SOURCE_USER_FORCED,
	TIMING_SOURCE_USER_OVERRIDE,
	TIMING_SOURCE_CUSTOM,
	TIMING_SOURCE_EXPLICIT,

	/* explicitly specified by the display device, more important*/
	TIMING_SOURCE_EDID_CEA_SVD_3D,
	TIMING_SOURCE_EDID_CEA_SVD_PREFERRED,
	TIMING_SOURCE_EDID_CEA_SVD_420,
	TIMING_SOURCE_EDID_DETAILED,
	TIMING_SOURCE_EDID_ESTABLISHED,
	TIMING_SOURCE_EDID_STANDARD,
	TIMING_SOURCE_EDID_CEA_SVD,
	TIMING_SOURCE_EDID_CVT_3BYTE,
	TIMING_SOURCE_EDID_4BYTE,
	TIMING_SOURCE_VBIOS,
	TIMING_SOURCE_CV,
	TIMING_SOURCE_TV,
	TIMING_SOURCE_HDMI_VIC,

	/* implicitly specified by display device, still safe but less important*/
	TIMING_SOURCE_DEFAULT,

	/* only used for custom base modes */
	TIMING_SOURCE_CUSTOM_BASE,

	/* these timing might not work, least important*/
	TIMING_SOURCE_RANGELIMIT,
	TIMING_SOURCE_OS_FORCED,
	TIMING_SOURCE_IMPLICIT,

	/* only used by default mode list*/
	TIMING_SOURCE_BASICMODE,

	TIMING_SOURCE_COUNT
};


struct stereo_3d_features {
	bool supported			;
	bool allTimings			;
	bool cloneMode			;
	bool scaling			;
	bool singleFrameSWPacked;
};

enum dc_timing_support_method {
	TIMING_SUPPORT_METHOD_UNDEFINED,
	TIMING_SUPPORT_METHOD_EXPLICIT,
	TIMING_SUPPORT_METHOD_IMPLICIT,
	TIMING_SUPPORT_METHOD_NATIVE
};

struct dc_mode_info {
	uint32_t pixel_width;
	uint32_t pixel_height;
	uint32_t field_rate;
	/* Vertical refresh rate for progressive modes.
	* Field rate for interlaced modes.*/

	enum dc_timing_standard timing_standard;
	enum dc_timing_source timing_source;
	struct dc_mode_flags flags;
};

enum dc_power_state {
	DC_POWER_STATE_ON = 1,
	DC_POWER_STATE_STANDBY,
	DC_POWER_STATE_SUSPEND,
	DC_POWER_STATE_OFF
};

/* DC PowerStates */
enum dc_video_power_state {
	DC_VIDEO_POWER_UNSPECIFIED = 0,
	DC_VIDEO_POWER_ON = 1,
	DC_VIDEO_POWER_STANDBY,
	DC_VIDEO_POWER_SUSPEND,
	DC_VIDEO_POWER_OFF,
	DC_VIDEO_POWER_HIBERNATE,
	DC_VIDEO_POWER_SHUTDOWN,
	DC_VIDEO_POWER_ULPS,	/* BACO or Ultra-Light-Power-State */
	DC_VIDEO_POWER_AFTER_RESET,
	DC_VIDEO_POWER_MAXIMUM
};

enum dc_acpi_cm_power_state {
	DC_ACPI_CM_POWER_STATE_D0 = 1,
	DC_ACPI_CM_POWER_STATE_D1 = 2,
	DC_ACPI_CM_POWER_STATE_D2 = 4,
	DC_ACPI_CM_POWER_STATE_D3 = 8
};

enum dc_connection_type {
	dc_connection_none,
	dc_connection_single,
	dc_connection_mst_branch,
	dc_connection_active_dongle
};

struct dc_csc_adjustments {
	struct fixed31_32 contrast;
	struct fixed31_32 saturation;
	struct fixed31_32 brightness;
	struct fixed31_32 hue;
};

enum dpcd_downstream_port_max_bpc {
	DOWN_STREAM_MAX_8BPC = 0,
	DOWN_STREAM_MAX_10BPC,
	DOWN_STREAM_MAX_12BPC,
	DOWN_STREAM_MAX_16BPC
};
struct dc_dongle_caps {
	/* dongle type (DP converter, CV smart dongle) */
	enum display_dongle_type dongle_type;
	bool extendedCapValid;
	/* If dongle_type == DISPLAY_DONGLE_DP_HDMI_CONVERTER,
	indicates 'Frame Sequential-to-lllFrame Pack' conversion capability.*/
	bool is_dp_hdmi_s3d_converter;
	bool is_dp_hdmi_ycbcr422_pass_through;
	bool is_dp_hdmi_ycbcr420_pass_through;
	bool is_dp_hdmi_ycbcr422_converter;
	bool is_dp_hdmi_ycbcr420_converter;
	uint32_t dp_hdmi_max_bpc;
	uint32_t dp_hdmi_max_pixel_clk;
};
/* Scaling format */
enum scaling_transformation {
	SCALING_TRANSFORMATION_UNINITIALIZED,
	SCALING_TRANSFORMATION_IDENTITY = 0x0001,
	SCALING_TRANSFORMATION_CENTER_TIMING = 0x0002,
	SCALING_TRANSFORMATION_FULL_SCREEN_SCALE = 0x0004,
	SCALING_TRANSFORMATION_PRESERVE_ASPECT_RATIO_SCALE = 0x0008,
	SCALING_TRANSFORMATION_DAL_DECIDE = 0x0010,
	SCALING_TRANSFORMATION_INVALID = 0x80000000,

	/* Flag the first and last */
	SCALING_TRANSFORMATION_BEGING = SCALING_TRANSFORMATION_IDENTITY,
	SCALING_TRANSFORMATION_END =
		SCALING_TRANSFORMATION_PRESERVE_ASPECT_RATIO_SCALE
};

enum display_content_type {
	DISPLAY_CONTENT_TYPE_NO_DATA = 0,
	DISPLAY_CONTENT_TYPE_GRAPHICS = 1,
	DISPLAY_CONTENT_TYPE_PHOTO = 2,
	DISPLAY_CONTENT_TYPE_CINEMA = 4,
	DISPLAY_CONTENT_TYPE_GAME = 8
};

/* audio*/

union audio_sample_rates {
	struct sample_rates {
		uint8_t RATE_32:1;
		uint8_t RATE_44_1:1;
		uint8_t RATE_48:1;
		uint8_t RATE_88_2:1;
		uint8_t RATE_96:1;
		uint8_t RATE_176_4:1;
		uint8_t RATE_192:1;
	} rate;

	uint8_t all;
};

struct audio_speaker_flags {
	uint32_t FL_FR:1;
	uint32_t LFE:1;
	uint32_t FC:1;
	uint32_t RL_RR:1;
	uint32_t RC:1;
	uint32_t FLC_FRC:1;
	uint32_t RLC_RRC:1;
	uint32_t SUPPORT_AI:1;
};

struct audio_speaker_info {
	uint32_t ALLSPEAKERS:7;
	uint32_t SUPPORT_AI:1;
};


struct audio_info_flags {

	union {

		struct audio_speaker_flags speaker_flags;
		struct audio_speaker_info   info;

		uint8_t all;
	};
};

enum audio_format_code {
	AUDIO_FORMAT_CODE_FIRST = 1,
	AUDIO_FORMAT_CODE_LINEARPCM = AUDIO_FORMAT_CODE_FIRST,

	AUDIO_FORMAT_CODE_AC3,
	/*Layers 1 & 2 */
	AUDIO_FORMAT_CODE_MPEG1,
	/*MPEG1 Layer 3 */
	AUDIO_FORMAT_CODE_MP3,
	/*multichannel */
	AUDIO_FORMAT_CODE_MPEG2,
	AUDIO_FORMAT_CODE_AAC,
	AUDIO_FORMAT_CODE_DTS,
	AUDIO_FORMAT_CODE_ATRAC,
	AUDIO_FORMAT_CODE_1BITAUDIO,
	AUDIO_FORMAT_CODE_DOLBYDIGITALPLUS,
	AUDIO_FORMAT_CODE_DTS_HD,
	AUDIO_FORMAT_CODE_MAT_MLP,
	AUDIO_FORMAT_CODE_DST,
	AUDIO_FORMAT_CODE_WMAPRO,
	AUDIO_FORMAT_CODE_LAST,
	AUDIO_FORMAT_CODE_COUNT =
		AUDIO_FORMAT_CODE_LAST - AUDIO_FORMAT_CODE_FIRST
};

struct audio_mode {
	 /* ucData[0] [6:3] */
	enum audio_format_code format_code;
	/* ucData[0] [2:0] */
	uint8_t channel_count;
	/* ucData[1] */
	union audio_sample_rates sample_rates;
	union {
		/* for LPCM */
		uint8_t sample_size;
		/* for Audio Formats 2-8 (Max bit rate divided by 8 kHz) */
		uint8_t max_bit_rate;
		/* for Audio Formats 9-15 */
		uint8_t vendor_specific;
	};
};

struct audio_info {
	struct audio_info_flags flags;
	uint32_t video_latency;
	uint32_t audio_latency;
	uint32_t display_index;
	uint8_t display_name[AUDIO_INFO_DISPLAY_NAME_SIZE_IN_CHARS];
	uint32_t manufacture_id;
	uint32_t product_id;
	/* PortID used for ContainerID when defined */
	uint32_t port_id[2];
	uint32_t mode_count;
	/* this field must be last in this struct */
	struct audio_mode modes[DC_MAX_AUDIO_DESC_COUNT];
};

<<<<<<< HEAD
struct vrr_params {
	enum vrr_state state;
	uint32_t window_min;
	uint32_t window_max;
	uint32_t inserted_frame_duration_in_us;
	uint32_t frames_to_insert;
	uint32_t frame_counter;
=======
enum dc_infoframe_type {
	DC_HDMI_INFOFRAME_TYPE_VENDOR = 0x81,
	DC_HDMI_INFOFRAME_TYPE_AVI = 0x82,
	DC_HDMI_INFOFRAME_TYPE_SPD = 0x83,
	DC_HDMI_INFOFRAME_TYPE_AUDIO = 0x84,
>>>>>>> 6fb7f18d
};

struct dc_info_packet {
	bool valid;
	uint8_t hb0;
	uint8_t hb1;
	uint8_t hb2;
	uint8_t hb3;
	uint8_t sb[32];
};

#define DC_PLANE_UPDATE_TIMES_MAX 10
<<<<<<< HEAD

struct dc_plane_flip_time {
	unsigned int time_elapsed_in_us[DC_PLANE_UPDATE_TIMES_MAX];
	unsigned int index;
	unsigned int prev_update_time_in_us;
};

// Will combine with vrr_params at some point.
struct freesync_context {
	bool supported;
	bool enabled;
	bool active;
=======
>>>>>>> 6fb7f18d

struct dc_plane_flip_time {
	unsigned int time_elapsed_in_us[DC_PLANE_UPDATE_TIMES_MAX];
	unsigned int index;
	unsigned int prev_update_time_in_us;
};

struct psr_config {
	unsigned char psr_version;
	unsigned int psr_rfb_setup_time;
	bool psr_exit_link_training_required;

	bool psr_frame_capture_indication_req;
	unsigned int psr_sdp_transmit_line_num_deadline;
};

union dmcu_psr_level {
	struct {
		unsigned int SKIP_CRC:1;
		unsigned int SKIP_DP_VID_STREAM_DISABLE:1;
		unsigned int SKIP_PHY_POWER_DOWN:1;
		unsigned int SKIP_AUX_ACK_CHECK:1;
		unsigned int SKIP_CRTC_DISABLE:1;
		unsigned int SKIP_AUX_RFB_CAPTURE_CHECK:1;
		unsigned int SKIP_SMU_NOTIFICATION:1;
		unsigned int SKIP_AUTO_STATE_ADVANCE:1;
		unsigned int DISABLE_PSR_ENTRY_ABORT:1;
		unsigned int SKIP_SINGLE_OTG_DISABLE:1;
		unsigned int RESERVED:22;
	} bits;
	unsigned int u32all;
};

enum physical_phy_id {
	PHYLD_0,
	PHYLD_1,
	PHYLD_2,
	PHYLD_3,
	PHYLD_4,
	PHYLD_5,
	PHYLD_6,
	PHYLD_7,
	PHYLD_8,
	PHYLD_9,
	PHYLD_COUNT,
	PHYLD_UNKNOWN = (-1L)
};

enum phy_type {
	PHY_TYPE_UNKNOWN  = 1,
	PHY_TYPE_PCIE_PHY = 2,
	PHY_TYPE_UNIPHY = 3,
};

struct psr_context {
	/* ddc line */
	enum channel_id channel;
	/* Transmitter id */
	enum transmitter transmitterId;
	/* Engine Id is used for Dig Be source select */
	enum engine_id engineId;
	/* Controller Id used for Dig Fe source select */
	enum controller_id controllerId;
	/* Pcie or Uniphy */
	enum phy_type phyType;
	/* Physical PHY Id used by SMU interpretation */
	enum physical_phy_id smuPhyId;
	/* Vertical total pixels from crtc timing.
	 * This is used for static screen detection.
	 * ie. If we want to detect half a frame,
	 * we use this to determine the hyst lines.
	 */
	unsigned int crtcTimingVerticalTotal;
	/* PSR supported from panel capabilities and
	 * current display configuration
	 */
	bool psrSupportedDisplayConfig;
	/* Whether fast link training is supported by the panel */
	bool psrExitLinkTrainingRequired;
	/* If RFB setup time is greater than the total VBLANK time,
	 * it is not possible for the sink to capture the video frame
	 * in the same frame the SDP is sent. In this case,
	 * the frame capture indication bit should be set and an extra
	 * static frame should be transmitted to the sink.
	 */
	bool psrFrameCaptureIndicationReq;
	/* Set the last possible line SDP may be transmitted without violating
	 * the RFB setup time or entering the active video frame.
	 */
	unsigned int sdpTransmitLineNumDeadline;
	/* The VSync rate in Hz used to calculate the
	 * step size for smooth brightness feature
	 */
	unsigned int vsyncRateHz;
	unsigned int skipPsrWaitForPllLock;
	unsigned int numberOfControllers;
	/* Unused, for future use. To indicate that first changed frame from
	 * state3 shouldn't result in psr_inactive, but rather to perform
	 * an automatic single frame rfb_update.
	 */
	bool rfb_update_auto_en;
	/* Number of frame before entering static screen */
	unsigned int timehyst_frames;
	/* Partial frames before entering static screen */
	unsigned int hyst_lines;
	/* # of repeated AUX transaction attempts to make before
	 * indicating failure to the driver
	 */
	unsigned int aux_repeats;
	/* Controls hw blocks to power down during PSR active state */
	union dmcu_psr_level psr_level;
	/* Controls additional delay after remote frame capture before
	 * continuing powerd own
	 */
	unsigned int frame_delay;
};

struct colorspace_transform {
	struct fixed31_32 matrix[12];
	bool enable_remap;
};

enum i2c_mot_mode {
	I2C_MOT_UNDEF,
	I2C_MOT_TRUE,
	I2C_MOT_FALSE
};

#endif /* DC_TYPES_H_ */<|MERGE_RESOLUTION|>--- conflicted
+++ resolved
@@ -515,21 +515,11 @@
 	struct audio_mode modes[DC_MAX_AUDIO_DESC_COUNT];
 };
 
-<<<<<<< HEAD
-struct vrr_params {
-	enum vrr_state state;
-	uint32_t window_min;
-	uint32_t window_max;
-	uint32_t inserted_frame_duration_in_us;
-	uint32_t frames_to_insert;
-	uint32_t frame_counter;
-=======
 enum dc_infoframe_type {
 	DC_HDMI_INFOFRAME_TYPE_VENDOR = 0x81,
 	DC_HDMI_INFOFRAME_TYPE_AVI = 0x82,
 	DC_HDMI_INFOFRAME_TYPE_SPD = 0x83,
 	DC_HDMI_INFOFRAME_TYPE_AUDIO = 0x84,
->>>>>>> 6fb7f18d
 };
 
 struct dc_info_packet {
@@ -542,21 +532,6 @@
 };
 
 #define DC_PLANE_UPDATE_TIMES_MAX 10
-<<<<<<< HEAD
-
-struct dc_plane_flip_time {
-	unsigned int time_elapsed_in_us[DC_PLANE_UPDATE_TIMES_MAX];
-	unsigned int index;
-	unsigned int prev_update_time_in_us;
-};
-
-// Will combine with vrr_params at some point.
-struct freesync_context {
-	bool supported;
-	bool enabled;
-	bool active;
-=======
->>>>>>> 6fb7f18d
 
 struct dc_plane_flip_time {
 	unsigned int time_elapsed_in_us[DC_PLANE_UPDATE_TIMES_MAX];
