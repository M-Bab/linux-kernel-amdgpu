/*
 * Copyright 2016 Advanced Micro Devices, Inc.
 *
 * Permission is hereby granted, free of charge, to any person obtaining a
 * copy of this software and associated documentation files (the "Software"),
 * to deal in the Software without restriction, including without limitation
 * the rights to use, copy, modify, merge, publish, distribute, sublicense,
 * and/or sell copies of the Software, and to permit persons to whom the
 * Software is furnished to do so, subject to the following conditions:
 *
 * The above copyright notice and this permission notice shall be included in
 * all copies or substantial portions of the Software.
 *
 * THE SOFTWARE IS PROVIDED "AS IS", WITHOUT WARRANTY OF ANY KIND, EXPRESS OR
 * IMPLIED, INCLUDING BUT NOT LIMITED TO THE WARRANTIES OF MERCHANTABILITY,
 * FITNESS FOR A PARTICULAR PURPOSE AND NONINFRINGEMENT.  IN NO EVENT SHALL
 * THE COPYRIGHT HOLDER(S) OR AUTHOR(S) BE LIABLE FOR ANY CLAIM, DAMAGES OR
 * OTHER LIABILITY, WHETHER IN AN ACTION OF CONTRACT, TORT OR OTHERWISE,
 * ARISING FROM, OUT OF OR IN CONNECTION WITH THE SOFTWARE OR THE USE OR
 * OTHER DEALINGS IN THE SOFTWARE.
 *
 * Authors: AMD
 *
 */

#ifndef DC_HW_TYPES_H
#define DC_HW_TYPES_H

#include "os_types.h"
#include "fixed31_32.h"
#include "signal_types.h"

/******************************************************************************
 * Data types for Virtual HW Layer of DAL3.
 * (see DAL3 design documents for HW Layer definition)
 *
 * The intended uses are:
 * 1. Generation pseudocode sequences for HW programming.
 * 2. Implementation of real HW programming by HW Sequencer of DAL3.
 *
 * Note: do *not* add any types which are *not* used for HW programming - this
 * will ensure separation of Logic layer from HW layer.
 ******************************************************************************/

union large_integer {
	struct {
		uint32_t low_part;
		int32_t high_part;
	};

	struct {
		uint32_t low_part;
		int32_t high_part;
	} u;

	int64_t quad_part;
};

#define PHYSICAL_ADDRESS_LOC union large_integer

enum dc_plane_addr_type {
	PLN_ADDR_TYPE_GRAPHICS = 0,
	PLN_ADDR_TYPE_GRPH_STEREO,
	PLN_ADDR_TYPE_VIDEO_PROGRESSIVE,
};

struct dc_plane_address {
	enum dc_plane_addr_type type;
	bool tmz_surface;
	union {
		struct{
			PHYSICAL_ADDRESS_LOC addr;
			PHYSICAL_ADDRESS_LOC meta_addr;
			union large_integer dcc_const_color;
		} grph;

		/*stereo*/
		struct {
			PHYSICAL_ADDRESS_LOC left_addr;
			PHYSICAL_ADDRESS_LOC left_meta_addr;
			union large_integer left_dcc_const_color;

			PHYSICAL_ADDRESS_LOC right_addr;
			PHYSICAL_ADDRESS_LOC right_meta_addr;
			union large_integer right_dcc_const_color;

		} grph_stereo;

		/*video  progressive*/
		struct {
			PHYSICAL_ADDRESS_LOC luma_addr;
			PHYSICAL_ADDRESS_LOC luma_meta_addr;
			union large_integer luma_dcc_const_color;

			PHYSICAL_ADDRESS_LOC chroma_addr;
			PHYSICAL_ADDRESS_LOC chroma_meta_addr;
			union large_integer chroma_dcc_const_color;
		} video_progressive;
	};
};

struct dc_size {
	int width;
	int height;
};

struct rect {
	int x;
	int y;
	int width;
	int height;
};

union plane_size {
	/* Grph or Video will be selected
	 * based on format above:
	 * Use Video structure if
	 * format >= DalPixelFormat_VideoBegin
	 * else use Grph structure
	 */
	struct {
		struct rect surface_size;
		/* Graphic surface pitch in pixels.
		 * In LINEAR_GENERAL mode, pitch
		 * is 32 pixel aligned.
		 */
		int surface_pitch;
	} grph;

	struct {
		struct rect luma_size;
		/* Graphic surface pitch in pixels.
		 * In LINEAR_GENERAL mode, pitch is
		 * 32 pixel aligned.
		 */
		int luma_pitch;

		struct rect chroma_size;
		/* Graphic surface pitch in pixels.
		 * In LINEAR_GENERAL mode, pitch is
		 * 32 pixel aligned.
		 */
		int chroma_pitch;
	} video;
};

struct dc_plane_dcc_param {
	bool enable;

	union {
		struct {
			int meta_pitch;
			bool independent_64b_blks;
		} grph;

		struct {
			int meta_pitch_l;
			bool independent_64b_blks_l;

			int meta_pitch_c;
			bool independent_64b_blks_c;
		} video;
	};
};

/*Displayable pixel format in fb*/
enum surface_pixel_format {
	SURFACE_PIXEL_FORMAT_GRPH_BEGIN = 0,
	/*TOBE REMOVED paletta 256 colors*/
	SURFACE_PIXEL_FORMAT_GRPH_PALETA_256_COLORS =
		SURFACE_PIXEL_FORMAT_GRPH_BEGIN,
	/*16 bpp*/
	SURFACE_PIXEL_FORMAT_GRPH_ARGB1555,
	/*16 bpp*/
	SURFACE_PIXEL_FORMAT_GRPH_RGB565,
	/*32 bpp*/
	SURFACE_PIXEL_FORMAT_GRPH_ARGB8888,
	/*32 bpp swaped*/
	SURFACE_PIXEL_FORMAT_GRPH_ABGR8888,

	SURFACE_PIXEL_FORMAT_GRPH_ARGB2101010,
	/*swaped*/
	SURFACE_PIXEL_FORMAT_GRPH_ABGR2101010,
	/*TOBE REMOVED swaped, XR_BIAS has no differance
	 * for pixel layout than previous and we can
	 * delete this after discusion*/
	SURFACE_PIXEL_FORMAT_GRPH_ABGR2101010_XR_BIAS,
	/*64 bpp */
	SURFACE_PIXEL_FORMAT_GRPH_ARGB16161616,
	/*float*/
	SURFACE_PIXEL_FORMAT_GRPH_ARGB16161616F,
	/*swaped & float*/
	SURFACE_PIXEL_FORMAT_GRPH_ABGR16161616F,
	/*grow graphics here if necessary */

	SURFACE_PIXEL_FORMAT_VIDEO_BEGIN,
	SURFACE_PIXEL_FORMAT_VIDEO_420_YCbCr =
		SURFACE_PIXEL_FORMAT_VIDEO_BEGIN,
	SURFACE_PIXEL_FORMAT_VIDEO_420_YCrCb,
	SURFACE_PIXEL_FORMAT_VIDEO_420_10bpc_YCbCr,
	SURFACE_PIXEL_FORMAT_VIDEO_420_10bpc_YCrCb,
	SURFACE_PIXEL_FORMAT_INVALID

	/*grow 444 video here if necessary */
};



/* Pixel format */
enum pixel_format {
	/*graph*/
	PIXEL_FORMAT_UNINITIALIZED,
	PIXEL_FORMAT_INDEX8,
	PIXEL_FORMAT_RGB565,
	PIXEL_FORMAT_ARGB8888,
	PIXEL_FORMAT_ARGB2101010,
	PIXEL_FORMAT_ARGB2101010_XRBIAS,
	PIXEL_FORMAT_FP16,
	/*video*/
	PIXEL_FORMAT_420BPP8,
	PIXEL_FORMAT_420BPP10,
	/*end of pixel format definition*/
	PIXEL_FORMAT_INVALID,

	PIXEL_FORMAT_GRPH_BEGIN = PIXEL_FORMAT_INDEX8,
	PIXEL_FORMAT_GRPH_END = PIXEL_FORMAT_FP16,
	PIXEL_FORMAT_VIDEO_BEGIN = PIXEL_FORMAT_420BPP8,
	PIXEL_FORMAT_VIDEO_END = PIXEL_FORMAT_420BPP10,
	PIXEL_FORMAT_UNKNOWN
};

enum tile_split_values {
	DC_DISPLAY_MICRO_TILING = 0x0,
	DC_THIN_MICRO_TILING = 0x1,
	DC_DEPTH_MICRO_TILING = 0x2,
	DC_ROTATED_MICRO_TILING = 0x3,
};

/* TODO: These values come from hardware spec. We need to readdress this
 * if they ever change.
 */
enum array_mode_values {
	DC_ARRAY_LINEAR_GENERAL = 0,
	DC_ARRAY_LINEAR_ALLIGNED,
	DC_ARRAY_1D_TILED_THIN1,
	DC_ARRAY_1D_TILED_THICK,
	DC_ARRAY_2D_TILED_THIN1,
	DC_ARRAY_PRT_TILED_THIN1,
	DC_ARRAY_PRT_2D_TILED_THIN1,
	DC_ARRAY_2D_TILED_THICK,
	DC_ARRAY_2D_TILED_X_THICK,
	DC_ARRAY_PRT_TILED_THICK,
	DC_ARRAY_PRT_2D_TILED_THICK,
	DC_ARRAY_PRT_3D_TILED_THIN1,
	DC_ARRAY_3D_TILED_THIN1,
	DC_ARRAY_3D_TILED_THICK,
	DC_ARRAY_3D_TILED_X_THICK,
	DC_ARRAY_PRT_3D_TILED_THICK,
};

enum tile_mode_values {
	DC_ADDR_SURF_MICRO_TILING_DISPLAY = 0x0,
	DC_ADDR_SURF_MICRO_TILING_NON_DISPLAY = 0x1,
};

enum swizzle_mode_values {
	DC_SW_LINEAR = 0,
	DC_SW_256B_S = 1,
	DC_SW_256_D = 2,
	DC_SW_256_R = 3,
	DC_SW_4KB_S = 5,
	DC_SW_4KB_D = 6,
	DC_SW_4KB_R = 7,
	DC_SW_64KB_S = 9,
	DC_SW_64KB_D = 10,
	DC_SW_64KB_R = 11,
	DC_SW_VAR_S = 13,
	DC_SW_VAR_D = 14,
	DC_SW_VAR_R = 15,
	DC_SW_64KB_S_T = 17,
	DC_SW_64KB_D_T = 18,
	DC_SW_4KB_S_X = 21,
	DC_SW_4KB_D_X = 22,
	DC_SW_4KB_R_X = 23,
	DC_SW_64KB_S_X = 25,
	DC_SW_64KB_D_X = 26,
	DC_SW_64KB_R_X = 27,
	DC_SW_VAR_S_X = 29,
	DC_SW_VAR_D_X = 30,
	DC_SW_VAR_R_X = 31,
	DC_SW_MAX
};

union dc_tiling_info {

	struct {
		/* Specifies the number of memory banks for tiling
		 *	purposes.
		 * Only applies to 2D and 3D tiling modes.
		 *	POSSIBLE VALUES: 2,4,8,16
		 */
		unsigned int num_banks;
		/* Specifies the number of tiles in the x direction
		 *	to be incorporated into the same bank.
		 * Only applies to 2D and 3D tiling modes.
		 *	POSSIBLE VALUES: 1,2,4,8
		 */
		unsigned int bank_width;
		unsigned int bank_width_c;
		/* Specifies the number of tiles in the y direction to
		 *	be incorporated into the same bank.
		 * Only applies to 2D and 3D tiling modes.
		 *	POSSIBLE VALUES: 1,2,4,8
		 */
		unsigned int bank_height;
		unsigned int bank_height_c;
		/* Specifies the macro tile aspect ratio. Only applies
		 * to 2D and 3D tiling modes.
		 */
		unsigned int tile_aspect;
		unsigned int tile_aspect_c;
		/* Specifies the number of bytes that will be stored
		 *	contiguously for each tile.
		 * If the tile data requires more storage than this
		 *	amount, it is split into multiple slices.
		 * This field must not be larger than
		 *	GB_ADDR_CONFIG.DRAM_ROW_SIZE.
		 * Only applies to 2D and 3D tiling modes.
		 * For color render targets, TILE_SPLIT >= 256B.
		 */
		enum tile_split_values tile_split;
		enum tile_split_values tile_split_c;
		/* Specifies the addressing within a tile.
		 *	0x0 - DISPLAY_MICRO_TILING
		 *	0x1 - THIN_MICRO_TILING
		 *	0x2 - DEPTH_MICRO_TILING
		 *	0x3 - ROTATED_MICRO_TILING
		 */
		enum tile_mode_values tile_mode;
		enum tile_mode_values tile_mode_c;
		/* Specifies the number of pipes and how they are
		 *	interleaved in the surface.
		 * Refer to memory addressing document for complete
		 *	details and constraints.
		 */
		unsigned int pipe_config;
		/* Specifies the tiling mode of the surface.
		 * THIN tiles use an 8x8x1 tile size.
		 * THICK tiles use an 8x8x4 tile size.
		 * 2D tiling modes rotate banks for successive Z slices
		 * 3D tiling modes rotate pipes and banks for Z slices
		 * Refer to memory addressing document for complete
		 *	details and constraints.
		 */
		enum array_mode_values array_mode;
	} gfx8;

	struct {
		unsigned int num_pipes;
		unsigned int num_banks;
		unsigned int pipe_interleave;
		unsigned int num_shader_engines;
		unsigned int num_rb_per_se;
		unsigned int max_compressed_frags;
		bool shaderEnable;

		enum swizzle_mode_values swizzle;
		bool meta_linear;
		bool rb_aligned;
		bool pipe_aligned;
	} gfx9;
};

/* Rotation angle */
enum dc_rotation_angle {
	ROTATION_ANGLE_0 = 0,
	ROTATION_ANGLE_90,
	ROTATION_ANGLE_180,
	ROTATION_ANGLE_270,
	ROTATION_ANGLE_COUNT
};

enum dc_scan_direction {
	SCAN_DIRECTION_UNKNOWN = 0,
	SCAN_DIRECTION_HORIZONTAL = 1,  /* 0, 180 rotation */
	SCAN_DIRECTION_VERTICAL = 2,    /* 90, 270 rotation */
};

struct dc_cursor_position {
	uint32_t x;
	uint32_t y;

	uint32_t x_hotspot;
	uint32_t y_hotspot;

	/*
	 * This parameter indicates whether HW cursor should be enabled
	 */
	bool enable;

};

struct dc_cursor_mi_param {
	unsigned int pixel_clk_khz;
	unsigned int ref_clk_khz;
	unsigned int viewport_x_start;
	unsigned int viewport_width;
	struct fixed31_32 h_scale_ratio;
};

/* IPP related types */

enum {
	GAMMA_RGB_256_ENTRIES = 256,
	GAMMA_RGB_FLOAT_1024_ENTRIES = 1024,
	GAMMA_CS_TFM_1D_ENTRIES = 4096,
	GAMMA_MAX_ENTRIES = 4096
};

enum dc_gamma_type {
	GAMMA_RGB_256 = 1,
	GAMMA_RGB_FLOAT_1024 = 2,
	GAMMA_CS_TFM_1D = 3,
<<<<<<< HEAD
=======
};

struct dc_csc_transform {
	uint16_t matrix[12];
	bool enable_adjustment;
>>>>>>> 6fb7f18d
};

struct dc_gamma {
	struct kref refcount;
	enum dc_gamma_type type;
	unsigned int num_entries;

	struct dc_gamma_entries {
		struct fixed31_32 red[GAMMA_MAX_ENTRIES];
		struct fixed31_32 green[GAMMA_MAX_ENTRIES];
		struct fixed31_32 blue[GAMMA_MAX_ENTRIES];
	} entries;

	/* private to DC core */
	struct dc_context *ctx;

	bool is_identity;
};

/* Used by both ipp amd opp functions*/
/* TODO: to be consolidated with enum color_space */

/*
 * This enum is for programming CURSOR_MODE register field. What this register
 * should be programmed to depends on OS requested cursor shape flags and what
 * we stored in the cursor surface.
 */
enum dc_cursor_color_format {
	CURSOR_MODE_MONO,
	CURSOR_MODE_COLOR_1BIT_AND,
	CURSOR_MODE_COLOR_PRE_MULTIPLIED_ALPHA,
	CURSOR_MODE_COLOR_UN_PRE_MULTIPLIED_ALPHA
};

/*
 * This is all the parameters required by DAL in order to update the cursor
 * attributes, including the new cursor image surface address, size, hotspot
 * location, color format, etc.
 */

union dc_cursor_attribute_flags {
	struct {
		uint32_t ENABLE_MAGNIFICATION:1;
		uint32_t INVERSE_TRANSPARENT_CLAMPING:1;
		uint32_t HORIZONTAL_MIRROR:1;
		uint32_t VERTICAL_MIRROR:1;
		uint32_t INVERT_PIXEL_DATA:1;
		uint32_t ZERO_EXPANSION:1;
		uint32_t MIN_MAX_INVERT:1;
		uint32_t RESERVED:25;
	} bits;
	uint32_t value;
};

struct dc_cursor_attributes {
	PHYSICAL_ADDRESS_LOC address;
	uint32_t pitch;

	/* Width and height should correspond to cursor surface width x heigh */
	uint32_t width;
	uint32_t height;

	enum dc_cursor_color_format color_format;

	/* In case we support HW Cursor rotation in the future */
	enum dc_rotation_angle rotation_angle;

	union dc_cursor_attribute_flags attribute_flags;
};

/* OPP */

enum dc_color_space {
	COLOR_SPACE_UNKNOWN,
	COLOR_SPACE_SRGB,
	COLOR_SPACE_XR_RGB,
	COLOR_SPACE_SRGB_LIMITED,
	COLOR_SPACE_MSREF_SCRGB,
	COLOR_SPACE_YCBCR601,
	COLOR_SPACE_YCBCR709,
	COLOR_SPACE_XV_YCC_709,
	COLOR_SPACE_XV_YCC_601,
	COLOR_SPACE_YCBCR601_LIMITED,
	COLOR_SPACE_YCBCR709_LIMITED,
	COLOR_SPACE_2020_RGB_FULLRANGE,
	COLOR_SPACE_2020_RGB_LIMITEDRANGE,
	COLOR_SPACE_2020_YCBCR,
	COLOR_SPACE_ADOBERGB,
	COLOR_SPACE_DCIP3,
	COLOR_SPACE_DISPLAYNATIVE,
	COLOR_SPACE_DOLBYVISION,
	COLOR_SPACE_APPCTRL,
	COLOR_SPACE_CUSTOMPOINTS,
};

enum dc_dither_option {
	DITHER_OPTION_DEFAULT,
	DITHER_OPTION_DISABLE,
	DITHER_OPTION_FM6,
	DITHER_OPTION_FM8,
	DITHER_OPTION_FM10,
	DITHER_OPTION_SPATIAL6_FRAME_RANDOM,
	DITHER_OPTION_SPATIAL8_FRAME_RANDOM,
	DITHER_OPTION_SPATIAL10_FRAME_RANDOM,
	DITHER_OPTION_SPATIAL6,
	DITHER_OPTION_SPATIAL8,
	DITHER_OPTION_SPATIAL10,
	DITHER_OPTION_TRUN6,
	DITHER_OPTION_TRUN8,
	DITHER_OPTION_TRUN10,
	DITHER_OPTION_TRUN10_SPATIAL8,
	DITHER_OPTION_TRUN10_SPATIAL6,
	DITHER_OPTION_TRUN10_FM8,
	DITHER_OPTION_TRUN10_FM6,
	DITHER_OPTION_TRUN10_SPATIAL8_FM6,
	DITHER_OPTION_SPATIAL10_FM8,
	DITHER_OPTION_SPATIAL10_FM6,
	DITHER_OPTION_TRUN8_SPATIAL6,
	DITHER_OPTION_TRUN8_FM6,
	DITHER_OPTION_SPATIAL8_FM6,
	DITHER_OPTION_MAX = DITHER_OPTION_SPATIAL8_FM6,
	DITHER_OPTION_INVALID
};

enum dc_quantization_range {
	QUANTIZATION_RANGE_UNKNOWN,
	QUANTIZATION_RANGE_FULL,
	QUANTIZATION_RANGE_LIMITED
};

/* XFM */

/* used in  struct dc_plane_state */
struct scaling_taps {
	uint32_t v_taps;
	uint32_t h_taps;
	uint32_t v_taps_c;
	uint32_t h_taps_c;
};

enum dc_timing_standard {
	TIMING_STANDARD_UNDEFINED,
	TIMING_STANDARD_DMT,
	TIMING_STANDARD_GTF,
	TIMING_STANDARD_CVT,
	TIMING_STANDARD_CVT_RB,
	TIMING_STANDARD_CEA770,
	TIMING_STANDARD_CEA861,
	TIMING_STANDARD_HDMI,
	TIMING_STANDARD_TV_NTSC,
	TIMING_STANDARD_TV_NTSC_J,
	TIMING_STANDARD_TV_PAL,
	TIMING_STANDARD_TV_PAL_M,
	TIMING_STANDARD_TV_PAL_CN,
	TIMING_STANDARD_TV_SECAM,
	TIMING_STANDARD_EXPLICIT,
	/*!< For explicit timings from EDID, VBIOS, etc.*/
	TIMING_STANDARD_USER_OVERRIDE,
	/*!< For mode timing override by user*/
	TIMING_STANDARD_MAX
};

enum dc_color_depth {
	COLOR_DEPTH_UNDEFINED,
	COLOR_DEPTH_666,
	COLOR_DEPTH_888,
	COLOR_DEPTH_101010,
	COLOR_DEPTH_121212,
	COLOR_DEPTH_141414,
	COLOR_DEPTH_161616,
	COLOR_DEPTH_COUNT
};

enum dc_pixel_encoding {
	PIXEL_ENCODING_UNDEFINED,
	PIXEL_ENCODING_RGB,
	PIXEL_ENCODING_YCBCR422,
	PIXEL_ENCODING_YCBCR444,
	PIXEL_ENCODING_YCBCR420,
	PIXEL_ENCODING_COUNT
};

enum dc_aspect_ratio {
	ASPECT_RATIO_NO_DATA,
	ASPECT_RATIO_4_3,
	ASPECT_RATIO_16_9,
	ASPECT_RATIO_64_27,
	ASPECT_RATIO_256_135,
	ASPECT_RATIO_FUTURE
};

enum scanning_type {
	SCANNING_TYPE_NODATA = 0,
	SCANNING_TYPE_OVERSCAN,
	SCANNING_TYPE_UNDERSCAN,
	SCANNING_TYPE_FUTURE,
	SCANNING_TYPE_UNDEFINED
};

struct dc_crtc_timing_flags {
	uint32_t INTERLACE :1;
	uint32_t HSYNC_POSITIVE_POLARITY :1; /* when set to 1,
	 it is positive polarity --reversed with dal1 or video bios define*/
	uint32_t VSYNC_POSITIVE_POLARITY :1; /* when set to 1,
	 it is positive polarity --reversed with dal1 or video bios define*/

	uint32_t HORZ_COUNT_BY_TWO:1;

	uint32_t EXCLUSIVE_3D :1; /* if this bit set,
	 timing can be driven in 3D format only
	 and there is no corresponding 2D timing*/
	uint32_t RIGHT_EYE_3D_POLARITY :1; /* 1 - means right eye polarity
	 (right eye = '1', left eye = '0') */
	uint32_t SUB_SAMPLE_3D :1; /* 1 - means left/right  images subsampled
	 when mixed into 3D image. 0 - means summation (3D timing is doubled)*/
	uint32_t USE_IN_3D_VIEW_ONLY :1; /* Do not use this timing in 2D View,
	 because corresponding 2D timing also present in the list*/
	uint32_t STEREO_3D_PREFERENCE :1; /* Means this is 2D timing
	 and we want to match priority of corresponding 3D timing*/
	uint32_t Y_ONLY :1;

	uint32_t YCBCR420 :1; /* TODO: shouldn't need this flag, should be a separate pixel format */
	uint32_t DTD_COUNTER :5; /* values 1 to 16 */

	uint32_t FORCE_HDR :1;

	/* HDMI 2.0 - Support scrambling for TMDS character
	 * rates less than or equal to 340Mcsc */
	uint32_t LTE_340MCSC_SCRAMBLE:1;

};

enum dc_timing_3d_format {
	TIMING_3D_FORMAT_NONE,
	TIMING_3D_FORMAT_FRAME_ALTERNATE, /* No stereosync at all*/
	TIMING_3D_FORMAT_INBAND_FA, /* Inband Frame Alternate (DVI/DP)*/
	TIMING_3D_FORMAT_DP_HDMI_INBAND_FA, /* Inband FA to HDMI Frame Pack*/
	/* for active DP-HDMI dongle*/
	TIMING_3D_FORMAT_SIDEBAND_FA, /* Sideband Frame Alternate (eDP)*/
	TIMING_3D_FORMAT_HW_FRAME_PACKING,
	TIMING_3D_FORMAT_SW_FRAME_PACKING,
	TIMING_3D_FORMAT_ROW_INTERLEAVE,
	TIMING_3D_FORMAT_COLUMN_INTERLEAVE,
	TIMING_3D_FORMAT_PIXEL_INTERLEAVE,
	TIMING_3D_FORMAT_SIDE_BY_SIDE,
	TIMING_3D_FORMAT_TOP_AND_BOTTOM,
	TIMING_3D_FORMAT_SBS_SW_PACKED,
	/* Side-by-side, packed by application/driver into 2D frame*/
	TIMING_3D_FORMAT_TB_SW_PACKED,
	/* Top-and-bottom, packed by application/driver into 2D frame*/

	TIMING_3D_FORMAT_MAX,
};

enum trigger_delay {
	TRIGGER_DELAY_NEXT_PIXEL = 0,
	TRIGGER_DELAY_NEXT_LINE,
};

enum crtc_event {
	CRTC_EVENT_VSYNC_RISING = 0,
	CRTC_EVENT_VSYNC_FALLING
};

struct crtc_trigger_info {
	bool enabled;
	struct dc_stream_state *event_source;
	enum crtc_event event;
	enum trigger_delay delay;
};

<<<<<<< HEAD
enum vrr_state {
	VRR_STATE_OFF = 0,
	VRR_STATE_VARIABLE,
	VRR_STATE_FIXED,
};

struct dc_crtc_timing_adjust {
	uint32_t v_total_min;
	uint32_t v_total_max;
};

=======
struct dc_crtc_timing_adjust {
	uint32_t v_total_min;
	uint32_t v_total_max;
};

>>>>>>> 6fb7f18d
struct dc_crtc_timing {
	uint32_t h_total;
	uint32_t h_border_left;
	uint32_t h_addressable;
	uint32_t h_border_right;
	uint32_t h_front_porch;
	uint32_t h_sync_width;

	uint32_t v_total;
	uint32_t v_border_top;
	uint32_t v_addressable;
	uint32_t v_border_bottom;
	uint32_t v_front_porch;
	uint32_t v_sync_width;

	uint32_t pix_clk_khz;

	uint32_t vic;
	uint32_t hdmi_vic;
	enum dc_timing_3d_format timing_3d_format;
	enum dc_color_depth display_color_depth;
	enum dc_pixel_encoding pixel_encoding;
	enum dc_aspect_ratio aspect_ratio;
	enum scanning_type scan_type;

	struct dc_crtc_timing_flags flags;
};

#define MAX_TG_COLOR_VALUE 0x3FF
struct tg_color {
	/* Maximum 10 bits color value */
	uint16_t color_r_cr;
	uint16_t color_g_y;
	uint16_t color_b_cb;
};

#endif /* DC_HW_TYPES_H */
<|MERGE_RESOLUTION|>--- conflicted
+++ resolved
@@ -421,14 +421,11 @@
 	GAMMA_RGB_256 = 1,
 	GAMMA_RGB_FLOAT_1024 = 2,
 	GAMMA_CS_TFM_1D = 3,
-<<<<<<< HEAD
-=======
 };
 
 struct dc_csc_transform {
 	uint16_t matrix[12];
 	bool enable_adjustment;
->>>>>>> 6fb7f18d
 };
 
 struct dc_gamma {
@@ -700,25 +697,11 @@
 	enum trigger_delay delay;
 };
 
-<<<<<<< HEAD
-enum vrr_state {
-	VRR_STATE_OFF = 0,
-	VRR_STATE_VARIABLE,
-	VRR_STATE_FIXED,
-};
-
 struct dc_crtc_timing_adjust {
 	uint32_t v_total_min;
 	uint32_t v_total_max;
 };
 
-=======
-struct dc_crtc_timing_adjust {
-	uint32_t v_total_min;
-	uint32_t v_total_max;
-};
-
->>>>>>> 6fb7f18d
 struct dc_crtc_timing {
 	uint32_t h_total;
 	uint32_t h_border_left;
