--- conflicted
+++ resolved
@@ -83,14 +83,6 @@
 #endif
 
 #define BREAK_TO_DEBUGGER() ASSERT(0)
-<<<<<<< HEAD
-#else
-#define ASSERT(expr)
-#define ASSERT_CRITICAL(expr)
-#define BREAK_TO_DEBUGGER()
-#endif /* CONFIG_DEBUG_KERNEL || CONFIG_DEBUG_DRIVER */
-=======
->>>>>>> 204d01aa
 
 #define DC_ERR(...)  do { \
 	dm_error(__VA_ARGS__); \
