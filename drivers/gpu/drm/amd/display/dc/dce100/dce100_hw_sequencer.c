/*
 * Copyright 2015 Advanced Micro Devices, Inc.
 *
 * Permission is hereby granted, free of charge, to any person obtaining a
 * copy of this software and associated documentation files (the "Software"),
 * to deal in the Software without restriction, including without limitation
 * the rights to use, copy, modify, merge, publish, distribute, sublicense,
 * and/or sell copies of the Software, and to permit persons to whom the
 * Software is furnished to do so, subject to the following conditions:
 *
 * The above copyright notice and this permission notice shall be included in
 * all copies or substantial portions of the Software.
 *
 * THE SOFTWARE IS PROVIDED "AS IS", WITHOUT WARRANTY OF ANY KIND, EXPRESS OR
 * IMPLIED, INCLUDING BUT NOT LIMITED TO THE WARRANTIES OF MERCHANTABILITY,
 * FITNESS FOR A PARTICULAR PURPOSE AND NONINFRINGEMENT.  IN NO EVENT SHALL
 * THE COPYRIGHT HOLDER(S) OR AUTHOR(S) BE LIABLE FOR ANY CLAIM, DAMAGES OR
 * OTHER LIABILITY, WHETHER IN AN ACTION OF CONTRACT, TORT OR OTHERWISE,
 * ARISING FROM, OUT OF OR IN CONNECTION WITH THE SOFTWARE OR THE USE OR
 * OTHER DEALINGS IN THE SOFTWARE.
 *
 * Authors: AMD
 *
 */
#include "dm_services.h"
#include "dc.h"
#include "core_types.h"
#include "hw_sequencer.h"
#include "dce100_hw_sequencer.h"
#include "resource.h"

#include "dce110/dce110_hw_sequencer.h"

/* include DCE10 register header files */
#include "dce/dce_10_0_d.h"
#include "dce/dce_10_0_sh_mask.h"

struct dce100_hw_seq_reg_offsets {
	uint32_t blnd;
	uint32_t crtc;
};

static const struct dce100_hw_seq_reg_offsets reg_offsets[] = {
{
	.crtc = (mmCRTC0_CRTC_GSL_CONTROL - mmCRTC_GSL_CONTROL),
},
{
	.crtc = (mmCRTC1_CRTC_GSL_CONTROL - mmCRTC_GSL_CONTROL),
},
{
	.crtc = (mmCRTC2_CRTC_GSL_CONTROL - mmCRTC_GSL_CONTROL),
},
{
	.crtc = (mmCRTC3_CRTC_GSL_CONTROL - mmCRTC_GSL_CONTROL),
},
{
	.crtc = (mmCRTC4_CRTC_GSL_CONTROL - mmCRTC_GSL_CONTROL),
},
{
	.crtc = (mmCRTC5_CRTC_GSL_CONTROL - mmCRTC_GSL_CONTROL),
}
};

#define HW_REG_CRTC(reg, id)\
	(reg + reg_offsets[id].crtc)

/*******************************************************************************
 * Private definitions
 ******************************************************************************/
/***************************PIPE_CONTROL***********************************/

bool dce100_enable_display_power_gating(
	struct dc *dc,
	uint8_t controller_id,
	struct dc_bios *dcb,
	enum pipe_gating_control power_gating)
{
	enum bp_result bp_result = BP_RESULT_OK;
	enum bp_pipe_control_action cntl;
	struct dc_context *ctx = dc->ctx;

	if (power_gating == PIPE_GATING_CONTROL_INIT)
		cntl = ASIC_PIPE_INIT;
	else if (power_gating == PIPE_GATING_CONTROL_ENABLE)
		cntl = ASIC_PIPE_ENABLE;
	else
		cntl = ASIC_PIPE_DISABLE;

	if (!(power_gating == PIPE_GATING_CONTROL_INIT && controller_id != 0)){

		bp_result = dcb->funcs->enable_disp_power_gating(
						dcb, controller_id + 1, cntl);

		/* Revert MASTER_UPDATE_MODE to 0 because bios sets it 2
		 * by default when command table is called
		 */
		dm_write_reg(ctx,
			HW_REG_CRTC(mmMASTER_UPDATE_MODE, controller_id),
			0);
	}

	if (bp_result == BP_RESULT_OK)
		return true;
	else
		return false;
}

void dce100_prepare_bandwidth(
<<<<<<< HEAD
=======
		struct dc *dc,
		struct dc_state *context)
{
	dce110_set_safe_displaymarks(&context->res_ctx, dc->res_pool);

	dc->res_pool->clk_mgr->funcs->update_clocks(
			dc->res_pool->clk_mgr,
			context,
			false);
}

void dce100_optimize_bandwidth(
>>>>>>> 3078c7c0
		struct dc *dc,
		struct dc_state *context)
{
	dce110_set_safe_displaymarks(&context->res_ctx, dc->res_pool);

	dc->res_pool->clk_mgr->funcs->update_clocks(
			dc->res_pool->clk_mgr,
			context,
<<<<<<< HEAD
			false);
=======
			true);
>>>>>>> 3078c7c0
}

/**************************************************************************/

void dce100_hw_sequencer_construct(struct dc *dc)
{
	dce110_hw_sequencer_construct(dc);

	dc->hwss.enable_display_power_gating = dce100_enable_display_power_gating;
	dc->hwss.prepare_bandwidth = dce100_prepare_bandwidth;
<<<<<<< HEAD
	dc->hwss.optimize_bandwidth = dce100_prepare_bandwidth;
=======
	dc->hwss.optimize_bandwidth = dce100_optimize_bandwidth;
>>>>>>> 3078c7c0
}
<|MERGE_RESOLUTION|>--- conflicted
+++ resolved
@@ -106,8 +106,6 @@
 }
 
 void dce100_prepare_bandwidth(
-<<<<<<< HEAD
-=======
 		struct dc *dc,
 		struct dc_state *context)
 {
@@ -120,7 +118,6 @@
 }
 
 void dce100_optimize_bandwidth(
->>>>>>> 3078c7c0
 		struct dc *dc,
 		struct dc_state *context)
 {
@@ -129,11 +126,7 @@
 	dc->res_pool->clk_mgr->funcs->update_clocks(
 			dc->res_pool->clk_mgr,
 			context,
-<<<<<<< HEAD
-			false);
-=======
 			true);
->>>>>>> 3078c7c0
 }
 
 /**************************************************************************/
@@ -144,9 +137,5 @@
 
 	dc->hwss.enable_display_power_gating = dce100_enable_display_power_gating;
 	dc->hwss.prepare_bandwidth = dce100_prepare_bandwidth;
-<<<<<<< HEAD
-	dc->hwss.optimize_bandwidth = dce100_prepare_bandwidth;
-=======
 	dc->hwss.optimize_bandwidth = dce100_optimize_bandwidth;
->>>>>>> 3078c7c0
 }
