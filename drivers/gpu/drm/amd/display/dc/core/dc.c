--- conflicted
+++ resolved
@@ -1149,15 +1149,10 @@
 	if (u->input_csc_color_matrix)
 		update_flags->bits.input_csc_change = 1;
 
-<<<<<<< HEAD
-	if (update_flags->bits.in_transfer_func_change
-			|| update_flags->bits.input_csc_change) {
-=======
 	if (u->coeff_reduction_factor)
 		update_flags->bits.coeff_reduction_change = 1;
 
 	if (update_flags->bits.in_transfer_func_change) {
->>>>>>> 6fb7f18d
 		type = UPDATE_TYPE_MED;
 		elevate_update_type(&overall_type, type);
 	}
@@ -1291,13 +1286,6 @@
 
 			top_pipe_to_program = pipe_ctx;
 
-<<<<<<< HEAD
-			if (update_type == UPDATE_TYPE_FAST || !pipe_ctx->plane_state)
-				continue;
-
-			stream_status =
-					stream_get_status(context, pipe_ctx->stream);
-=======
 			if (!pipe_ctx->plane_state)
 				continue;
 
@@ -1314,7 +1302,6 @@
 
 			stream_status =
 				stream_get_status(context, pipe_ctx->stream);
->>>>>>> 6fb7f18d
 
 			dc->hwss.apply_ctx_for_surface(
 					dc, pipe_ctx->stream, stream_status->plane_count, context);
@@ -1357,17 +1344,10 @@
 
 				if (pipe_ctx->stream != stream)
 					continue;
-<<<<<<< HEAD
 
 				if (pipe_ctx->plane_state != plane_state)
 					continue;
 
-=======
-
-				if (pipe_ctx->plane_state != plane_state)
-					continue;
-
->>>>>>> 6fb7f18d
 				if (srf_updates[i].flip_addr)
 					dc->hwss.update_plane_addr(dc, pipe_ctx);
 			}
