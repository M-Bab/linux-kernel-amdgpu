/*
 * Copyright 2015 Advanced Micro Devices, Inc.
 *
 * Permission is hereby granted, free of charge, to any person obtaining a
 * copy of this software and associated documentation files (the "Software"),
 * to deal in the Software without restriction, including without limitation
 * the rights to use, copy, modify, merge, publish, distribute, sublicense,
 * and/or sell copies of the Software, and to permit persons to whom the
 * Software is furnished to do so, subject to the following conditions:
 *
 * The above copyright notice and this permission notice shall be included in
 * all copies or substantial portions of the Software.
 *
 * THE SOFTWARE IS PROVIDED "AS IS", WITHOUT WARRANTY OF ANY KIND, EXPRESS OR
 * IMPLIED, INCLUDING BUT NOT LIMITED TO THE WARRANTIES OF MERCHANTABILITY,
 * FITNESS FOR A PARTICULAR PURPOSE AND NONINFRINGEMENT.  IN NO EVENT SHALL
 * THE COPYRIGHT HOLDER(S) OR AUTHOR(S) BE LIABLE FOR ANY CLAIM, DAMAGES OR
 * OTHER LIABILITY, WHETHER IN AN ACTION OF CONTRACT, TORT OR OTHERWISE,
 * ARISING FROM, OUT OF OR IN CONNECTION WITH THE SOFTWARE OR THE USE OR
 * OTHER DEALINGS IN THE SOFTWARE.
 *
 * Authors: AMD
 *
 */

#ifndef __AMDGPU_DM_H__
#define __AMDGPU_DM_H__

#include <drm/drmP.h>
#include <drm/drm_atomic.h>

/*
 * This file contains the definition for amdgpu_display_manager
 * and its API for amdgpu driver's use.
 * This component provides all the display related functionality
 * and this is the only component that calls DAL API.
 * The API contained here intended for amdgpu driver use.
 * The API that is called directly from KMS framework is located
 * in amdgpu_dm_kms.h file
 */

#define AMDGPU_DM_MAX_DISPLAY_INDEX 31
/*
#include "include/amdgpu_dal_power_if.h"
#include "amdgpu_dm_irq.h"
*/

#include "irq_types.h"
#include "signal_types.h"

/* Forward declarations */
struct amdgpu_device;
struct drm_device;
struct amdgpu_dm_irq_handler_data;
struct dc;

struct common_irq_params {
	struct amdgpu_device *adev;
	enum dc_irq_source irq_src;
};

/**
 * struct irq_list_head - Linked-list for low context IRQ handlers.
 *
 * @head: The list_head within &struct handler_data
 * @work: A work_struct containing the deferred handler work
 */
struct irq_list_head {
	struct list_head head;
	/* In case this interrupt needs post-processing, 'work' will be queued*/
	struct work_struct work;
};

/**
 * struct dm_compressor_info - Buffer info used by frame buffer compression
 * @cpu_addr: MMIO cpu addr
 * @bo_ptr: Pointer to the buffer object
 * @gpu_addr: MMIO gpu addr
 */
struct dm_comressor_info {
	void *cpu_addr;
	struct amdgpu_bo *bo_ptr;
	uint64_t gpu_addr;
};

/**
<<<<<<< HEAD
=======
 * struct amdgpu_dm_backlight_caps - Usable range of backlight values from ACPI
 * @min_input_signal: minimum possible input in range 0-255
 * @max_input_signal: maximum possible input in range 0-255
 * @caps_valid: true if these values are from the ACPI interface
 */
struct amdgpu_dm_backlight_caps {
	int min_input_signal;
	int max_input_signal;
	bool caps_valid;
};

/**
>>>>>>> 3078c7c0
 * struct amdgpu_display_manager - Central amdgpu display manager device
 *
 * @dc: Display Core control structure
 * @adev: AMDGPU base driver structure
 * @ddev: DRM base driver structure
 * @display_indexes_num: Max number of display streams supported
 * @irq_handler_list_table_lock: Synchronizes access to IRQ tables
 * @backlight_dev: Backlight control device
 * @cached_state: Caches device atomic state for suspend/resume
 * @compressor: Frame buffer compression buffer. See &struct dm_comressor_info
 */
struct amdgpu_display_manager {

	struct dc *dc;

	/**
	 * @cgs_device:
	 *
	 * The Common Graphics Services device. It provides an interface for
	 * accessing registers.
	 */
	struct cgs_device *cgs_device;

	struct amdgpu_device *adev;
	struct drm_device *ddev;
	u16 display_indexes_num;

	/**
<<<<<<< HEAD
=======
	 * @atomic_obj
	 *
	 * In combination with &dm_atomic_state it helps manage
	 * global atomic state that doesn't map cleanly into existing
	 * drm resources, like &dc_context.
	 */
	struct drm_private_obj atomic_obj;

	struct drm_modeset_lock atomic_obj_lock;

	/**
>>>>>>> 3078c7c0
	 * @irq_handler_list_low_tab:
	 *
	 * Low priority IRQ handler table.
	 *
	 * It is a n*m table consisting of n IRQ sources, and m handlers per IRQ
	 * source. Low priority IRQ handlers are deferred to a workqueue to be
	 * processed. Hence, they can sleep.
	 *
	 * Note that handlers are called in the same order as they were
	 * registered (FIFO).
	 */
	struct irq_list_head irq_handler_list_low_tab[DAL_IRQ_SOURCES_NUMBER];

	/**
	 * @irq_handler_list_high_tab:
	 *
	 * High priority IRQ handler table.
	 *
	 * It is a n*m table, same as &irq_handler_list_low_tab. However,
	 * handlers in this table are not deferred and are called immediately.
	 */
	struct list_head irq_handler_list_high_tab[DAL_IRQ_SOURCES_NUMBER];

	/**
	 * @pflip_params:
	 *
	 * Page flip IRQ parameters, passed to registered handlers when
	 * triggered.
	 */
	struct common_irq_params
	pflip_params[DC_IRQ_SOURCE_PFLIP_LAST - DC_IRQ_SOURCE_PFLIP_FIRST + 1];

	/**
	 * @vblank_params:
	 *
	 * Vertical blanking IRQ parameters, passed to registered handlers when
	 * triggered.
	 */
	struct common_irq_params
	vblank_params[DC_IRQ_SOURCE_VBLANK6 - DC_IRQ_SOURCE_VBLANK1 + 1];

	spinlock_t irq_handler_list_table_lock;

	struct backlight_device *backlight_dev;

	const struct dc_link *backlight_link;
	struct amdgpu_dm_backlight_caps backlight_caps;

	struct mod_freesync *freesync_module;

	struct drm_atomic_state *cached_state;

	struct dm_comressor_info compressor;

	const struct firmware *fw_dmcu;
	uint32_t dmcu_fw_version;
};

struct amdgpu_dm_connector {

	struct drm_connector base;
	uint32_t connector_id;

	/* we need to mind the EDID between detect
	   and get modes due to analog/digital/tvencoder */
	struct edid *edid;

	/* shared with amdgpu */
	struct amdgpu_hpd hpd;

	/* number of modes generated from EDID at 'dc_sink' */
	int num_modes;

	/* The 'old' sink - before an HPD.
	 * The 'current' sink is in dc_link->sink. */
	struct dc_sink *dc_sink;
	struct dc_link *dc_link;
	struct dc_sink *dc_em_sink;

	/* DM only */
	struct drm_dp_mst_topology_mgr mst_mgr;
	struct amdgpu_dm_dp_aux dm_dp_aux;
	struct drm_dp_mst_port *port;
	struct amdgpu_dm_connector *mst_port;
	struct amdgpu_encoder *mst_encoder;

	/* TODO see if we can merge with ddc_bus or make a dm_connector */
	struct amdgpu_i2c_adapter *i2c;

	/* Monitor range limits */
	int min_vfreq ;
	int max_vfreq ;
	int pixel_clock_mhz;

	struct mutex hpd_lock;

	bool fake_enable;
};

#define to_amdgpu_dm_connector(x) container_of(x, struct amdgpu_dm_connector, base)

extern const struct amdgpu_ip_block_version dm_ip_block;

struct amdgpu_framebuffer;
struct amdgpu_display_manager;
struct dc_validation_set;
struct dc_plane_state;

struct dm_plane_state {
	struct drm_plane_state base;
	struct dc_plane_state *dc_state;
};

struct dm_crtc_state {
	struct drm_crtc_state base;
	struct dc_stream_state *stream;

	int crc_skip_count;
	bool crc_enabled;

	bool freesync_timing_changed;
	bool freesync_vrr_info_changed;

	bool vrr_supported;
	struct mod_freesync_config freesync_config;
	struct dc_crtc_timing_adjust adjust;
	struct dc_info_packet vrr_infopacket;

	int abm_level;
};

#define to_dm_crtc_state(x) container_of(x, struct dm_crtc_state, base)

struct dm_atomic_state {
	struct drm_private_state base;

	struct dc_state *context;
};

#define to_dm_atomic_state(x) container_of(x, struct dm_atomic_state, base)

struct dm_connector_state {
	struct drm_connector_state base;

	enum amdgpu_rmx_type scaling;
	uint8_t underscan_vborder;
	uint8_t underscan_hborder;
	uint8_t max_bpc;
	bool underscan_enable;
	bool freesync_capable;
	uint8_t abm_level;
};

#define to_dm_connector_state(x)\
	container_of((x), struct dm_connector_state, base)

void amdgpu_dm_connector_funcs_reset(struct drm_connector *connector);
struct drm_connector_state *
amdgpu_dm_connector_atomic_duplicate_state(struct drm_connector *connector);
int amdgpu_dm_connector_atomic_set_property(struct drm_connector *connector,
					    struct drm_connector_state *state,
					    struct drm_property *property,
					    uint64_t val);

int amdgpu_dm_connector_atomic_get_property(struct drm_connector *connector,
					    const struct drm_connector_state *state,
					    struct drm_property *property,
					    uint64_t *val);

int amdgpu_dm_get_encoder_crtc_mask(struct amdgpu_device *adev);

void amdgpu_dm_connector_init_helper(struct amdgpu_display_manager *dm,
				     struct amdgpu_dm_connector *aconnector,
				     int connector_type,
				     struct dc_link *link,
				     int link_index);

enum drm_mode_status amdgpu_dm_connector_mode_valid(struct drm_connector *connector,
				   struct drm_display_mode *mode);

void dm_restore_drm_connector_state(struct drm_device *dev,
				    struct drm_connector *connector);

void amdgpu_dm_update_freesync_caps(struct drm_connector *connector,
					struct edid *edid);

/* amdgpu_dm_crc.c */
#ifdef CONFIG_DEBUG_FS
int amdgpu_dm_crtc_set_crc_source(struct drm_crtc *crtc, const char *src_name);
int amdgpu_dm_crtc_verify_crc_source(struct drm_crtc *crtc,
				     const char *src_name,
				     size_t *values_cnt);
void amdgpu_dm_crtc_handle_crc_irq(struct drm_crtc *crtc);
#else
#define amdgpu_dm_crtc_set_crc_source NULL
#define amdgpu_dm_crtc_verify_crc_source NULL
#define amdgpu_dm_crtc_handle_crc_irq(x)
#endif

#define MAX_COLOR_LUT_ENTRIES 4096
/* Legacy gamm LUT users such as X doesn't like large LUT sizes */
#define MAX_COLOR_LEGACY_LUT_ENTRIES 256

void amdgpu_dm_init_color_mod(void);
int amdgpu_dm_set_degamma_lut(struct drm_crtc_state *crtc_state,
			      struct dc_plane_state *dc_plane_state);
void amdgpu_dm_set_ctm(struct dm_crtc_state *crtc);
int amdgpu_dm_set_regamma_lut(struct dm_crtc_state *crtc);

extern const struct drm_encoder_helper_funcs amdgpu_dm_encoder_helper_funcs;

#endif /* __AMDGPU_DM_H__ */<|MERGE_RESOLUTION|>--- conflicted
+++ resolved
@@ -84,8 +84,6 @@
 };
 
 /**
-<<<<<<< HEAD
-=======
  * struct amdgpu_dm_backlight_caps - Usable range of backlight values from ACPI
  * @min_input_signal: minimum possible input in range 0-255
  * @max_input_signal: maximum possible input in range 0-255
@@ -98,7 +96,6 @@
 };
 
 /**
->>>>>>> 3078c7c0
  * struct amdgpu_display_manager - Central amdgpu display manager device
  *
  * @dc: Display Core control structure
@@ -127,8 +124,6 @@
 	u16 display_indexes_num;
 
 	/**
-<<<<<<< HEAD
-=======
 	 * @atomic_obj
 	 *
 	 * In combination with &dm_atomic_state it helps manage
@@ -140,7 +135,6 @@
 	struct drm_modeset_lock atomic_obj_lock;
 
 	/**
->>>>>>> 3078c7c0
 	 * @irq_handler_list_low_tab:
 	 *
 	 * Low priority IRQ handler table.
