--- conflicted
+++ resolved
@@ -80,29 +80,6 @@
 };
 #endif
 
-/**
- * for_each_oldnew_plane_in_state_reverse - iterate over all planes in an atomic
- * update in reverse order
- * @__state: &struct drm_atomic_state pointer
- * @plane: &struct drm_plane iteration cursor
- * @old_plane_state: &struct drm_plane_state iteration cursor for the old state
- * @new_plane_state: &struct drm_plane_state iteration cursor for the new state
- * @__i: int iteration cursor, for macro-internal use
- *
- * This iterates over all planes in an atomic update in reverse order,
- * tracking both old and  new state. This is useful in places where the
- * state delta needs to be considered, for example in atomic check functions.
- */
-#ifndef for_each_oldnew_plane_in_state_reverse
-#define for_each_oldnew_plane_in_state_reverse(__state, plane, old_plane_state, new_plane_state, __i) \
-	for ((__i) = ((__state)->dev->mode_config.num_total_plane - 1);	\
-	     (__i) >= 0;						\
-	     (__i)--)							\
-		for_each_if ((__state)->planes[__i].ptr &&		\
-			     ((plane) = (__state)->planes[__i].ptr,	\
-			      (old_plane_state) = (__state)->planes[__i].old_state,\
-			      (new_plane_state) = (__state)->planes[__i].new_state, 1))
-#endif
 
 struct amdgpu_display_manager {
 	struct dal *dal;
@@ -220,13 +197,10 @@
 
 	int crc_skip_count;
 	bool crc_enabled;
-<<<<<<< HEAD
-=======
 
 	bool freesync_enabled;
 	struct dc_crtc_timing_adjust adjust;
 	struct dc_info_packet vrr_infopacket;
->>>>>>> 6fb7f18d
 };
 
 #define to_dm_crtc_state(x) container_of(x, struct dm_crtc_state, base)
@@ -246,11 +220,7 @@
 	uint8_t underscan_vborder;
 	uint8_t underscan_hborder;
 	bool underscan_enable;
-<<<<<<< HEAD
-	struct mod_freesync_user_enable user_enable;
-=======
 	bool freesync_enable;
->>>>>>> 6fb7f18d
 	bool freesync_capable;
 };
 
@@ -307,26 +277,6 @@
 void amdgpu_dm_set_ctm(struct dm_crtc_state *crtc);
 int amdgpu_dm_set_regamma_lut(struct dm_crtc_state *crtc);
 
-/* amdgpu_dm_crc.c */
-#ifdef CONFIG_DEBUG_FS
-int amdgpu_dm_crtc_set_crc_source(struct drm_crtc *crtc, const char *src_name,
-				  size_t *values_cnt);
-void amdgpu_dm_crtc_handle_crc_irq(struct drm_crtc *crtc);
-#else
-#define amdgpu_dm_crtc_set_crc_source NULL
-#define amdgpu_dm_crtc_handle_crc_irq(x)
-#endif
-
-#define MAX_COLOR_LUT_ENTRIES 4096
-/* Legacy gamm LUT users such as X doesn't like large LUT sizes */
-#define MAX_COLOR_LEGACY_LUT_ENTRIES 256
-
-void amdgpu_dm_init_color_mod(void);
-int amdgpu_dm_set_degamma_lut(struct drm_crtc_state *crtc_state,
-			      struct dc_plane_state *dc_plane_state);
-void amdgpu_dm_set_ctm(struct dm_crtc_state *crtc);
-int amdgpu_dm_set_regamma_lut(struct dm_crtc_state *crtc);
-
 extern const struct drm_encoder_helper_funcs amdgpu_dm_encoder_helper_funcs;
 
 #endif /* __AMDGPU_DM_H__ */