/*
 * Copyright 2012-15 Advanced Micro Devices, Inc.
 *
 * Permission is hereby granted, free of charge, to any person obtaining a
 * copy of this software and associated documentation files (the "Software"),
 * to deal in the Software without restriction, including without limitation
 * the rights to use, copy, modify, merge, publish, distribute, sublicense,
 * and/or sell copies of the Software, and to permit persons to whom the
 * Software is furnished to do so, subject to the following conditions:
 *
 * The above copyright notice and this permission notice shall be included in
 * all copies or substantial portions of the Software.
 *
 * THE SOFTWARE IS PROVIDED "AS IS", WITHOUT WARRANTY OF ANY KIND, EXPRESS OR
 * IMPLIED, INCLUDING BUT NOT LIMITED TO THE WARRANTIES OF MERCHANTABILITY,
 * FITNESS FOR A PARTICULAR PURPOSE AND NONINFRINGEMENT.  IN NO EVENT SHALL
 * THE COPYRIGHT HOLDER(S) OR AUTHOR(S) BE LIABLE FOR ANY CLAIM, DAMAGES OR
 * OTHER LIABILITY, WHETHER IN AN ACTION OF CONTRACT, TORT OR OTHERWISE,
 * ARISING FROM, OUT OF OR IN CONNECTION WITH THE SOFTWARE OR THE USE OR
 * OTHER DEALINGS IN THE SOFTWARE.
 *
 * Authors: AMD
 *
 */

#include <linux/version.h>
#include <drm/drm_atomic_helper.h>
#include "dm_services.h"
#include "amdgpu.h"
#include "amdgpu_dm.h"
#include "amdgpu_dm_mst_types.h"

#include "dc.h"
#include "dm_helpers.h"

#include "dc_link_ddc.h"

/* #define TRACE_DPCD */

#ifdef TRACE_DPCD
#define SIDE_BAND_MSG(address) (address >= DP_SIDEBAND_MSG_DOWN_REQ_BASE && address < DP_SINK_COUNT_ESI)

static inline char *side_band_msg_type_to_str(uint32_t address)
{
	static char str[10] = {0};

	if (address < DP_SIDEBAND_MSG_UP_REP_BASE)
		strcpy(str, "DOWN_REQ");
	else if (address < DP_SIDEBAND_MSG_DOWN_REP_BASE)
		strcpy(str, "UP_REP");
	else if (address < DP_SIDEBAND_MSG_UP_REQ_BASE)
		strcpy(str, "DOWN_REP");
	else
		strcpy(str, "UP_REQ");

	return str;
}

static void log_dpcd(uint8_t type,
		     uint32_t address,
		     uint8_t *data,
		     uint32_t size,
		     bool res)
{
	DRM_DEBUG_KMS("Op: %s, addr: %04x, SideBand Msg: %s, Op res: %s\n",
			(type == DP_AUX_NATIVE_READ) ||
			(type == DP_AUX_I2C_READ) ?
					"Read" : "Write",
			address,
			SIDE_BAND_MSG(address) ?
					side_band_msg_type_to_str(address) : "Nop",
			res ? "OK" : "Fail");

	if (res) {
		print_hex_dump(KERN_INFO, "Body: ", DUMP_PREFIX_NONE, 16, 1, data, size, false);
	}
}
#endif

static ssize_t dm_dp_aux_transfer(struct drm_dp_aux *aux,
				  struct drm_dp_aux_msg *msg)
{
	enum i2c_mot_mode mot = (msg->request & DP_AUX_I2C_MOT) ?
		I2C_MOT_TRUE : I2C_MOT_FALSE;
	enum ddc_result res;
	ssize_t read_bytes;

	if (WARN_ON(msg->size > 16))
		return -E2BIG;

	switch (msg->request & ~DP_AUX_I2C_MOT) {
	case DP_AUX_NATIVE_READ:
		read_bytes = dal_ddc_service_read_dpcd_data(
				TO_DM_AUX(aux)->ddc_service,
				false,
				I2C_MOT_UNDEF,
				msg->address,
				msg->buffer,
				msg->size);
		return read_bytes;
	case DP_AUX_NATIVE_WRITE:
		res = dal_ddc_service_write_dpcd_data(
				TO_DM_AUX(aux)->ddc_service,
				false,
				I2C_MOT_UNDEF,
				msg->address,
				msg->buffer,
				msg->size);
		break;
	case DP_AUX_I2C_READ:
		read_bytes = dal_ddc_service_read_dpcd_data(
				TO_DM_AUX(aux)->ddc_service,
				true,
				mot,
				msg->address,
				msg->buffer,
				msg->size);
		return read_bytes;
	case DP_AUX_I2C_WRITE:
		res = dal_ddc_service_write_dpcd_data(
				TO_DM_AUX(aux)->ddc_service,
				true,
				mot,
				msg->address,
				msg->buffer,
				msg->size);
		break;
	default:
		return 0;
	}

#ifdef TRACE_DPCD
	log_dpcd(msg->request,
		 msg->address,
		 msg->buffer,
		 msg->size,
		 r == DDC_RESULT_SUCESSFULL);
#endif

	return msg->size;
}

static enum drm_connector_status
dm_dp_mst_detect(struct drm_connector *connector, bool force)
{
	struct amdgpu_dm_connector *aconnector = to_amdgpu_dm_connector(connector);
	struct amdgpu_dm_connector *master = aconnector->mst_port;

	enum drm_connector_status status =
		drm_dp_mst_detect_port(
			connector,
			&master->mst_mgr,
			aconnector->port);

	return status;
}

static void
dm_dp_mst_connector_destroy(struct drm_connector *connector)
{
	struct amdgpu_dm_connector *amdgpu_dm_connector = to_amdgpu_dm_connector(connector);
	struct amdgpu_encoder *amdgpu_encoder = amdgpu_dm_connector->mst_encoder;

	if (amdgpu_dm_connector->edid) {
		kfree(amdgpu_dm_connector->edid);
		amdgpu_dm_connector->edid = NULL;
	}

	drm_encoder_cleanup(&amdgpu_encoder->base);
	kfree(amdgpu_encoder);
	drm_connector_cleanup(connector);
	kfree(amdgpu_dm_connector);
}

static const struct drm_connector_funcs dm_dp_mst_connector_funcs = {
	.detect = dm_dp_mst_detect,
	.fill_modes = drm_helper_probe_single_connector_modes,
	.destroy = dm_dp_mst_connector_destroy,
	.reset = amdgpu_dm_connector_funcs_reset,
	.atomic_duplicate_state = amdgpu_dm_connector_atomic_duplicate_state,
	.atomic_destroy_state = drm_atomic_helper_connector_destroy_state,
	.atomic_set_property = amdgpu_dm_connector_atomic_set_property,
	.atomic_get_property = amdgpu_dm_connector_atomic_get_property
};

void dm_dp_mst_dc_sink_create(struct drm_connector *connector)
{
	struct amdgpu_dm_connector *aconnector = to_amdgpu_dm_connector(connector);
	struct dc_sink *dc_sink;
	struct dc_sink_init_data init_params = {
			.link = aconnector->dc_link,
			.sink_signal = SIGNAL_TYPE_DISPLAY_PORT_MST };

	/* FIXME none of this is safe. we shouldn't touch aconnector here in
	 * atomic_check
	 */

	/*
	 * TODO: Need to further figure out why ddc.algo is NULL while MST port exists
	 */
	if (!aconnector->port || !aconnector->port->aux.ddc.algo)
		return;

	ASSERT(aconnector->edid);

	dc_sink = dc_link_add_remote_sink(
		aconnector->dc_link,
		(uint8_t *)aconnector->edid,
		(aconnector->edid->extensions + 1) * EDID_LENGTH,
		&init_params);

	dc_sink->priv = aconnector;
	aconnector->dc_sink = dc_sink;

<<<<<<< HEAD
	amdgpu_dm_add_sink_to_freesync_module(
			connector, aconnector->edid);
=======
	if (aconnector->dc_sink)
		amdgpu_dm_update_freesync_caps(
				connector, aconnector->edid);
>>>>>>> 6fb7f18d
}

static int dm_dp_mst_get_modes(struct drm_connector *connector)
{
	struct amdgpu_dm_connector *aconnector = to_amdgpu_dm_connector(connector);
	int ret = 0;

	if (!aconnector)
		return drm_add_edid_modes(connector, NULL);

	if (!aconnector->edid) {
		struct edid *edid;
		struct dc_sink *dc_sink;
		struct dc_sink_init_data init_params = {
				.link = aconnector->dc_link,
				.sink_signal = SIGNAL_TYPE_DISPLAY_PORT_MST };
		edid = drm_dp_mst_get_edid(connector, &aconnector->mst_port->mst_mgr, aconnector->port);

		if (!edid) {
			drm_mode_connector_update_edid_property(
				&aconnector->base,
				NULL);
			return ret;
		}

		aconnector->edid = edid;

		dc_sink = dc_link_add_remote_sink(
			aconnector->dc_link,
			(uint8_t *)edid,
			(edid->extensions + 1) * EDID_LENGTH,
			&init_params);

		dc_sink->priv = aconnector;
		aconnector->dc_sink = dc_sink;

		if (aconnector->dc_sink)
			amdgpu_dm_update_freesync_caps(
					connector, edid);

		drm_mode_connector_update_edid_property(
						&aconnector->base, edid);
	}

	ret = drm_add_edid_modes(connector, aconnector->edid);

	return ret;
}

static struct drm_encoder *dm_mst_best_encoder(struct drm_connector *connector)
{
	struct amdgpu_dm_connector *amdgpu_dm_connector = to_amdgpu_dm_connector(connector);

	return &amdgpu_dm_connector->mst_encoder->base;
}

static const struct drm_connector_helper_funcs dm_dp_mst_connector_helper_funcs = {
	.get_modes = dm_dp_mst_get_modes,
	.mode_valid = amdgpu_dm_connector_mode_valid,
	.best_encoder = dm_mst_best_encoder,
};

static void amdgpu_dm_encoder_destroy(struct drm_encoder *encoder)
{
	drm_encoder_cleanup(encoder);
	kfree(encoder);
}

static const struct drm_encoder_funcs amdgpu_dm_encoder_funcs = {
	.destroy = amdgpu_dm_encoder_destroy,
};

static struct amdgpu_encoder *
dm_dp_create_fake_mst_encoder(struct amdgpu_dm_connector *connector)
{
	struct drm_device *dev = connector->base.dev;
	struct amdgpu_device *adev = dev->dev_private;
	struct amdgpu_encoder *amdgpu_encoder;
	struct drm_encoder *encoder;
	const struct drm_connector_helper_funcs *connector_funcs =
		connector->base.helper_private;
	struct drm_encoder *enc_master =
		connector_funcs->best_encoder(&connector->base);

	DRM_DEBUG_KMS("enc master is %p\n", enc_master);
	amdgpu_encoder = kzalloc(sizeof(*amdgpu_encoder), GFP_KERNEL);
	if (!amdgpu_encoder)
		return NULL;

	encoder = &amdgpu_encoder->base;
	encoder->possible_crtcs = amdgpu_dm_get_encoder_crtc_mask(adev);

	drm_encoder_init(
		dev,
		&amdgpu_encoder->base,
		&amdgpu_dm_encoder_funcs,
		DRM_MODE_ENCODER_DPMST,
		NULL);

	drm_encoder_helper_add(encoder, &amdgpu_dm_encoder_helper_funcs);

	return amdgpu_encoder;
}

static struct drm_connector *
dm_dp_add_mst_connector(struct drm_dp_mst_topology_mgr *mgr,
			struct drm_dp_mst_port *port,
			const char *pathprop)
{
	struct amdgpu_dm_connector *master = container_of(mgr, struct amdgpu_dm_connector, mst_mgr);
	struct drm_device *dev = master->base.dev;
	struct amdgpu_device *adev = dev->dev_private;
	struct amdgpu_dm_connector *aconnector;
	struct drm_connector *connector;
	struct drm_connector_list_iter conn_iter;

	drm_connector_list_iter_begin(dev, &conn_iter);
	drm_for_each_connector_iter(connector, &conn_iter) {
		aconnector = to_amdgpu_dm_connector(connector);
		if (aconnector->mst_port == master
				&& !aconnector->port) {
			DRM_INFO("DM_MST: reusing connector: %p [id: %d] [master: %p]\n",
						aconnector, connector->base.id, aconnector->mst_port);

			aconnector->port = port;
			drm_mode_connector_set_path_property(connector, pathprop);

			drm_connector_list_iter_end(&conn_iter);
			aconnector->mst_connected = true;
			return &aconnector->base;
		}
	}
	drm_connector_list_iter_end(&conn_iter);

	aconnector = kzalloc(sizeof(*aconnector), GFP_KERNEL);
	if (!aconnector)
		return NULL;

	connector = &aconnector->base;
	aconnector->port = port;
	aconnector->mst_port = master;

	if (drm_connector_init(
		dev,
		connector,
		&dm_dp_mst_connector_funcs,
		DRM_MODE_CONNECTOR_DisplayPort)) {
		kfree(aconnector);
		return NULL;
	}
	drm_connector_helper_add(connector, &dm_dp_mst_connector_helper_funcs);

	amdgpu_dm_connector_init_helper(
		&adev->dm,
		aconnector,
		DRM_MODE_CONNECTOR_DisplayPort,
		master->dc_link,
		master->connector_id);

	aconnector->mst_encoder = dm_dp_create_fake_mst_encoder(master);

	/*
	 * TODO: understand why this one is needed
	 */
	drm_object_attach_property(
		&connector->base,
		dev->mode_config.path_property,
		0);
	drm_object_attach_property(
		&connector->base,
		dev->mode_config.tile_property,
		0);

	drm_mode_connector_set_path_property(connector, pathprop);

	/*
	 * Initialize connector state before adding the connectror to drm and
	 * framebuffer lists
	 */
	amdgpu_dm_connector_funcs_reset(connector);

	aconnector->mst_connected = true;

	DRM_INFO("DM_MST: added connector: %p [id: %d] [master: %p]\n",
			aconnector, connector->base.id, aconnector->mst_port);

	DRM_DEBUG_KMS(":%d\n", connector->base.id);

	return connector;
}

static void dm_dp_destroy_mst_connector(struct drm_dp_mst_topology_mgr *mgr,
					struct drm_connector *connector)
{
	struct amdgpu_dm_connector *aconnector = to_amdgpu_dm_connector(connector);

	DRM_INFO("DM_MST: Disabling connector: %p [id: %d] [master: %p]\n",
				aconnector, connector->base.id, aconnector->mst_port);

	aconnector->port = NULL;
	if (aconnector->dc_sink) {
		amdgpu_dm_update_freesync_caps(connector, NULL);
		dc_link_remove_remote_sink(aconnector->dc_link, aconnector->dc_sink);
		dc_sink_release(aconnector->dc_sink);
		aconnector->dc_sink = NULL;
	}

	aconnector->mst_connected = false;
}

static void dm_dp_mst_hotplug(struct drm_dp_mst_topology_mgr *mgr)
{
	struct amdgpu_dm_connector *master = container_of(mgr, struct amdgpu_dm_connector, mst_mgr);
	struct drm_device *dev = master->base.dev;

	drm_kms_helper_hotplug_event(dev);
}

static void dm_dp_mst_link_status_reset(struct drm_connector *connector)
{
	mutex_lock(&connector->dev->mode_config.mutex);
	drm_mode_connector_set_link_status_property(connector, DRM_MODE_LINK_STATUS_BAD);
	mutex_unlock(&connector->dev->mode_config.mutex);
}

static void dm_dp_mst_register_connector(struct drm_connector *connector)
{
	struct drm_device *dev = connector->dev;
	struct amdgpu_device *adev = dev->dev_private;
	struct amdgpu_dm_connector *aconnector = to_amdgpu_dm_connector(connector);

	if (adev->mode_info.rfbdev)
		drm_fb_helper_add_one_connector(&adev->mode_info.rfbdev->helper, connector);
	else
		DRM_ERROR("adev->mode_info.rfbdev is NULL\n");

	drm_connector_register(connector);

	if (aconnector->mst_connected)
		dm_dp_mst_link_status_reset(connector);
}

static const struct drm_dp_mst_topology_cbs dm_mst_cbs = {
	.add_connector = dm_dp_add_mst_connector,
	.destroy_connector = dm_dp_destroy_mst_connector,
	.hotplug = dm_dp_mst_hotplug,
	.register_connector = dm_dp_mst_register_connector
};

void amdgpu_dm_initialize_dp_connector(struct amdgpu_display_manager *dm,
				       struct amdgpu_dm_connector *aconnector)
{
	aconnector->dm_dp_aux.aux.name = "dmdc";
	aconnector->dm_dp_aux.aux.dev = dm->adev->dev;
	aconnector->dm_dp_aux.aux.transfer = dm_dp_aux_transfer;
	aconnector->dm_dp_aux.ddc_service = aconnector->dc_link->ddc;

	drm_dp_aux_register(&aconnector->dm_dp_aux.aux);
	aconnector->mst_mgr.cbs = &dm_mst_cbs;
	drm_dp_mst_topology_mgr_init(
		&aconnector->mst_mgr,
		dm->adev->ddev,
		&aconnector->dm_dp_aux.aux,
		16,
		4,
		aconnector->connector_id);
}
<|MERGE_RESOLUTION|>--- conflicted
+++ resolved
@@ -212,14 +212,9 @@
 	dc_sink->priv = aconnector;
 	aconnector->dc_sink = dc_sink;
 
-<<<<<<< HEAD
-	amdgpu_dm_add_sink_to_freesync_module(
-			connector, aconnector->edid);
-=======
 	if (aconnector->dc_sink)
 		amdgpu_dm_update_freesync_caps(
 				connector, aconnector->edid);
->>>>>>> 6fb7f18d
 }
 
 static int dm_dp_mst_get_modes(struct drm_connector *connector)
