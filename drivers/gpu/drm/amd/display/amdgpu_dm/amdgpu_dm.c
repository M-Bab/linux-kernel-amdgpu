/*
 * Copyright 2015 Advanced Micro Devices, Inc.
 *
 * Permission is hereby granted, free of charge, to any person obtaining a
 * copy of this software and associated documentation files (the "Software"),
 * to deal in the Software without restriction, including without limitation
 * the rights to use, copy, modify, merge, publish, distribute, sublicense,
 * and/or sell copies of the Software, and to permit persons to whom the
 * Software is furnished to do so, subject to the following conditions:
 *
 * The above copyright notice and this permission notice shall be included in
 * all copies or substantial portions of the Software.
 *
 * THE SOFTWARE IS PROVIDED "AS IS", WITHOUT WARRANTY OF ANY KIND, EXPRESS OR
 * IMPLIED, INCLUDING BUT NOT LIMITED TO THE WARRANTIES OF MERCHANTABILITY,
 * FITNESS FOR A PARTICULAR PURPOSE AND NONINFRINGEMENT.  IN NO EVENT SHALL
 * THE COPYRIGHT HOLDER(S) OR AUTHOR(S) BE LIABLE FOR ANY CLAIM, DAMAGES OR
 * OTHER LIABILITY, WHETHER IN AN ACTION OF CONTRACT, TORT OR OTHERWISE,
 * ARISING FROM, OUT OF OR IN CONNECTION WITH THE SOFTWARE OR THE USE OR
 * OTHER DEALINGS IN THE SOFTWARE.
 *
 * Authors: AMD
 *
 */

#include "dm_services_types.h"
#include "dc.h"
#include "dc/inc/core_types.h"

#include "vid.h"
#include "amdgpu.h"
#include "amdgpu_display.h"
#include "atom.h"
#include "amdgpu_dm.h"
#include "amdgpu_pm.h"

#include "amd_shared.h"
#include "amdgpu_dm_irq.h"
#include "dm_helpers.h"
#include "dm_services_types.h"
#include "amdgpu_dm_mst_types.h"

#include "ivsrcid/ivsrcid_vislands30.h"

#include <linux/module.h>
#include <linux/moduleparam.h>
#include <linux/version.h>
#include <linux/types.h>

#include <drm/drmP.h>
#include <drm/drm_atomic.h>
#include <drm/drm_atomic_helper.h>
#include <drm/drm_dp_mst_helper.h>
#include <drm/drm_fb_helper.h>
#include <drm/drm_edid.h>

#if defined(CONFIG_DRM_AMD_DC_DCN1_0)
#include "ivsrcid/irqsrcs_dcn_1_0.h"

#include "dcn/dcn_1_0_offset.h"
#include "dcn/dcn_1_0_sh_mask.h"
#include "soc15_hw_ip.h"
#include "vega10_ip_offset.h"

#include "soc15_common.h"
#endif

#include "modules/inc/mod_freesync.h"

#include "i2caux_interface.h"

/* basic init/fini API */
static int amdgpu_dm_init(struct amdgpu_device *adev);
static void amdgpu_dm_fini(struct amdgpu_device *adev);

/* initializes drm_device display related structures, based on the information
 * provided by DAL. The drm strcutures are: drm_crtc, drm_connector,
 * drm_encoder, drm_mode_config
 *
 * Returns 0 on success
 */
static int amdgpu_dm_initialize_drm_device(struct amdgpu_device *adev);
/* removes and deallocates the drm structures, created by the above function */
static void amdgpu_dm_destroy_drm_device(struct amdgpu_display_manager *dm);

static void
amdgpu_dm_update_connector_after_detect(struct amdgpu_dm_connector *aconnector);

static int amdgpu_dm_plane_init(struct amdgpu_display_manager *dm,
				struct amdgpu_plane *aplane,
				unsigned long possible_crtcs);
static int amdgpu_dm_crtc_init(struct amdgpu_display_manager *dm,
			       struct drm_plane *plane,
			       uint32_t link_index);
static int amdgpu_dm_connector_init(struct amdgpu_display_manager *dm,
				    struct amdgpu_dm_connector *amdgpu_dm_connector,
				    uint32_t link_index,
				    struct amdgpu_encoder *amdgpu_encoder);
static int amdgpu_dm_encoder_init(struct drm_device *dev,
				  struct amdgpu_encoder *aencoder,
				  uint32_t link_index);

static int amdgpu_dm_connector_get_modes(struct drm_connector *connector);

static int amdgpu_dm_atomic_commit(struct drm_device *dev,
				   struct drm_atomic_state *state,
				   bool nonblock);

static void amdgpu_dm_atomic_commit_tail(struct drm_atomic_state *state);

static int amdgpu_dm_atomic_check(struct drm_device *dev,
				  struct drm_atomic_state *state);




static const enum drm_plane_type dm_plane_type_default[AMDGPU_MAX_PLANES] = {
	DRM_PLANE_TYPE_PRIMARY,
	DRM_PLANE_TYPE_PRIMARY,
	DRM_PLANE_TYPE_PRIMARY,
	DRM_PLANE_TYPE_PRIMARY,
	DRM_PLANE_TYPE_PRIMARY,
	DRM_PLANE_TYPE_PRIMARY,
};

static const enum drm_plane_type dm_plane_type_carizzo[AMDGPU_MAX_PLANES] = {
	DRM_PLANE_TYPE_PRIMARY,
	DRM_PLANE_TYPE_PRIMARY,
	DRM_PLANE_TYPE_PRIMARY,
	DRM_PLANE_TYPE_OVERLAY,/* YUV Capable Underlay */
};

static const enum drm_plane_type dm_plane_type_stoney[AMDGPU_MAX_PLANES] = {
	DRM_PLANE_TYPE_PRIMARY,
	DRM_PLANE_TYPE_PRIMARY,
	DRM_PLANE_TYPE_OVERLAY, /* YUV Capable Underlay */
};

/*
 * dm_vblank_get_counter
 *
 * @brief
 * Get counter for number of vertical blanks
 *
 * @param
 * struct amdgpu_device *adev - [in] desired amdgpu device
 * int disp_idx - [in] which CRTC to get the counter from
 *
 * @return
 * Counter for vertical blanks
 */
static u32 dm_vblank_get_counter(struct amdgpu_device *adev, int crtc)
{
	if (crtc >= adev->mode_info.num_crtc)
		return 0;
	else {
		struct amdgpu_crtc *acrtc = adev->mode_info.crtcs[crtc];
		struct dm_crtc_state *acrtc_state = to_dm_crtc_state(
				acrtc->base.state);


		if (acrtc_state->stream == NULL) {
			DRM_ERROR("dc_stream_state is NULL for crtc '%d'!\n",
				  crtc);
			return 0;
		}

		return dc_stream_get_vblank_counter(acrtc_state->stream);
	}
}

static int dm_crtc_get_scanoutpos(struct amdgpu_device *adev, int crtc,
				  u32 *vbl, u32 *position)
{
	uint32_t v_blank_start, v_blank_end, h_position, v_position;

	if ((crtc < 0) || (crtc >= adev->mode_info.num_crtc))
		return -EINVAL;
	else {
		struct amdgpu_crtc *acrtc = adev->mode_info.crtcs[crtc];
		struct dm_crtc_state *acrtc_state = to_dm_crtc_state(
						acrtc->base.state);

		if (acrtc_state->stream ==  NULL) {
			DRM_ERROR("dc_stream_state is NULL for crtc '%d'!\n",
				  crtc);
			return 0;
		}

		/*
		 * TODO rework base driver to use values directly.
		 * for now parse it back into reg-format
		 */
		dc_stream_get_scanoutpos(acrtc_state->stream,
					 &v_blank_start,
					 &v_blank_end,
					 &h_position,
					 &v_position);

		*position = v_position | (h_position << 16);
		*vbl = v_blank_start | (v_blank_end << 16);
	}

	return 0;
}

static bool dm_is_idle(void *handle)
{
	/* XXX todo */
	return true;
}

static int dm_wait_for_idle(void *handle)
{
	/* XXX todo */
	return 0;
}

static bool dm_check_soft_reset(void *handle)
{
	return false;
}

static int dm_soft_reset(void *handle)
{
	/* XXX todo */
	return 0;
}

static struct amdgpu_crtc *
get_crtc_by_otg_inst(struct amdgpu_device *adev,
		     int otg_inst)
{
	struct drm_device *dev = adev->ddev;
	struct drm_crtc *crtc;
	struct amdgpu_crtc *amdgpu_crtc;

	/*
	 * following if is check inherited from both functions where this one is
	 * used now. Need to be checked why it could happen.
	 */
	if (otg_inst == -1) {
		WARN_ON(1);
		return adev->mode_info.crtcs[0];
	}

	list_for_each_entry(crtc, &dev->mode_config.crtc_list, head) {
		amdgpu_crtc = to_amdgpu_crtc(crtc);

		if (amdgpu_crtc->otg_inst == otg_inst)
			return amdgpu_crtc;
	}

	return NULL;
}

static void dm_pflip_high_irq(void *interrupt_params)
{
	struct amdgpu_crtc *amdgpu_crtc;
	struct common_irq_params *irq_params = interrupt_params;
	struct amdgpu_device *adev = irq_params->adev;
	unsigned long flags;

	amdgpu_crtc = get_crtc_by_otg_inst(adev, irq_params->irq_src - IRQ_TYPE_PFLIP);

	/* IRQ could occur when in initial stage */
	/*TODO work and BO cleanup */
	if (amdgpu_crtc == NULL) {
		DRM_DEBUG_DRIVER("CRTC is null, returning.\n");
		return;
	}

	spin_lock_irqsave(&adev->ddev->event_lock, flags);

	if (amdgpu_crtc->pflip_status != AMDGPU_FLIP_SUBMITTED){
		DRM_DEBUG_DRIVER("amdgpu_crtc->pflip_status = %d !=AMDGPU_FLIP_SUBMITTED(%d) on crtc:%d[%p] \n",
						 amdgpu_crtc->pflip_status,
						 AMDGPU_FLIP_SUBMITTED,
						 amdgpu_crtc->crtc_id,
						 amdgpu_crtc);
		spin_unlock_irqrestore(&adev->ddev->event_lock, flags);
		return;
	}


	/* wakeup usersapce */
	if (amdgpu_crtc->event) {
		/* Update to correct count/ts if racing with vblank irq */
		drm_crtc_accurate_vblank_count(&amdgpu_crtc->base);

		drm_crtc_send_vblank_event(&amdgpu_crtc->base, amdgpu_crtc->event);

		/* page flip completed. clean up */
		amdgpu_crtc->event = NULL;

	} else
		WARN_ON(1);

	amdgpu_crtc->pflip_status = AMDGPU_FLIP_NONE;
	spin_unlock_irqrestore(&adev->ddev->event_lock, flags);

	DRM_DEBUG_DRIVER("%s - crtc :%d[%p], pflip_stat:AMDGPU_FLIP_NONE\n",
					__func__, amdgpu_crtc->crtc_id, amdgpu_crtc);

	drm_crtc_vblank_put(&amdgpu_crtc->base);
}

static void dm_crtc_high_irq(void *interrupt_params)
{
	struct common_irq_params *irq_params = interrupt_params;
	struct amdgpu_device *adev = irq_params->adev;
	uint8_t crtc_index = 0;
	struct amdgpu_crtc *acrtc;

	acrtc = get_crtc_by_otg_inst(adev, irq_params->irq_src - IRQ_TYPE_VBLANK);

	if (acrtc)
		crtc_index = acrtc->crtc_id;

	drm_handle_vblank(adev->ddev, crtc_index);
	amdgpu_dm_crtc_handle_crc_irq(&acrtc->base);
}

static int dm_set_clockgating_state(void *handle,
		  enum amd_clockgating_state state)
{
	return 0;
}

static int dm_set_powergating_state(void *handle,
		  enum amd_powergating_state state)
{
	return 0;
}

/* Prototypes of private functions */
static int dm_early_init(void* handle);

static void hotplug_notify_work_func(struct work_struct *work)
{
	struct amdgpu_display_manager *dm = container_of(work, struct amdgpu_display_manager, mst_hotplug_work);
	struct drm_device *dev = dm->ddev;

	drm_kms_helper_hotplug_event(dev);
}

#if defined(CONFIG_DRM_AMD_DC_FBC)
/* Allocate memory for FBC compressed data  */
static void amdgpu_dm_fbc_init(struct drm_connector *connector)
{
	struct drm_device *dev = connector->dev;
	struct amdgpu_device *adev = dev->dev_private;
	struct dm_comressor_info *compressor = &adev->dm.compressor;
	struct amdgpu_dm_connector *aconn = to_amdgpu_dm_connector(connector);
	struct drm_display_mode *mode;
	unsigned long max_size = 0;

	if (adev->dm.dc->fbc_compressor == NULL)
		return;
<<<<<<< HEAD

	if (aconn->dc_link->connector_signal != SIGNAL_TYPE_EDP)
		return;

	if (compressor->bo_ptr)
		return;

=======

	if (aconn->dc_link->connector_signal != SIGNAL_TYPE_EDP)
		return;

	if (compressor->bo_ptr)
		return;

>>>>>>> 6fb7f18d

	list_for_each_entry(mode, &connector->modes, head) {
		if (max_size < mode->htotal * mode->vtotal)
			max_size = mode->htotal * mode->vtotal;
	}

	if (max_size) {
		int r = amdgpu_bo_create_kernel(adev, max_size * 4, PAGE_SIZE,
			    AMDGPU_GEM_DOMAIN_GTT, &compressor->bo_ptr,
			    &compressor->gpu_addr, &compressor->cpu_addr);

		if (r)
			DRM_ERROR("DM: Failed to initialize FBC\n");
		else {
			adev->dm.dc->ctx->fbc_gpu_addr = compressor->gpu_addr;
			DRM_INFO("DM: FBC alloc %lu\n", max_size*4);
		}

	}

}
#endif


/* Init display KMS
 *
 * Returns 0 on success
 */
static int amdgpu_dm_init(struct amdgpu_device *adev)
{
	struct dc_init_data init_data;
	adev->dm.ddev = adev->ddev;
	adev->dm.adev = adev;

	/* Zero all the fields */
	memset(&init_data, 0, sizeof(init_data));

	if(amdgpu_dm_irq_init(adev)) {
		DRM_ERROR("amdgpu: failed to initialize DM IRQ support.\n");
		goto error;
	}

	init_data.asic_id.chip_family = adev->family;

	init_data.asic_id.pci_revision_id = adev->rev_id;
	init_data.asic_id.hw_internal_rev = adev->external_rev_id;

	init_data.asic_id.vram_width = adev->gmc.vram_width;
	/* TODO: initialize init_data.asic_id.vram_type here!!!! */
	init_data.asic_id.atombios_base_address =
		adev->mode_info.atom_context->bios;

	init_data.driver = adev;

	adev->dm.cgs_device = amdgpu_cgs_create_device(adev);

	if (!adev->dm.cgs_device) {
		DRM_ERROR("amdgpu: failed to create cgs device.\n");
		goto error;
	}

	init_data.cgs_device = adev->dm.cgs_device;

	adev->dm.dal = NULL;

	init_data.dce_environment = DCE_ENV_PRODUCTION_DRV;

	/*
	 * TODO debug why this doesn't work on Raven
	 */
	if (adev->flags & AMD_IS_APU &&
	    adev->asic_type >= CHIP_CARRIZO &&
	    adev->asic_type < CHIP_RAVEN)
		init_data.flags.gpu_vm_support = true;

<<<<<<< HEAD
	/*
	 * TODO debug why this doesn't work on Raven
	 */
	if (adev->flags & AMD_IS_APU &&
	    adev->asic_type >= CHIP_CARRIZO &&
	    adev->asic_type < CHIP_RAVEN)
		init_data.flags.gpu_vm_support = true;

=======
>>>>>>> 6fb7f18d
	/* Display Core create. */
	adev->dm.dc = dc_create(&init_data);

	if (adev->dm.dc) {
		DRM_INFO("Display Core initialized with v%s!\n", DC_VER);
	} else {
		DRM_INFO("Display Core failed to initialize with v%s!\n", DC_VER);
		goto error;
	}

	INIT_WORK(&adev->dm.mst_hotplug_work, hotplug_notify_work_func);

	adev->dm.freesync_module = mod_freesync_create(adev->dm.dc);
	if (!adev->dm.freesync_module) {
		DRM_ERROR(
		"amdgpu: failed to initialize freesync_module.\n");
	} else
		DRM_DEBUG_DRIVER("amdgpu: freesync_module init done %p.\n",
				adev->dm.freesync_module);

	amdgpu_dm_init_color_mod();

	if (amdgpu_dm_initialize_drm_device(adev)) {
		DRM_ERROR(
		"amdgpu: failed to initialize sw for display support.\n");
		goto error;
	}

	/* Update the actual used number of crtc */
	adev->mode_info.num_crtc = adev->dm.display_indexes_num;

	/* TODO: Add_display_info? */

	/* TODO use dynamic cursor width */
	adev->ddev->mode_config.cursor_width = adev->dm.dc->caps.max_cursor_size;
	adev->ddev->mode_config.cursor_height = adev->dm.dc->caps.max_cursor_size;

	if (drm_vblank_init(adev->ddev, adev->dm.display_indexes_num)) {
		DRM_ERROR(
		"amdgpu: failed to initialize sw for display support.\n");
		goto error;
	}

	DRM_DEBUG_DRIVER("KMS initialized.\n");

	return 0;
error:
	amdgpu_dm_fini(adev);

	return -1;
}

static void amdgpu_dm_fini(struct amdgpu_device *adev)
{
	amdgpu_dm_destroy_drm_device(&adev->dm);
	/*
	 * TODO: pageflip, vlank interrupt
	 *
	 * amdgpu_dm_irq_fini(adev);
	 */

	if (adev->dm.cgs_device) {
		amdgpu_cgs_destroy_device(adev->dm.cgs_device);
		adev->dm.cgs_device = NULL;
	}
	if (adev->dm.freesync_module) {
		mod_freesync_destroy(adev->dm.freesync_module);
		adev->dm.freesync_module = NULL;
	}
	/* DC Destroy TODO: Replace destroy DAL */
	if (adev->dm.dc)
		dc_destroy(&adev->dm.dc);
	return;
}

static int dm_sw_init(void *handle)
{
	return 0;
}

static int dm_sw_fini(void *handle)
{
	return 0;
}

static int detect_mst_link_for_all_connectors(struct drm_device *dev)
{
	struct amdgpu_dm_connector *aconnector;
	struct drm_connector *connector;
	int ret = 0;

	drm_modeset_lock(&dev->mode_config.connection_mutex, NULL);

	list_for_each_entry(connector, &dev->mode_config.connector_list, head) {
		aconnector = to_amdgpu_dm_connector(connector);
		if (aconnector->dc_link->type == dc_connection_mst_branch &&
		    aconnector->mst_mgr.aux) {
			DRM_DEBUG_DRIVER("DM_MST: starting TM on aconnector: %p [id: %d]\n",
					aconnector, aconnector->base.base.id);

			ret = drm_dp_mst_topology_mgr_set_mst(&aconnector->mst_mgr, true);
			if (ret < 0) {
				DRM_ERROR("DM_MST: Failed to start MST\n");
				((struct dc_link *)aconnector->dc_link)->type = dc_connection_single;
				return ret;
				}
			}
	}

	drm_modeset_unlock(&dev->mode_config.connection_mutex);
	return ret;
}

static int dm_late_init(void *handle)
{
	struct amdgpu_device *adev = (struct amdgpu_device *)handle;

	return detect_mst_link_for_all_connectors(adev->ddev);
}

static void s3_handle_mst(struct drm_device *dev, bool suspend)
{
	struct amdgpu_dm_connector *aconnector;
	struct drm_connector *connector;

	drm_modeset_lock(&dev->mode_config.connection_mutex, NULL);

	list_for_each_entry(connector, &dev->mode_config.connector_list, head) {
		   aconnector = to_amdgpu_dm_connector(connector);
		   if (aconnector->dc_link->type == dc_connection_mst_branch &&
				   !aconnector->mst_port) {

			   if (suspend)
				   drm_dp_mst_topology_mgr_suspend(&aconnector->mst_mgr);
			   else
				   drm_dp_mst_topology_mgr_resume(&aconnector->mst_mgr);
		   }
	}

	drm_modeset_unlock(&dev->mode_config.connection_mutex);
}

static int dm_hw_init(void *handle)
{
	struct amdgpu_device *adev = (struct amdgpu_device *)handle;
	/* Create DAL display manager */
	amdgpu_dm_init(adev);
	amdgpu_dm_hpd_init(adev);

	return 0;
}

static int dm_hw_fini(void *handle)
{
	struct amdgpu_device *adev = (struct amdgpu_device *)handle;

	amdgpu_dm_hpd_fini(adev);

	amdgpu_dm_irq_fini(adev);
	amdgpu_dm_fini(adev);
	return 0;
}

static int dm_suspend(void *handle)
{
	struct amdgpu_device *adev = handle;
	struct amdgpu_display_manager *dm = &adev->dm;
	int ret = 0;

	s3_handle_mst(adev->ddev, true);

	amdgpu_dm_irq_suspend(adev);

	WARN_ON(adev->dm.cached_state);
	adev->dm.cached_state = drm_atomic_helper_suspend(adev->ddev);

	dc_set_power_state(dm->dc, DC_ACPI_CM_POWER_STATE_D3);

	return ret;
}

static struct amdgpu_dm_connector *
amdgpu_dm_find_first_crtc_matching_connector(struct drm_atomic_state *state,
					     struct drm_crtc *crtc)
{
	uint32_t i;
	struct drm_connector_state *new_con_state;
	struct drm_connector *connector;
	struct drm_crtc *crtc_from_state;

	for_each_new_connector_in_state(state, connector, new_con_state, i) {
		crtc_from_state = new_con_state->crtc;

		if (crtc_from_state == crtc)
			return to_amdgpu_dm_connector(connector);
	}

	return NULL;
}

static int dm_resume(void *handle)
{
	struct amdgpu_device *adev = handle;
	struct amdgpu_display_manager *dm = &adev->dm;
	int ret = 0;

	/* power on hardware */
	dc_set_power_state(dm->dc, DC_ACPI_CM_POWER_STATE_D0);

	ret = amdgpu_dm_display_resume(adev);
	return ret;
}

int amdgpu_dm_display_resume(struct amdgpu_device *adev)
{
	struct drm_device *ddev = adev->ddev;
	struct amdgpu_display_manager *dm = &adev->dm;
	struct amdgpu_dm_connector *aconnector;
	struct drm_connector *connector;
	struct drm_crtc *crtc;
	struct drm_crtc_state *new_crtc_state;
	struct dm_crtc_state *dm_new_crtc_state;
	struct drm_plane *plane;
	struct drm_plane_state *new_plane_state;
	struct dm_plane_state *dm_new_plane_state;

	int ret = 0;
	int i;

	/* program HPD filter */
	dc_resume(dm->dc);

	/* On resume we need to  rewrite the MSTM control bits to enamble MST*/
	s3_handle_mst(ddev, false);

	/*
	 * early enable HPD Rx IRQ, should be done before set mode as short
	 * pulse interrupts are used for MST
	 */
	amdgpu_dm_irq_resume_early(adev);

	/* Do detection*/
	list_for_each_entry(connector,
			&ddev->mode_config.connector_list, head) {
		aconnector = to_amdgpu_dm_connector(connector);

		/*
		 * this is the case when traversing through already created
		 * MST connectors, should be skipped
		 */
		if (aconnector->mst_port)
			continue;

		mutex_lock(&aconnector->hpd_lock);
		dc_link_detect(aconnector->dc_link, DETECT_REASON_HPD);

		if (aconnector->fake_enable && aconnector->dc_link->local_sink)
			aconnector->fake_enable = false;

		aconnector->dc_sink = NULL;
		amdgpu_dm_update_connector_after_detect(aconnector);
		mutex_unlock(&aconnector->hpd_lock);
	}

	/* Force mode set in atomic comit */
	for_each_new_crtc_in_state(adev->dm.cached_state, crtc, new_crtc_state, i)
		new_crtc_state->active_changed = true;

	/*
	 * atomic_check is expected to create the dc states. We need to release
	 * them here, since they were duplicated as part of the suspend
	 * procedure.
	 */
	for_each_new_crtc_in_state(adev->dm.cached_state, crtc, new_crtc_state, i) {
		dm_new_crtc_state = to_dm_crtc_state(new_crtc_state);
		if (dm_new_crtc_state->stream) {
			WARN_ON(kref_read(&dm_new_crtc_state->stream->refcount) > 1);
			dc_stream_release(dm_new_crtc_state->stream);
			dm_new_crtc_state->stream = NULL;
		}
	}

	for_each_new_plane_in_state(adev->dm.cached_state, plane, new_plane_state, i) {
		dm_new_plane_state = to_dm_plane_state(new_plane_state);
		if (dm_new_plane_state->dc_state) {
			WARN_ON(kref_read(&dm_new_plane_state->dc_state->refcount) > 1);
			dc_plane_state_release(dm_new_plane_state->dc_state);
			dm_new_plane_state->dc_state = NULL;
		}
	}

	ret = drm_atomic_helper_resume(ddev, adev->dm.cached_state);

	adev->dm.cached_state = NULL;

	amdgpu_dm_irq_resume_late(adev);

	return ret;
}

static const struct amd_ip_funcs amdgpu_dm_funcs = {
	.name = "dm",
	.early_init = dm_early_init,
	.late_init = dm_late_init,
	.sw_init = dm_sw_init,
	.sw_fini = dm_sw_fini,
	.hw_init = dm_hw_init,
	.hw_fini = dm_hw_fini,
	.suspend = dm_suspend,
	.resume = dm_resume,
	.is_idle = dm_is_idle,
	.wait_for_idle = dm_wait_for_idle,
	.check_soft_reset = dm_check_soft_reset,
	.soft_reset = dm_soft_reset,
	.set_clockgating_state = dm_set_clockgating_state,
	.set_powergating_state = dm_set_powergating_state,
};

const struct amdgpu_ip_block_version dm_ip_block =
{
	.type = AMD_IP_BLOCK_TYPE_DCE,
	.major = 1,
	.minor = 0,
	.rev = 0,
	.funcs = &amdgpu_dm_funcs,
};


static struct drm_atomic_state *
dm_atomic_state_alloc(struct drm_device *dev)
{
	struct dm_atomic_state *state = kzalloc(sizeof(*state), GFP_KERNEL);

	if (!state)
		return NULL;

	if (drm_atomic_state_init(dev, &state->base) < 0)
		goto fail;

	return &state->base;

fail:
	kfree(state);
	return NULL;
}

static void
dm_atomic_state_clear(struct drm_atomic_state *state)
{
	struct dm_atomic_state *dm_state = to_dm_atomic_state(state);

	if (dm_state->context) {
		dc_release_state(dm_state->context);
		dm_state->context = NULL;
	}

	drm_atomic_state_default_clear(state);
}

static void
dm_atomic_state_alloc_free(struct drm_atomic_state *state)
{
	struct dm_atomic_state *dm_state = to_dm_atomic_state(state);
	drm_atomic_state_default_release(state);
	kfree(dm_state);
}

static const struct drm_mode_config_funcs amdgpu_dm_mode_funcs = {
	.fb_create = amdgpu_display_user_framebuffer_create,
	.output_poll_changed = drm_fb_helper_output_poll_changed,
	.atomic_check = amdgpu_dm_atomic_check,
	.atomic_commit = amdgpu_dm_atomic_commit,
	.atomic_state_alloc = dm_atomic_state_alloc,
	.atomic_state_clear = dm_atomic_state_clear,
	.atomic_state_free = dm_atomic_state_alloc_free
};

static struct drm_mode_config_helper_funcs amdgpu_dm_mode_config_helperfuncs = {
	.atomic_commit_tail = amdgpu_dm_atomic_commit_tail
};

static void
amdgpu_dm_update_connector_after_detect(struct amdgpu_dm_connector *aconnector)
{
	struct drm_connector *connector = &aconnector->base;
	struct drm_device *dev = connector->dev;
	struct dc_sink *sink;

	/* MST handled by drm_mst framework */
	if (aconnector->mst_mgr.mst_state == true)
		return;


	sink = aconnector->dc_link->local_sink;

	/* Edid mgmt connector gets first update only in mode_valid hook and then
	 * the connector sink is set to either fake or physical sink depends on link status.
	 * don't do it here if u are during boot
	 */
	if (aconnector->base.force != DRM_FORCE_UNSPECIFIED
			&& aconnector->dc_em_sink) {

		/* For S3 resume with headless use eml_sink to fake stream
		 * because on resume connecotr->sink is set ti NULL
		 */
		mutex_lock(&dev->mode_config.mutex);

		if (sink) {
			if (aconnector->dc_sink) {
				amdgpu_dm_update_freesync_caps(connector, NULL);
				/* retain and release bellow are used for
				 * bump up refcount for sink because the link don't point
				 * to it anymore after disconnect so on next crtc to connector
				 * reshuffle by UMD we will get into unwanted dc_sink release
				 */
				if (aconnector->dc_sink != aconnector->dc_em_sink)
					dc_sink_release(aconnector->dc_sink);
			}
			aconnector->dc_sink = sink;
			amdgpu_dm_update_freesync_caps(connector,
					aconnector->edid);
		} else {
			amdgpu_dm_update_freesync_caps(connector, NULL);
			if (!aconnector->dc_sink)
				aconnector->dc_sink = aconnector->dc_em_sink;
			else if (aconnector->dc_sink != aconnector->dc_em_sink)
				dc_sink_retain(aconnector->dc_sink);
		}

		mutex_unlock(&dev->mode_config.mutex);
		return;
	}

	/*
	 * TODO: temporary guard to look for proper fix
	 * if this sink is MST sink, we should not do anything
	 */
	if (sink && sink->sink_signal == SIGNAL_TYPE_DISPLAY_PORT_MST)
		return;

	if (aconnector->dc_sink == sink) {
		/* We got a DP short pulse (Link Loss, DP CTS, etc...).
		 * Do nothing!! */
		DRM_DEBUG_DRIVER("DCHPD: connector_id=%d: dc_sink didn't change.\n",
				aconnector->connector_id);
		return;
	}

	DRM_DEBUG_DRIVER("DCHPD: connector_id=%d: Old sink=%p New sink=%p\n",
		aconnector->connector_id, aconnector->dc_sink, sink);

	mutex_lock(&dev->mode_config.mutex);

	/* 1. Update status of the drm connector
	 * 2. Send an event and let userspace tell us what to do */
	if (sink) {
		/* TODO: check if we still need the S3 mode update workaround.
		 * If yes, put it here. */
		if (aconnector->dc_sink)
			amdgpu_dm_update_freesync_caps(connector, NULL);

		aconnector->dc_sink = sink;
		if (sink->dc_edid.length == 0) {
			aconnector->edid = NULL;
		} else {
			aconnector->edid =
				(struct edid *) sink->dc_edid.raw_edid;


			drm_mode_connector_update_edid_property(connector,
					aconnector->edid);
		}
		amdgpu_dm_update_freesync_caps(connector, aconnector->edid);

	} else {
		amdgpu_dm_update_freesync_caps(connector, NULL);
		drm_mode_connector_update_edid_property(connector, NULL);
		aconnector->num_modes = 0;
		aconnector->dc_sink = NULL;
	}

	mutex_unlock(&dev->mode_config.mutex);
}

static void handle_hpd_irq(void *param)
{
	struct amdgpu_dm_connector *aconnector = (struct amdgpu_dm_connector *)param;
	struct drm_connector *connector = &aconnector->base;
	struct drm_device *dev = connector->dev;

	/* In case of failure or MST no need to update connector status or notify the OS
	 * since (for MST case) MST does this in it's own context.
	 */
	mutex_lock(&aconnector->hpd_lock);

	if (aconnector->fake_enable)
		aconnector->fake_enable = false;

	if (dc_link_detect(aconnector->dc_link, DETECT_REASON_HPD)) {
		amdgpu_dm_update_connector_after_detect(aconnector);


		drm_modeset_lock_all(dev);
		dm_restore_drm_connector_state(dev, connector);
		drm_modeset_unlock_all(dev);

		if (aconnector->base.force == DRM_FORCE_UNSPECIFIED)
			drm_kms_helper_hotplug_event(dev);
	}
	mutex_unlock(&aconnector->hpd_lock);

}

static void dm_handle_hpd_rx_irq(struct amdgpu_dm_connector *aconnector)
{
	uint8_t esi[DP_PSR_ERROR_STATUS - DP_SINK_COUNT_ESI] = { 0 };
	uint8_t dret;
	bool new_irq_handled = false;
	int dpcd_addr;
	int dpcd_bytes_to_read;

	const int max_process_count = 30;
	int process_count = 0;

	const struct dc_link_status *link_status = dc_link_get_status(aconnector->dc_link);

	if (link_status->dpcd_caps->dpcd_rev.raw < 0x12) {
		dpcd_bytes_to_read = DP_LANE0_1_STATUS - DP_SINK_COUNT;
		/* DPCD 0x200 - 0x201 for downstream IRQ */
		dpcd_addr = DP_SINK_COUNT;
	} else {
		dpcd_bytes_to_read = DP_PSR_ERROR_STATUS - DP_SINK_COUNT_ESI;
		/* DPCD 0x2002 - 0x2005 for downstream IRQ */
		dpcd_addr = DP_SINK_COUNT_ESI;
	}

	dret = drm_dp_dpcd_read(
		&aconnector->dm_dp_aux.aux,
		dpcd_addr,
		esi,
		dpcd_bytes_to_read);

	while (dret == dpcd_bytes_to_read &&
		process_count < max_process_count) {
		uint8_t retry;
		dret = 0;

		process_count++;

		DRM_DEBUG_DRIVER("ESI %02x %02x %02x\n", esi[0], esi[1], esi[2]);
		/* handle HPD short pulse irq */
		if (aconnector->mst_mgr.mst_state)
			drm_dp_mst_hpd_irq(
				&aconnector->mst_mgr,
				esi,
				&new_irq_handled);

		if (new_irq_handled) {
			/* ACK at DPCD to notify down stream */
			const int ack_dpcd_bytes_to_write =
				dpcd_bytes_to_read - 1;

			for (retry = 0; retry < 3; retry++) {
				uint8_t wret;

				wret = drm_dp_dpcd_write(
					&aconnector->dm_dp_aux.aux,
					dpcd_addr + 1,
					&esi[1],
					ack_dpcd_bytes_to_write);
				if (wret == ack_dpcd_bytes_to_write)
					break;
			}

			/* check if there is new irq to be handle */
			dret = drm_dp_dpcd_read(
				&aconnector->dm_dp_aux.aux,
				dpcd_addr,
				esi,
				dpcd_bytes_to_read);

			new_irq_handled = false;
		} else {
			break;
		}
	}

	if (process_count == max_process_count)
		DRM_DEBUG_DRIVER("Loop exceeded max iterations\n");
}

static void handle_hpd_rx_irq(void *param)
{
	struct amdgpu_dm_connector *aconnector = (struct amdgpu_dm_connector *)param;
	struct drm_connector *connector = &aconnector->base;
	struct drm_device *dev = connector->dev;
	struct dc_link *dc_link = aconnector->dc_link;
	bool is_mst_root_connector = aconnector->mst_mgr.mst_state;

	/* TODO:Temporary add mutex to protect hpd interrupt not have a gpio
	 * conflict, after implement i2c helper, this mutex should be
	 * retired.
	 */
	if (dc_link->type != dc_connection_mst_branch)
		mutex_lock(&aconnector->hpd_lock);

	if (dc_link_handle_hpd_rx_irq(dc_link, NULL) &&
			!is_mst_root_connector) {
		/* Downstream Port status changed. */
		if (dc_link_detect(dc_link, DETECT_REASON_HPDRX)) {

			if (aconnector->fake_enable)
				aconnector->fake_enable = false;

			amdgpu_dm_update_connector_after_detect(aconnector);


			drm_modeset_lock_all(dev);
			dm_restore_drm_connector_state(dev, connector);
			drm_modeset_unlock_all(dev);

			drm_kms_helper_hotplug_event(dev);
		}
	}
	if ((dc_link->cur_link_settings.lane_count != LANE_COUNT_UNKNOWN) ||
	    (dc_link->type == dc_connection_mst_branch))
		dm_handle_hpd_rx_irq(aconnector);

	if (dc_link->type != dc_connection_mst_branch)
		mutex_unlock(&aconnector->hpd_lock);
}

static void register_hpd_handlers(struct amdgpu_device *adev)
{
	struct drm_device *dev = adev->ddev;
	struct drm_connector *connector;
	struct amdgpu_dm_connector *aconnector;
	const struct dc_link *dc_link;
	struct dc_interrupt_params int_params = {0};

	int_params.requested_polarity = INTERRUPT_POLARITY_DEFAULT;
	int_params.current_polarity = INTERRUPT_POLARITY_DEFAULT;

	list_for_each_entry(connector,
			&dev->mode_config.connector_list, head)	{

		aconnector = to_amdgpu_dm_connector(connector);
		dc_link = aconnector->dc_link;

		if (DC_IRQ_SOURCE_INVALID != dc_link->irq_source_hpd) {
			int_params.int_context = INTERRUPT_LOW_IRQ_CONTEXT;
			int_params.irq_source = dc_link->irq_source_hpd;

			amdgpu_dm_irq_register_interrupt(adev, &int_params,
					handle_hpd_irq,
					(void *) aconnector);
		}

		if (DC_IRQ_SOURCE_INVALID != dc_link->irq_source_hpd_rx) {

			/* Also register for DP short pulse (hpd_rx). */
			int_params.int_context = INTERRUPT_LOW_IRQ_CONTEXT;
			int_params.irq_source =	dc_link->irq_source_hpd_rx;

			amdgpu_dm_irq_register_interrupt(adev, &int_params,
					handle_hpd_rx_irq,
					(void *) aconnector);
		}
	}
}

/* Register IRQ sources and initialize IRQ callbacks */
static int dce110_register_irq_handlers(struct amdgpu_device *adev)
{
	struct dc *dc = adev->dm.dc;
	struct common_irq_params *c_irq_params;
	struct dc_interrupt_params int_params = {0};
	int r;
	int i;
	unsigned client_id = AMDGPU_IH_CLIENTID_LEGACY;

	if (adev->asic_type == CHIP_VEGA10 ||
	    adev->asic_type == CHIP_VEGA12 ||
	    adev->asic_type == CHIP_RAVEN)
		client_id = SOC15_IH_CLIENTID_DCE;

	int_params.requested_polarity = INTERRUPT_POLARITY_DEFAULT;
	int_params.current_polarity = INTERRUPT_POLARITY_DEFAULT;

	/* Actions of amdgpu_irq_add_id():
	 * 1. Register a set() function with base driver.
	 *    Base driver will call set() function to enable/disable an
	 *    interrupt in DC hardware.
	 * 2. Register amdgpu_dm_irq_handler().
	 *    Base driver will call amdgpu_dm_irq_handler() for ALL interrupts
	 *    coming from DC hardware.
	 *    amdgpu_dm_irq_handler() will re-direct the interrupt to DC
	 *    for acknowledging and handling. */

	/* Use VBLANK interrupt */
	for (i = VISLANDS30_IV_SRCID_D1_VERTICAL_INTERRUPT0; i <= VISLANDS30_IV_SRCID_D6_VERTICAL_INTERRUPT0; i++) {
		r = amdgpu_irq_add_id(adev, client_id, i, &adev->crtc_irq);
		if (r) {
			DRM_ERROR("Failed to add crtc irq id!\n");
			return r;
		}

		int_params.int_context = INTERRUPT_HIGH_IRQ_CONTEXT;
		int_params.irq_source =
			dc_interrupt_to_irq_source(dc, i, 0);

		c_irq_params = &adev->dm.vblank_params[int_params.irq_source - DC_IRQ_SOURCE_VBLANK1];

		c_irq_params->adev = adev;
		c_irq_params->irq_src = int_params.irq_source;

		amdgpu_dm_irq_register_interrupt(adev, &int_params,
				dm_crtc_high_irq, c_irq_params);
	}

	/* Use GRPH_PFLIP interrupt */
	for (i = VISLANDS30_IV_SRCID_D1_GRPH_PFLIP;
			i <= VISLANDS30_IV_SRCID_D6_GRPH_PFLIP; i += 2) {
		r = amdgpu_irq_add_id(adev, client_id, i, &adev->pageflip_irq);
		if (r) {
			DRM_ERROR("Failed to add page flip irq id!\n");
			return r;
		}

		int_params.int_context = INTERRUPT_HIGH_IRQ_CONTEXT;
		int_params.irq_source =
			dc_interrupt_to_irq_source(dc, i, 0);

		c_irq_params = &adev->dm.pflip_params[int_params.irq_source - DC_IRQ_SOURCE_PFLIP_FIRST];

		c_irq_params->adev = adev;
		c_irq_params->irq_src = int_params.irq_source;

		amdgpu_dm_irq_register_interrupt(adev, &int_params,
				dm_pflip_high_irq, c_irq_params);

	}

	/* HPD */
	r = amdgpu_irq_add_id(adev, client_id,
			VISLANDS30_IV_SRCID_HOTPLUG_DETECT_A, &adev->hpd_irq);
	if (r) {
		DRM_ERROR("Failed to add hpd irq id!\n");
		return r;
	}

	register_hpd_handlers(adev);

	return 0;
}

#if defined(CONFIG_DRM_AMD_DC_DCN1_0)
/* Register IRQ sources and initialize IRQ callbacks */
static int dcn10_register_irq_handlers(struct amdgpu_device *adev)
{
	struct dc *dc = adev->dm.dc;
	struct common_irq_params *c_irq_params;
	struct dc_interrupt_params int_params = {0};
	int r;
	int i;

	int_params.requested_polarity = INTERRUPT_POLARITY_DEFAULT;
	int_params.current_polarity = INTERRUPT_POLARITY_DEFAULT;

	/* Actions of amdgpu_irq_add_id():
	 * 1. Register a set() function with base driver.
	 *    Base driver will call set() function to enable/disable an
	 *    interrupt in DC hardware.
	 * 2. Register amdgpu_dm_irq_handler().
	 *    Base driver will call amdgpu_dm_irq_handler() for ALL interrupts
	 *    coming from DC hardware.
	 *    amdgpu_dm_irq_handler() will re-direct the interrupt to DC
	 *    for acknowledging and handling.
	 * */

	/* Use VSTARTUP interrupt */
	for (i = DCN_1_0__SRCID__DC_D1_OTG_VSTARTUP;
			i <= DCN_1_0__SRCID__DC_D1_OTG_VSTARTUP + adev->mode_info.num_crtc - 1;
			i++) {
		r = amdgpu_irq_add_id(adev, SOC15_IH_CLIENTID_DCE, i, &adev->crtc_irq);

		if (r) {
			DRM_ERROR("Failed to add crtc irq id!\n");
			return r;
		}

		int_params.int_context = INTERRUPT_HIGH_IRQ_CONTEXT;
		int_params.irq_source =
			dc_interrupt_to_irq_source(dc, i, 0);

		c_irq_params = &adev->dm.vblank_params[int_params.irq_source - DC_IRQ_SOURCE_VBLANK1];

		c_irq_params->adev = adev;
		c_irq_params->irq_src = int_params.irq_source;

		amdgpu_dm_irq_register_interrupt(adev, &int_params,
				dm_crtc_high_irq, c_irq_params);
	}

	/* Use GRPH_PFLIP interrupt */
	for (i = DCN_1_0__SRCID__HUBP0_FLIP_INTERRUPT;
			i <= DCN_1_0__SRCID__HUBP0_FLIP_INTERRUPT + adev->mode_info.num_crtc - 1;
			i++) {
		r = amdgpu_irq_add_id(adev, SOC15_IH_CLIENTID_DCE, i, &adev->pageflip_irq);
		if (r) {
			DRM_ERROR("Failed to add page flip irq id!\n");
			return r;
		}

		int_params.int_context = INTERRUPT_HIGH_IRQ_CONTEXT;
		int_params.irq_source =
			dc_interrupt_to_irq_source(dc, i, 0);

		c_irq_params = &adev->dm.pflip_params[int_params.irq_source - DC_IRQ_SOURCE_PFLIP_FIRST];

		c_irq_params->adev = adev;
		c_irq_params->irq_src = int_params.irq_source;

		amdgpu_dm_irq_register_interrupt(adev, &int_params,
				dm_pflip_high_irq, c_irq_params);

	}

	/* HPD */
	r = amdgpu_irq_add_id(adev, SOC15_IH_CLIENTID_DCE, DCN_1_0__SRCID__DC_HPD1_INT,
			&adev->hpd_irq);
	if (r) {
		DRM_ERROR("Failed to add hpd irq id!\n");
		return r;
	}

	register_hpd_handlers(adev);

	return 0;
}
#endif

static int amdgpu_dm_mode_config_init(struct amdgpu_device *adev)
{
	int r;

	adev->mode_info.mode_config_initialized = true;

	adev->ddev->mode_config.funcs = (void *)&amdgpu_dm_mode_funcs;
	adev->ddev->mode_config.helper_private = &amdgpu_dm_mode_config_helperfuncs;

	adev->ddev->mode_config.max_width = 16384;
	adev->ddev->mode_config.max_height = 16384;

	adev->ddev->mode_config.preferred_depth = 24;
	adev->ddev->mode_config.prefer_shadow = 1;
	/* indicate support of immediate flip */
	adev->ddev->mode_config.async_page_flip = true;

	adev->ddev->mode_config.fb_base = adev->gmc.aper_base;

	r = amdgpu_display_modeset_create_props(adev);
	if (r)
		return r;

	return 0;
}

#if defined(CONFIG_BACKLIGHT_CLASS_DEVICE) ||\
	defined(CONFIG_BACKLIGHT_CLASS_DEVICE_MODULE)

static int amdgpu_dm_backlight_update_status(struct backlight_device *bd)
{
	struct amdgpu_display_manager *dm = bl_get_data(bd);

	if (dc_link_set_backlight_level(dm->backlight_link,
			bd->props.brightness, 0, 0))
		return 0;
	else
		return 1;
}

static int amdgpu_dm_backlight_get_brightness(struct backlight_device *bd)
{
	return bd->props.brightness;
}

static const struct backlight_ops amdgpu_dm_backlight_ops = {
	.get_brightness = amdgpu_dm_backlight_get_brightness,
	.update_status	= amdgpu_dm_backlight_update_status,
};

static void
amdgpu_dm_register_backlight_device(struct amdgpu_display_manager *dm)
{
	char bl_name[16];
	struct backlight_properties props = { 0 };

	props.max_brightness = AMDGPU_MAX_BL_LEVEL;
	props.type = BACKLIGHT_RAW;

	snprintf(bl_name, sizeof(bl_name), "amdgpu_bl%d",
			dm->adev->ddev->primary->index);

	dm->backlight_dev = backlight_device_register(bl_name,
			dm->adev->ddev->dev,
			dm,
			&amdgpu_dm_backlight_ops,
			&props);

	if (IS_ERR(dm->backlight_dev))
		DRM_ERROR("DM: Backlight registration failed!\n");
	else
		DRM_DEBUG_DRIVER("DM: Registered Backlight device: %s\n", bl_name);
}

#endif

static int initialize_plane(struct amdgpu_display_manager *dm,
			     struct amdgpu_mode_info *mode_info,
			     int plane_id)
{
	struct amdgpu_plane *plane;
	unsigned long possible_crtcs;
	int ret = 0;

	plane = kzalloc(sizeof(struct amdgpu_plane), GFP_KERNEL);
	mode_info->planes[plane_id] = plane;

	if (!plane) {
		DRM_ERROR("KMS: Failed to allocate plane\n");
		return -ENOMEM;
	}
	plane->base.type = mode_info->plane_type[plane_id];

	/*
	 * HACK: IGT tests expect that each plane can only have one
	 * one possible CRTC. For now, set one CRTC for each
	 * plane that is not an underlay, but still allow multiple
	 * CRTCs for underlay planes.
	 */
	possible_crtcs = 1 << plane_id;
	if (plane_id >= dm->dc->caps.max_streams)
		possible_crtcs = 0xff;

	ret = amdgpu_dm_plane_init(dm, mode_info->planes[plane_id], possible_crtcs);

	if (ret) {
		DRM_ERROR("KMS: Failed to initialize plane\n");
		return ret;
	}

	return ret;
}

<<<<<<< HEAD
=======

static void register_backlight_device(struct amdgpu_display_manager *dm,
				      struct dc_link *link)
{
#if defined(CONFIG_BACKLIGHT_CLASS_DEVICE) ||\
	defined(CONFIG_BACKLIGHT_CLASS_DEVICE_MODULE)

	if ((link->connector_signal & (SIGNAL_TYPE_EDP | SIGNAL_TYPE_LVDS)) &&
	    link->type != dc_connection_none) {
		/* Event if registration failed, we should continue with
		 * DM initialization because not having a backlight control
		 * is better then a black screen.
		 */
		amdgpu_dm_register_backlight_device(dm);

		if (dm->backlight_dev)
			dm->backlight_link = link;
	}
#endif
}


>>>>>>> 6fb7f18d
/* In this architecture, the association
 * connector -> encoder -> crtc
 * id not really requried. The crtc and connector will hold the
 * display_index as an abstraction to use with DAL component
 *
 * Returns 0 on success
 */
static int amdgpu_dm_initialize_drm_device(struct amdgpu_device *adev)
{
	struct amdgpu_display_manager *dm = &adev->dm;
	int32_t i;
	struct amdgpu_dm_connector *aconnector = NULL;
	struct amdgpu_encoder *aencoder = NULL;
	struct amdgpu_mode_info *mode_info = &adev->mode_info;
	uint32_t link_cnt;
	int32_t total_overlay_planes, total_primary_planes;

	link_cnt = dm->dc->caps.max_links;
	if (amdgpu_dm_mode_config_init(dm->adev)) {
		DRM_ERROR("DM: Failed to initialize mode config\n");
		return -1;
	}

	/* Identify the number of planes to be initialized */
	total_overlay_planes = dm->dc->caps.max_slave_planes;
	total_primary_planes = dm->dc->caps.max_planes - dm->dc->caps.max_slave_planes;

	/* First initialize overlay planes, index starting after primary planes */
	for (i = (total_overlay_planes - 1); i >= 0; i--) {
		if (initialize_plane(dm, mode_info, (total_primary_planes + i))) {
			DRM_ERROR("KMS: Failed to initialize overlay plane\n");
			goto fail;
		}
	}

	/* Initialize primary planes */
	for (i = (total_primary_planes - 1); i >= 0; i--) {
		if (initialize_plane(dm, mode_info, i)) {
			DRM_ERROR("KMS: Failed to initialize primary plane\n");
			goto fail;
		}
	}

	for (i = 0; i < dm->dc->caps.max_streams; i++)
		if (amdgpu_dm_crtc_init(dm, &mode_info->planes[i]->base, i)) {
			DRM_ERROR("KMS: Failed to initialize crtc\n");
			goto fail;
		}

	dm->display_indexes_num = dm->dc->caps.max_streams;

	/* loops over all connectors on the board */
	for (i = 0; i < link_cnt; i++) {
		struct dc_link *link = NULL;

		if (i > AMDGPU_DM_MAX_DISPLAY_INDEX) {
			DRM_ERROR(
				"KMS: Cannot support more than %d display indexes\n",
					AMDGPU_DM_MAX_DISPLAY_INDEX);
			continue;
		}

		aconnector = kzalloc(sizeof(*aconnector), GFP_KERNEL);
		if (!aconnector)
			goto fail;

		aencoder = kzalloc(sizeof(*aencoder), GFP_KERNEL);
		if (!aencoder)
			goto fail;

		if (amdgpu_dm_encoder_init(dm->ddev, aencoder, i)) {
			DRM_ERROR("KMS: Failed to initialize encoder\n");
			goto fail;
		}

		if (amdgpu_dm_connector_init(dm, aconnector, i, aencoder)) {
			DRM_ERROR("KMS: Failed to initialize connector\n");
			goto fail;
		}

		link = dc_get_link_at_index(dm->dc, i);

		if (dc_link_detect(link, DETECT_REASON_BOOT)) {
			amdgpu_dm_update_connector_after_detect(aconnector);
			register_backlight_device(dm, link);
		}


	}

	/* Software is initialized. Now we can register interrupt handlers. */
	switch (adev->asic_type) {
	case CHIP_BONAIRE:
	case CHIP_HAWAII:
	case CHIP_KAVERI:
	case CHIP_KABINI:
	case CHIP_MULLINS:
	case CHIP_TONGA:
	case CHIP_FIJI:
	case CHIP_CARRIZO:
	case CHIP_STONEY:
	case CHIP_POLARIS11:
	case CHIP_POLARIS10:
	case CHIP_POLARIS12:
	case CHIP_VEGA10:
	case CHIP_VEGA12:
		if (dce110_register_irq_handlers(dm->adev)) {
			DRM_ERROR("DM: Failed to initialize IRQ\n");
			goto fail;
		}
		break;
#if defined(CONFIG_DRM_AMD_DC_DCN1_0)
	case CHIP_RAVEN:
		if (dcn10_register_irq_handlers(dm->adev)) {
			DRM_ERROR("DM: Failed to initialize IRQ\n");
			goto fail;
		}
		/*
		 * Temporary disable until pplib/smu interaction is implemented
		 */
		dm->dc->debug.disable_stutter = true;
		break;
#endif
	default:
		DRM_ERROR("Unsupported ASIC type: 0x%X\n", adev->asic_type);
		goto fail;
	}

	return 0;
fail:
	kfree(aencoder);
	kfree(aconnector);
	for (i = 0; i < dm->dc->caps.max_planes; i++)
		kfree(mode_info->planes[i]);
	return -1;
}

static void amdgpu_dm_destroy_drm_device(struct amdgpu_display_manager *dm)
{
	drm_mode_config_cleanup(dm->ddev);
	return;
}

/******************************************************************************
 * amdgpu_display_funcs functions
 *****************************************************************************/

/**
 * dm_bandwidth_update - program display watermarks
 *
 * @adev: amdgpu_device pointer
 *
 * Calculate and program the display watermarks and line buffer allocation.
 */
static void dm_bandwidth_update(struct amdgpu_device *adev)
{
	/* TODO: implement later */
}

static void dm_set_backlight_level(struct amdgpu_encoder *amdgpu_encoder,
				     u8 level)
{
	/* TODO: translate amdgpu_encoder to display_index and call DAL */
}

static u8 dm_get_backlight_level(struct amdgpu_encoder *amdgpu_encoder)
{
	/* TODO: translate amdgpu_encoder to display_index and call DAL */
	return 0;
}

static int amdgpu_notify_freesync(struct drm_device *dev, void *data,
				struct drm_file *filp)
{
	struct drm_amdgpu_freesync *args = data;
	struct drm_atomic_state *state;
	struct drm_modeset_acquire_ctx ctx;
	struct drm_crtc *crtc;
	struct drm_connector *connector;
	struct drm_connector_state *old_con_state, *new_con_state;
	int ret = 0;
	uint8_t i;
	bool enable = false;

<<<<<<< HEAD
	struct amdgpu_device *adev = dev->dev_private;
	struct drm_amdgpu_freesync *args = data;
	int r = 0;

	freesync_params.state  = FREESYNC_STATE_FULLSCREEN;
	if (args->op == AMDGPU_FREESYNC_FULLSCREEN_ENTER)
		freesync_params.enable = true;
	else
		freesync_params.enable = false;
=======
	if (args->op == AMDGPU_FREESYNC_FULLSCREEN_ENTER)
		enable = true;

	drm_modeset_acquire_init(&ctx, 0);
>>>>>>> 6fb7f18d

	state = drm_atomic_state_alloc(dev);
	if (!state) {
		ret = -ENOMEM;
		goto out;
	}
	state->acquire_ctx = &ctx;

retry:
	drm_for_each_crtc(crtc, dev) {
		ret = drm_atomic_add_affected_connectors(state, crtc);
		if (ret)
			goto fail;

		/* TODO rework amdgpu_dm_commit_planes so we don't need this */
		ret = drm_atomic_add_affected_planes(state, crtc);
		if (ret)
			goto fail;
	}

	for_each_oldnew_connector_in_state(state, connector, old_con_state, new_con_state, i) {
		struct dm_connector_state *dm_new_con_state = to_dm_connector_state(new_con_state);
		struct drm_crtc_state *new_crtc_state;
		struct amdgpu_crtc *acrtc = to_amdgpu_crtc(dm_new_con_state->base.crtc);
		struct dm_crtc_state *dm_new_crtc_state;

		if (!acrtc) {
			ASSERT(0);
			continue;
		}

		new_crtc_state = drm_atomic_get_new_crtc_state(state, &acrtc->base);
		dm_new_crtc_state = to_dm_crtc_state(new_crtc_state);

		dm_new_crtc_state->freesync_enabled = enable;
	}

	ret = drm_atomic_commit(state);

fail:
	if (ret == -EDEADLK) {
		drm_atomic_state_clear(state);
		drm_modeset_backoff(&ctx);
		goto retry;
	}

	drm_atomic_state_put(state);

out:
	drm_modeset_drop_locks(&ctx);
	drm_modeset_acquire_fini(&ctx);
	return ret;
}

static const struct amdgpu_display_funcs dm_display_funcs = {
	.bandwidth_update = dm_bandwidth_update, /* called unconditionally */
	.vblank_get_counter = dm_vblank_get_counter,/* called unconditionally */
	.backlight_set_level =
		dm_set_backlight_level,/* called unconditionally */
	.backlight_get_level =
		dm_get_backlight_level,/* called unconditionally */
	.hpd_sense = NULL,/* called unconditionally */
	.hpd_set_polarity = NULL, /* called unconditionally */
	.hpd_get_gpio_reg = NULL, /* VBIOS parsing. DAL does it. */
	.page_flip_get_scanoutpos =
		dm_crtc_get_scanoutpos,/* called unconditionally */
	.add_encoder = NULL, /* VBIOS parsing. DAL does it. */
	.add_connector = NULL, /* VBIOS parsing. DAL does it. */
	.notify_freesync = amdgpu_notify_freesync,

};

#if defined(CONFIG_DEBUG_KERNEL_DC)

static ssize_t s3_debug_store(struct device *device,
			      struct device_attribute *attr,
			      const char *buf,
			      size_t count)
{
	int ret;
	int s3_state;
	struct pci_dev *pdev = to_pci_dev(device);
	struct drm_device *drm_dev = pci_get_drvdata(pdev);
	struct amdgpu_device *adev = drm_dev->dev_private;

	ret = kstrtoint(buf, 0, &s3_state);

	if (ret == 0) {
		if (s3_state) {
			dm_resume(adev);
			drm_kms_helper_hotplug_event(adev->ddev);
		} else
			dm_suspend(adev);
	}

	return ret == 0 ? count : 0;
}

DEVICE_ATTR_WO(s3_debug);

#endif

static int dm_early_init(void *handle)
{
	struct amdgpu_device *adev = (struct amdgpu_device *)handle;

	switch (adev->asic_type) {
	case CHIP_BONAIRE:
	case CHIP_HAWAII:
		adev->mode_info.num_crtc = 6;
		adev->mode_info.num_hpd = 6;
		adev->mode_info.num_dig = 6;
		adev->mode_info.plane_type = dm_plane_type_default;
		break;
	case CHIP_KAVERI:
		adev->mode_info.num_crtc = 4;
		adev->mode_info.num_hpd = 6;
		adev->mode_info.num_dig = 7;
		adev->mode_info.plane_type = dm_plane_type_default;
		break;
	case CHIP_KABINI:
	case CHIP_MULLINS:
		adev->mode_info.num_crtc = 2;
		adev->mode_info.num_hpd = 6;
		adev->mode_info.num_dig = 6;
		adev->mode_info.plane_type = dm_plane_type_default;
		break;
	case CHIP_FIJI:
	case CHIP_TONGA:
		adev->mode_info.num_crtc = 6;
		adev->mode_info.num_hpd = 6;
		adev->mode_info.num_dig = 7;
		adev->mode_info.plane_type = dm_plane_type_default;
		break;
	case CHIP_CARRIZO:
		adev->mode_info.num_crtc = 3;
		adev->mode_info.num_hpd = 6;
		adev->mode_info.num_dig = 9;
		adev->mode_info.plane_type = dm_plane_type_carizzo;
		break;
	case CHIP_STONEY:
		adev->mode_info.num_crtc = 2;
		adev->mode_info.num_hpd = 6;
		adev->mode_info.num_dig = 9;
		adev->mode_info.plane_type = dm_plane_type_stoney;
		break;
	case CHIP_POLARIS11:
	case CHIP_POLARIS12:
		adev->mode_info.num_crtc = 5;
		adev->mode_info.num_hpd = 5;
		adev->mode_info.num_dig = 5;
		adev->mode_info.plane_type = dm_plane_type_default;
		break;
	case CHIP_POLARIS10:
		adev->mode_info.num_crtc = 6;
		adev->mode_info.num_hpd = 6;
		adev->mode_info.num_dig = 6;
		adev->mode_info.plane_type = dm_plane_type_default;
		break;
	case CHIP_VEGA10:
	case CHIP_VEGA12:
		adev->mode_info.num_crtc = 6;
		adev->mode_info.num_hpd = 6;
		adev->mode_info.num_dig = 6;
		adev->mode_info.plane_type = dm_plane_type_default;
		break;
#if defined(CONFIG_DRM_AMD_DC_DCN1_0)
	case CHIP_RAVEN:
		adev->mode_info.num_crtc = 4;
		adev->mode_info.num_hpd = 4;
		adev->mode_info.num_dig = 4;
		adev->mode_info.plane_type = dm_plane_type_default;
		break;
#endif
	default:
		DRM_ERROR("Unsupported ASIC type: 0x%X\n", adev->asic_type);
		return -EINVAL;
	}

	amdgpu_dm_set_irq_funcs(adev);

	if (adev->mode_info.funcs == NULL)
		adev->mode_info.funcs = &dm_display_funcs;

	/* Note: Do NOT change adev->audio_endpt_rreg and
	 * adev->audio_endpt_wreg because they are initialised in
	 * amdgpu_device_init() */
#if defined(CONFIG_DEBUG_KERNEL_DC)
	device_create_file(
		adev->ddev->dev,
		&dev_attr_s3_debug);
#endif

	return 0;
}

static bool modeset_required(struct drm_crtc_state *crtc_state,
			     struct dc_stream_state *new_stream,
			     struct dc_stream_state *old_stream)
{
	if (!drm_atomic_crtc_needs_modeset(crtc_state))
		return false;

	if (!crtc_state->enable)
		return false;

	return crtc_state->active;
}

static bool modereset_required(struct drm_crtc_state *crtc_state)
{
	if (!drm_atomic_crtc_needs_modeset(crtc_state))
		return false;

	return !crtc_state->enable || !crtc_state->active;
}

static void amdgpu_dm_encoder_destroy(struct drm_encoder *encoder)
{
	drm_encoder_cleanup(encoder);
	kfree(encoder);
}

static const struct drm_encoder_funcs amdgpu_dm_encoder_funcs = {
	.destroy = amdgpu_dm_encoder_destroy,
};

static bool fill_rects_from_plane_state(const struct drm_plane_state *state,
					struct dc_plane_state *plane_state)
{
	plane_state->src_rect.x = state->src_x >> 16;
	plane_state->src_rect.y = state->src_y >> 16;
	/*we ignore for now mantissa and do not to deal with floating pixels :(*/
	plane_state->src_rect.width = state->src_w >> 16;

	if (plane_state->src_rect.width == 0)
		return false;

	plane_state->src_rect.height = state->src_h >> 16;
	if (plane_state->src_rect.height == 0)
		return false;

	plane_state->dst_rect.x = state->crtc_x;
	plane_state->dst_rect.y = state->crtc_y;

	if (state->crtc_w == 0)
		return false;

	plane_state->dst_rect.width = state->crtc_w;

	if (state->crtc_h == 0)
		return false;

	plane_state->dst_rect.height = state->crtc_h;

	plane_state->clip_rect = plane_state->dst_rect;

	switch (state->rotation & DRM_MODE_ROTATE_MASK) {
	case DRM_MODE_ROTATE_0:
		plane_state->rotation = ROTATION_ANGLE_0;
		break;
	case DRM_MODE_ROTATE_90:
		plane_state->rotation = ROTATION_ANGLE_90;
		break;
	case DRM_MODE_ROTATE_180:
		plane_state->rotation = ROTATION_ANGLE_180;
		break;
	case DRM_MODE_ROTATE_270:
		plane_state->rotation = ROTATION_ANGLE_270;
		break;
	default:
		plane_state->rotation = ROTATION_ANGLE_0;
		break;
	}

	return true;
}
static int get_fb_info(const struct amdgpu_framebuffer *amdgpu_fb,
		       uint64_t *tiling_flags)
{
	struct amdgpu_bo *rbo = gem_to_amdgpu_bo(amdgpu_fb->base.obj[0]);
	int r = amdgpu_bo_reserve(rbo, false);

	if (unlikely(r)) {
		// Don't show error msg. when return -ERESTARTSYS
		if (r != -ERESTARTSYS)
			DRM_ERROR("Unable to reserve buffer: %d\n", r);
		return r;
	}

	if (tiling_flags)
		amdgpu_bo_get_tiling_flags(rbo, tiling_flags);

	amdgpu_bo_unreserve(rbo);

	return r;
}

static int fill_plane_attributes_from_fb(struct amdgpu_device *adev,
					 struct dc_plane_state *plane_state,
					 const struct amdgpu_framebuffer *amdgpu_fb)
{
	uint64_t tiling_flags;
	unsigned int awidth;
	const struct drm_framebuffer *fb = &amdgpu_fb->base;
	int ret = 0;
	struct drm_format_name_buf format_name;

	ret = get_fb_info(
		amdgpu_fb,
		&tiling_flags);

	if (ret)
		return ret;

	switch (fb->format->format) {
	case DRM_FORMAT_C8:
		plane_state->format = SURFACE_PIXEL_FORMAT_GRPH_PALETA_256_COLORS;
		break;
	case DRM_FORMAT_RGB565:
		plane_state->format = SURFACE_PIXEL_FORMAT_GRPH_RGB565;
		break;
	case DRM_FORMAT_XRGB8888:
	case DRM_FORMAT_ARGB8888:
		plane_state->format = SURFACE_PIXEL_FORMAT_GRPH_ARGB8888;
		break;
	case DRM_FORMAT_XRGB2101010:
	case DRM_FORMAT_ARGB2101010:
		plane_state->format = SURFACE_PIXEL_FORMAT_GRPH_ARGB2101010;
		break;
	case DRM_FORMAT_XBGR2101010:
	case DRM_FORMAT_ABGR2101010:
		plane_state->format = SURFACE_PIXEL_FORMAT_GRPH_ABGR2101010;
		break;
	case DRM_FORMAT_NV21:
		plane_state->format = SURFACE_PIXEL_FORMAT_VIDEO_420_YCbCr;
		break;
	case DRM_FORMAT_NV12:
		plane_state->format = SURFACE_PIXEL_FORMAT_VIDEO_420_YCrCb;
		break;
	default:
		DRM_ERROR("Unsupported screen format %s\n",
			  drm_get_format_name(fb->format->format, &format_name));
		return -EINVAL;
	}

	if (plane_state->format < SURFACE_PIXEL_FORMAT_VIDEO_BEGIN) {
		plane_state->address.type = PLN_ADDR_TYPE_GRAPHICS;
		plane_state->plane_size.grph.surface_size.x = 0;
		plane_state->plane_size.grph.surface_size.y = 0;
		plane_state->plane_size.grph.surface_size.width = fb->width;
		plane_state->plane_size.grph.surface_size.height = fb->height;
		plane_state->plane_size.grph.surface_pitch =
				fb->pitches[0] / fb->format->cpp[0];
		/* TODO: unhardcode */
		plane_state->color_space = COLOR_SPACE_SRGB;

	} else {
		awidth = ALIGN(fb->width, 64);
		plane_state->address.type = PLN_ADDR_TYPE_VIDEO_PROGRESSIVE;
		plane_state->plane_size.video.luma_size.x = 0;
		plane_state->plane_size.video.luma_size.y = 0;
		plane_state->plane_size.video.luma_size.width = awidth;
		plane_state->plane_size.video.luma_size.height = fb->height;
		/* TODO: unhardcode */
		plane_state->plane_size.video.luma_pitch = awidth;

		plane_state->plane_size.video.chroma_size.x = 0;
		plane_state->plane_size.video.chroma_size.y = 0;
		plane_state->plane_size.video.chroma_size.width = awidth;
		plane_state->plane_size.video.chroma_size.height = fb->height;
		plane_state->plane_size.video.chroma_pitch = awidth / 2;

		/* TODO: unhardcode */
		plane_state->color_space = COLOR_SPACE_YCBCR709;
	}

	memset(&plane_state->tiling_info, 0, sizeof(plane_state->tiling_info));

	/* Fill GFX8 params */
	if (AMDGPU_TILING_GET(tiling_flags, ARRAY_MODE) == DC_ARRAY_2D_TILED_THIN1) {
		unsigned int bankw, bankh, mtaspect, tile_split, num_banks;

		bankw = AMDGPU_TILING_GET(tiling_flags, BANK_WIDTH);
		bankh = AMDGPU_TILING_GET(tiling_flags, BANK_HEIGHT);
		mtaspect = AMDGPU_TILING_GET(tiling_flags, MACRO_TILE_ASPECT);
		tile_split = AMDGPU_TILING_GET(tiling_flags, TILE_SPLIT);
		num_banks = AMDGPU_TILING_GET(tiling_flags, NUM_BANKS);

		/* XXX fix me for VI */
		plane_state->tiling_info.gfx8.num_banks = num_banks;
		plane_state->tiling_info.gfx8.array_mode =
				DC_ARRAY_2D_TILED_THIN1;
		plane_state->tiling_info.gfx8.tile_split = tile_split;
		plane_state->tiling_info.gfx8.bank_width = bankw;
		plane_state->tiling_info.gfx8.bank_height = bankh;
		plane_state->tiling_info.gfx8.tile_aspect = mtaspect;
		plane_state->tiling_info.gfx8.tile_mode =
				DC_ADDR_SURF_MICRO_TILING_DISPLAY;
	} else if (AMDGPU_TILING_GET(tiling_flags, ARRAY_MODE)
			== DC_ARRAY_1D_TILED_THIN1) {
		plane_state->tiling_info.gfx8.array_mode = DC_ARRAY_1D_TILED_THIN1;
	}

	plane_state->tiling_info.gfx8.pipe_config =
			AMDGPU_TILING_GET(tiling_flags, PIPE_CONFIG);

	if (adev->asic_type == CHIP_VEGA10 ||
	    adev->asic_type == CHIP_VEGA12 ||
	    adev->asic_type == CHIP_RAVEN) {
		/* Fill GFX9 params */
		plane_state->tiling_info.gfx9.num_pipes =
			adev->gfx.config.gb_addr_config_fields.num_pipes;
		plane_state->tiling_info.gfx9.num_banks =
			adev->gfx.config.gb_addr_config_fields.num_banks;
		plane_state->tiling_info.gfx9.pipe_interleave =
			adev->gfx.config.gb_addr_config_fields.pipe_interleave_size;
		plane_state->tiling_info.gfx9.num_shader_engines =
			adev->gfx.config.gb_addr_config_fields.num_se;
		plane_state->tiling_info.gfx9.max_compressed_frags =
			adev->gfx.config.gb_addr_config_fields.max_compress_frags;
		plane_state->tiling_info.gfx9.num_rb_per_se =
			adev->gfx.config.gb_addr_config_fields.num_rb_per_se;
		plane_state->tiling_info.gfx9.swizzle =
			AMDGPU_TILING_GET(tiling_flags, SWIZZLE_MODE);
		plane_state->tiling_info.gfx9.shaderEnable = 1;
	}

	plane_state->visible = true;
	plane_state->scaling_quality.h_taps_c = 0;
	plane_state->scaling_quality.v_taps_c = 0;

	/* is this needed? is plane_state zeroed at allocation? */
	plane_state->scaling_quality.h_taps = 0;
	plane_state->scaling_quality.v_taps = 0;
	plane_state->stereo_format = PLANE_STEREO_FORMAT_NONE;

	return ret;

}

static int fill_plane_attributes(struct amdgpu_device *adev,
				 struct dc_plane_state *dc_plane_state,
				 struct drm_plane_state *plane_state,
				 struct drm_crtc_state *crtc_state)
{
	const struct amdgpu_framebuffer *amdgpu_fb =
		to_amdgpu_framebuffer(plane_state->fb);
	const struct drm_crtc *crtc = plane_state->crtc;
	int ret = 0;

	if (!fill_rects_from_plane_state(plane_state, dc_plane_state))
		return -EINVAL;

	ret = fill_plane_attributes_from_fb(
		crtc->dev->dev_private,
		dc_plane_state,
		amdgpu_fb);

	if (ret)
		return ret;

<<<<<<< HEAD
	input_tf = dc_create_transfer_func();

	if (input_tf == NULL)
		return -ENOMEM;

	dc_plane_state->in_transfer_func = input_tf;

=======
>>>>>>> 6fb7f18d
	/*
	 * Always set input transfer function, since plane state is refreshed
	 * every time.
	 */
	ret = amdgpu_dm_set_degamma_lut(crtc_state, dc_plane_state);
	if (ret) {
		dc_transfer_func_release(dc_plane_state->in_transfer_func);
		dc_plane_state->in_transfer_func = NULL;
	}

	return ret;
}

/*****************************************************************************/

static void update_stream_scaling_settings(const struct drm_display_mode *mode,
					   const struct dm_connector_state *dm_state,
					   struct dc_stream_state *stream)
{
	enum amdgpu_rmx_type rmx_type;

	struct rect src = { 0 }; /* viewport in composition space*/
	struct rect dst = { 0 }; /* stream addressable area */

	/* no mode. nothing to be done */
	if (!mode)
		return;

	/* Full screen scaling by default */
	src.width = mode->hdisplay;
	src.height = mode->vdisplay;
	dst.width = stream->timing.h_addressable;
	dst.height = stream->timing.v_addressable;

	if (dm_state) {
		rmx_type = dm_state->scaling;
		if (rmx_type == RMX_ASPECT || rmx_type == RMX_OFF) {
			if (src.width * dst.height <
					src.height * dst.width) {
				/* height needs less upscaling/more downscaling */
				dst.width = src.width *
						dst.height / src.height;
			} else {
				/* width needs less upscaling/more downscaling */
				dst.height = src.height *
						dst.width / src.width;
			}
		} else if (rmx_type == RMX_CENTER) {
			dst = src;
		}

		dst.x = (stream->timing.h_addressable - dst.width) / 2;
		dst.y = (stream->timing.v_addressable - dst.height) / 2;

		if (dm_state->underscan_enable) {
			dst.x += dm_state->underscan_hborder / 2;
			dst.y += dm_state->underscan_vborder / 2;
			dst.width -= dm_state->underscan_hborder;
			dst.height -= dm_state->underscan_vborder;
		}
	}

	stream->src = src;
	stream->dst = dst;

	DRM_DEBUG_DRIVER("Destination Rectangle x:%d  y:%d  width:%d  height:%d\n",
			dst.x, dst.y, dst.width, dst.height);

}

static enum dc_color_depth
convert_color_depth_from_display_info(const struct drm_connector *connector)
{
	uint32_t bpc = connector->display_info.bpc;

	/* Limited color depth to 8bit
	 * TODO: Still need to handle deep color
	 */
	if (bpc > 8)
		bpc = 8;

	switch (bpc) {
	case 0:
		/* Temporary Work around, DRM don't parse color depth for
		 * EDID revision before 1.4
		 * TODO: Fix edid parsing
		 */
		return COLOR_DEPTH_888;
	case 6:
		return COLOR_DEPTH_666;
	case 8:
		return COLOR_DEPTH_888;
	case 10:
		return COLOR_DEPTH_101010;
	case 12:
		return COLOR_DEPTH_121212;
	case 14:
		return COLOR_DEPTH_141414;
	case 16:
		return COLOR_DEPTH_161616;
	default:
		return COLOR_DEPTH_UNDEFINED;
	}
}

static enum dc_aspect_ratio
get_aspect_ratio(const struct drm_display_mode *mode_in)
{
	int32_t width = mode_in->crtc_hdisplay * 9;
	int32_t height = mode_in->crtc_vdisplay * 16;

	if ((width - height) < 10 && (width - height) > -10)
		return ASPECT_RATIO_16_9;
	else
		return ASPECT_RATIO_4_3;
}

static enum dc_color_space
get_output_color_space(const struct dc_crtc_timing *dc_crtc_timing)
{
	enum dc_color_space color_space = COLOR_SPACE_SRGB;

	switch (dc_crtc_timing->pixel_encoding)	{
	case PIXEL_ENCODING_YCBCR422:
	case PIXEL_ENCODING_YCBCR444:
	case PIXEL_ENCODING_YCBCR420:
	{
		/*
		 * 27030khz is the separation point between HDTV and SDTV
		 * according to HDMI spec, we use YCbCr709 and YCbCr601
		 * respectively
		 */
		if (dc_crtc_timing->pix_clk_khz > 27030) {
			if (dc_crtc_timing->flags.Y_ONLY)
				color_space =
					COLOR_SPACE_YCBCR709_LIMITED;
			else
				color_space = COLOR_SPACE_YCBCR709;
		} else {
			if (dc_crtc_timing->flags.Y_ONLY)
				color_space =
					COLOR_SPACE_YCBCR601_LIMITED;
			else
				color_space = COLOR_SPACE_YCBCR601;
		}

	}
	break;
	case PIXEL_ENCODING_RGB:
		color_space = COLOR_SPACE_SRGB;
		break;

	default:
		WARN_ON(1);
		break;
	}

	return color_space;
}

/*****************************************************************************/

static void
fill_stream_properties_from_drm_display_mode(struct dc_stream_state *stream,
					     const struct drm_display_mode *mode_in,
					     const struct drm_connector *connector)
{
	struct dc_crtc_timing *timing_out = &stream->timing;

	memset(timing_out, 0, sizeof(struct dc_crtc_timing));

	timing_out->h_border_left = 0;
	timing_out->h_border_right = 0;
	timing_out->v_border_top = 0;
	timing_out->v_border_bottom = 0;
	/* TODO: un-hardcode */

	if ((connector->display_info.color_formats & DRM_COLOR_FORMAT_YCRCB444)
			&& stream->sink->sink_signal == SIGNAL_TYPE_HDMI_TYPE_A)
		timing_out->pixel_encoding = PIXEL_ENCODING_YCBCR444;
	else
		timing_out->pixel_encoding = PIXEL_ENCODING_RGB;

	timing_out->timing_3d_format = TIMING_3D_FORMAT_NONE;
	timing_out->display_color_depth = convert_color_depth_from_display_info(
			connector);
	timing_out->scan_type = SCANNING_TYPE_NODATA;
	timing_out->hdmi_vic = 0;
	timing_out->vic = drm_match_cea_mode(mode_in);

	timing_out->h_addressable = mode_in->crtc_hdisplay;
	timing_out->h_total = mode_in->crtc_htotal;
	timing_out->h_sync_width =
		mode_in->crtc_hsync_end - mode_in->crtc_hsync_start;
	timing_out->h_front_porch =
		mode_in->crtc_hsync_start - mode_in->crtc_hdisplay;
	timing_out->v_total = mode_in->crtc_vtotal;
	timing_out->v_addressable = mode_in->crtc_vdisplay;
	timing_out->v_front_porch =
		mode_in->crtc_vsync_start - mode_in->crtc_vdisplay;
	timing_out->v_sync_width =
		mode_in->crtc_vsync_end - mode_in->crtc_vsync_start;
	timing_out->pix_clk_khz = mode_in->crtc_clock;
	timing_out->aspect_ratio = get_aspect_ratio(mode_in);
	if (mode_in->flags & DRM_MODE_FLAG_PHSYNC)
		timing_out->flags.HSYNC_POSITIVE_POLARITY = 1;
	if (mode_in->flags & DRM_MODE_FLAG_PVSYNC)
		timing_out->flags.VSYNC_POSITIVE_POLARITY = 1;

	stream->output_color_space = get_output_color_space(timing_out);

	stream->out_transfer_func->type = TF_TYPE_PREDEFINED;
	stream->out_transfer_func->tf = TRANSFER_FUNCTION_SRGB;
}

static void fill_audio_info(struct audio_info *audio_info,
			    const struct drm_connector *drm_connector,
			    const struct dc_sink *dc_sink)
{
	int i = 0;
	int cea_revision = 0;
	const struct dc_edid_caps *edid_caps = &dc_sink->edid_caps;

	audio_info->manufacture_id = edid_caps->manufacturer_id;
	audio_info->product_id = edid_caps->product_id;

	cea_revision = drm_connector->display_info.cea_rev;

	strncpy(audio_info->display_name,
		edid_caps->display_name,
		AUDIO_INFO_DISPLAY_NAME_SIZE_IN_CHARS - 1);

	if (cea_revision >= 3) {
		audio_info->mode_count = edid_caps->audio_mode_count;

		for (i = 0; i < audio_info->mode_count; ++i) {
			audio_info->modes[i].format_code =
					(enum audio_format_code)
					(edid_caps->audio_modes[i].format_code);
			audio_info->modes[i].channel_count =
					edid_caps->audio_modes[i].channel_count;
			audio_info->modes[i].sample_rates.all =
					edid_caps->audio_modes[i].sample_rate;
			audio_info->modes[i].sample_size =
					edid_caps->audio_modes[i].sample_size;
		}
	}

	audio_info->flags.all = edid_caps->speaker_flags;

	/* TODO: We only check for the progressive mode, check for interlace mode too */
	if (drm_connector->latency_present[0]) {
		audio_info->video_latency = drm_connector->video_latency[0];
		audio_info->audio_latency = drm_connector->audio_latency[0];
	}

	/* TODO: For DP, video and audio latency should be calculated from DPCD caps */

}

static void
copy_crtc_timing_for_drm_display_mode(const struct drm_display_mode *src_mode,
				      struct drm_display_mode *dst_mode)
{
	dst_mode->crtc_hdisplay = src_mode->crtc_hdisplay;
	dst_mode->crtc_vdisplay = src_mode->crtc_vdisplay;
	dst_mode->crtc_clock = src_mode->crtc_clock;
	dst_mode->crtc_hblank_start = src_mode->crtc_hblank_start;
	dst_mode->crtc_hblank_end = src_mode->crtc_hblank_end;
	dst_mode->crtc_hsync_start =  src_mode->crtc_hsync_start;
	dst_mode->crtc_hsync_end = src_mode->crtc_hsync_end;
	dst_mode->crtc_htotal = src_mode->crtc_htotal;
	dst_mode->crtc_hskew = src_mode->crtc_hskew;
	dst_mode->crtc_vblank_start = src_mode->crtc_vblank_start;
	dst_mode->crtc_vblank_end = src_mode->crtc_vblank_end;
	dst_mode->crtc_vsync_start = src_mode->crtc_vsync_start;
	dst_mode->crtc_vsync_end = src_mode->crtc_vsync_end;
	dst_mode->crtc_vtotal = src_mode->crtc_vtotal;
}

static void
decide_crtc_timing_for_drm_display_mode(struct drm_display_mode *drm_mode,
					const struct drm_display_mode *native_mode,
					bool scale_enabled)
{
	if (scale_enabled) {
		copy_crtc_timing_for_drm_display_mode(native_mode, drm_mode);
	} else if (native_mode->clock == drm_mode->clock &&
			native_mode->htotal == drm_mode->htotal &&
			native_mode->vtotal == drm_mode->vtotal) {
		copy_crtc_timing_for_drm_display_mode(native_mode, drm_mode);
	} else {
		/* no scaling nor amdgpu inserted, no need to patch */
	}
}

static int create_fake_sink(struct amdgpu_dm_connector *aconnector)
{
	struct dc_sink *sink = NULL;
	struct dc_sink_init_data sink_init_data = { 0 };

	sink_init_data.link = aconnector->dc_link;
	sink_init_data.sink_signal = aconnector->dc_link->connector_signal;

	sink = dc_sink_create(&sink_init_data);
	if (!sink) {
		DRM_ERROR("Failed to create sink!\n");
		return -ENOMEM;
	}

	sink->sink_signal = SIGNAL_TYPE_VIRTUAL;
	aconnector->fake_enable = true;

	aconnector->dc_sink = sink;
	aconnector->dc_link->local_sink = sink;

	return 0;
}

static void set_multisync_trigger_params(
		struct dc_stream_state *stream)
{
	if (stream->triggered_crtc_reset.enabled) {
		stream->triggered_crtc_reset.event = CRTC_EVENT_VSYNC_RISING;
		stream->triggered_crtc_reset.delay = TRIGGER_DELAY_NEXT_LINE;
	}
}

static void set_master_stream(struct dc_stream_state *stream_set[],
			      int stream_count)
{
	int j, highest_rfr = 0, master_stream = 0;

	for (j = 0;  j < stream_count; j++) {
		if (stream_set[j] && stream_set[j]->triggered_crtc_reset.enabled) {
			int refresh_rate = 0;

			refresh_rate = (stream_set[j]->timing.pix_clk_khz*1000)/
				(stream_set[j]->timing.h_total*stream_set[j]->timing.v_total);
			if (refresh_rate > highest_rfr) {
				highest_rfr = refresh_rate;
				master_stream = j;
			}
		}
	}
	for (j = 0;  j < stream_count; j++) {
		if (stream_set[j])
			stream_set[j]->triggered_crtc_reset.event_source = stream_set[master_stream];
	}
}

static void dm_enable_per_frame_crtc_master_sync(struct dc_state *context)
{
	int i = 0;

	if (context->stream_count < 2)
		return;
	for (i = 0; i < context->stream_count ; i++) {
		if (!context->streams[i])
			continue;
		/* TODO: add a function to read AMD VSDB bits and will set
		 * crtc_sync_master.multi_sync_enabled flag
		 * For now its set to false
		 */
		set_multisync_trigger_params(context->streams[i]);
	}
	set_master_stream(context->streams, context->stream_count);
}

static struct dc_stream_state *
create_stream_for_sink(struct amdgpu_dm_connector *aconnector,
		       const struct drm_display_mode *drm_mode,
		       const struct dm_connector_state *dm_state)
{
	struct drm_display_mode *preferred_mode = NULL;
	struct drm_connector *drm_connector;
	struct dc_stream_state *stream = NULL;
	struct drm_display_mode mode = *drm_mode;
	bool native_mode_found = false;

	if (aconnector == NULL) {
		DRM_ERROR("aconnector is NULL!\n");
		return stream;
	}

	drm_connector = &aconnector->base;

	if (!aconnector->dc_sink) {
		/*
		 * Create dc_sink when necessary to MST
		 * Don't apply fake_sink to MST
		 */
		if (aconnector->mst_port) {
			dm_dp_mst_dc_sink_create(drm_connector);
			return stream;
		}

		if (create_fake_sink(aconnector))
			return stream;
	}

	stream = dc_create_stream_for_sink(aconnector->dc_sink);

	if (stream == NULL) {
		DRM_ERROR("Failed to create stream for sink!\n");
		return stream;
	}

	list_for_each_entry(preferred_mode, &aconnector->base.modes, head) {
		/* Search for preferred mode */
		if (preferred_mode->type & DRM_MODE_TYPE_PREFERRED) {
			native_mode_found = true;
			break;
		}
	}
	if (!native_mode_found)
		preferred_mode = list_first_entry_or_null(
				&aconnector->base.modes,
				struct drm_display_mode,
				head);

	if (preferred_mode == NULL) {
		/* This may not be an error, the use case is when we we have no
		 * usermode calls to reset and set mode upon hotplug. In this
		 * case, we call set mode ourselves to restore the previous mode
		 * and the modelist may not be filled in in time.
		 */
		DRM_DEBUG_DRIVER("No preferred mode found\n");
	} else {
		decide_crtc_timing_for_drm_display_mode(
				&mode, preferred_mode,
				dm_state ? (dm_state->scaling != RMX_OFF) : false);
	}

	if (!dm_state)
		drm_mode_set_crtcinfo(&mode, 0);

	fill_stream_properties_from_drm_display_mode(stream,
			&mode, &aconnector->base);
	update_stream_scaling_settings(&mode, dm_state, stream);

	fill_audio_info(
		&stream->audio_info,
		drm_connector,
		aconnector->dc_sink);

	update_stream_signal(stream);

	if (dm_state && dm_state->freesync_capable)
		stream->ignore_msa_timing_param = true;

	return stream;
}

static void amdgpu_dm_crtc_destroy(struct drm_crtc *crtc)
{
	drm_crtc_cleanup(crtc);
	kfree(crtc);
}

static void dm_crtc_destroy_state(struct drm_crtc *crtc,
				  struct drm_crtc_state *state)
{
	struct dm_crtc_state *cur = to_dm_crtc_state(state);

	/* TODO Destroy dc_stream objects are stream object is flattened */
	if (cur->stream)
		dc_stream_release(cur->stream);


	__drm_atomic_helper_crtc_destroy_state(state);


	kfree(state);
}

static void dm_crtc_reset_state(struct drm_crtc *crtc)
{
	struct dm_crtc_state *state;

	if (crtc->state)
		dm_crtc_destroy_state(crtc, crtc->state);

	state = kzalloc(sizeof(*state), GFP_KERNEL);
	if (WARN_ON(!state))
		return;

	crtc->state = &state->base;
	crtc->state->crtc = crtc;

}

static struct drm_crtc_state *
dm_crtc_duplicate_state(struct drm_crtc *crtc)
{
	struct dm_crtc_state *state, *cur;

	cur = to_dm_crtc_state(crtc->state);

	if (WARN_ON(!crtc->state))
		return NULL;

	state = kzalloc(sizeof(*state), GFP_KERNEL);
	if (!state)
		return NULL;

	__drm_atomic_helper_crtc_duplicate_state(crtc, &state->base);

	if (cur->stream) {
		state->stream = cur->stream;
		dc_stream_retain(state->stream);
	}

	state->adjust = cur->adjust;
	state->vrr_infopacket = cur->vrr_infopacket;
	state->freesync_enabled = cur->freesync_enabled;

	/* TODO Duplicate dc_stream after objects are stream object is flattened */

	return &state->base;
}


static inline int dm_set_vblank(struct drm_crtc *crtc, bool enable)
{
	enum dc_irq_source irq_source;
	struct amdgpu_crtc *acrtc = to_amdgpu_crtc(crtc);
	struct amdgpu_device *adev = crtc->dev->dev_private;

	irq_source = IRQ_TYPE_VBLANK + acrtc->otg_inst;
	return dc_interrupt_set(adev->dm.dc, irq_source, enable) ? 0 : -EBUSY;
}

static int dm_enable_vblank(struct drm_crtc *crtc)
{
	return dm_set_vblank(crtc, true);
}

static void dm_disable_vblank(struct drm_crtc *crtc)
{
	dm_set_vblank(crtc, false);
}

/* Implemented only the options currently availible for the driver */
static const struct drm_crtc_funcs amdgpu_dm_crtc_funcs = {
	.reset = dm_crtc_reset_state,
	.destroy = amdgpu_dm_crtc_destroy,
	.gamma_set = drm_atomic_helper_legacy_gamma_set,
	.set_config = drm_atomic_helper_set_config,
	.page_flip = drm_atomic_helper_page_flip,
	.atomic_duplicate_state = dm_crtc_duplicate_state,
	.atomic_destroy_state = dm_crtc_destroy_state,
	.set_crc_source = amdgpu_dm_crtc_set_crc_source,
	.enable_vblank = dm_enable_vblank,
	.disable_vblank = dm_disable_vblank,
};

static enum drm_connector_status
amdgpu_dm_connector_detect(struct drm_connector *connector, bool force)
{
	bool connected;
	struct amdgpu_dm_connector *aconnector = to_amdgpu_dm_connector(connector);

	/* Notes:
	 * 1. This interface is NOT called in context of HPD irq.
	 * 2. This interface *is called* in context of user-mode ioctl. Which
	 * makes it a bad place for *any* MST-related activit. */

	if (aconnector->base.force == DRM_FORCE_UNSPECIFIED &&
	    !aconnector->fake_enable)
		connected = (aconnector->dc_sink != NULL);
	else
		connected = (aconnector->base.force == DRM_FORCE_ON);

	return (connected ? connector_status_connected :
			connector_status_disconnected);
}

int amdgpu_dm_connector_atomic_set_property(struct drm_connector *connector,
					    struct drm_connector_state *connector_state,
					    struct drm_property *property,
					    uint64_t val)
{
	struct drm_device *dev = connector->dev;
	struct amdgpu_device *adev = dev->dev_private;
	struct dm_connector_state *dm_old_state =
		to_dm_connector_state(connector->state);
	struct dm_connector_state *dm_new_state =
		to_dm_connector_state(connector_state);

	int ret = -EINVAL;

	if (property == dev->mode_config.scaling_mode_property) {
		enum amdgpu_rmx_type rmx_type;

		switch (val) {
		case DRM_MODE_SCALE_CENTER:
			rmx_type = RMX_CENTER;
			break;
		case DRM_MODE_SCALE_ASPECT:
			rmx_type = RMX_ASPECT;
			break;
		case DRM_MODE_SCALE_FULLSCREEN:
			rmx_type = RMX_FULL;
			break;
		case DRM_MODE_SCALE_NONE:
		default:
			rmx_type = RMX_OFF;
			break;
		}

		if (dm_old_state->scaling == rmx_type)
			return 0;

		dm_new_state->scaling = rmx_type;
		ret = 0;
	} else if (property == adev->mode_info.underscan_hborder_property) {
		dm_new_state->underscan_hborder = val;
		ret = 0;
	} else if (property == adev->mode_info.underscan_vborder_property) {
		dm_new_state->underscan_vborder = val;
		ret = 0;
	} else if (property == adev->mode_info.underscan_property) {
		dm_new_state->underscan_enable = val;
		ret = 0;
	} else if (property == adev->mode_info.freesync_property) {
<<<<<<< HEAD
		struct amdgpu_crtc *acrtc;
		struct dm_crtc_state *acrtc_state;

		dm_new_state->user_enable.enable_for_gaming = val;
		dm_new_state->user_enable.enable_for_static = val;
		dm_new_state->user_enable.enable_for_video = val;

		if (adev->dm.freesync_module && connector_state->crtc) {
			acrtc = to_amdgpu_crtc(connector_state->crtc);
			acrtc_state = to_dm_crtc_state(connector_state->crtc->state);
			mod_freesync_set_user_enable(adev->dm.freesync_module,
						     &acrtc_state->stream, 1,
						     &dm_new_state->user_enable);
		}

=======
		dm_new_state->freesync_enable = val;
>>>>>>> 6fb7f18d
		ret = 0;
	} else if (property == adev->mode_info.freesync_capable_property) {
		dm_new_state->freesync_capable = val;
		ret = 0;
	}

	return ret;
}

int amdgpu_dm_connector_atomic_get_property(struct drm_connector *connector,
					    const struct drm_connector_state *state,
					    struct drm_property *property,
					    uint64_t *val)
{
	struct drm_device *dev = connector->dev;
	struct amdgpu_device *adev = dev->dev_private;
	struct dm_connector_state *dm_state =
		to_dm_connector_state(state);
	int ret = -EINVAL;

	if (property == dev->mode_config.scaling_mode_property) {
		switch (dm_state->scaling) {
		case RMX_CENTER:
			*val = DRM_MODE_SCALE_CENTER;
			break;
		case RMX_ASPECT:
			*val = DRM_MODE_SCALE_ASPECT;
			break;
		case RMX_FULL:
			*val = DRM_MODE_SCALE_FULLSCREEN;
			break;
		case RMX_OFF:
		default:
			*val = DRM_MODE_SCALE_NONE;
			break;
		}
		ret = 0;
	} else if (property == adev->mode_info.underscan_hborder_property) {
		*val = dm_state->underscan_hborder;
		ret = 0;
	} else if (property == adev->mode_info.underscan_vborder_property) {
		*val = dm_state->underscan_vborder;
		ret = 0;
	} else if (property == adev->mode_info.underscan_property) {
		*val = dm_state->underscan_enable;
		ret = 0;
	} else if (property == adev->mode_info.freesync_property) {
<<<<<<< HEAD
		*val = dm_state->user_enable.enable_for_gaming;
=======
		*val = dm_state->freesync_enable;
>>>>>>> 6fb7f18d
		ret = 0;
	} else if (property == adev->mode_info.freesync_capable_property) {
		*val = dm_state->freesync_capable;
		ret = 0;
	}
	return ret;
}

static void amdgpu_dm_connector_destroy(struct drm_connector *connector)
{
	struct amdgpu_dm_connector *aconnector = to_amdgpu_dm_connector(connector);
	const struct dc_link *link = aconnector->dc_link;
	struct amdgpu_device *adev = connector->dev->dev_private;
	struct amdgpu_display_manager *dm = &adev->dm;
#if defined(CONFIG_BACKLIGHT_CLASS_DEVICE) ||\
	defined(CONFIG_BACKLIGHT_CLASS_DEVICE_MODULE)

	if ((link->connector_signal & (SIGNAL_TYPE_EDP | SIGNAL_TYPE_LVDS)) &&
	    link->type != dc_connection_none &&
	    dm->backlight_dev) {
		backlight_device_unregister(dm->backlight_dev);
		dm->backlight_dev = NULL;
	}
#endif
	drm_connector_unregister(connector);
	drm_connector_cleanup(connector);
	kfree(connector);
}

void amdgpu_dm_connector_funcs_reset(struct drm_connector *connector)
{
	struct dm_connector_state *state =
		to_dm_connector_state(connector->state);

	kfree(state);

	state = kzalloc(sizeof(*state), GFP_KERNEL);

	if (state) {
		state->scaling = RMX_OFF;
		state->underscan_enable = false;
		state->underscan_hborder = 0;
		state->underscan_vborder = 0;

		connector->state = &state->base;
		connector->state->connector = connector;
	}
}

struct drm_connector_state *
amdgpu_dm_connector_atomic_duplicate_state(struct drm_connector *connector)
{
	struct dm_connector_state *state =
		to_dm_connector_state(connector->state);

	struct dm_connector_state *new_state =
			kmemdup(state, sizeof(*state), GFP_KERNEL);

	if (!new_state)
		return NULL;

	__drm_atomic_helper_connector_duplicate_state(connector, &new_state->base);

	new_state->freesync_capable = state->freesync_capable;
	new_state->freesync_enable = state->freesync_enable;

	return &new_state->base;
}

static const struct drm_connector_funcs amdgpu_dm_connector_funcs = {
	.reset = amdgpu_dm_connector_funcs_reset,
	.detect = amdgpu_dm_connector_detect,
	.fill_modes = drm_helper_probe_single_connector_modes,
	.destroy = amdgpu_dm_connector_destroy,
	.atomic_duplicate_state = amdgpu_dm_connector_atomic_duplicate_state,
	.atomic_destroy_state = drm_atomic_helper_connector_destroy_state,
	.atomic_set_property = amdgpu_dm_connector_atomic_set_property,
	.atomic_get_property = amdgpu_dm_connector_atomic_get_property
};

static struct drm_encoder *best_encoder(struct drm_connector *connector)
{
	int enc_id = connector->encoder_ids[0];
	struct drm_mode_object *obj;
	struct drm_encoder *encoder;

	DRM_DEBUG_DRIVER("Finding the best encoder\n");

	/* pick the encoder ids */
	if (enc_id) {
		obj = drm_mode_object_find(connector->dev, NULL, enc_id, DRM_MODE_OBJECT_ENCODER);
		if (!obj) {
			DRM_ERROR("Couldn't find a matching encoder for our connector\n");
			return NULL;
		}
		encoder = obj_to_encoder(obj);
		return encoder;
	}
	DRM_ERROR("No encoder id\n");
	return NULL;
}

static int get_modes(struct drm_connector *connector)
{
	return amdgpu_dm_connector_get_modes(connector);
}

static void create_eml_sink(struct amdgpu_dm_connector *aconnector)
{
	struct dc_sink_init_data init_params = {
			.link = aconnector->dc_link,
			.sink_signal = SIGNAL_TYPE_VIRTUAL
	};
	struct edid *edid;

	if (!aconnector->base.edid_blob_ptr) {
		DRM_ERROR("No EDID firmware found on connector: %s ,forcing to OFF!\n",
				aconnector->base.name);

		aconnector->base.force = DRM_FORCE_OFF;
		aconnector->base.override_edid = false;
		return;
	}

	edid = (struct edid *) aconnector->base.edid_blob_ptr->data;

	aconnector->edid = edid;

	aconnector->dc_em_sink = dc_link_add_remote_sink(
		aconnector->dc_link,
		(uint8_t *)edid,
		(edid->extensions + 1) * EDID_LENGTH,
		&init_params);

	if (aconnector->base.force == DRM_FORCE_ON)
		aconnector->dc_sink = aconnector->dc_link->local_sink ?
		aconnector->dc_link->local_sink :
		aconnector->dc_em_sink;
}

static void handle_edid_mgmt(struct amdgpu_dm_connector *aconnector)
{
	struct dc_link *link = (struct dc_link *)aconnector->dc_link;

	/* In case of headless boot with force on for DP managed connector
	 * Those settings have to be != 0 to get initial modeset
	 */
	if (link->connector_signal == SIGNAL_TYPE_DISPLAY_PORT) {
		link->verified_link_cap.lane_count = LANE_COUNT_FOUR;
		link->verified_link_cap.link_rate = LINK_RATE_HIGH2;
	}


	aconnector->base.override_edid = true;
	create_eml_sink(aconnector);
}

int amdgpu_dm_connector_mode_valid(struct drm_connector *connector,
				   struct drm_display_mode *mode)
{
	int result = MODE_ERROR;
	struct dc_sink *dc_sink;
	struct amdgpu_device *adev = connector->dev->dev_private;
	/* TODO: Unhardcode stream count */
	struct dc_stream_state *stream;
	struct amdgpu_dm_connector *aconnector = to_amdgpu_dm_connector(connector);
	enum dc_status dc_result = DC_OK;

	if ((mode->flags & DRM_MODE_FLAG_INTERLACE) ||
			(mode->flags & DRM_MODE_FLAG_DBLSCAN))
		return result;

	/* Only run this the first time mode_valid is called to initilialize
	 * EDID mgmt
	 */
	if (aconnector->base.force != DRM_FORCE_UNSPECIFIED &&
		!aconnector->dc_em_sink)
		handle_edid_mgmt(aconnector);

	dc_sink = to_amdgpu_dm_connector(connector)->dc_sink;

	if (dc_sink == NULL) {
		DRM_ERROR("dc_sink is NULL!\n");
		goto fail;
	}

	stream = create_stream_for_sink(aconnector, mode, NULL);
	if (stream == NULL) {
		DRM_ERROR("Failed to create stream for sink!\n");
		goto fail;
	}

	dc_result = dc_validate_stream(adev->dm.dc, stream);

	if (dc_result == DC_OK)
		result = MODE_OK;
	else
		DRM_DEBUG_KMS("Mode %dx%d (clk %d) failed DC validation with error %d\n",
			      mode->vdisplay,
			      mode->hdisplay,
			      mode->clock,
			      dc_result);

	dc_stream_release(stream);

fail:
	/* TODO: error handling*/
	return result;
}

static const struct drm_connector_helper_funcs
amdgpu_dm_connector_helper_funcs = {
	/*
	 * If hotplug a second bigger display in FB Con mode, bigger resolution
	 * modes will be filtered by drm_mode_validate_size(), and those modes
	 * is missing after user start lightdm. So we need to renew modes list.
	 * in get_modes call back, not just return the modes count
	 */
	.get_modes = get_modes,
	.mode_valid = amdgpu_dm_connector_mode_valid,
	.best_encoder = best_encoder
};

static void dm_crtc_helper_disable(struct drm_crtc *crtc)
{
}

static int dm_crtc_helper_atomic_check(struct drm_crtc *crtc,
				       struct drm_crtc_state *state)
{
	struct amdgpu_device *adev = crtc->dev->dev_private;
	struct dc *dc = adev->dm.dc;
	struct dm_crtc_state *dm_crtc_state = to_dm_crtc_state(state);
	int ret = -EINVAL;

	if (unlikely(!dm_crtc_state->stream &&
		     modeset_required(state, NULL, dm_crtc_state->stream))) {
		WARN_ON(1);
		return ret;
	}

	/* In some use cases, like reset, no stream  is attached */
	if (!dm_crtc_state->stream)
		return 0;

	if (dc_validate_stream(dc, dm_crtc_state->stream) == DC_OK)
		return 0;

	return ret;
}

static bool dm_crtc_helper_mode_fixup(struct drm_crtc *crtc,
				      const struct drm_display_mode *mode,
				      struct drm_display_mode *adjusted_mode)
{
	return true;
}

static const struct drm_crtc_helper_funcs amdgpu_dm_crtc_helper_funcs = {
	.disable = dm_crtc_helper_disable,
	.atomic_check = dm_crtc_helper_atomic_check,
	.mode_fixup = dm_crtc_helper_mode_fixup
};

static void dm_encoder_helper_disable(struct drm_encoder *encoder)
{

}

static int dm_encoder_helper_atomic_check(struct drm_encoder *encoder,
					  struct drm_crtc_state *crtc_state,
					  struct drm_connector_state *conn_state)
{
	return 0;
}

const struct drm_encoder_helper_funcs amdgpu_dm_encoder_helper_funcs = {
	.disable = dm_encoder_helper_disable,
	.atomic_check = dm_encoder_helper_atomic_check
};

static void dm_drm_plane_reset(struct drm_plane *plane)
{
	struct dm_plane_state *amdgpu_state = NULL;

	if (plane->state)
		plane->funcs->atomic_destroy_state(plane, plane->state);

	amdgpu_state = kzalloc(sizeof(*amdgpu_state), GFP_KERNEL);
	WARN_ON(amdgpu_state == NULL);
	
	if (amdgpu_state) {
		plane->state = &amdgpu_state->base;
		plane->state->plane = plane;
		plane->state->rotation = DRM_MODE_ROTATE_0;
	}
}

static struct drm_plane_state *
dm_drm_plane_duplicate_state(struct drm_plane *plane)
{
	struct dm_plane_state *dm_plane_state, *old_dm_plane_state;

	old_dm_plane_state = to_dm_plane_state(plane->state);
	dm_plane_state = kzalloc(sizeof(*dm_plane_state), GFP_KERNEL);
	if (!dm_plane_state)
		return NULL;

	__drm_atomic_helper_plane_duplicate_state(plane, &dm_plane_state->base);

	if (old_dm_plane_state->dc_state) {
		dm_plane_state->dc_state = old_dm_plane_state->dc_state;
		dc_plane_state_retain(dm_plane_state->dc_state);
	}

	return &dm_plane_state->base;
}

void dm_drm_plane_destroy_state(struct drm_plane *plane,
				struct drm_plane_state *state)
{
	struct dm_plane_state *dm_plane_state = to_dm_plane_state(state);

	if (dm_plane_state->dc_state)
		dc_plane_state_release(dm_plane_state->dc_state);

	drm_atomic_helper_plane_destroy_state(plane, state);
}

static const struct drm_plane_funcs dm_plane_funcs = {
	.update_plane	= drm_atomic_helper_update_plane,
	.disable_plane	= drm_atomic_helper_disable_plane,
	.destroy	= drm_plane_cleanup,
	.reset = dm_drm_plane_reset,
	.atomic_duplicate_state = dm_drm_plane_duplicate_state,
	.atomic_destroy_state = dm_drm_plane_destroy_state,
};

static int dm_plane_helper_prepare_fb(struct drm_plane *plane,
				      struct drm_plane_state *new_state)
{
	struct amdgpu_framebuffer *afb;
	struct drm_gem_object *obj;
	struct amdgpu_device *adev;
	struct amdgpu_bo *rbo;
	uint64_t chroma_addr = 0;
	struct dm_plane_state *dm_plane_state_new, *dm_plane_state_old;
	unsigned int awidth;
	uint32_t domain;
	int r;

	dm_plane_state_old = to_dm_plane_state(plane->state);
	dm_plane_state_new = to_dm_plane_state(new_state);

	if (!new_state->fb) {
		DRM_DEBUG_DRIVER("No FB bound\n");
		return 0;
	}

	afb = to_amdgpu_framebuffer(new_state->fb);
	obj = new_state->fb->obj[0];
	rbo = gem_to_amdgpu_bo(obj);
	adev = amdgpu_ttm_adev(rbo->tbo.bdev);
	r = amdgpu_bo_reserve(rbo, false);
	if (unlikely(r != 0))
		return r;

	if (plane->type != DRM_PLANE_TYPE_CURSOR)
		domain = amdgpu_display_framebuffer_domains(adev);
	else
		domain = AMDGPU_GEM_DOMAIN_VRAM;

	r = amdgpu_bo_pin(rbo, domain, &afb->address);

	amdgpu_bo_unreserve(rbo);

	if (unlikely(r != 0)) {
		if (r != -ERESTARTSYS)
			DRM_ERROR("Failed to pin framebuffer with error %d\n", r);
		return r;
	}

	amdgpu_bo_ref(rbo);

	if (dm_plane_state_new->dc_state &&
			dm_plane_state_old->dc_state != dm_plane_state_new->dc_state) {
		struct dc_plane_state *plane_state = dm_plane_state_new->dc_state;

		if (plane_state->format < SURFACE_PIXEL_FORMAT_VIDEO_BEGIN) {
			plane_state->address.grph.addr.low_part = lower_32_bits(afb->address);
			plane_state->address.grph.addr.high_part = upper_32_bits(afb->address);
		} else {
			awidth = ALIGN(new_state->fb->width, 64);
			plane_state->address.type = PLN_ADDR_TYPE_VIDEO_PROGRESSIVE;
			plane_state->address.video_progressive.luma_addr.low_part
							= lower_32_bits(afb->address);
			plane_state->address.video_progressive.luma_addr.high_part
							= upper_32_bits(afb->address);
			chroma_addr = afb->address + (u64)awidth * new_state->fb->height;
			plane_state->address.video_progressive.chroma_addr.low_part
							= lower_32_bits(chroma_addr);
			plane_state->address.video_progressive.chroma_addr.high_part
							= upper_32_bits(chroma_addr);
		}
	}

	/* It's a hack for s3 since in 4.9 kernel filter out cursor buffer
	 * prepare and cleanup in drm_atomic_helper_prepare_planes
	 * and drm_atomic_helper_cleanup_planes because fb doens't in s3.
	 * IN 4.10 kernel this code should be removed and amdgpu_device_suspend
	 * code touching fram buffers should be avoided for DC.
	 */
	if (plane->type == DRM_PLANE_TYPE_CURSOR) {
		struct amdgpu_crtc *acrtc = to_amdgpu_crtc(new_state->crtc);

		acrtc->cursor_bo = obj;
	}
	return 0;
}

static void dm_plane_helper_cleanup_fb(struct drm_plane *plane,
				       struct drm_plane_state *old_state)
{
	struct amdgpu_bo *rbo;
	int r;

	if (!old_state->fb)
		return;

	rbo = gem_to_amdgpu_bo(old_state->fb->obj[0]);
	r = amdgpu_bo_reserve(rbo, false);
	if (unlikely(r)) {
		DRM_ERROR("failed to reserve rbo before unpin\n");
		return;
	}

	amdgpu_bo_unpin(rbo);
	amdgpu_bo_unreserve(rbo);
	amdgpu_bo_unref(&rbo);
}

static int dm_plane_atomic_check(struct drm_plane *plane,
				 struct drm_plane_state *state)
{
	struct amdgpu_device *adev = plane->dev->dev_private;
	struct dc *dc = adev->dm.dc;
	struct dm_plane_state *dm_plane_state = to_dm_plane_state(state);

	if (!dm_plane_state->dc_state)
		return 0;

	if (!fill_rects_from_plane_state(state, dm_plane_state->dc_state))
		return -EINVAL;

	if (dc_validate_plane(dc, dm_plane_state->dc_state) == DC_OK)
		return 0;

	return -EINVAL;
}

static const struct drm_plane_helper_funcs dm_plane_helper_funcs = {
	.prepare_fb = dm_plane_helper_prepare_fb,
	.cleanup_fb = dm_plane_helper_cleanup_fb,
	.atomic_check = dm_plane_atomic_check,
};

/*
 * TODO: these are currently initialized to rgb formats only.
 * For future use cases we should either initialize them dynamically based on
 * plane capabilities, or initialize this array to all formats, so internal drm
 * check will succeed, and let DC to implement proper check
 */
static const uint32_t rgb_formats[] = {
	DRM_FORMAT_RGB888,
	DRM_FORMAT_XRGB8888,
	DRM_FORMAT_ARGB8888,
	DRM_FORMAT_RGBA8888,
	DRM_FORMAT_XRGB2101010,
	DRM_FORMAT_XBGR2101010,
	DRM_FORMAT_ARGB2101010,
	DRM_FORMAT_ABGR2101010,
};

static const uint32_t yuv_formats[] = {
	DRM_FORMAT_NV12,
	DRM_FORMAT_NV21,
};

static const u32 cursor_formats[] = {
	DRM_FORMAT_ARGB8888
};

static int amdgpu_dm_plane_init(struct amdgpu_display_manager *dm,
				struct amdgpu_plane *aplane,
				unsigned long possible_crtcs)
{
	int res = -EPERM;

	switch (aplane->base.type) {
	case DRM_PLANE_TYPE_PRIMARY:
		res = drm_universal_plane_init(
				dm->adev->ddev,
				&aplane->base,
				possible_crtcs,
				&dm_plane_funcs,
				rgb_formats,
				ARRAY_SIZE(rgb_formats),
				NULL, aplane->base.type, NULL);
		break;
	case DRM_PLANE_TYPE_OVERLAY:
		res = drm_universal_plane_init(
				dm->adev->ddev,
				&aplane->base,
				possible_crtcs,
				&dm_plane_funcs,
				yuv_formats,
				ARRAY_SIZE(yuv_formats),
				NULL, aplane->base.type, NULL);
		break;
	case DRM_PLANE_TYPE_CURSOR:
		res = drm_universal_plane_init(
				dm->adev->ddev,
				&aplane->base,
				possible_crtcs,
				&dm_plane_funcs,
				cursor_formats,
				ARRAY_SIZE(cursor_formats),
				NULL, aplane->base.type, NULL);
		break;
	}

	drm_plane_helper_add(&aplane->base, &dm_plane_helper_funcs);

	/* Create (reset) the plane state */
	if (aplane->base.funcs->reset)
		aplane->base.funcs->reset(&aplane->base);


	return res;
}

static int amdgpu_dm_crtc_init(struct amdgpu_display_manager *dm,
			       struct drm_plane *plane,
			       uint32_t crtc_index)
{
	struct amdgpu_crtc *acrtc = NULL;
	struct amdgpu_plane *cursor_plane;

	int res = -ENOMEM;

	cursor_plane = kzalloc(sizeof(*cursor_plane), GFP_KERNEL);
	if (!cursor_plane)
		goto fail;

	cursor_plane->base.type = DRM_PLANE_TYPE_CURSOR;
	res = amdgpu_dm_plane_init(dm, cursor_plane, 0);

	acrtc = kzalloc(sizeof(struct amdgpu_crtc), GFP_KERNEL);
	if (!acrtc)
		goto fail;

	res = drm_crtc_init_with_planes(
			dm->ddev,
			&acrtc->base,
			plane,
			&cursor_plane->base,
			&amdgpu_dm_crtc_funcs, NULL);

	if (res)
		goto fail;

	drm_crtc_helper_add(&acrtc->base, &amdgpu_dm_crtc_helper_funcs);

	/* Create (reset) the plane state */
	if (acrtc->base.funcs->reset)
		acrtc->base.funcs->reset(&acrtc->base);

	acrtc->max_cursor_width = dm->adev->dm.dc->caps.max_cursor_size;
	acrtc->max_cursor_height = dm->adev->dm.dc->caps.max_cursor_size;

	acrtc->crtc_id = crtc_index;
	acrtc->base.enabled = false;

	dm->adev->mode_info.crtcs[crtc_index] = acrtc;
	drm_crtc_enable_color_mgmt(&acrtc->base, MAX_COLOR_LUT_ENTRIES,
				   true, MAX_COLOR_LUT_ENTRIES);
	drm_mode_crtc_set_gamma_size(&acrtc->base, MAX_COLOR_LEGACY_LUT_ENTRIES);

	return 0;

fail:
	kfree(acrtc);
	kfree(cursor_plane);
	return res;
}


static int to_drm_connector_type(enum signal_type st)
{
	switch (st) {
	case SIGNAL_TYPE_HDMI_TYPE_A:
		return DRM_MODE_CONNECTOR_HDMIA;
	case SIGNAL_TYPE_EDP:
		return DRM_MODE_CONNECTOR_eDP;
	case SIGNAL_TYPE_RGB:
		return DRM_MODE_CONNECTOR_VGA;
	case SIGNAL_TYPE_DISPLAY_PORT:
	case SIGNAL_TYPE_DISPLAY_PORT_MST:
		return DRM_MODE_CONNECTOR_DisplayPort;
	case SIGNAL_TYPE_DVI_DUAL_LINK:
	case SIGNAL_TYPE_DVI_SINGLE_LINK:
		return DRM_MODE_CONNECTOR_DVID;
	case SIGNAL_TYPE_VIRTUAL:
		return DRM_MODE_CONNECTOR_VIRTUAL;

	default:
		return DRM_MODE_CONNECTOR_Unknown;
	}
}

static void amdgpu_dm_get_native_mode(struct drm_connector *connector)
{
	const struct drm_connector_helper_funcs *helper =
		connector->helper_private;
	struct drm_encoder *encoder;
	struct amdgpu_encoder *amdgpu_encoder;

	encoder = helper->best_encoder(connector);

	if (encoder == NULL)
		return;

	amdgpu_encoder = to_amdgpu_encoder(encoder);

	amdgpu_encoder->native_mode.clock = 0;

	if (!list_empty(&connector->probed_modes)) {
		struct drm_display_mode *preferred_mode = NULL;

		list_for_each_entry(preferred_mode,
				    &connector->probed_modes,
				    head) {
			if (preferred_mode->type & DRM_MODE_TYPE_PREFERRED)
				amdgpu_encoder->native_mode = *preferred_mode;

			break;
		}

	}
}

static struct drm_display_mode *
amdgpu_dm_create_common_mode(struct drm_encoder *encoder,
			     char *name,
			     int hdisplay, int vdisplay)
{
	struct drm_device *dev = encoder->dev;
	struct amdgpu_encoder *amdgpu_encoder = to_amdgpu_encoder(encoder);
	struct drm_display_mode *mode = NULL;
	struct drm_display_mode *native_mode = &amdgpu_encoder->native_mode;

	mode = drm_mode_duplicate(dev, native_mode);

	if (mode == NULL)
		return NULL;

	mode->hdisplay = hdisplay;
	mode->vdisplay = vdisplay;
	mode->type &= ~DRM_MODE_TYPE_PREFERRED;
	strncpy(mode->name, name, DRM_DISPLAY_MODE_LEN);

	return mode;

}

static void amdgpu_dm_connector_add_common_modes(struct drm_encoder *encoder,
						 struct drm_connector *connector)
{
	struct amdgpu_encoder *amdgpu_encoder = to_amdgpu_encoder(encoder);
	struct drm_display_mode *mode = NULL;
	struct drm_display_mode *native_mode = &amdgpu_encoder->native_mode;
	struct amdgpu_dm_connector *amdgpu_dm_connector =
				to_amdgpu_dm_connector(connector);
	int i;
	int n;
	struct mode_size {
		char name[DRM_DISPLAY_MODE_LEN];
		int w;
		int h;
	} common_modes[] = {
		{  "640x480",  640,  480},
		{  "800x600",  800,  600},
		{ "1024x768", 1024,  768},
		{ "1280x720", 1280,  720},
		{ "1280x800", 1280,  800},
		{"1280x1024", 1280, 1024},
		{ "1440x900", 1440,  900},
		{"1680x1050", 1680, 1050},
		{"1600x1200", 1600, 1200},
		{"1920x1080", 1920, 1080},
		{"1920x1200", 1920, 1200}
	};

	n = ARRAY_SIZE(common_modes);

	for (i = 0; i < n; i++) {
		struct drm_display_mode *curmode = NULL;
		bool mode_existed = false;

		if (common_modes[i].w > native_mode->hdisplay ||
		    common_modes[i].h > native_mode->vdisplay ||
		   (common_modes[i].w == native_mode->hdisplay &&
		    common_modes[i].h == native_mode->vdisplay))
			continue;

		list_for_each_entry(curmode, &connector->probed_modes, head) {
			if (common_modes[i].w == curmode->hdisplay &&
			    common_modes[i].h == curmode->vdisplay) {
				mode_existed = true;
				break;
			}
		}

		if (mode_existed)
			continue;

		mode = amdgpu_dm_create_common_mode(encoder,
				common_modes[i].name, common_modes[i].w,
				common_modes[i].h);
		drm_mode_probed_add(connector, mode);
		amdgpu_dm_connector->num_modes++;
	}
}

static void amdgpu_dm_connector_ddc_get_modes(struct drm_connector *connector,
					      struct edid *edid)
{
	struct amdgpu_dm_connector *amdgpu_dm_connector =
			to_amdgpu_dm_connector(connector);

	if (edid) {
		/* empty probed_modes */
		INIT_LIST_HEAD(&connector->probed_modes);
		amdgpu_dm_connector->num_modes =
				drm_add_edid_modes(connector, edid);

		amdgpu_dm_get_native_mode(connector);
	} else {
		amdgpu_dm_connector->num_modes = 0;
	}
}

static int amdgpu_dm_connector_get_modes(struct drm_connector *connector)
{
	const struct drm_connector_helper_funcs *helper =
			connector->helper_private;
	struct amdgpu_dm_connector *amdgpu_dm_connector =
			to_amdgpu_dm_connector(connector);
	struct drm_encoder *encoder;
	struct edid *edid = amdgpu_dm_connector->edid;

	encoder = helper->best_encoder(connector);
	amdgpu_dm_connector_ddc_get_modes(connector, edid);
	amdgpu_dm_connector_add_common_modes(encoder, connector);

#if defined(CONFIG_DRM_AMD_DC_FBC)
	amdgpu_dm_fbc_init(connector);
#endif
	return amdgpu_dm_connector->num_modes;
}

void amdgpu_dm_connector_init_helper(struct amdgpu_display_manager *dm,
				     struct amdgpu_dm_connector *aconnector,
				     int connector_type,
				     struct dc_link *link,
				     int link_index)
{
	struct amdgpu_device *adev = dm->ddev->dev_private;

	aconnector->connector_id = link_index;
	aconnector->dc_link = link;
	aconnector->base.interlace_allowed = false;
	aconnector->base.doublescan_allowed = false;
	aconnector->base.stereo_allowed = false;
	aconnector->base.dpms = DRM_MODE_DPMS_OFF;
	aconnector->hpd.hpd = AMDGPU_HPD_NONE; /* not used */

	mutex_init(&aconnector->hpd_lock);

	/* configure support HPD hot plug connector_>polled default value is 0
	 * which means HPD hot plug not supported
	 */
	switch (connector_type) {
	case DRM_MODE_CONNECTOR_HDMIA:
		aconnector->base.polled = DRM_CONNECTOR_POLL_HPD;
		break;
	case DRM_MODE_CONNECTOR_DisplayPort:
		aconnector->base.polled = DRM_CONNECTOR_POLL_HPD;
		break;
	case DRM_MODE_CONNECTOR_DVID:
		aconnector->base.polled = DRM_CONNECTOR_POLL_HPD;
		break;
	default:
		break;
	}

	drm_object_attach_property(&aconnector->base.base,
				dm->ddev->mode_config.scaling_mode_property,
				DRM_MODE_SCALE_NONE);

	drm_object_attach_property(&aconnector->base.base,
				adev->mode_info.underscan_property,
				UNDERSCAN_OFF);
	drm_object_attach_property(&aconnector->base.base,
				adev->mode_info.underscan_hborder_property,
				0);
	drm_object_attach_property(&aconnector->base.base,
				adev->mode_info.underscan_vborder_property,
				0);

	if (connector_type == DRM_MODE_CONNECTOR_HDMIA ||
	    connector_type == DRM_MODE_CONNECTOR_DisplayPort) {
		drm_object_attach_property(&aconnector->base.base,
<<<<<<< HEAD
					  adev->mode_info.freesync_property, 0);
		drm_object_attach_property(&aconnector->base.base,
				      adev->mode_info.freesync_capable_property,
					   0);
=======
				adev->mode_info.freesync_property, 0);
		drm_object_attach_property(&aconnector->base.base,
				adev->mode_info.freesync_capable_property, 0);
>>>>>>> 6fb7f18d
	}
}

static int amdgpu_dm_i2c_xfer(struct i2c_adapter *i2c_adap,
			      struct i2c_msg *msgs, int num)
{
	struct amdgpu_i2c_adapter *i2c = i2c_get_adapdata(i2c_adap);
	struct ddc_service *ddc_service = i2c->ddc_service;
	struct i2c_command cmd;
	int i;
	int result = -EIO;

	cmd.payloads = kcalloc(num, sizeof(struct i2c_payload), GFP_KERNEL);

	if (!cmd.payloads)
		return result;

	cmd.number_of_payloads = num;
	cmd.engine = I2C_COMMAND_ENGINE_DEFAULT;
	cmd.speed = 100;

	for (i = 0; i < num; i++) {
		cmd.payloads[i].write = !(msgs[i].flags & I2C_M_RD);
		cmd.payloads[i].address = msgs[i].addr;
		cmd.payloads[i].length = msgs[i].len;
		cmd.payloads[i].data = msgs[i].buf;
	}

	if (dal_i2caux_submit_i2c_command(
			ddc_service->ctx->i2caux,
			ddc_service->ddc_pin,
			&cmd))
		result = num;

	kfree(cmd.payloads);
	return result;
}

static u32 amdgpu_dm_i2c_func(struct i2c_adapter *adap)
{
	return I2C_FUNC_I2C | I2C_FUNC_SMBUS_EMUL;
}

static const struct i2c_algorithm amdgpu_dm_i2c_algo = {
	.master_xfer = amdgpu_dm_i2c_xfer,
	.functionality = amdgpu_dm_i2c_func,
};

static struct amdgpu_i2c_adapter *
create_i2c(struct ddc_service *ddc_service,
	   int link_index,
	   int *res)
{
	struct amdgpu_device *adev = ddc_service->ctx->driver_context;
	struct amdgpu_i2c_adapter *i2c;

	i2c = kzalloc(sizeof(struct amdgpu_i2c_adapter), GFP_KERNEL);
	if (!i2c)
		return NULL;
	i2c->base.owner = THIS_MODULE;
	i2c->base.class = I2C_CLASS_DDC;
	i2c->base.dev.parent = &adev->pdev->dev;
	i2c->base.algo = &amdgpu_dm_i2c_algo;
	snprintf(i2c->base.name, sizeof(i2c->base.name), "AMDGPU DM i2c hw bus %d", link_index);
	i2c_set_adapdata(&i2c->base, i2c);
	i2c->ddc_service = ddc_service;

	return i2c;
}


/* Note: this function assumes that dc_link_detect() was called for the
 * dc_link which will be represented by this aconnector.
 */
static int amdgpu_dm_connector_init(struct amdgpu_display_manager *dm,
				    struct amdgpu_dm_connector *aconnector,
				    uint32_t link_index,
				    struct amdgpu_encoder *aencoder)
{
	int res = 0;
	int connector_type;
	struct dc *dc = dm->dc;
	struct dc_link *link = dc_get_link_at_index(dc, link_index);
	struct amdgpu_i2c_adapter *i2c;

	link->priv = aconnector;

	DRM_DEBUG_DRIVER("%s()\n", __func__);

	i2c = create_i2c(link->ddc, link->link_index, &res);
	if (!i2c) {
		DRM_ERROR("Failed to create i2c adapter data\n");
		return -ENOMEM;
	}

	aconnector->i2c = i2c;
	res = i2c_add_adapter(&i2c->base);

	if (res) {
		DRM_ERROR("Failed to register hw i2c %d\n", link->link_index);
		goto out_free;
	}

	connector_type = to_drm_connector_type(link->connector_signal);

	res = drm_connector_init(
			dm->ddev,
			&aconnector->base,
			&amdgpu_dm_connector_funcs,
			connector_type);

	if (res) {
		DRM_ERROR("connector_init failed\n");
		aconnector->connector_id = -1;
		goto out_free;
	}

	drm_connector_helper_add(
			&aconnector->base,
			&amdgpu_dm_connector_helper_funcs);

	if (aconnector->base.funcs->reset)
		aconnector->base.funcs->reset(&aconnector->base);

	amdgpu_dm_connector_init_helper(
		dm,
		aconnector,
		connector_type,
		link,
		link_index);

	drm_mode_connector_attach_encoder(
		&aconnector->base, &aencoder->base);

	drm_connector_register(&aconnector->base);

	if (connector_type == DRM_MODE_CONNECTOR_DisplayPort
		|| connector_type == DRM_MODE_CONNECTOR_eDP)
		amdgpu_dm_initialize_dp_connector(dm, aconnector);

out_free:
	if (res) {
		kfree(i2c);
		aconnector->i2c = NULL;
	}
	return res;
}

int amdgpu_dm_get_encoder_crtc_mask(struct amdgpu_device *adev)
{
	switch (adev->mode_info.num_crtc) {
	case 1:
		return 0x1;
	case 2:
		return 0x3;
	case 3:
		return 0x7;
	case 4:
		return 0xf;
	case 5:
		return 0x1f;
	case 6:
	default:
		return 0x3f;
	}
}

static int amdgpu_dm_encoder_init(struct drm_device *dev,
				  struct amdgpu_encoder *aencoder,
				  uint32_t link_index)
{
	struct amdgpu_device *adev = dev->dev_private;

	int res = drm_encoder_init(dev,
				   &aencoder->base,
				   &amdgpu_dm_encoder_funcs,
				   DRM_MODE_ENCODER_TMDS,
				   NULL);

	aencoder->base.possible_crtcs = amdgpu_dm_get_encoder_crtc_mask(adev);

	if (!res)
		aencoder->encoder_id = link_index;
	else
		aencoder->encoder_id = -1;

	drm_encoder_helper_add(&aencoder->base, &amdgpu_dm_encoder_helper_funcs);

	return res;
}

static void manage_dm_interrupts(struct amdgpu_device *adev,
				 struct amdgpu_crtc *acrtc,
				 bool enable)
{
	/*
	 * this is not correct translation but will work as soon as VBLANK
	 * constant is the same as PFLIP
	 */
	int irq_type =
		amdgpu_display_crtc_idx_to_irq_type(
			adev,
			acrtc->crtc_id);

	if (enable) {
		drm_crtc_vblank_on(&acrtc->base);
		amdgpu_irq_get(
			adev,
			&adev->pageflip_irq,
			irq_type);
	} else {

		amdgpu_irq_put(
			adev,
			&adev->pageflip_irq,
			irq_type);
		drm_crtc_vblank_off(&acrtc->base);
	}
}

static bool
is_scaling_state_different(const struct dm_connector_state *dm_state,
			   const struct dm_connector_state *old_dm_state)
{
	if (dm_state->scaling != old_dm_state->scaling)
		return true;
	if (!dm_state->underscan_enable && old_dm_state->underscan_enable) {
		if (old_dm_state->underscan_hborder != 0 && old_dm_state->underscan_vborder != 0)
			return true;
	} else  if (dm_state->underscan_enable && !old_dm_state->underscan_enable) {
		if (dm_state->underscan_hborder != 0 && dm_state->underscan_vborder != 0)
			return true;
	} else if (dm_state->underscan_hborder != old_dm_state->underscan_hborder ||
		   dm_state->underscan_vborder != old_dm_state->underscan_vborder)
		return true;
	return false;
}

static void remove_stream(struct amdgpu_device *adev,
			  struct amdgpu_crtc *acrtc,
			  struct dc_stream_state *stream)
{
	/* this is the update mode case */

	acrtc->otg_inst = -1;
	acrtc->enabled = false;
}

static int get_cursor_position(struct drm_plane *plane, struct drm_crtc *crtc,
			       struct dc_cursor_position *position)
{
	struct amdgpu_crtc *amdgpu_crtc = amdgpu_crtc = to_amdgpu_crtc(crtc);
	int x, y;
	int xorigin = 0, yorigin = 0;

	if (!crtc || !plane->state->fb) {
		position->enable = false;
		position->x = 0;
		position->y = 0;
		return 0;
	}

	if ((plane->state->crtc_w > amdgpu_crtc->max_cursor_width) ||
	    (plane->state->crtc_h > amdgpu_crtc->max_cursor_height)) {
		DRM_ERROR("%s: bad cursor width or height %d x %d\n",
			  __func__,
			  plane->state->crtc_w,
			  plane->state->crtc_h);
		return -EINVAL;
	}

	x = plane->state->crtc_x;
	y = plane->state->crtc_y;
	/* avivo cursor are offset into the total surface */
	x += crtc->primary->state->src_x >> 16;
	y += crtc->primary->state->src_y >> 16;
	if (x < 0) {
		xorigin = min(-x, amdgpu_crtc->max_cursor_width - 1);
		x = 0;
	}
	if (y < 0) {
		yorigin = min(-y, amdgpu_crtc->max_cursor_height - 1);
		y = 0;
	}
	position->enable = true;
	position->x = x;
	position->y = y;
	position->x_hotspot = xorigin;
	position->y_hotspot = yorigin;

	return 0;
}

static void handle_cursor_update(struct drm_plane *plane,
				 struct drm_plane_state *old_plane_state)
{
	struct amdgpu_framebuffer *afb = to_amdgpu_framebuffer(plane->state->fb);
	struct drm_crtc *crtc = afb ? plane->state->crtc : old_plane_state->crtc;
	struct dm_crtc_state *crtc_state = crtc ? to_dm_crtc_state(crtc->state) : NULL;
	struct amdgpu_crtc *amdgpu_crtc = to_amdgpu_crtc(crtc);
	uint64_t address = afb ? afb->address : 0;
	struct dc_cursor_position position;
	struct dc_cursor_attributes attributes;
	int ret;

	if (!plane->state->fb && !old_plane_state->fb)
		return;

	DRM_DEBUG_DRIVER("%s: crtc_id=%d with size %d to %d\n",
			 __func__,
			 amdgpu_crtc->crtc_id,
			 plane->state->crtc_w,
			 plane->state->crtc_h);

	ret = get_cursor_position(plane, crtc, &position);
	if (ret)
		return;

	if (!position.enable) {
		/* turn off cursor */
		if (crtc_state && crtc_state->stream)
			dc_stream_set_cursor_position(crtc_state->stream,
						      &position);
		return;
	}

	amdgpu_crtc->cursor_width = plane->state->crtc_w;
	amdgpu_crtc->cursor_height = plane->state->crtc_h;

	attributes.address.high_part = upper_32_bits(address);
	attributes.address.low_part  = lower_32_bits(address);
	attributes.width             = plane->state->crtc_w;
	attributes.height            = plane->state->crtc_h;
	attributes.color_format      = CURSOR_MODE_COLOR_PRE_MULTIPLIED_ALPHA;
	attributes.rotation_angle    = 0;
	attributes.attribute_flags.value = 0;

	attributes.pitch = attributes.width;

	if (crtc_state->stream) {
		if (!dc_stream_set_cursor_attributes(crtc_state->stream,
							 &attributes))
			DRM_ERROR("DC failed to set cursor attributes\n");

		if (!dc_stream_set_cursor_position(crtc_state->stream,
						   &position))
			DRM_ERROR("DC failed to set cursor position\n");
	}
}

static void prepare_flip_isr(struct amdgpu_crtc *acrtc)
{

	assert_spin_locked(&acrtc->base.dev->event_lock);
	WARN_ON(acrtc->event);

	acrtc->event = acrtc->base.state->event;

	/* Set the flip status */
	acrtc->pflip_status = AMDGPU_FLIP_SUBMITTED;

	/* Mark this event as consumed */
	acrtc->base.state->event = NULL;

	DRM_DEBUG_DRIVER("crtc:%d, pflip_stat:AMDGPU_FLIP_SUBMITTED\n",
						 acrtc->crtc_id);
}

/*
 * Executes flip
 *
 * Waits on all BO's fences and for proper vblank count
 */
static void amdgpu_dm_do_flip(struct drm_crtc *crtc,
			      struct drm_framebuffer *fb,
			      uint32_t target,
			      struct dc_state *state)
{
	unsigned long flags;
	uint32_t target_vblank;
	int r, vpos, hpos;
	struct amdgpu_crtc *acrtc = to_amdgpu_crtc(crtc);
	struct amdgpu_framebuffer *afb = to_amdgpu_framebuffer(fb);
	struct amdgpu_bo *abo = gem_to_amdgpu_bo(fb->obj[0]);
	struct amdgpu_device *adev = crtc->dev->dev_private;
	bool async_flip = (crtc->state->pageflip_flags & DRM_MODE_PAGE_FLIP_ASYNC) != 0;
	struct dc_flip_addrs addr = { {0} };
	/* TODO eliminate or rename surface_update */
	struct dc_surface_update surface_updates[1] = { {0} };
	struct dm_crtc_state *acrtc_state = to_dm_crtc_state(crtc->state);


	/* Prepare wait for target vblank early - before the fence-waits */
	target_vblank = target - (uint32_t)drm_crtc_vblank_count(crtc) +
			amdgpu_get_vblank_counter_kms(crtc->dev, acrtc->crtc_id);

	/* TODO This might fail and hence better not used, wait
	 * explicitly on fences instead
	 * and in general should be called for
	 * blocking commit to as per framework helpers
	 */
	r = amdgpu_bo_reserve(abo, true);
	if (unlikely(r != 0)) {
		DRM_ERROR("failed to reserve buffer before flip\n");
		WARN_ON(1);
	}

	/* Wait for all fences on this FB */
	WARN_ON(reservation_object_wait_timeout_rcu(abo->tbo.resv, true, false,
								    MAX_SCHEDULE_TIMEOUT) < 0);

	amdgpu_bo_unreserve(abo);

	/* Wait until we're out of the vertical blank period before the one
	 * targeted by the flip
	 */
	while ((acrtc->enabled &&
		(amdgpu_display_get_crtc_scanoutpos(adev->ddev, acrtc->crtc_id,
						    0, &vpos, &hpos, NULL,
						    NULL, &crtc->hwmode)
		 & (DRM_SCANOUTPOS_VALID | DRM_SCANOUTPOS_IN_VBLANK)) ==
		(DRM_SCANOUTPOS_VALID | DRM_SCANOUTPOS_IN_VBLANK) &&
		(int)(target_vblank -
		  amdgpu_get_vblank_counter_kms(adev->ddev, acrtc->crtc_id)) > 0)) {
		usleep_range(1000, 1100);
	}

	/* Flip */
	spin_lock_irqsave(&crtc->dev->event_lock, flags);
	/* update crtc fb */
	crtc->primary->fb = fb;

	WARN_ON(acrtc->pflip_status != AMDGPU_FLIP_NONE);
	WARN_ON(!acrtc_state->stream);

	addr.address.grph.addr.low_part = lower_32_bits(afb->address);
	addr.address.grph.addr.high_part = upper_32_bits(afb->address);
	addr.flip_immediate = async_flip;


	if (acrtc->base.state->event)
		prepare_flip_isr(acrtc);

	surface_updates->surface = dc_stream_get_status(acrtc_state->stream)->plane_states[0];
	surface_updates->flip_addr = &addr;


	dc_commit_updates_for_stream(adev->dm.dc,
					     surface_updates,
					     1,
					     acrtc_state->stream,
					     NULL,
					     &surface_updates->surface,
					     state);

	DRM_DEBUG_DRIVER("%s Flipping to hi: 0x%x, low: 0x%x \n",
			 __func__,
			 addr.address.grph.addr.high_part,
			 addr.address.grph.addr.low_part);


	spin_unlock_irqrestore(&crtc->dev->event_lock, flags);
}

/*
 * TODO this whole function needs to go
 *
 * dc_surface_update is needlessly complex. See if we can just replace this
 * with a dc_plane_state and follow the atomic model a bit more closely here.
 */
static bool commit_planes_to_stream(
		struct dc *dc,
		struct dc_plane_state **plane_states,
		uint8_t new_plane_count,
		struct dm_crtc_state *dm_new_crtc_state,
		struct dm_crtc_state *dm_old_crtc_state,
		struct dc_state *state)
{
	/* no need to dynamically allocate this. it's pretty small */
	struct dc_surface_update updates[MAX_SURFACES];
	struct dc_flip_addrs *flip_addr;
	struct dc_plane_info *plane_info;
	struct dc_scaling_info *scaling_info;
	int i;
	struct dc_stream_state *dc_stream = dm_new_crtc_state->stream;
	struct dc_stream_update *stream_update =
			kzalloc(sizeof(struct dc_stream_update), GFP_KERNEL);

	if (!stream_update) {
		BREAK_TO_DEBUGGER();
		return false;
	}

	flip_addr = kcalloc(MAX_SURFACES, sizeof(struct dc_flip_addrs),
			    GFP_KERNEL);
	plane_info = kcalloc(MAX_SURFACES, sizeof(struct dc_plane_info),
			     GFP_KERNEL);
	scaling_info = kcalloc(MAX_SURFACES, sizeof(struct dc_scaling_info),
			       GFP_KERNEL);

	if (!flip_addr || !plane_info || !scaling_info) {
		kfree(flip_addr);
		kfree(plane_info);
		kfree(scaling_info);
		kfree(stream_update);
		return false;
	}

	memset(updates, 0, sizeof(updates));

	stream_update->src = dc_stream->src;
	stream_update->dst = dc_stream->dst;
	stream_update->out_transfer_func = dc_stream->out_transfer_func;

<<<<<<< HEAD
=======
	if (dm_new_crtc_state->freesync_enabled != dm_old_crtc_state->freesync_enabled) {
		stream_update->vrr_infopacket = &dc_stream->vrr_infopacket;
		stream_update->adjust = &dc_stream->adjust;
	}

>>>>>>> 6fb7f18d
	for (i = 0; i < new_plane_count; i++) {
		updates[i].surface = plane_states[i];
		updates[i].gamma =
			(struct dc_gamma *)plane_states[i]->gamma_correction;
		updates[i].in_transfer_func = plane_states[i]->in_transfer_func;
		flip_addr[i].address = plane_states[i]->address;
		flip_addr[i].flip_immediate = plane_states[i]->flip_immediate;
		plane_info[i].color_space = plane_states[i]->color_space;
<<<<<<< HEAD
		plane_info[i].input_tf = plane_states[i]->input_tf;
=======
>>>>>>> 6fb7f18d
		plane_info[i].format = plane_states[i]->format;
		plane_info[i].plane_size = plane_states[i]->plane_size;
		plane_info[i].rotation = plane_states[i]->rotation;
		plane_info[i].horizontal_mirror = plane_states[i]->horizontal_mirror;
		plane_info[i].stereo_format = plane_states[i]->stereo_format;
		plane_info[i].tiling_info = plane_states[i]->tiling_info;
		plane_info[i].visible = plane_states[i]->visible;
		plane_info[i].per_pixel_alpha = plane_states[i]->per_pixel_alpha;
		plane_info[i].dcc = plane_states[i]->dcc;
		scaling_info[i].scaling_quality = plane_states[i]->scaling_quality;
		scaling_info[i].src_rect = plane_states[i]->src_rect;
		scaling_info[i].dst_rect = plane_states[i]->dst_rect;
		scaling_info[i].clip_rect = plane_states[i]->clip_rect;

		updates[i].flip_addr = &flip_addr[i];
		updates[i].plane_info = &plane_info[i];
		updates[i].scaling_info = &scaling_info[i];
	}

	dc_commit_updates_for_stream(
			dc,
			updates,
			new_plane_count,
			dc_stream, stream_update, plane_states, state);

	kfree(flip_addr);
	kfree(plane_info);
	kfree(scaling_info);
	kfree(stream_update);
	return true;
}

static void amdgpu_dm_commit_planes(struct drm_atomic_state *state,
				    struct drm_device *dev,
				    struct amdgpu_display_manager *dm,
				    struct drm_crtc *pcrtc,
				    bool *wait_for_vblank)
{
	uint32_t i;
	struct drm_plane *plane;
	struct drm_plane_state *old_plane_state, *new_plane_state;
	struct dc_stream_state *dc_stream_attach;
	struct dc_plane_state *plane_states_constructed[MAX_SURFACES];
	struct amdgpu_crtc *acrtc_attach = to_amdgpu_crtc(pcrtc);
	struct drm_crtc_state *new_pcrtc_state =
			drm_atomic_get_new_crtc_state(state, pcrtc);
	struct dm_crtc_state *acrtc_state = to_dm_crtc_state(new_pcrtc_state);
	struct dm_crtc_state *dm_old_crtc_state =
			to_dm_crtc_state(drm_atomic_get_old_crtc_state(state, pcrtc));
	struct dm_atomic_state *dm_state = to_dm_atomic_state(state);
	int planes_count = 0;
	unsigned long flags;

	/* update planes when needed */
	for_each_oldnew_plane_in_state(state, plane, old_plane_state, new_plane_state, i) {
		struct drm_crtc *crtc = new_plane_state->crtc;
		struct drm_crtc_state *new_crtc_state;
		struct drm_framebuffer *fb = new_plane_state->fb;
		bool pflip_needed;
		struct dm_plane_state *dm_new_plane_state = to_dm_plane_state(new_plane_state);

		if (plane->type == DRM_PLANE_TYPE_CURSOR) {
			handle_cursor_update(plane, old_plane_state);
			continue;
		}

		if (!fb || !crtc || pcrtc != crtc)
			continue;

		new_crtc_state = drm_atomic_get_new_crtc_state(state, crtc);
		if (!new_crtc_state->active)
			continue;

		pflip_needed = !state->allow_modeset;

		spin_lock_irqsave(&crtc->dev->event_lock, flags);
		if (acrtc_attach->pflip_status != AMDGPU_FLIP_NONE) {
			DRM_ERROR("%s: acrtc %d, already busy\n",
				  __func__,
				  acrtc_attach->crtc_id);
			/* In commit tail framework this cannot happen */
			WARN_ON(1);
		}
		spin_unlock_irqrestore(&crtc->dev->event_lock, flags);

		if (!pflip_needed) {
			WARN_ON(!dm_new_plane_state->dc_state);

			plane_states_constructed[planes_count] = dm_new_plane_state->dc_state;

			dc_stream_attach = acrtc_state->stream;
			planes_count++;

		} else if (new_crtc_state->planes_changed) {
			/* Assume even ONE crtc with immediate flip means
			 * entire can't wait for VBLANK
			 * TODO Check if it's correct
			 */
			*wait_for_vblank =
					new_pcrtc_state->pageflip_flags & DRM_MODE_PAGE_FLIP_ASYNC ?
				false : true;

			/* TODO: Needs rework for multiplane flip */
			if (plane->type == DRM_PLANE_TYPE_PRIMARY)
				drm_crtc_vblank_get(crtc);

			amdgpu_dm_do_flip(
				crtc,
				fb,
				(uint32_t)drm_crtc_vblank_count(crtc) + *wait_for_vblank,
				dm_state->context);
		}

	}

	if (planes_count) {
		unsigned long flags;

		if (new_pcrtc_state->event) {

			drm_crtc_vblank_get(pcrtc);

			spin_lock_irqsave(&pcrtc->dev->event_lock, flags);
			prepare_flip_isr(acrtc_attach);
			spin_unlock_irqrestore(&pcrtc->dev->event_lock, flags);
		}

<<<<<<< HEAD
=======
		dc_stream_attach->adjust = acrtc_state->adjust;
		dc_stream_attach->vrr_infopacket = acrtc_state->vrr_infopacket;
>>>>>>> 6fb7f18d

		if (false == commit_planes_to_stream(dm->dc,
							plane_states_constructed,
							planes_count,
							acrtc_state,
							dm_old_crtc_state,
							dm_state->context))
			dm_error("%s: Failed to attach plane!\n", __func__);
	} else {
		/*TODO BUG Here should go disable planes on CRTC. */
	}
}

/**
 * amdgpu_dm_crtc_copy_transient_flags - copy mirrored flags from DRM to DC
 * @crtc_state: the DRM CRTC state
 * @stream_state: the DC stream state.
 *
 * Copy the mirrored transient state flags from DRM, to DC. It is used to bring
 * a dc_stream_state's flags in sync with a drm_crtc_state's flags.
 */
static void amdgpu_dm_crtc_copy_transient_flags(struct drm_crtc_state *crtc_state,
						struct dc_stream_state *stream_state)
{
	stream_state->mode_changed = crtc_state->mode_changed;
}

static int amdgpu_dm_atomic_commit(struct drm_device *dev,
				   struct drm_atomic_state *state,
				   bool nonblock)
{
	struct drm_crtc *crtc;
	struct drm_crtc_state *old_crtc_state, *new_crtc_state;
	struct amdgpu_device *adev = dev->dev_private;
	int i;

	/*
	 * We evade vblanks and pflips on crtc that
	 * should be changed. We do it here to flush & disable
	 * interrupts before drm_swap_state is called in drm_atomic_helper_commit
	 * it will update crtc->dm_crtc_state->stream pointer which is used in
	 * the ISRs.
	 */
	for_each_oldnew_crtc_in_state(state, crtc, old_crtc_state, new_crtc_state, i) {
		struct dm_crtc_state *dm_old_crtc_state = to_dm_crtc_state(old_crtc_state);
		struct amdgpu_crtc *acrtc = to_amdgpu_crtc(crtc);

		if (drm_atomic_crtc_needs_modeset(new_crtc_state) && dm_old_crtc_state->stream)
			manage_dm_interrupts(adev, acrtc, false);
	}
	/* Add check here for SoC's that support hardware cursor plane, to
	 * unset legacy_cursor_update */

	return drm_atomic_helper_commit(dev, state, nonblock);

	/*TODO Handle EINTR, reenable IRQ*/
}

static void amdgpu_dm_atomic_commit_tail(struct drm_atomic_state *state)
{
	struct drm_device *dev = state->dev;
	struct amdgpu_device *adev = dev->dev_private;
	struct amdgpu_display_manager *dm = &adev->dm;
	struct dm_atomic_state *dm_state;
	uint32_t i, j;
	struct drm_crtc *crtc;
	struct drm_crtc_state *old_crtc_state, *new_crtc_state;
	unsigned long flags;
	bool wait_for_vblank = true;
	struct drm_connector *connector;
	struct drm_connector_state *old_con_state, *new_con_state;
	struct dm_crtc_state *dm_old_crtc_state, *dm_new_crtc_state;

	drm_atomic_helper_update_legacy_modeset_state(dev, state);

	dm_state = to_dm_atomic_state(state);

	/* update changed items */
	for_each_oldnew_crtc_in_state(state, crtc, old_crtc_state, new_crtc_state, i) {
		struct amdgpu_crtc *acrtc = to_amdgpu_crtc(crtc);

		dm_new_crtc_state = to_dm_crtc_state(new_crtc_state);
		dm_old_crtc_state = to_dm_crtc_state(old_crtc_state);

		DRM_DEBUG_DRIVER(
			"amdgpu_crtc id:%d crtc_state_flags: enable:%d, active:%d, "
			"planes_changed:%d, mode_changed:%d,active_changed:%d,"
			"connectors_changed:%d\n",
			acrtc->crtc_id,
			new_crtc_state->enable,
			new_crtc_state->active,
			new_crtc_state->planes_changed,
			new_crtc_state->mode_changed,
			new_crtc_state->active_changed,
			new_crtc_state->connectors_changed);

		/* Copy all transient state flags into dc state */
		if (dm_new_crtc_state->stream) {
			amdgpu_dm_crtc_copy_transient_flags(&dm_new_crtc_state->base,
							    dm_new_crtc_state->stream);
		}

		/* handles headless hotplug case, updating new_state and
		 * aconnector as needed
		 */

		if (modeset_required(new_crtc_state, dm_new_crtc_state->stream, dm_old_crtc_state->stream)) {

			DRM_DEBUG_DRIVER("Atomic commit: SET crtc id %d: [%p]\n", acrtc->crtc_id, acrtc);

			if (!dm_new_crtc_state->stream) {
				/*
				 * this could happen because of issues with
				 * userspace notifications delivery.
				 * In this case userspace tries to set mode on
				 * display which is disconnect in fact.
				 * dc_sink in NULL in this case on aconnector.
				 * We expect reset mode will come soon.
				 *
				 * This can also happen when unplug is done
				 * during resume sequence ended
				 *
				 * In this case, we want to pretend we still
				 * have a sink to keep the pipe running so that
				 * hw state is consistent with the sw state
				 */
				DRM_DEBUG_DRIVER("%s: Failed to create new stream for crtc %d\n",
						__func__, acrtc->base.base.id);
				continue;
			}

			if (dm_old_crtc_state->stream)
				remove_stream(adev, acrtc, dm_old_crtc_state->stream);

			acrtc->enabled = true;
			acrtc->hw_mode = new_crtc_state->mode;
			crtc->hwmode = new_crtc_state->mode;
		} else if (modereset_required(new_crtc_state)) {
			DRM_DEBUG_DRIVER("Atomic commit: RESET. crtc id %d:[%p]\n", acrtc->crtc_id, acrtc);

			/* i.e. reset mode */
			if (dm_old_crtc_state->stream)
				remove_stream(adev, acrtc, dm_old_crtc_state->stream);
		}
	} /* for_each_crtc_in_state() */

	if (dm_state->context) {
		dm_enable_per_frame_crtc_master_sync(dm_state->context);
		WARN_ON(!dc_commit_state(dm->dc, dm_state->context));
	}

	for_each_new_crtc_in_state(state, crtc, new_crtc_state, i) {
		struct amdgpu_crtc *acrtc = to_amdgpu_crtc(crtc);

		dm_new_crtc_state = to_dm_crtc_state(new_crtc_state);

		if (dm_new_crtc_state->stream != NULL) {
			const struct dc_stream_status *status =
					dc_stream_get_status(dm_new_crtc_state->stream);

			if (!status)
				DC_ERR("got no status for stream %p on acrtc%p\n", dm_new_crtc_state->stream, acrtc);
			else
				acrtc->otg_inst = status->primary_otg_inst;
		}
	}

	/* Handle scaling and underscan changes*/
	for_each_oldnew_connector_in_state(state, connector, old_con_state, new_con_state, i) {
		struct dm_connector_state *dm_new_con_state = to_dm_connector_state(new_con_state);
		struct dm_connector_state *dm_old_con_state = to_dm_connector_state(old_con_state);
		struct amdgpu_crtc *acrtc = to_amdgpu_crtc(dm_new_con_state->base.crtc);
		struct dc_stream_status *status = NULL;

		if (acrtc) {
			new_crtc_state = drm_atomic_get_new_crtc_state(state, &acrtc->base);
			old_crtc_state = drm_atomic_get_old_crtc_state(state, &acrtc->base);
		}

		/* Skip any modesets/resets */
		if (!acrtc || drm_atomic_crtc_needs_modeset(new_crtc_state))
			continue;

		/* Skip any thing not scale or underscan changes */
		if (!is_scaling_state_different(dm_new_con_state, dm_old_con_state))
			continue;

		dm_new_crtc_state = to_dm_crtc_state(new_crtc_state);

		update_stream_scaling_settings(&dm_new_con_state->base.crtc->mode,
				dm_new_con_state, (struct dc_stream_state *)dm_new_crtc_state->stream);

		if (!dm_new_crtc_state->stream)
			continue;

		status = dc_stream_get_status(dm_new_crtc_state->stream);
		WARN_ON(!status);
		WARN_ON(!status->plane_count);

		dm_new_crtc_state->stream->adjust = dm_new_crtc_state->adjust;
		dm_new_crtc_state->stream->vrr_infopacket = dm_new_crtc_state->vrr_infopacket;

		/*TODO How it works with MPO ?*/
		if (!commit_planes_to_stream(
				dm->dc,
				status->plane_states,
				status->plane_count,
				dm_new_crtc_state,
				to_dm_crtc_state(old_crtc_state),
				dm_state->context))
			dm_error("%s: Failed to update stream scaling!\n", __func__);
	}

	for_each_oldnew_crtc_in_state(state, crtc, old_crtc_state,
			new_crtc_state, i) {
		/*
		 * loop to enable interrupts on newly arrived crtc
		 */
		struct amdgpu_crtc *acrtc = to_amdgpu_crtc(crtc);
		bool modeset_needed;

		dm_new_crtc_state = to_dm_crtc_state(new_crtc_state);
		dm_old_crtc_state = to_dm_crtc_state(old_crtc_state);
		modeset_needed = modeset_required(
				new_crtc_state,
				dm_new_crtc_state->stream,
				dm_old_crtc_state->stream);

		if (dm_new_crtc_state->stream == NULL || !modeset_needed)
			continue;

		manage_dm_interrupts(adev, acrtc, true);
	}

	/* update planes when needed per crtc*/
	for_each_new_crtc_in_state(state, crtc, new_crtc_state, j) {
		dm_new_crtc_state = to_dm_crtc_state(new_crtc_state);

		if (dm_new_crtc_state->stream)
			amdgpu_dm_commit_planes(state, dev, dm, crtc, &wait_for_vblank);
	}


	/*
	 * send vblank event on all events not handled in flip and
	 * mark consumed event for drm_atomic_helper_commit_hw_done
	 */
	spin_lock_irqsave(&adev->ddev->event_lock, flags);
	for_each_new_crtc_in_state(state, crtc, new_crtc_state, i) {

		if (new_crtc_state->event)
			drm_send_event_locked(dev, &new_crtc_state->event->base);

		new_crtc_state->event = NULL;
	}
	spin_unlock_irqrestore(&adev->ddev->event_lock, flags);

	/* Signal HW programming completion */
	drm_atomic_helper_commit_hw_done(state);

	if (wait_for_vblank)
		drm_atomic_helper_wait_for_flip_done(dev, state);

	drm_atomic_helper_cleanup_planes(dev, state);
}


static int dm_force_atomic_commit(struct drm_connector *connector)
{
	int ret = 0;
	struct drm_device *ddev = connector->dev;
	struct drm_atomic_state *state = drm_atomic_state_alloc(ddev);
	struct amdgpu_crtc *disconnected_acrtc = to_amdgpu_crtc(connector->encoder->crtc);
	struct drm_plane *plane = disconnected_acrtc->base.primary;
	struct drm_connector_state *conn_state;
	struct drm_crtc_state *crtc_state;
	struct drm_plane_state *plane_state;

	if (!state)
		return -ENOMEM;

	state->acquire_ctx = ddev->mode_config.acquire_ctx;

	/* Construct an atomic state to restore previous display setting */

	/*
	 * Attach connectors to drm_atomic_state
	 */
	conn_state = drm_atomic_get_connector_state(state, connector);

	ret = PTR_ERR_OR_ZERO(conn_state);
	if (ret)
		goto err;

	/* Attach crtc to drm_atomic_state*/
	crtc_state = drm_atomic_get_crtc_state(state, &disconnected_acrtc->base);

	ret = PTR_ERR_OR_ZERO(crtc_state);
	if (ret)
		goto err;

	/* force a restore */
	crtc_state->mode_changed = true;

	/* Attach plane to drm_atomic_state */
	plane_state = drm_atomic_get_plane_state(state, plane);

	ret = PTR_ERR_OR_ZERO(plane_state);
	if (ret)
		goto err;


	/* Call commit internally with the state we just constructed */
	ret = drm_atomic_commit(state);
	if (!ret)
		return 0;

err:
	DRM_ERROR("Restoring old state failed with %i\n", ret);
	drm_atomic_state_put(state);

	return ret;
}

/*
 * This functions handle all cases when set mode does not come upon hotplug.
 * This include when the same display is unplugged then plugged back into the
 * same port and when we are running without usermode desktop manager supprot
 */
void dm_restore_drm_connector_state(struct drm_device *dev,
				    struct drm_connector *connector)
{
	struct amdgpu_dm_connector *aconnector = to_amdgpu_dm_connector(connector);
	struct amdgpu_crtc *disconnected_acrtc;
	struct dm_crtc_state *acrtc_state;

	if (!aconnector->dc_sink || !connector->state || !connector->encoder)
		return;

	disconnected_acrtc = to_amdgpu_crtc(connector->encoder->crtc);
	if (!disconnected_acrtc)
		return;

	acrtc_state = to_dm_crtc_state(disconnected_acrtc->base.state);
	if (!acrtc_state->stream)
		return;

	/*
	 * If the previous sink is not released and different from the current,
	 * we deduce we are in a state where we can not rely on usermode call
	 * to turn on the display, so we do it here
	 */
	if (acrtc_state->stream->sink != aconnector->dc_sink)
		dm_force_atomic_commit(&aconnector->base);
}

/*`
 * Grabs all modesetting locks to serialize against any blocking commits,
 * Waits for completion of all non blocking commits.
 */
static int do_aquire_global_lock(struct drm_device *dev,
				 struct drm_atomic_state *state)
{
	struct drm_crtc *crtc;
	struct drm_crtc_commit *commit;
	long ret;

	/* Adding all modeset locks to aquire_ctx will
	 * ensure that when the framework release it the
	 * extra locks we are locking here will get released to
	 */
	ret = drm_modeset_lock_all_ctx(dev, state->acquire_ctx);
	if (ret)
		return ret;

	list_for_each_entry(crtc, &dev->mode_config.crtc_list, head) {
		spin_lock(&crtc->commit_lock);
		commit = list_first_entry_or_null(&crtc->commit_list,
				struct drm_crtc_commit, commit_entry);
		if (commit)
			drm_crtc_commit_get(commit);
		spin_unlock(&crtc->commit_lock);

		if (!commit)
			continue;

		/* Make sure all pending HW programming completed and
		 * page flips done
		 */
		ret = wait_for_completion_interruptible_timeout(&commit->hw_done, 10*HZ);

		if (ret > 0)
			ret = wait_for_completion_interruptible_timeout(
					&commit->flip_done, 10*HZ);

		if (ret == 0)
			DRM_ERROR("[CRTC:%d:%s] hw_done or flip_done "
				  "timed out\n", crtc->base.id, crtc->name);

		drm_crtc_commit_put(commit);
	}

	return ret < 0 ? ret : 0;
}

void set_freesync_on_stream(struct amdgpu_display_manager *dm,
			    struct dm_crtc_state *new_crtc_state,
			    struct dm_connector_state *new_con_state,
			    struct dc_stream_state *new_stream)
{
	struct mod_freesync_config config = {0};
	struct mod_vrr_params vrr = {0};
	struct dc_info_packet vrr_infopacket = {0};
	struct amdgpu_dm_connector *aconnector =
			to_amdgpu_dm_connector(new_con_state->base.connector);

	if (new_con_state->freesync_capable &&
	    new_con_state->freesync_enable) {
		config.state = new_crtc_state->freesync_enabled ?
				VRR_STATE_ACTIVE_VARIABLE :
				VRR_STATE_INACTIVE;
		config.min_refresh_in_uhz =
				aconnector->min_vfreq * 1000000;
		config.max_refresh_in_uhz =
				aconnector->max_vfreq * 1000000;
	}

	mod_freesync_build_vrr_params(dm->freesync_module,
				      new_stream,
				      &config, &vrr);

	mod_freesync_build_vrr_infopacket(dm->freesync_module,
					  new_stream,
					  &vrr,
					  &vrr_infopacket);

	new_crtc_state->adjust = vrr.adjust;
	new_crtc_state->vrr_infopacket = vrr_infopacket;
}

static int dm_update_crtcs_state(struct amdgpu_display_manager *dm,
				 struct drm_atomic_state *state,
				 bool enable,
				 bool *lock_and_validation_needed)
{
	struct drm_crtc *crtc;
	struct drm_crtc_state *old_crtc_state, *new_crtc_state;
	int i;
	struct dm_crtc_state *dm_old_crtc_state, *dm_new_crtc_state;
	struct dm_atomic_state *dm_state = to_dm_atomic_state(state);
	struct dc_stream_state *new_stream;
	int ret = 0;

	/*TODO Move this code into dm_crtc_atomic_check once we get rid of dc_validation_set */
	/* update changed items */
	for_each_oldnew_crtc_in_state(state, crtc, old_crtc_state, new_crtc_state, i) {
		struct amdgpu_crtc *acrtc = NULL;
		struct amdgpu_dm_connector *aconnector = NULL;
		struct drm_connector_state *new_con_state = NULL;
		struct dm_connector_state *dm_conn_state = NULL;

		new_stream = NULL;

		dm_old_crtc_state = to_dm_crtc_state(old_crtc_state);
		dm_new_crtc_state = to_dm_crtc_state(new_crtc_state);
		acrtc = to_amdgpu_crtc(crtc);

		aconnector = amdgpu_dm_find_first_crtc_matching_connector(state, crtc);

		/* TODO This hack should go away */
		if (aconnector && enable) {
			// Make sure fake sink is created in plug-in scenario
			new_con_state = drm_atomic_get_connector_state(state,
 								    &aconnector->base);

			if (IS_ERR(new_con_state)) {
				ret = PTR_ERR_OR_ZERO(new_con_state);
				break;
			}

			dm_conn_state = to_dm_connector_state(new_con_state);

			new_stream = create_stream_for_sink(aconnector,
							     &new_crtc_state->mode,
							    dm_conn_state);

			/*
			 * we can have no stream on ACTION_SET if a display
			 * was disconnected during S3, in this case it not and
			 * error, the OS will be updated after detection, and
			 * do the right thing on next atomic commit
			 */

			if (!new_stream) {
				DRM_DEBUG_DRIVER("%s: Failed to create new stream for crtc %d\n",
						__func__, acrtc->base.base.id);
				break;
			}

			set_freesync_on_stream(dm, dm_new_crtc_state,
					       dm_conn_state, new_stream);

			if (dc_is_stream_unchanged(new_stream, dm_old_crtc_state->stream) &&
			    dc_is_stream_scaling_unchanged(new_stream, dm_old_crtc_state->stream)) {
				new_crtc_state->mode_changed = false;
				DRM_DEBUG_DRIVER("Mode change not required, setting mode_changed to %d",
						 new_crtc_state->mode_changed);
			}
		}

		if (dm_old_crtc_state->freesync_enabled != dm_new_crtc_state->freesync_enabled)
			new_crtc_state->mode_changed = true;

		if (!drm_atomic_crtc_needs_modeset(new_crtc_state))
			goto next_crtc;

		DRM_DEBUG_DRIVER(
			"amdgpu_crtc id:%d crtc_state_flags: enable:%d, active:%d, "
			"planes_changed:%d, mode_changed:%d,active_changed:%d,"
			"connectors_changed:%d\n",
			acrtc->crtc_id,
			new_crtc_state->enable,
			new_crtc_state->active,
			new_crtc_state->planes_changed,
			new_crtc_state->mode_changed,
			new_crtc_state->active_changed,
			new_crtc_state->connectors_changed);

		/* Remove stream for any changed/disabled CRTC */
		if (!enable) {

			if (!dm_old_crtc_state->stream)
				goto next_crtc;

			DRM_DEBUG_DRIVER("Disabling DRM crtc: %d\n",
					crtc->base.id);

			/* i.e. reset mode */
			if (dc_remove_stream_from_ctx(
					dm->dc,
					dm_state->context,
					dm_old_crtc_state->stream) != DC_OK) {
				ret = -EINVAL;
				goto fail;
			}

			dc_stream_release(dm_old_crtc_state->stream);
			dm_new_crtc_state->stream = NULL;

			*lock_and_validation_needed = true;

		} else {/* Add stream for any updated/enabled CRTC */
			/*
			 * Quick fix to prevent NULL pointer on new_stream when
			 * added MST connectors not found in existing crtc_state in the chained mode
			 * TODO: need to dig out the root cause of that
			 */
			if (!aconnector || (!aconnector->dc_sink && aconnector->mst_port))
				goto next_crtc;

			if (modereset_required(new_crtc_state))
				goto next_crtc;

			if (modeset_required(new_crtc_state, new_stream,
					     dm_old_crtc_state->stream)) {

				WARN_ON(dm_new_crtc_state->stream);

				dm_new_crtc_state->stream = new_stream;

				dc_stream_retain(new_stream);

				DRM_DEBUG_DRIVER("Enabling DRM crtc: %d\n",
							crtc->base.id);

				if (dc_add_stream_to_ctx(
						dm->dc,
						dm_state->context,
						dm_new_crtc_state->stream) != DC_OK) {
					ret = -EINVAL;
					goto fail;
				}

				*lock_and_validation_needed = true;
			}
		}

next_crtc:
		/* Release extra reference */
		if (new_stream)
			 dc_stream_release(new_stream);

		/*
		 * We want to do dc stream updates that do not require a
		 * full modeset below.
		 */
		if (!enable || !aconnector || modereset_required(new_crtc_state))
			continue;
		/*
		 * Given above conditions, the dc state cannot be NULL because:
		 * 1. We're attempting to enable a CRTC. Which has a...
		 * 2. Valid connector attached, and
		 * 3. User does not want to reset it (disable or mark inactive,
		 *    which can happen on a CRTC that's already disabled).
		 * => It currently exists.
		 */
		BUG_ON(dm_new_crtc_state->stream == NULL);

		/* Color managment settings */
		if (dm_new_crtc_state->base.color_mgmt_changed) {
			ret = amdgpu_dm_set_regamma_lut(dm_new_crtc_state);
			if (ret)
				goto fail;
			amdgpu_dm_set_ctm(dm_new_crtc_state);
		}
<<<<<<< HEAD
=======


>>>>>>> 6fb7f18d
	}

	return ret;

fail:
	if (new_stream)
		dc_stream_release(new_stream);
	return ret;
}

static int dm_update_planes_state(struct dc *dc,
				  struct drm_atomic_state *state,
				  bool enable,
				  bool *lock_and_validation_needed)
{
	struct drm_crtc *new_plane_crtc, *old_plane_crtc;
	struct drm_crtc_state *old_crtc_state, *new_crtc_state;
	struct drm_plane *plane;
	struct drm_plane_state *old_plane_state, *new_plane_state;
	struct dm_crtc_state *dm_new_crtc_state, *dm_old_crtc_state;
	struct dm_atomic_state *dm_state = to_dm_atomic_state(state);
	struct dm_plane_state *dm_new_plane_state, *dm_old_plane_state;
	int i ;
	/* TODO return page_flip_needed() function */
	bool pflip_needed  = !state->allow_modeset;
	int ret = 0;


	/* Add new planes, in reverse order as DC expectation */
	for_each_oldnew_plane_in_state_reverse(state, plane, old_plane_state, new_plane_state, i) {
		new_plane_crtc = new_plane_state->crtc;
		old_plane_crtc = old_plane_state->crtc;
		dm_new_plane_state = to_dm_plane_state(new_plane_state);
		dm_old_plane_state = to_dm_plane_state(old_plane_state);

		/*TODO Implement atomic check for cursor plane */
		if (plane->type == DRM_PLANE_TYPE_CURSOR)
			continue;

		/* Remove any changed/removed planes */
		if (!enable) {
			if (pflip_needed)
				continue;

			if (!old_plane_crtc)
				continue;

			old_crtc_state = drm_atomic_get_old_crtc_state(
					state, old_plane_crtc);
			dm_old_crtc_state = to_dm_crtc_state(old_crtc_state);

			if (!dm_old_crtc_state->stream)
				continue;

			DRM_DEBUG_DRIVER("Disabling DRM plane: %d on DRM crtc %d\n",
					plane->base.id, old_plane_crtc->base.id);

			if (!dc_remove_plane_from_context(
					dc,
					dm_old_crtc_state->stream,
					dm_old_plane_state->dc_state,
					dm_state->context)) {

				ret = EINVAL;
				return ret;
			}


			dc_plane_state_release(dm_old_plane_state->dc_state);
			dm_new_plane_state->dc_state = NULL;

			*lock_and_validation_needed = true;

		} else { /* Add new planes */
			struct dc_plane_state *dc_new_plane_state;

			if (drm_atomic_plane_disabling(plane->state, new_plane_state))
				continue;

			if (!new_plane_crtc)
				continue;

			new_crtc_state = drm_atomic_get_new_crtc_state(state, new_plane_crtc);
			dm_new_crtc_state = to_dm_crtc_state(new_crtc_state);

			if (!dm_new_crtc_state->stream)
				continue;

			if (pflip_needed)
				continue;

			WARN_ON(dm_new_plane_state->dc_state);

			dc_new_plane_state = dc_create_plane_state(dc);
			if (!dc_new_plane_state)
				return -ENOMEM;

			DRM_DEBUG_DRIVER("Enabling DRM plane: %d on DRM crtc %d\n",
					plane->base.id, new_plane_crtc->base.id);

			ret = fill_plane_attributes(
				new_plane_crtc->dev->dev_private,
				dc_new_plane_state,
				new_plane_state,
				new_crtc_state);
			if (ret) {
				dc_plane_state_release(dc_new_plane_state);
				return ret;
			}

			/*
			 * Any atomic check errors that occur after this will
			 * not need a release. The plane state will be attached
			 * to the stream, and therefore part of the atomic
			 * state. It'll be released when the atomic state is
			 * cleaned.
			 */
			if (!dc_add_plane_to_context(
					dc,
					dm_new_crtc_state->stream,
					dc_new_plane_state,
					dm_state->context)) {

				dc_plane_state_release(dc_new_plane_state);
				return -EINVAL;
			}

			dm_new_plane_state->dc_state = dc_new_plane_state;

			/* Tell DC to do a full surface update every time there
			 * is a plane change. Inefficient, but works for now.
			 */
			dm_new_plane_state->dc_state->update_flags.bits.full_update = 1;

			*lock_and_validation_needed = true;
		}
	}


	return ret;
}

static int dm_atomic_check_plane_state_fb(struct drm_atomic_state *state,
					  struct drm_crtc *crtc)
{
	struct drm_plane *plane;
	struct drm_crtc_state *crtc_state;

	WARN_ON(!drm_atomic_get_new_crtc_state(state, crtc));

	drm_for_each_plane_mask(plane, state->dev, crtc->state->plane_mask) {
		struct drm_plane_state *plane_state =
			drm_atomic_get_plane_state(state, plane);

		if (IS_ERR(plane_state))
			return -EDEADLK;

		crtc_state = drm_atomic_get_crtc_state(plane_state->state, crtc);
		if (IS_ERR(crtc_state))
			return PTR_ERR(crtc_state);

		if (crtc->primary == plane && crtc_state->active) {
			if (!plane_state->fb)
				return -EINVAL;
		}
	}
	return 0;
}

static int amdgpu_dm_atomic_check(struct drm_device *dev,
				  struct drm_atomic_state *state)
{
	struct amdgpu_device *adev = dev->dev_private;
	struct dc *dc = adev->dm.dc;
	struct dm_atomic_state *dm_state = to_dm_atomic_state(state);
	struct drm_connector *connector;
	struct drm_connector_state *old_con_state, *new_con_state;
	struct drm_crtc *crtc;
	struct drm_crtc_state *old_crtc_state, *new_crtc_state;
	int ret, i;

	/*
	 * This bool will be set for true for any modeset/reset
	 * or plane update which implies non fast surface update.
	 */
	bool lock_and_validation_needed = false;

	ret = drm_atomic_helper_check_modeset(dev, state);
	if (ret)
		goto fail;

	for_each_oldnew_crtc_in_state(state, crtc, old_crtc_state, new_crtc_state, i) {
		struct dm_crtc_state *dm_new_crtc_state = to_dm_crtc_state(new_crtc_state);
		struct dm_crtc_state *dm_old_crtc_state  = to_dm_crtc_state(old_crtc_state);

		ret = dm_atomic_check_plane_state_fb(state, crtc);
		if (ret)
			goto fail;

		if (!drm_atomic_crtc_needs_modeset(new_crtc_state) &&
		    !new_crtc_state->color_mgmt_changed &&
		    (dm_old_crtc_state->freesync_enabled == dm_new_crtc_state->freesync_enabled))
			continue;

		if (!new_crtc_state->enable)
			continue;

		ret = drm_atomic_add_affected_connectors(state, crtc);
		if (ret)
			return ret;

		ret = drm_atomic_add_affected_planes(state, crtc);
		if (ret)
			goto fail;
	}

	dm_state->context = dc_create_state();
	ASSERT(dm_state->context);
	dc_resource_state_copy_construct_current(dc, dm_state->context);

	/* Remove exiting planes if they are modified */
	ret = dm_update_planes_state(dc, state, false, &lock_and_validation_needed);
	if (ret) {
		goto fail;
	}

	/* Disable all crtcs which require disable */
	ret = dm_update_crtcs_state(&adev->dm, state, false, &lock_and_validation_needed);
	if (ret) {
		goto fail;
	}

	/* Enable all crtcs which require enable */
	ret = dm_update_crtcs_state(&adev->dm, state, true, &lock_and_validation_needed);
	if (ret) {
		goto fail;
	}

	/* Add new/modified planes */
	ret = dm_update_planes_state(dc, state, true, &lock_and_validation_needed);
	if (ret) {
		goto fail;
	}

	/* Run this here since we want to validate the streams we created */
	ret = drm_atomic_helper_check_planes(dev, state);
	if (ret)
		goto fail;

	/* Check scaling and underscan changes*/
	/*TODO Removed scaling changes validation due to inability to commit
	 * new stream into context w\o causing full reset. Need to
	 * decide how to handle.
	 */
	for_each_oldnew_connector_in_state(state, connector, old_con_state, new_con_state, i) {
		struct dm_connector_state *dm_old_con_state = to_dm_connector_state(old_con_state);
		struct dm_connector_state *dm_new_con_state = to_dm_connector_state(new_con_state);
		struct amdgpu_crtc *acrtc = to_amdgpu_crtc(dm_new_con_state->base.crtc);

		/* Skip any modesets/resets */
		if (!acrtc || drm_atomic_crtc_needs_modeset(
				drm_atomic_get_new_crtc_state(state, &acrtc->base)))
			continue;

		/* Skip any thing not scale or underscan changes */
		if (!is_scaling_state_different(dm_new_con_state, dm_old_con_state))
			continue;

		lock_and_validation_needed = true;
	}

	/*
	 * For full updates case when
	 * removing/adding/updating  streams on once CRTC while flipping
	 * on another CRTC,
	 * acquiring global lock  will guarantee that any such full
	 * update commit
	 * will wait for completion of any outstanding flip using DRMs
	 * synchronization events.
	 */

	if (lock_and_validation_needed) {

		ret = do_aquire_global_lock(dev, state);
		if (ret)
			goto fail;

		if (dc_validate_global_state(dc, dm_state->context) != DC_OK) {
			ret = -EINVAL;
			goto fail;
		}
	}

	/* Must be success */
	WARN_ON(ret);
	return ret;

fail:
	if (ret == -EDEADLK)
		DRM_DEBUG_DRIVER("Atomic check stopped to avoid deadlock.\n");
	else if (ret == -EINTR || ret == -EAGAIN || ret == -ERESTARTSYS)
		DRM_DEBUG_DRIVER("Atomic check stopped due to signal.\n");
	else
		DRM_DEBUG_DRIVER("Atomic check failed with err: %d \n", ret);

	return ret;
}

static bool is_dp_capable_without_timing_msa(struct dc *dc,
					     struct amdgpu_dm_connector *amdgpu_dm_connector)
{
	uint8_t dpcd_data;
	bool capable = false;

	if (amdgpu_dm_connector->dc_link &&
		dm_helpers_dp_read_dpcd(
				NULL,
				amdgpu_dm_connector->dc_link,
				DP_DOWN_STREAM_PORT_COUNT,
				&dpcd_data,
				sizeof(dpcd_data))) {
		capable = (dpcd_data & DP_MSA_TIMING_PAR_IGNORED) ? true:false;
	}

	return capable;
}
void amdgpu_dm_update_freesync_caps(struct drm_connector *connector,
					struct edid *edid)
{
	int i;
	bool edid_check_required;
	struct detailed_timing *timing;
	struct detailed_non_pixel *data;
	struct detailed_data_monitor_range *range;
	struct amdgpu_dm_connector *amdgpu_dm_connector =
			to_amdgpu_dm_connector(connector);
	struct dm_connector_state *dm_con_state;

	struct drm_device *dev = connector->dev;
	struct amdgpu_device *adev = dev->dev_private;

	if (!connector->state) {
		DRM_ERROR("%s - Connector has no state", __func__);
		return;
	}

<<<<<<< HEAD
=======
	if (!edid) {
		dm_con_state = to_dm_connector_state(connector->state);

		amdgpu_dm_connector->min_vfreq = 0;
		amdgpu_dm_connector->max_vfreq = 0;
		amdgpu_dm_connector->pixel_clock_mhz = 0;

		dm_con_state->freesync_capable = false;
		dm_con_state->freesync_enable = false;
		return;
	}

>>>>>>> 6fb7f18d
	dm_con_state = to_dm_connector_state(connector->state);

	edid_check_required = false;
	if (!amdgpu_dm_connector->dc_sink) {
		DRM_ERROR("dc_sink NULL, could not add free_sync module.\n");
		return;
	}
	if (!adev->dm.freesync_module)
		return;
	/*
	 * if edid non zero restrict freesync only for dp and edp
	 */
	if (edid) {
		if (amdgpu_dm_connector->dc_sink->sink_signal == SIGNAL_TYPE_DISPLAY_PORT
			|| amdgpu_dm_connector->dc_sink->sink_signal == SIGNAL_TYPE_EDP) {
			edid_check_required = is_dp_capable_without_timing_msa(
						adev->dm.dc,
						amdgpu_dm_connector);
		}
	}
	dm_con_state->freesync_capable = false;
	if (edid_check_required == true && (edid->version > 1 ||
	   (edid->version == 1 && edid->revision > 1))) {
		for (i = 0; i < 4; i++) {

			timing	= &edid->detailed_timings[i];
			data	= &timing->data.other_data;
			range	= &data->data.range;
			/*
			 * Check if monitor has continuous frequency mode
			 */
			if (data->type != EDID_DETAIL_MONITOR_RANGE)
				continue;
			/*
			 * Check for flag range limits only. If flag == 1 then
			 * no additional timing information provided.
			 * Default GTF, GTF Secondary curve and CVT are not
			 * supported
			 */
			if (range->flags != 1)
				continue;

			amdgpu_dm_connector->min_vfreq = range->min_vfreq;
			amdgpu_dm_connector->max_vfreq = range->max_vfreq;
			amdgpu_dm_connector->pixel_clock_mhz =
				range->pixel_clock_mhz * 10;
			break;
		}

		if (amdgpu_dm_connector->max_vfreq -
<<<<<<< HEAD
				amdgpu_dm_connector->min_vfreq > 10) {
			amdgpu_dm_connector->caps.supported = true;
			amdgpu_dm_connector->caps.min_refresh_in_micro_hz =
					amdgpu_dm_connector->min_vfreq * 1000000;
			amdgpu_dm_connector->caps.max_refresh_in_micro_hz =
					amdgpu_dm_connector->max_vfreq * 1000000;
=======
		    amdgpu_dm_connector->min_vfreq > 10) {

>>>>>>> 6fb7f18d
			dm_con_state->freesync_capable = true;
		}
	}
}
<<<<<<< HEAD

void amdgpu_dm_remove_sink_from_freesync_module(struct drm_connector *connector)
{
	struct amdgpu_dm_connector *amdgpu_dm_connector =
			to_amdgpu_dm_connector(connector);
	struct dm_connector_state *dm_con_state;
	struct drm_device *dev = connector->dev;
	struct amdgpu_device *adev = dev->dev_private;

	if (!amdgpu_dm_connector->dc_sink || !adev->dm.freesync_module) {
		DRM_ERROR("dc_sink NULL or no free_sync module.\n");
		return;
	}

	if (!connector->state) {
		DRM_ERROR("%s - Connector has no state", __func__);
		return;
	}

	dm_con_state = to_dm_connector_state(connector->state);

	amdgpu_dm_connector->min_vfreq = 0;
	amdgpu_dm_connector->max_vfreq = 0;
	amdgpu_dm_connector->pixel_clock_mhz = 0;

	memset(&amdgpu_dm_connector->caps, 0, sizeof(amdgpu_dm_connector->caps));

	dm_con_state->freesync_capable = false;

	dm_con_state->user_enable.enable_for_gaming = false;
	dm_con_state->user_enable.enable_for_static = false;
	dm_con_state->user_enable.enable_for_video = false;
}
=======
>>>>>>> 6fb7f18d
<|MERGE_RESOLUTION|>--- conflicted
+++ resolved
@@ -357,7 +357,6 @@
 
 	if (adev->dm.dc->fbc_compressor == NULL)
 		return;
-<<<<<<< HEAD
 
 	if (aconn->dc_link->connector_signal != SIGNAL_TYPE_EDP)
 		return;
@@ -365,15 +364,6 @@
 	if (compressor->bo_ptr)
 		return;
 
-=======
-
-	if (aconn->dc_link->connector_signal != SIGNAL_TYPE_EDP)
-		return;
-
-	if (compressor->bo_ptr)
-		return;
-
->>>>>>> 6fb7f18d
 
 	list_for_each_entry(mode, &connector->modes, head) {
 		if (max_size < mode->htotal * mode->vtotal)
@@ -449,17 +439,6 @@
 	    adev->asic_type < CHIP_RAVEN)
 		init_data.flags.gpu_vm_support = true;
 
-<<<<<<< HEAD
-	/*
-	 * TODO debug why this doesn't work on Raven
-	 */
-	if (adev->flags & AMD_IS_APU &&
-	    adev->asic_type >= CHIP_CARRIZO &&
-	    adev->asic_type < CHIP_RAVEN)
-		init_data.flags.gpu_vm_support = true;
-
-=======
->>>>>>> 6fb7f18d
 	/* Display Core create. */
 	adev->dm.dc = dc_create(&init_data);
 
@@ -1415,8 +1394,6 @@
 	return ret;
 }
 
-<<<<<<< HEAD
-=======
 
 static void register_backlight_device(struct amdgpu_display_manager *dm,
 				      struct dc_link *link)
@@ -1439,7 +1416,6 @@
 }
 
 
->>>>>>> 6fb7f18d
 /* In this architecture, the association
  * connector -> encoder -> crtc
  * id not really requried. The crtc and connector will hold the
@@ -1624,22 +1600,10 @@
 	uint8_t i;
 	bool enable = false;
 
-<<<<<<< HEAD
-	struct amdgpu_device *adev = dev->dev_private;
-	struct drm_amdgpu_freesync *args = data;
-	int r = 0;
-
-	freesync_params.state  = FREESYNC_STATE_FULLSCREEN;
-	if (args->op == AMDGPU_FREESYNC_FULLSCREEN_ENTER)
-		freesync_params.enable = true;
-	else
-		freesync_params.enable = false;
-=======
 	if (args->op == AMDGPU_FREESYNC_FULLSCREEN_ENTER)
 		enable = true;
 
 	drm_modeset_acquire_init(&ctx, 0);
->>>>>>> 6fb7f18d
 
 	state = drm_atomic_state_alloc(dev);
 	if (!state) {
@@ -2102,16 +2066,6 @@
 	if (ret)
 		return ret;
 
-<<<<<<< HEAD
-	input_tf = dc_create_transfer_func();
-
-	if (input_tf == NULL)
-		return -ENOMEM;
-
-	dc_plane_state->in_transfer_func = input_tf;
-
-=======
->>>>>>> 6fb7f18d
 	/*
 	 * Always set input transfer function, since plane state is refreshed
 	 * every time.
@@ -2738,25 +2692,7 @@
 		dm_new_state->underscan_enable = val;
 		ret = 0;
 	} else if (property == adev->mode_info.freesync_property) {
-<<<<<<< HEAD
-		struct amdgpu_crtc *acrtc;
-		struct dm_crtc_state *acrtc_state;
-
-		dm_new_state->user_enable.enable_for_gaming = val;
-		dm_new_state->user_enable.enable_for_static = val;
-		dm_new_state->user_enable.enable_for_video = val;
-
-		if (adev->dm.freesync_module && connector_state->crtc) {
-			acrtc = to_amdgpu_crtc(connector_state->crtc);
-			acrtc_state = to_dm_crtc_state(connector_state->crtc->state);
-			mod_freesync_set_user_enable(adev->dm.freesync_module,
-						     &acrtc_state->stream, 1,
-						     &dm_new_state->user_enable);
-		}
-
-=======
 		dm_new_state->freesync_enable = val;
->>>>>>> 6fb7f18d
 		ret = 0;
 	} else if (property == adev->mode_info.freesync_capable_property) {
 		dm_new_state->freesync_capable = val;
@@ -2804,11 +2740,7 @@
 		*val = dm_state->underscan_enable;
 		ret = 0;
 	} else if (property == adev->mode_info.freesync_property) {
-<<<<<<< HEAD
-		*val = dm_state->user_enable.enable_for_gaming;
-=======
 		*val = dm_state->freesync_enable;
->>>>>>> 6fb7f18d
 		ret = 0;
 	} else if (property == adev->mode_info.freesync_capable_property) {
 		*val = dm_state->freesync_capable;
@@ -3632,16 +3564,9 @@
 	if (connector_type == DRM_MODE_CONNECTOR_HDMIA ||
 	    connector_type == DRM_MODE_CONNECTOR_DisplayPort) {
 		drm_object_attach_property(&aconnector->base.base,
-<<<<<<< HEAD
-					  adev->mode_info.freesync_property, 0);
-		drm_object_attach_property(&aconnector->base.base,
-				      adev->mode_info.freesync_capable_property,
-					   0);
-=======
 				adev->mode_info.freesync_property, 0);
 		drm_object_attach_property(&aconnector->base.base,
 				adev->mode_info.freesync_capable_property, 0);
->>>>>>> 6fb7f18d
 	}
 }
 
@@ -4156,14 +4081,11 @@
 	stream_update->dst = dc_stream->dst;
 	stream_update->out_transfer_func = dc_stream->out_transfer_func;
 
-<<<<<<< HEAD
-=======
 	if (dm_new_crtc_state->freesync_enabled != dm_old_crtc_state->freesync_enabled) {
 		stream_update->vrr_infopacket = &dc_stream->vrr_infopacket;
 		stream_update->adjust = &dc_stream->adjust;
 	}
 
->>>>>>> 6fb7f18d
 	for (i = 0; i < new_plane_count; i++) {
 		updates[i].surface = plane_states[i];
 		updates[i].gamma =
@@ -4172,10 +4094,6 @@
 		flip_addr[i].address = plane_states[i]->address;
 		flip_addr[i].flip_immediate = plane_states[i]->flip_immediate;
 		plane_info[i].color_space = plane_states[i]->color_space;
-<<<<<<< HEAD
-		plane_info[i].input_tf = plane_states[i]->input_tf;
-=======
->>>>>>> 6fb7f18d
 		plane_info[i].format = plane_states[i]->format;
 		plane_info[i].plane_size = plane_states[i]->plane_size;
 		plane_info[i].rotation = plane_states[i]->rotation;
@@ -4303,11 +4221,8 @@
 			spin_unlock_irqrestore(&pcrtc->dev->event_lock, flags);
 		}
 
-<<<<<<< HEAD
-=======
 		dc_stream_attach->adjust = acrtc_state->adjust;
 		dc_stream_attach->vrr_infopacket = acrtc_state->vrr_infopacket;
->>>>>>> 6fb7f18d
 
 		if (false == commit_planes_to_stream(dm->dc,
 							plane_states_constructed,
@@ -4923,11 +4838,8 @@
 				goto fail;
 			amdgpu_dm_set_ctm(dm_new_crtc_state);
 		}
-<<<<<<< HEAD
-=======
-
-
->>>>>>> 6fb7f18d
+
+
 	}
 
 	return ret;
@@ -5274,8 +5186,6 @@
 		return;
 	}
 
-<<<<<<< HEAD
-=======
 	if (!edid) {
 		dm_con_state = to_dm_connector_state(connector->state);
 
@@ -5288,7 +5198,6 @@
 		return;
 	}
 
->>>>>>> 6fb7f18d
 	dm_con_state = to_dm_connector_state(connector->state);
 
 	edid_check_required = false;
@@ -5339,54 +5248,9 @@
 		}
 
 		if (amdgpu_dm_connector->max_vfreq -
-<<<<<<< HEAD
-				amdgpu_dm_connector->min_vfreq > 10) {
-			amdgpu_dm_connector->caps.supported = true;
-			amdgpu_dm_connector->caps.min_refresh_in_micro_hz =
-					amdgpu_dm_connector->min_vfreq * 1000000;
-			amdgpu_dm_connector->caps.max_refresh_in_micro_hz =
-					amdgpu_dm_connector->max_vfreq * 1000000;
-=======
 		    amdgpu_dm_connector->min_vfreq > 10) {
 
->>>>>>> 6fb7f18d
 			dm_con_state->freesync_capable = true;
 		}
 	}
 }
-<<<<<<< HEAD
-
-void amdgpu_dm_remove_sink_from_freesync_module(struct drm_connector *connector)
-{
-	struct amdgpu_dm_connector *amdgpu_dm_connector =
-			to_amdgpu_dm_connector(connector);
-	struct dm_connector_state *dm_con_state;
-	struct drm_device *dev = connector->dev;
-	struct amdgpu_device *adev = dev->dev_private;
-
-	if (!amdgpu_dm_connector->dc_sink || !adev->dm.freesync_module) {
-		DRM_ERROR("dc_sink NULL or no free_sync module.\n");
-		return;
-	}
-
-	if (!connector->state) {
-		DRM_ERROR("%s - Connector has no state", __func__);
-		return;
-	}
-
-	dm_con_state = to_dm_connector_state(connector->state);
-
-	amdgpu_dm_connector->min_vfreq = 0;
-	amdgpu_dm_connector->max_vfreq = 0;
-	amdgpu_dm_connector->pixel_clock_mhz = 0;
-
-	memset(&amdgpu_dm_connector->caps, 0, sizeof(amdgpu_dm_connector->caps));
-
-	dm_con_state->freesync_capable = false;
-
-	dm_con_state->user_enable.enable_for_gaming = false;
-	dm_con_state->user_enable.enable_for_static = false;
-	dm_con_state->user_enable.enable_for_video = false;
-}
-=======
->>>>>>> 6fb7f18d
