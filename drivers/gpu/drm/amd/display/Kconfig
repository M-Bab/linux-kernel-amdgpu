--- conflicted
+++ resolved
@@ -9,17 +9,6 @@
 	  support for AMDGPU. This adds required support for Vega and
 	  Raven ASICs.
 
-<<<<<<< HEAD
-config DRM_AMD_DC_PRE_VEGA
-	bool "DC support for Polaris and older ASICs"
-	default y
-	help
-	  Choose this option to enable the new DC support for older asics
-	  by default. This includes Polaris, Carrizo, Tonga, Bonaire,
-	  and Hawaii.
-
-=======
->>>>>>> 6fb7f18d
 config DRM_AMD_DC_FBC
 	bool "AMD FBC - Enable Frame Buffer Compression"
 	depends on DRM_AMD_DC
