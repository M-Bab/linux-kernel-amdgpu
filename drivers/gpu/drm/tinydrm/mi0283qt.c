/*
 * DRM driver for Multi-Inno MI0283QT panels
 *
 * Copyright 2016 Noralf Trønnes
 *
 * This program is free software; you can redistribute it and/or modify
 * it under the terms of the GNU General Public License as published by
 * the Free Software Foundation; either version 2 of the License, or
 * (at your option) any later version.
 */

<<<<<<< HEAD
=======
#include <linux/backlight.h>
>>>>>>> 6fb7f18d
#include <linux/delay.h>
#include <linux/gpio/consumer.h>
#include <linux/module.h>
#include <linux/property.h>
#include <linux/regulator/consumer.h>
#include <linux/spi/spi.h>

#include <drm/drm_fb_helper.h>
#include <drm/drm_modeset_helper.h>
#include <drm/tinydrm/mipi-dbi.h>
#include <drm/tinydrm/tinydrm-helpers.h>
#include <video/mipi_display.h>

#define ILI9341_FRMCTR1		0xb1
#define ILI9341_DISCTRL		0xb6
#define ILI9341_ETMOD		0xb7

#define ILI9341_PWCTRL1		0xc0
#define ILI9341_PWCTRL2		0xc1
#define ILI9341_VMCTRL1		0xc5
#define ILI9341_VMCTRL2		0xc7
#define ILI9341_PWCTRLA		0xcb
#define ILI9341_PWCTRLB		0xcf

#define ILI9341_PGAMCTRL	0xe0
#define ILI9341_NGAMCTRL	0xe1
#define ILI9341_DTCTRLA		0xe8
#define ILI9341_DTCTRLB		0xea
#define ILI9341_PWRSEQ		0xed

#define ILI9341_EN3GAM		0xf2
#define ILI9341_PUMPCTRL	0xf7

#define ILI9341_MADCTL_BGR	BIT(3)
#define ILI9341_MADCTL_MV	BIT(5)
#define ILI9341_MADCTL_MX	BIT(6)
#define ILI9341_MADCTL_MY	BIT(7)

static void mi0283qt_enable(struct drm_simple_display_pipe *pipe,
			    struct drm_crtc_state *crtc_state)
{
	struct tinydrm_device *tdev = pipe_to_tinydrm(pipe);
	struct mipi_dbi *mipi = mipi_dbi_from_tinydrm(tdev);
	u8 addr_mode;
	int ret;

	DRM_DEBUG_KMS("\n");

	ret = mipi_dbi_poweron_conditional_reset(mipi);
	if (ret < 0)
		return;
	if (ret == 1)
		goto out_enable;

	mipi_dbi_command(mipi, MIPI_DCS_SET_DISPLAY_OFF);

	mipi_dbi_command(mipi, ILI9341_PWCTRLB, 0x00, 0x83, 0x30);
	mipi_dbi_command(mipi, ILI9341_PWRSEQ, 0x64, 0x03, 0x12, 0x81);
	mipi_dbi_command(mipi, ILI9341_DTCTRLA, 0x85, 0x01, 0x79);
	mipi_dbi_command(mipi, ILI9341_PWCTRLA, 0x39, 0x2c, 0x00, 0x34, 0x02);
	mipi_dbi_command(mipi, ILI9341_PUMPCTRL, 0x20);
	mipi_dbi_command(mipi, ILI9341_DTCTRLB, 0x00, 0x00);

	/* Power Control */
	mipi_dbi_command(mipi, ILI9341_PWCTRL1, 0x26);
	mipi_dbi_command(mipi, ILI9341_PWCTRL2, 0x11);
	/* VCOM */
	mipi_dbi_command(mipi, ILI9341_VMCTRL1, 0x35, 0x3e);
	mipi_dbi_command(mipi, ILI9341_VMCTRL2, 0xbe);

	/* Memory Access Control */
	mipi_dbi_command(mipi, MIPI_DCS_SET_PIXEL_FORMAT, MIPI_DCS_PIXEL_FMT_16BIT);

	switch (mipi->rotation) {
	default:
		addr_mode = ILI9341_MADCTL_MV | ILI9341_MADCTL_MY |
			    ILI9341_MADCTL_MX;
		break;
	case 90:
		addr_mode = ILI9341_MADCTL_MY;
		break;
	case 180:
		addr_mode = ILI9341_MADCTL_MV;
		break;
	case 270:
		addr_mode = ILI9341_MADCTL_MX;
		break;
	}
	addr_mode |= ILI9341_MADCTL_BGR;
	mipi_dbi_command(mipi, MIPI_DCS_SET_ADDRESS_MODE, addr_mode);

	/* Frame Rate */
	mipi_dbi_command(mipi, ILI9341_FRMCTR1, 0x00, 0x1b);

	/* Gamma */
	mipi_dbi_command(mipi, ILI9341_EN3GAM, 0x08);
	mipi_dbi_command(mipi, MIPI_DCS_SET_GAMMA_CURVE, 0x01);
	mipi_dbi_command(mipi, ILI9341_PGAMCTRL,
		       0x1f, 0x1a, 0x18, 0x0a, 0x0f, 0x06, 0x45, 0x87,
		       0x32, 0x0a, 0x07, 0x02, 0x07, 0x05, 0x00);
	mipi_dbi_command(mipi, ILI9341_NGAMCTRL,
		       0x00, 0x25, 0x27, 0x05, 0x10, 0x09, 0x3a, 0x78,
		       0x4d, 0x05, 0x18, 0x0d, 0x38, 0x3a, 0x1f);

	/* DDRAM */
	mipi_dbi_command(mipi, ILI9341_ETMOD, 0x07);

	/* Display */
	mipi_dbi_command(mipi, ILI9341_DISCTRL, 0x0a, 0x82, 0x27, 0x00);
	mipi_dbi_command(mipi, MIPI_DCS_EXIT_SLEEP_MODE);
	msleep(100);

	mipi_dbi_command(mipi, MIPI_DCS_SET_DISPLAY_ON);
	msleep(100);

out_enable:
	mipi_dbi_enable_flush(mipi);
}

static const struct drm_simple_display_pipe_funcs mi0283qt_pipe_funcs = {
	.enable = mi0283qt_enable,
	.disable = mipi_dbi_pipe_disable,
	.update = tinydrm_display_pipe_update,
	.prepare_fb = tinydrm_display_pipe_prepare_fb,
};

static const struct drm_display_mode mi0283qt_mode = {
	TINYDRM_MODE(320, 240, 58, 43),
};

DEFINE_DRM_GEM_CMA_FOPS(mi0283qt_fops);

static struct drm_driver mi0283qt_driver = {
	.driver_features	= DRIVER_GEM | DRIVER_MODESET | DRIVER_PRIME |
				  DRIVER_ATOMIC,
	.fops			= &mi0283qt_fops,
	TINYDRM_GEM_DRIVER_OPS,
	.lastclose		= drm_fb_helper_lastclose,
	.debugfs_init		= mipi_dbi_debugfs_init,
	.name			= "mi0283qt",
	.desc			= "Multi-Inno MI0283QT",
	.date			= "20160614",
	.major			= 1,
	.minor			= 0,
};

static const struct of_device_id mi0283qt_of_match[] = {
	{ .compatible = "multi-inno,mi0283qt" },
	{},
};
MODULE_DEVICE_TABLE(of, mi0283qt_of_match);

static const struct spi_device_id mi0283qt_id[] = {
	{ "mi0283qt", 0 },
	{ },
};
MODULE_DEVICE_TABLE(spi, mi0283qt_id);

static int mi0283qt_probe(struct spi_device *spi)
{
	struct device *dev = &spi->dev;
	struct mipi_dbi *mipi;
	struct gpio_desc *dc;
	u32 rotation = 0;
	int ret;

	mipi = devm_kzalloc(dev, sizeof(*mipi), GFP_KERNEL);
	if (!mipi)
		return -ENOMEM;

	mipi->reset = devm_gpiod_get_optional(dev, "reset", GPIOD_OUT_HIGH);
	if (IS_ERR(mipi->reset)) {
		DRM_DEV_ERROR(dev, "Failed to get gpio 'reset'\n");
		return PTR_ERR(mipi->reset);
	}

	dc = devm_gpiod_get_optional(dev, "dc", GPIOD_OUT_LOW);
	if (IS_ERR(dc)) {
		DRM_DEV_ERROR(dev, "Failed to get gpio 'dc'\n");
		return PTR_ERR(dc);
	}

	mipi->regulator = devm_regulator_get(dev, "power");
	if (IS_ERR(mipi->regulator))
		return PTR_ERR(mipi->regulator);

	mipi->backlight = devm_of_find_backlight(dev);
	if (IS_ERR(mipi->backlight))
		return PTR_ERR(mipi->backlight);

	device_property_read_u32(dev, "rotation", &rotation);

	ret = mipi_dbi_spi_init(spi, mipi, dc);
	if (ret)
		return ret;

	ret = mipi_dbi_init(&spi->dev, mipi, &mi0283qt_pipe_funcs,
			    &mi0283qt_driver, &mi0283qt_mode, rotation);
	if (ret)
		return ret;

	spi_set_drvdata(spi, mipi);

	return devm_tinydrm_register(&mipi->tinydrm);
}

static void mi0283qt_shutdown(struct spi_device *spi)
{
	struct mipi_dbi *mipi = spi_get_drvdata(spi);

	tinydrm_shutdown(&mipi->tinydrm);
}

static int __maybe_unused mi0283qt_pm_suspend(struct device *dev)
{
	struct mipi_dbi *mipi = dev_get_drvdata(dev);

	return drm_mode_config_helper_suspend(mipi->tinydrm.drm);
}

static int __maybe_unused mi0283qt_pm_resume(struct device *dev)
{
	struct mipi_dbi *mipi = dev_get_drvdata(dev);

	drm_mode_config_helper_resume(mipi->tinydrm.drm);

	return 0;
}

static const struct dev_pm_ops mi0283qt_pm_ops = {
	SET_SYSTEM_SLEEP_PM_OPS(mi0283qt_pm_suspend, mi0283qt_pm_resume)
};

static struct spi_driver mi0283qt_spi_driver = {
	.driver = {
		.name = "mi0283qt",
		.owner = THIS_MODULE,
		.of_match_table = mi0283qt_of_match,
		.pm = &mi0283qt_pm_ops,
	},
	.id_table = mi0283qt_id,
	.probe = mi0283qt_probe,
	.shutdown = mi0283qt_shutdown,
};
module_spi_driver(mi0283qt_spi_driver);

MODULE_DESCRIPTION("Multi-Inno MI0283QT DRM driver");
MODULE_AUTHOR("Noralf Trønnes");
MODULE_LICENSE("GPL");<|MERGE_RESOLUTION|>--- conflicted
+++ resolved
@@ -9,10 +9,7 @@
  * (at your option) any later version.
  */
 
-<<<<<<< HEAD
-=======
 #include <linux/backlight.h>
->>>>>>> 6fb7f18d
 #include <linux/delay.h>
 #include <linux/gpio/consumer.h>
 #include <linux/module.h>
