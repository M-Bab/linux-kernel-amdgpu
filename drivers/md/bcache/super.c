// SPDX-License-Identifier: GPL-2.0
/*
 * bcache setup/teardown code, and some metadata io - read a superblock and
 * figure out what to do with it.
 *
 * Copyright 2010, 2011 Kent Overstreet <kent.overstreet@gmail.com>
 * Copyright 2012 Google, Inc.
 */

#include "bcache.h"
#include "btree.h"
#include "debug.h"
#include "extents.h"
#include "request.h"
#include "writeback.h"

#include <linux/blkdev.h>
#include <linux/buffer_head.h>
#include <linux/debugfs.h>
#include <linux/genhd.h>
#include <linux/idr.h>
#include <linux/kthread.h>
#include <linux/module.h>
#include <linux/random.h>
#include <linux/reboot.h>
#include <linux/sysfs.h>

unsigned int bch_cutoff_writeback;
unsigned int bch_cutoff_writeback_sync;

static const char bcache_magic[] = {
	0xc6, 0x85, 0x73, 0xf6, 0x4e, 0x1a, 0x45, 0xca,
	0x82, 0x65, 0xf5, 0x7f, 0x48, 0xba, 0x6d, 0x81
};

static const char invalid_uuid[] = {
	0xa0, 0x3e, 0xf8, 0xed, 0x3e, 0xe1, 0xb8, 0x78,
	0xc8, 0x50, 0xfc, 0x5e, 0xcb, 0x16, 0xcd, 0x99
};

static struct kobject *bcache_kobj;
struct mutex bch_register_lock;
bool bcache_is_reboot;
LIST_HEAD(bch_cache_sets);
static LIST_HEAD(uncached_devices);

static int bcache_major;
static DEFINE_IDA(bcache_device_idx);
static wait_queue_head_t unregister_wait;
struct workqueue_struct *bcache_wq;
struct workqueue_struct *bch_journal_wq;


#define BTREE_MAX_PAGES		(256 * 1024 / PAGE_SIZE)
/* limitation of partitions number on single bcache device */
#define BCACHE_MINORS		128
/* limitation of bcache devices number on single system */
#define BCACHE_DEVICE_IDX_MAX	((1U << MINORBITS)/BCACHE_MINORS)

/* Superblock */

static const char *read_super(struct cache_sb *sb, struct block_device *bdev,
			      struct page **res)
{
	const char *err;
	struct cache_sb *s;
	struct buffer_head *bh = __bread(bdev, 1, SB_SIZE);
	unsigned int i;

	if (!bh)
		return "IO error";

	s = (struct cache_sb *) bh->b_data;

	sb->offset		= le64_to_cpu(s->offset);
	sb->version		= le64_to_cpu(s->version);

	memcpy(sb->magic,	s->magic, 16);
	memcpy(sb->uuid,	s->uuid, 16);
	memcpy(sb->set_uuid,	s->set_uuid, 16);
	memcpy(sb->label,	s->label, SB_LABEL_SIZE);

	sb->flags		= le64_to_cpu(s->flags);
	sb->seq			= le64_to_cpu(s->seq);
	sb->last_mount		= le32_to_cpu(s->last_mount);
	sb->first_bucket	= le16_to_cpu(s->first_bucket);
	sb->keys		= le16_to_cpu(s->keys);

	for (i = 0; i < SB_JOURNAL_BUCKETS; i++)
		sb->d[i] = le64_to_cpu(s->d[i]);

	pr_debug("read sb version %llu, flags %llu, seq %llu, journal size %u",
		 sb->version, sb->flags, sb->seq, sb->keys);

	err = "Not a bcache superblock (bad offset)";
	if (sb->offset != SB_SECTOR)
		goto err;

	err = "Not a bcache superblock (bad magic)";
	if (memcmp(sb->magic, bcache_magic, 16))
		goto err;

	err = "Too many journal buckets";
	if (sb->keys > SB_JOURNAL_BUCKETS)
		goto err;

	err = "Bad checksum";
	if (s->csum != csum_set(s))
		goto err;

	err = "Bad UUID";
	if (bch_is_zero(sb->uuid, 16))
		goto err;

	sb->block_size	= le16_to_cpu(s->block_size);

	err = "Superblock block size smaller than device block size";
	if (sb->block_size << 9 < bdev_logical_block_size(bdev))
		goto err;

	switch (sb->version) {
	case BCACHE_SB_VERSION_BDEV:
		sb->data_offset	= BDEV_DATA_START_DEFAULT;
		break;
	case BCACHE_SB_VERSION_BDEV_WITH_OFFSET:
		sb->data_offset	= le64_to_cpu(s->data_offset);

		err = "Bad data offset";
		if (sb->data_offset < BDEV_DATA_START_DEFAULT)
			goto err;

		break;
	case BCACHE_SB_VERSION_CDEV:
	case BCACHE_SB_VERSION_CDEV_WITH_UUID:
		sb->nbuckets	= le64_to_cpu(s->nbuckets);
		sb->bucket_size	= le16_to_cpu(s->bucket_size);

		sb->nr_in_set	= le16_to_cpu(s->nr_in_set);
		sb->nr_this_dev	= le16_to_cpu(s->nr_this_dev);

		err = "Too many buckets";
		if (sb->nbuckets > LONG_MAX)
			goto err;

		err = "Not enough buckets";
		if (sb->nbuckets < 1 << 7)
			goto err;

		err = "Bad block/bucket size";
		if (!is_power_of_2(sb->block_size) ||
		    sb->block_size > PAGE_SECTORS ||
		    !is_power_of_2(sb->bucket_size) ||
		    sb->bucket_size < PAGE_SECTORS)
			goto err;

		err = "Invalid superblock: device too small";
		if (get_capacity(bdev->bd_disk) <
		    sb->bucket_size * sb->nbuckets)
			goto err;

		err = "Bad UUID";
		if (bch_is_zero(sb->set_uuid, 16))
			goto err;

		err = "Bad cache device number in set";
		if (!sb->nr_in_set ||
		    sb->nr_in_set <= sb->nr_this_dev ||
		    sb->nr_in_set > MAX_CACHES_PER_SET)
			goto err;

		err = "Journal buckets not sequential";
		for (i = 0; i < sb->keys; i++)
			if (sb->d[i] != sb->first_bucket + i)
				goto err;

		err = "Too many journal buckets";
		if (sb->first_bucket + sb->keys > sb->nbuckets)
			goto err;

		err = "Invalid superblock: first bucket comes before end of super";
		if (sb->first_bucket * sb->bucket_size < 16)
			goto err;

		break;
	default:
		err = "Unsupported superblock version";
		goto err;
	}

	sb->last_mount = (u32)ktime_get_real_seconds();
	err = NULL;

	get_page(bh->b_page);
	*res = bh->b_page;
err:
	put_bh(bh);
	return err;
}

static void write_bdev_super_endio(struct bio *bio)
{
	struct cached_dev *dc = bio->bi_private;

	if (bio->bi_status)
		bch_count_backing_io_errors(dc, bio);

	closure_put(&dc->sb_write);
}

static void __write_super(struct cache_sb *sb, struct bio *bio)
{
	struct cache_sb *out = page_address(bio_first_page_all(bio));
	unsigned int i;

	bio->bi_iter.bi_sector	= SB_SECTOR;
	bio->bi_iter.bi_size	= SB_SIZE;
	bio_set_op_attrs(bio, REQ_OP_WRITE, REQ_SYNC|REQ_META);
	bch_bio_map(bio, NULL);

	out->offset		= cpu_to_le64(sb->offset);
	out->version		= cpu_to_le64(sb->version);

	memcpy(out->uuid,	sb->uuid, 16);
	memcpy(out->set_uuid,	sb->set_uuid, 16);
	memcpy(out->label,	sb->label, SB_LABEL_SIZE);

	out->flags		= cpu_to_le64(sb->flags);
	out->seq		= cpu_to_le64(sb->seq);

	out->last_mount		= cpu_to_le32(sb->last_mount);
	out->first_bucket	= cpu_to_le16(sb->first_bucket);
	out->keys		= cpu_to_le16(sb->keys);

	for (i = 0; i < sb->keys; i++)
		out->d[i] = cpu_to_le64(sb->d[i]);

	out->csum = csum_set(out);

	pr_debug("ver %llu, flags %llu, seq %llu",
		 sb->version, sb->flags, sb->seq);

	submit_bio(bio);
}

static void bch_write_bdev_super_unlock(struct closure *cl)
{
	struct cached_dev *dc = container_of(cl, struct cached_dev, sb_write);

	up(&dc->sb_write_mutex);
}

void bch_write_bdev_super(struct cached_dev *dc, struct closure *parent)
{
	struct closure *cl = &dc->sb_write;
	struct bio *bio = &dc->sb_bio;

	down(&dc->sb_write_mutex);
	closure_init(cl, parent);

	bio_reset(bio);
	bio_set_dev(bio, dc->bdev);
	bio->bi_end_io	= write_bdev_super_endio;
	bio->bi_private = dc;

	closure_get(cl);
	/* I/O request sent to backing device */
	__write_super(&dc->sb, bio);

	closure_return_with_destructor(cl, bch_write_bdev_super_unlock);
}

static void write_super_endio(struct bio *bio)
{
	struct cache *ca = bio->bi_private;

	/* is_read = 0 */
	bch_count_io_errors(ca, bio->bi_status, 0,
			    "writing superblock");
	closure_put(&ca->set->sb_write);
}

static void bcache_write_super_unlock(struct closure *cl)
{
	struct cache_set *c = container_of(cl, struct cache_set, sb_write);

	up(&c->sb_write_mutex);
}

void bcache_write_super(struct cache_set *c)
{
	struct closure *cl = &c->sb_write;
	struct cache *ca;
	unsigned int i;

	down(&c->sb_write_mutex);
	closure_init(cl, &c->cl);

	c->sb.seq++;

	for_each_cache(ca, c, i) {
		struct bio *bio = &ca->sb_bio;

		ca->sb.version		= BCACHE_SB_VERSION_CDEV_WITH_UUID;
		ca->sb.seq		= c->sb.seq;
		ca->sb.last_mount	= c->sb.last_mount;

		SET_CACHE_SYNC(&ca->sb, CACHE_SYNC(&c->sb));

		bio_reset(bio);
		bio_set_dev(bio, ca->bdev);
		bio->bi_end_io	= write_super_endio;
		bio->bi_private = ca;

		closure_get(cl);
		__write_super(&ca->sb, bio);
	}

	closure_return_with_destructor(cl, bcache_write_super_unlock);
}

/* UUID io */

static void uuid_endio(struct bio *bio)
{
	struct closure *cl = bio->bi_private;
	struct cache_set *c = container_of(cl, struct cache_set, uuid_write);

	cache_set_err_on(bio->bi_status, c, "accessing uuids");
	bch_bbio_free(bio, c);
	closure_put(cl);
}

static void uuid_io_unlock(struct closure *cl)
{
	struct cache_set *c = container_of(cl, struct cache_set, uuid_write);

	up(&c->uuid_write_mutex);
}

static void uuid_io(struct cache_set *c, int op, unsigned long op_flags,
		    struct bkey *k, struct closure *parent)
{
	struct closure *cl = &c->uuid_write;
	struct uuid_entry *u;
	unsigned int i;
	char buf[80];

	BUG_ON(!parent);
	down(&c->uuid_write_mutex);
	closure_init(cl, parent);

	for (i = 0; i < KEY_PTRS(k); i++) {
		struct bio *bio = bch_bbio_alloc(c);

		bio->bi_opf = REQ_SYNC | REQ_META | op_flags;
		bio->bi_iter.bi_size = KEY_SIZE(k) << 9;

		bio->bi_end_io	= uuid_endio;
		bio->bi_private = cl;
		bio_set_op_attrs(bio, op, REQ_SYNC|REQ_META|op_flags);
		bch_bio_map(bio, c->uuids);

		bch_submit_bbio(bio, c, k, i);

		if (op != REQ_OP_WRITE)
			break;
	}

	bch_extent_to_text(buf, sizeof(buf), k);
	pr_debug("%s UUIDs at %s", op == REQ_OP_WRITE ? "wrote" : "read", buf);

	for (u = c->uuids; u < c->uuids + c->nr_uuids; u++)
		if (!bch_is_zero(u->uuid, 16))
			pr_debug("Slot %zi: %pU: %s: 1st: %u last: %u inv: %u",
				 u - c->uuids, u->uuid, u->label,
				 u->first_reg, u->last_reg, u->invalidated);

	closure_return_with_destructor(cl, uuid_io_unlock);
}

static char *uuid_read(struct cache_set *c, struct jset *j, struct closure *cl)
{
	struct bkey *k = &j->uuid_bucket;

	if (__bch_btree_ptr_invalid(c, k))
		return "bad uuid pointer";

	bkey_copy(&c->uuid_bucket, k);
	uuid_io(c, REQ_OP_READ, 0, k, cl);

	if (j->version < BCACHE_JSET_VERSION_UUIDv1) {
		struct uuid_entry_v0	*u0 = (void *) c->uuids;
		struct uuid_entry	*u1 = (void *) c->uuids;
		int i;

		closure_sync(cl);

		/*
		 * Since the new uuid entry is bigger than the old, we have to
		 * convert starting at the highest memory address and work down
		 * in order to do it in place
		 */

		for (i = c->nr_uuids - 1;
		     i >= 0;
		     --i) {
			memcpy(u1[i].uuid,	u0[i].uuid, 16);
			memcpy(u1[i].label,	u0[i].label, 32);

			u1[i].first_reg		= u0[i].first_reg;
			u1[i].last_reg		= u0[i].last_reg;
			u1[i].invalidated	= u0[i].invalidated;

			u1[i].flags	= 0;
			u1[i].sectors	= 0;
		}
	}

	return NULL;
}

static int __uuid_write(struct cache_set *c)
{
	BKEY_PADDED(key) k;
	struct closure cl;
	struct cache *ca;

	closure_init_stack(&cl);
	lockdep_assert_held(&bch_register_lock);

	if (bch_bucket_alloc_set(c, RESERVE_BTREE, &k.key, 1, true))
		return 1;

	SET_KEY_SIZE(&k.key, c->sb.bucket_size);
	uuid_io(c, REQ_OP_WRITE, 0, &k.key, &cl);
	closure_sync(&cl);

	/* Only one bucket used for uuid write */
	ca = PTR_CACHE(c, &k.key, 0);
	atomic_long_add(ca->sb.bucket_size, &ca->meta_sectors_written);

	bkey_copy(&c->uuid_bucket, &k.key);
	bkey_put(c, &k.key);
	return 0;
}

int bch_uuid_write(struct cache_set *c)
{
	int ret = __uuid_write(c);

	if (!ret)
		bch_journal_meta(c, NULL);

	return ret;
}

static struct uuid_entry *uuid_find(struct cache_set *c, const char *uuid)
{
	struct uuid_entry *u;

	for (u = c->uuids;
	     u < c->uuids + c->nr_uuids; u++)
		if (!memcmp(u->uuid, uuid, 16))
			return u;

	return NULL;
}

static struct uuid_entry *uuid_find_empty(struct cache_set *c)
{
	static const char zero_uuid[16] = "\0\0\0\0\0\0\0\0\0\0\0\0\0\0\0\0";

	return uuid_find(c, zero_uuid);
}

/*
 * Bucket priorities/gens:
 *
 * For each bucket, we store on disk its
 *   8 bit gen
 *  16 bit priority
 *
 * See alloc.c for an explanation of the gen. The priority is used to implement
 * lru (and in the future other) cache replacement policies; for most purposes
 * it's just an opaque integer.
 *
 * The gens and the priorities don't have a whole lot to do with each other, and
 * it's actually the gens that must be written out at specific times - it's no
 * big deal if the priorities don't get written, if we lose them we just reuse
 * buckets in suboptimal order.
 *
 * On disk they're stored in a packed array, and in as many buckets are required
 * to fit them all. The buckets we use to store them form a list; the journal
 * header points to the first bucket, the first bucket points to the second
 * bucket, et cetera.
 *
 * This code is used by the allocation code; periodically (whenever it runs out
 * of buckets to allocate from) the allocation code will invalidate some
 * buckets, but it can't use those buckets until their new gens are safely on
 * disk.
 */

static void prio_endio(struct bio *bio)
{
	struct cache *ca = bio->bi_private;

	cache_set_err_on(bio->bi_status, ca->set, "accessing priorities");
	bch_bbio_free(bio, ca->set);
	closure_put(&ca->prio);
}

static void prio_io(struct cache *ca, uint64_t bucket, int op,
		    unsigned long op_flags)
{
	struct closure *cl = &ca->prio;
	struct bio *bio = bch_bbio_alloc(ca->set);

	closure_init_stack(cl);

	bio->bi_iter.bi_sector	= bucket * ca->sb.bucket_size;
	bio_set_dev(bio, ca->bdev);
	bio->bi_iter.bi_size	= bucket_bytes(ca);

	bio->bi_end_io	= prio_endio;
	bio->bi_private = ca;
	bio_set_op_attrs(bio, op, REQ_SYNC|REQ_META|op_flags);
	bch_bio_map(bio, ca->disk_buckets);

	closure_bio_submit(ca->set, bio, &ca->prio);
	closure_sync(cl);
}

int bch_prio_write(struct cache *ca, bool wait)
{
	int i;
	struct bucket *b;
	struct closure cl;

	pr_debug("free_prio=%zu, free_none=%zu, free_inc=%zu",
		 fifo_used(&ca->free[RESERVE_PRIO]),
		 fifo_used(&ca->free[RESERVE_NONE]),
		 fifo_used(&ca->free_inc));

	/*
	 * Pre-check if there are enough free buckets. In the non-blocking
	 * scenario it's better to fail early rather than starting to allocate
	 * buckets and do a cleanup later in case of failure.
	 */
	if (!wait) {
		size_t avail = fifo_used(&ca->free[RESERVE_PRIO]) +
			       fifo_used(&ca->free[RESERVE_NONE]);
		if (prio_buckets(ca) > avail)
			return -ENOMEM;
	}

	closure_init_stack(&cl);

	lockdep_assert_held(&ca->set->bucket_lock);

	ca->disk_buckets->seq++;

	atomic_long_add(ca->sb.bucket_size * prio_buckets(ca),
			&ca->meta_sectors_written);

	for (i = prio_buckets(ca) - 1; i >= 0; --i) {
		long bucket;
		struct prio_set *p = ca->disk_buckets;
		struct bucket_disk *d = p->data;
		struct bucket_disk *end = d + prios_per_bucket(ca);

		for (b = ca->buckets + i * prios_per_bucket(ca);
		     b < ca->buckets + ca->sb.nbuckets && d < end;
		     b++, d++) {
			d->prio = cpu_to_le16(b->prio);
			d->gen = b->gen;
		}

		p->next_bucket	= ca->prio_buckets[i + 1];
		p->magic	= pset_magic(&ca->sb);
		p->csum		= bch_crc64(&p->magic, bucket_bytes(ca) - 8);

		bucket = bch_bucket_alloc(ca, RESERVE_PRIO, wait);
		BUG_ON(bucket == -1);

		mutex_unlock(&ca->set->bucket_lock);
		prio_io(ca, bucket, REQ_OP_WRITE, 0);
		mutex_lock(&ca->set->bucket_lock);

		ca->prio_buckets[i] = bucket;
		atomic_dec_bug(&ca->buckets[bucket].pin);
	}

	mutex_unlock(&ca->set->bucket_lock);

	bch_journal_meta(ca->set, &cl);
	closure_sync(&cl);

	mutex_lock(&ca->set->bucket_lock);

	/*
	 * Don't want the old priorities to get garbage collected until after we
	 * finish writing the new ones, and they're journalled
	 */
	for (i = 0; i < prio_buckets(ca); i++) {
		if (ca->prio_last_buckets[i])
			__bch_bucket_free(ca,
				&ca->buckets[ca->prio_last_buckets[i]]);

		ca->prio_last_buckets[i] = ca->prio_buckets[i];
	}
	return 0;
}

static void prio_read(struct cache *ca, uint64_t bucket)
{
	struct prio_set *p = ca->disk_buckets;
	struct bucket_disk *d = p->data + prios_per_bucket(ca), *end = d;
	struct bucket *b;
	unsigned int bucket_nr = 0;

	for (b = ca->buckets;
	     b < ca->buckets + ca->sb.nbuckets;
	     b++, d++) {
		if (d == end) {
			ca->prio_buckets[bucket_nr] = bucket;
			ca->prio_last_buckets[bucket_nr] = bucket;
			bucket_nr++;

			prio_io(ca, bucket, REQ_OP_READ, 0);

			if (p->csum !=
			    bch_crc64(&p->magic, bucket_bytes(ca) - 8))
				pr_warn("bad csum reading priorities");

			if (p->magic != pset_magic(&ca->sb))
				pr_warn("bad magic reading priorities");

			bucket = p->next_bucket;
			d = p->data;
		}

		b->prio = le16_to_cpu(d->prio);
		b->gen = b->last_gc = d->gen;
	}
}

/* Bcache device */

static int open_dev(struct block_device *b, fmode_t mode)
{
	struct bcache_device *d = b->bd_disk->private_data;

	if (test_bit(BCACHE_DEV_CLOSING, &d->flags))
		return -ENXIO;

	closure_get(&d->cl);
	return 0;
}

static void release_dev(struct gendisk *b, fmode_t mode)
{
	struct bcache_device *d = b->private_data;

	closure_put(&d->cl);
}

static int ioctl_dev(struct block_device *b, fmode_t mode,
		     unsigned int cmd, unsigned long arg)
{
	struct bcache_device *d = b->bd_disk->private_data;

	return d->ioctl(d, mode, cmd, arg);
}

static const struct block_device_operations bcache_ops = {
	.open		= open_dev,
	.release	= release_dev,
	.ioctl		= ioctl_dev,
	.owner		= THIS_MODULE,
};

void bcache_device_stop(struct bcache_device *d)
{
	if (!test_and_set_bit(BCACHE_DEV_CLOSING, &d->flags))
		/*
		 * closure_fn set to
		 * - cached device: cached_dev_flush()
		 * - flash dev: flash_dev_flush()
		 */
		closure_queue(&d->cl);
}

static void bcache_device_unlink(struct bcache_device *d)
{
	lockdep_assert_held(&bch_register_lock);

	if (d->c && !test_and_set_bit(BCACHE_DEV_UNLINK_DONE, &d->flags)) {
		unsigned int i;
		struct cache *ca;

		sysfs_remove_link(&d->c->kobj, d->name);
		sysfs_remove_link(&d->kobj, "cache");

		for_each_cache(ca, d->c, i)
			bd_unlink_disk_holder(ca->bdev, d->disk);
	}
}

static void bcache_device_link(struct bcache_device *d, struct cache_set *c,
			       const char *name)
{
	unsigned int i;
	struct cache *ca;
	int ret;

	for_each_cache(ca, d->c, i)
		bd_link_disk_holder(ca->bdev, d->disk);

	snprintf(d->name, BCACHEDEVNAME_SIZE,
		 "%s%u", name, d->id);

	ret = sysfs_create_link(&d->kobj, &c->kobj, "cache");
	if (ret < 0)
		pr_err("Couldn't create device -> cache set symlink");

	ret = sysfs_create_link(&c->kobj, &d->kobj, d->name);
	if (ret < 0)
		pr_err("Couldn't create cache set -> device symlink");

	clear_bit(BCACHE_DEV_UNLINK_DONE, &d->flags);
}

static void bcache_device_detach(struct bcache_device *d)
{
	lockdep_assert_held(&bch_register_lock);

	atomic_dec(&d->c->attached_dev_nr);

	if (test_bit(BCACHE_DEV_DETACHING, &d->flags)) {
		struct uuid_entry *u = d->c->uuids + d->id;

		SET_UUID_FLASH_ONLY(u, 0);
		memcpy(u->uuid, invalid_uuid, 16);
		u->invalidated = cpu_to_le32((u32)ktime_get_real_seconds());
		bch_uuid_write(d->c);
	}

	bcache_device_unlink(d);

	d->c->devices[d->id] = NULL;
	closure_put(&d->c->caching);
	d->c = NULL;
}

static void bcache_device_attach(struct bcache_device *d, struct cache_set *c,
				 unsigned int id)
{
	d->id = id;
	d->c = c;
	c->devices[id] = d;

	if (id >= c->devices_max_used)
		c->devices_max_used = id + 1;

	closure_get(&c->caching);
}

static inline int first_minor_to_idx(int first_minor)
{
	return (first_minor/BCACHE_MINORS);
}

static inline int idx_to_first_minor(int idx)
{
	return (idx * BCACHE_MINORS);
}

static void bcache_device_free(struct bcache_device *d)
{
	struct gendisk *disk = d->disk;

	lockdep_assert_held(&bch_register_lock);

	if (disk)
		pr_info("%s stopped", disk->disk_name);
	else
		pr_err("bcache device (NULL gendisk) stopped");

	if (d->c)
		bcache_device_detach(d);

	if (disk) {
		if (disk->flags & GENHD_FL_UP)
			del_gendisk(disk);

		if (disk->queue)
			blk_cleanup_queue(disk->queue);

		ida_simple_remove(&bcache_device_idx,
				  first_minor_to_idx(disk->first_minor));
		put_disk(disk);
	}

	bioset_exit(&d->bio_split);
	kvfree(d->full_dirty_stripes);
	kvfree(d->stripe_sectors_dirty);

	closure_debug_destroy(&d->cl);
}

static int bcache_device_init(struct bcache_device *d, unsigned int block_size,
			      sector_t sectors)
{
	struct request_queue *q;
	const size_t max_stripes = min_t(size_t, INT_MAX,
					 SIZE_MAX / sizeof(atomic_t));
	size_t n;
	int idx;

	if (!d->stripe_size)
		d->stripe_size = 1 << 31;

	d->nr_stripes = DIV_ROUND_UP_ULL(sectors, d->stripe_size);

	if (!d->nr_stripes || d->nr_stripes > max_stripes) {
		pr_err("nr_stripes too large or invalid: %u (start sector beyond end of disk?)",
			(unsigned int)d->nr_stripes);
		return -ENOMEM;
	}

	n = d->nr_stripes * sizeof(atomic_t);
	d->stripe_sectors_dirty = kvzalloc(n, GFP_KERNEL);
	if (!d->stripe_sectors_dirty)
		return -ENOMEM;

	n = BITS_TO_LONGS(d->nr_stripes) * sizeof(unsigned long);
	d->full_dirty_stripes = kvzalloc(n, GFP_KERNEL);
	if (!d->full_dirty_stripes)
		return -ENOMEM;

	idx = ida_simple_get(&bcache_device_idx, 0,
				BCACHE_DEVICE_IDX_MAX, GFP_KERNEL);
	if (idx < 0)
		return idx;

	if (bioset_init(&d->bio_split, 4, offsetof(struct bbio, bio),
			BIOSET_NEED_BVECS|BIOSET_NEED_RESCUER))
		goto err;

	d->disk = alloc_disk(BCACHE_MINORS);
	if (!d->disk)
		goto err;

	set_capacity(d->disk, sectors);
	snprintf(d->disk->disk_name, DISK_NAME_LEN, "bcache%i", idx);

	d->disk->major		= bcache_major;
	d->disk->first_minor	= idx_to_first_minor(idx);
	d->disk->fops		= &bcache_ops;
	d->disk->private_data	= d;

	q = blk_alloc_queue(GFP_KERNEL);
	if (!q)
		return -ENOMEM;

	blk_queue_make_request(q, NULL);
	d->disk->queue			= q;
	q->queuedata			= d;
	q->backing_dev_info->congested_data = d;
	q->limits.max_hw_sectors	= UINT_MAX;
	q->limits.max_sectors		= UINT_MAX;
	q->limits.max_segment_size	= UINT_MAX;
	q->limits.max_segments		= BIO_MAX_PAGES;
	blk_queue_max_discard_sectors(q, UINT_MAX);
	q->limits.discard_granularity	= 512;
	q->limits.io_min		= block_size;
	q->limits.logical_block_size	= block_size;
	q->limits.physical_block_size	= block_size;
	blk_queue_flag_set(QUEUE_FLAG_NONROT, d->disk->queue);
	blk_queue_flag_clear(QUEUE_FLAG_ADD_RANDOM, d->disk->queue);
	blk_queue_flag_set(QUEUE_FLAG_DISCARD, d->disk->queue);

	blk_queue_write_cache(q, true, true);

	return 0;

err:
	ida_simple_remove(&bcache_device_idx, idx);
	return -ENOMEM;

}

/* Cached device */

static void calc_cached_dev_sectors(struct cache_set *c)
{
	uint64_t sectors = 0;
	struct cached_dev *dc;

	list_for_each_entry(dc, &c->cached_devs, list)
		sectors += bdev_sectors(dc->bdev);

	c->cached_dev_sectors = sectors;
}

#define BACKING_DEV_OFFLINE_TIMEOUT 5
static int cached_dev_status_update(void *arg)
{
	struct cached_dev *dc = arg;
	struct request_queue *q;

	/*
	 * If this delayed worker is stopping outside, directly quit here.
	 * dc->io_disable might be set via sysfs interface, so check it
	 * here too.
	 */
	while (!kthread_should_stop() && !dc->io_disable) {
		q = bdev_get_queue(dc->bdev);
		if (blk_queue_dying(q))
			dc->offline_seconds++;
		else
			dc->offline_seconds = 0;

		if (dc->offline_seconds >= BACKING_DEV_OFFLINE_TIMEOUT) {
			pr_err("%s: device offline for %d seconds",
			       dc->backing_dev_name,
			       BACKING_DEV_OFFLINE_TIMEOUT);
			pr_err("%s: disable I/O request due to backing "
			       "device offline", dc->disk.name);
			dc->io_disable = true;
			/* let others know earlier that io_disable is true */
			smp_mb();
			bcache_device_stop(&dc->disk);
			break;
		}
		schedule_timeout_interruptible(HZ);
	}

	wait_for_kthread_stop();
	return 0;
}


void bch_cached_dev_emit_change(struct cached_dev *dc)
{
	struct bcache_device *d = &dc->disk;
	char *buf = kmemdup_nul(dc->sb.label, SB_LABEL_SIZE, GFP_KERNEL);
	char *env[] = {
		"DRIVER=bcache",
		kasprintf(GFP_KERNEL, "CACHED_UUID=%pU", dc->sb.uuid),
		kasprintf(GFP_KERNEL, "CACHED_LABEL=%s", buf ? : ""),
		NULL,
	};

	/*
	 * won't show up in the uevent file, use udevadm monitor -e instead
	 * only class / kset properties are persistent
	 */
	kobject_uevent_env(&disk_to_dev(d->disk)->kobj, KOBJ_CHANGE, env);
	kfree(env[1]);
	kfree(env[2]);
	kfree(buf);
}

int bch_cached_dev_run(struct cached_dev *dc)
{
	struct bcache_device *d = &dc->disk;
	if (dc->io_disable) {
		pr_err("I/O disabled on cached dev %s",
		       dc->backing_dev_name);
		return -EIO;
	}

	if (atomic_xchg(&dc->running, 1)) {
		pr_info("cached dev %s is running already",
		       dc->backing_dev_name);
		return -EBUSY;
	}

	if (!d->c &&
	    BDEV_STATE(&dc->sb) != BDEV_STATE_NONE) {
		struct closure cl;

		closure_init_stack(&cl);

		SET_BDEV_STATE(&dc->sb, BDEV_STATE_STALE);
		bch_write_bdev_super(dc, &cl);
		closure_sync(&cl);
	}

	add_disk(d->disk);
	bd_link_disk_holder(dc->bdev, dc->disk.disk);

	/* emit change event */
	bch_cached_dev_emit_change(dc);

	if (sysfs_create_link(&d->kobj, &disk_to_dev(d->disk)->kobj, "dev") ||
	    sysfs_create_link(&disk_to_dev(d->disk)->kobj,
			      &d->kobj, "bcache")) {
		pr_err("Couldn't create bcache dev <-> disk sysfs symlinks");
		return -ENOMEM;
	}

	dc->status_update_thread = kthread_run(cached_dev_status_update,
					       dc, "bcache_status_update");
	if (IS_ERR(dc->status_update_thread)) {
		pr_warn("failed to create bcache_status_update kthread, "
			"continue to run without monitoring backing "
			"device status");
	}

	return 0;
}

/*
 * If BCACHE_DEV_RATE_DW_RUNNING is set, it means routine of the delayed
 * work dc->writeback_rate_update is running. Wait until the routine
 * quits (BCACHE_DEV_RATE_DW_RUNNING is clear), then continue to
 * cancel it. If BCACHE_DEV_RATE_DW_RUNNING is not clear after time_out
 * seconds, give up waiting here and continue to cancel it too.
 */
static void cancel_writeback_rate_update_dwork(struct cached_dev *dc)
{
	int time_out = WRITEBACK_RATE_UPDATE_SECS_MAX * HZ;

	do {
		if (!test_bit(BCACHE_DEV_RATE_DW_RUNNING,
			      &dc->disk.flags))
			break;
		time_out--;
		schedule_timeout_interruptible(1);
	} while (time_out > 0);

	if (time_out == 0)
		pr_warn("give up waiting for dc->writeback_write_update to quit");

	cancel_delayed_work_sync(&dc->writeback_rate_update);
}

static void cached_dev_detach_finish(struct work_struct *w)
{
	struct cached_dev *dc = container_of(w, struct cached_dev, detach);
	struct closure cl;

	closure_init_stack(&cl);

	BUG_ON(!test_bit(BCACHE_DEV_DETACHING, &dc->disk.flags));
	BUG_ON(refcount_read(&dc->count));


	if (test_and_clear_bit(BCACHE_DEV_WB_RUNNING, &dc->disk.flags))
		cancel_writeback_rate_update_dwork(dc);

	if (!IS_ERR_OR_NULL(dc->writeback_thread)) {
		kthread_stop(dc->writeback_thread);
		dc->writeback_thread = NULL;
	}

	memset(&dc->sb.set_uuid, 0, 16);
	SET_BDEV_STATE(&dc->sb, BDEV_STATE_NONE);

	bch_write_bdev_super(dc, &cl);
	closure_sync(&cl);

	mutex_lock(&bch_register_lock);

	calc_cached_dev_sectors(dc->disk.c);
	bcache_device_detach(&dc->disk);
	list_move(&dc->list, &uncached_devices);

	clear_bit(BCACHE_DEV_DETACHING, &dc->disk.flags);
	clear_bit(BCACHE_DEV_UNLINK_DONE, &dc->disk.flags);

	mutex_unlock(&bch_register_lock);

	pr_info("Caching disabled for %s", dc->backing_dev_name);

	/* Drop ref we took in cached_dev_detach() */
	closure_put(&dc->disk.cl);
}

void bch_cached_dev_detach(struct cached_dev *dc)
{
	lockdep_assert_held(&bch_register_lock);

	if (test_bit(BCACHE_DEV_CLOSING, &dc->disk.flags))
		return;

	if (test_and_set_bit(BCACHE_DEV_DETACHING, &dc->disk.flags))
		return;

	/*
	 * Block the device from being closed and freed until we're finished
	 * detaching
	 */
	closure_get(&dc->disk.cl);

	bch_writeback_queue(dc);

	cached_dev_put(dc);
}

int bch_cached_dev_attach(struct cached_dev *dc, struct cache_set *c,
			  uint8_t *set_uuid)
{
	uint32_t rtime = cpu_to_le32((u32)ktime_get_real_seconds());
	struct uuid_entry *u;
	struct cached_dev *exist_dc, *t;
	int ret = 0;

	if ((set_uuid && memcmp(set_uuid, c->sb.set_uuid, 16)) ||
	    (!set_uuid && memcmp(dc->sb.set_uuid, c->sb.set_uuid, 16)))
		return -ENOENT;

	if (dc->disk.c) {
		pr_err("Can't attach %s: already attached",
		       dc->backing_dev_name);
		return -EINVAL;
	}

	if (test_bit(CACHE_SET_STOPPING, &c->flags)) {
		pr_err("Can't attach %s: shutting down",
		       dc->backing_dev_name);
		return -EINVAL;
	}

	if (dc->sb.block_size < c->sb.block_size) {
		/* Will die */
		pr_err("Couldn't attach %s: block size less than set's block size",
		       dc->backing_dev_name);
		return -EINVAL;
	}

	/* Check whether already attached */
	list_for_each_entry_safe(exist_dc, t, &c->cached_devs, list) {
		if (!memcmp(dc->sb.uuid, exist_dc->sb.uuid, 16)) {
			pr_err("Tried to attach %s but duplicate UUID already attached",
				dc->backing_dev_name);

			return -EINVAL;
		}
	}

	u = uuid_find(c, dc->sb.uuid);

	if (u &&
	    (BDEV_STATE(&dc->sb) == BDEV_STATE_STALE ||
	     BDEV_STATE(&dc->sb) == BDEV_STATE_NONE)) {
		memcpy(u->uuid, invalid_uuid, 16);
		u->invalidated = cpu_to_le32((u32)ktime_get_real_seconds());
		u = NULL;
	}

	if (!u) {
		if (BDEV_STATE(&dc->sb) == BDEV_STATE_DIRTY) {
			pr_err("Couldn't find uuid for %s in set",
			       dc->backing_dev_name);
			return -ENOENT;
		}

		u = uuid_find_empty(c);
		if (!u) {
			pr_err("Not caching %s, no room for UUID",
			       dc->backing_dev_name);
			return -EINVAL;
		}
	}

	/*
	 * Deadlocks since we're called via sysfs...
	 * sysfs_remove_file(&dc->kobj, &sysfs_attach);
	 */

	if (bch_is_zero(u->uuid, 16)) {
		struct closure cl;

		closure_init_stack(&cl);

		memcpy(u->uuid, dc->sb.uuid, 16);
		memcpy(u->label, dc->sb.label, SB_LABEL_SIZE);
		u->first_reg = u->last_reg = rtime;
		bch_uuid_write(c);

		memcpy(dc->sb.set_uuid, c->sb.set_uuid, 16);
		SET_BDEV_STATE(&dc->sb, BDEV_STATE_CLEAN);

		bch_write_bdev_super(dc, &cl);
		closure_sync(&cl);
	} else {
		u->last_reg = rtime;
		bch_uuid_write(c);
	}

	bcache_device_attach(&dc->disk, c, u - c->uuids);
	list_move(&dc->list, &c->cached_devs);
	calc_cached_dev_sectors(c);

	/*
	 * dc->c must be set before dc->count != 0 - paired with the mb in
	 * cached_dev_get()
	 */
	smp_wmb();
	refcount_set(&dc->count, 1);

	/* Block writeback thread, but spawn it */
	down_write(&dc->writeback_lock);
	if (bch_cached_dev_writeback_start(dc)) {
		up_write(&dc->writeback_lock);
		pr_err("Couldn't start writeback facilities for %s",
		       dc->disk.disk->disk_name);
		return -ENOMEM;
	}

	if (BDEV_STATE(&dc->sb) == BDEV_STATE_DIRTY) {
		atomic_set(&dc->has_dirty, 1);
		bch_writeback_queue(dc);
	}

	bch_sectors_dirty_init(&dc->disk);

	ret = bch_cached_dev_run(dc);
	if (ret && (ret != -EBUSY)) {
		up_write(&dc->writeback_lock);
		/*
		 * bch_register_lock is held, bcache_device_stop() is not
		 * able to be directly called. The kthread and kworker
		 * created previously in bch_cached_dev_writeback_start()
		 * have to be stopped manually here.
		 */
		kthread_stop(dc->writeback_thread);
		cancel_writeback_rate_update_dwork(dc);
		pr_err("Couldn't run cached device %s",
		       dc->backing_dev_name);
		return ret;
	}

	bcache_device_link(&dc->disk, c, "bdev");
	atomic_inc(&c->attached_dev_nr);

	/* Allow the writeback thread to proceed */
	up_write(&dc->writeback_lock);

	pr_info("Caching %s as %s on set %pU",
		dc->backing_dev_name,
		dc->disk.disk->disk_name,
		dc->disk.c->sb.set_uuid);
	return 0;
}

/* when dc->disk.kobj released */
void bch_cached_dev_release(struct kobject *kobj)
{
	struct cached_dev *dc = container_of(kobj, struct cached_dev,
					     disk.kobj);
	kfree(dc);
	module_put(THIS_MODULE);
}

static void cached_dev_free(struct closure *cl)
{
	struct cached_dev *dc = container_of(cl, struct cached_dev, disk.cl);

	if (test_and_clear_bit(BCACHE_DEV_WB_RUNNING, &dc->disk.flags))
		cancel_writeback_rate_update_dwork(dc);

	if (!IS_ERR_OR_NULL(dc->writeback_thread))
		kthread_stop(dc->writeback_thread);
	if (!IS_ERR_OR_NULL(dc->status_update_thread))
		kthread_stop(dc->status_update_thread);

	mutex_lock(&bch_register_lock);

	if (atomic_read(&dc->running))
		bd_unlink_disk_holder(dc->bdev, dc->disk.disk);
	bcache_device_free(&dc->disk);
	list_del(&dc->list);

	mutex_unlock(&bch_register_lock);

	if (dc->sb_bio.bi_inline_vecs[0].bv_page)
		put_page(bio_first_page_all(&dc->sb_bio));

	if (!IS_ERR_OR_NULL(dc->bdev))
		blkdev_put(dc->bdev, FMODE_READ|FMODE_WRITE|FMODE_EXCL);

	wake_up(&unregister_wait);

	kobject_put(&dc->disk.kobj);
}

static void cached_dev_flush(struct closure *cl)
{
	struct cached_dev *dc = container_of(cl, struct cached_dev, disk.cl);
	struct bcache_device *d = &dc->disk;

	mutex_lock(&bch_register_lock);
	bcache_device_unlink(d);
	mutex_unlock(&bch_register_lock);

	bch_cache_accounting_destroy(&dc->accounting);
	kobject_del(&d->kobj);

	continue_at(cl, cached_dev_free, system_wq);
}

static int cached_dev_init(struct cached_dev *dc, unsigned int block_size)
{
	int ret;
	struct io *io;
	struct request_queue *q = bdev_get_queue(dc->bdev);

	__module_get(THIS_MODULE);
	INIT_LIST_HEAD(&dc->list);
	closure_init(&dc->disk.cl, NULL);
	set_closure_fn(&dc->disk.cl, cached_dev_flush, system_wq);
	kobject_init(&dc->disk.kobj, &bch_cached_dev_ktype);
	INIT_WORK(&dc->detach, cached_dev_detach_finish);
	sema_init(&dc->sb_write_mutex, 1);
	INIT_LIST_HEAD(&dc->io_lru);
	spin_lock_init(&dc->io_lock);
	bch_cache_accounting_init(&dc->accounting, &dc->disk.cl);

	dc->sequential_cutoff		= 4 << 20;

	for (io = dc->io; io < dc->io + RECENT_IO; io++) {
		list_add(&io->lru, &dc->io_lru);
		hlist_add_head(&io->hash, dc->io_hash + RECENT_IO);
	}

	dc->disk.stripe_size = q->limits.io_opt >> 9;

	if (dc->disk.stripe_size)
		dc->partial_stripes_expensive =
			q->limits.raid_partial_stripes_expensive;

	ret = bcache_device_init(&dc->disk, block_size,
			 dc->bdev->bd_part->nr_sects - dc->sb.data_offset);
	if (ret)
		return ret;

	dc->disk.disk->queue->backing_dev_info->ra_pages =
		max(dc->disk.disk->queue->backing_dev_info->ra_pages,
		    q->backing_dev_info->ra_pages);

	atomic_set(&dc->io_errors, 0);
	dc->io_disable = false;
	dc->error_limit = DEFAULT_CACHED_DEV_ERROR_LIMIT;
	/* default to auto */
	dc->stop_when_cache_set_failed = BCH_CACHED_DEV_STOP_AUTO;

	bch_cached_dev_request_init(dc);
	bch_cached_dev_writeback_init(dc);
	return 0;
}

/* Cached device - bcache superblock */

static int register_bdev(struct cache_sb *sb, struct page *sb_page,
				 struct block_device *bdev,
				 struct cached_dev *dc)
{
	const char *err = "cannot allocate memory";
	struct cache_set *c;
	int ret = -ENOMEM;

	bdevname(bdev, dc->backing_dev_name);
	memcpy(&dc->sb, sb, sizeof(struct cache_sb));
	dc->bdev = bdev;
	dc->bdev->bd_holder = dc;

	bio_init(&dc->sb_bio, dc->sb_bio.bi_inline_vecs, 1);
	bio_first_bvec_all(&dc->sb_bio)->bv_page = sb_page;
	get_page(sb_page);


	if (cached_dev_init(dc, sb->block_size << 9))
		goto err;

	err = "error creating kobject";
	if (kobject_add(&dc->disk.kobj, &part_to_dev(bdev->bd_part)->kobj,
			"bcache"))
		goto err;
	if (bch_cache_accounting_add_kobjs(&dc->accounting, &dc->disk.kobj))
		goto err;

	pr_info("registered backing device %s", dc->backing_dev_name);

	list_add(&dc->list, &uncached_devices);
	/* attach to a matched cache set if it exists */
	list_for_each_entry(c, &bch_cache_sets, list)
		bch_cached_dev_attach(dc, c, NULL);

	if (BDEV_STATE(&dc->sb) == BDEV_STATE_NONE ||
	    BDEV_STATE(&dc->sb) == BDEV_STATE_STALE) {
		err = "failed to run cached device";
		ret = bch_cached_dev_run(dc);
		if (ret)
			goto err;
	}

	return 0;
err:
	pr_notice("error %s: %s", dc->backing_dev_name, err);
	bcache_device_stop(&dc->disk);
	return ret;
}

/* Flash only volumes */

/* When d->kobj released */
void bch_flash_dev_release(struct kobject *kobj)
{
	struct bcache_device *d = container_of(kobj, struct bcache_device,
					       kobj);
	kfree(d);
}

static void flash_dev_free(struct closure *cl)
{
	struct bcache_device *d = container_of(cl, struct bcache_device, cl);

	mutex_lock(&bch_register_lock);
	atomic_long_sub(bcache_dev_sectors_dirty(d),
			&d->c->flash_dev_dirty_sectors);
	bcache_device_free(d);
	mutex_unlock(&bch_register_lock);
	kobject_put(&d->kobj);
}

static void flash_dev_flush(struct closure *cl)
{
	struct bcache_device *d = container_of(cl, struct bcache_device, cl);

	mutex_lock(&bch_register_lock);
	bcache_device_unlink(d);
	mutex_unlock(&bch_register_lock);
	kobject_del(&d->kobj);
	continue_at(cl, flash_dev_free, system_wq);
}

static int flash_dev_run(struct cache_set *c, struct uuid_entry *u)
{
	struct bcache_device *d = kzalloc(sizeof(struct bcache_device),
					  GFP_KERNEL);
	if (!d)
		return -ENOMEM;

	closure_init(&d->cl, NULL);
	set_closure_fn(&d->cl, flash_dev_flush, system_wq);

	kobject_init(&d->kobj, &bch_flash_dev_ktype);

	if (bcache_device_init(d, block_bytes(c), u->sectors))
		goto err;

	bcache_device_attach(d, c, u - c->uuids);
	bch_sectors_dirty_init(d);
	bch_flash_dev_request_init(d);
	add_disk(d->disk);

	if (kobject_add(&d->kobj, &disk_to_dev(d->disk)->kobj, "bcache"))
		goto err;

	bcache_device_link(d, c, "volume");

	return 0;
err:
	kobject_put(&d->kobj);
	return -ENOMEM;
}

static int flash_devs_run(struct cache_set *c)
{
	int ret = 0;
	struct uuid_entry *u;

	for (u = c->uuids;
	     u < c->uuids + c->nr_uuids && !ret;
	     u++)
		if (UUID_FLASH_ONLY(u))
			ret = flash_dev_run(c, u);

	return ret;
}

int bch_flash_dev_create(struct cache_set *c, uint64_t size)
{
	struct uuid_entry *u;

	if (test_bit(CACHE_SET_STOPPING, &c->flags))
		return -EINTR;

	if (!test_bit(CACHE_SET_RUNNING, &c->flags))
		return -EPERM;

	u = uuid_find_empty(c);
	if (!u) {
		pr_err("Can't create volume, no room for UUID");
		return -EINVAL;
	}

	get_random_bytes(u->uuid, 16);
	memset(u->label, 0, 32);
	u->first_reg = u->last_reg = cpu_to_le32((u32)ktime_get_real_seconds());

	SET_UUID_FLASH_ONLY(u, 1);
	u->sectors = size >> 9;

	bch_uuid_write(c);

	return flash_dev_run(c, u);
}

bool bch_cached_dev_error(struct cached_dev *dc)
{
	if (!dc || test_bit(BCACHE_DEV_CLOSING, &dc->disk.flags))
		return false;

	dc->io_disable = true;
	/* make others know io_disable is true earlier */
	smp_mb();

	pr_err("stop %s: too many IO errors on backing device %s\n",
		dc->disk.disk->disk_name, dc->backing_dev_name);

	bcache_device_stop(&dc->disk);
	return true;
}

/* Cache set */

__printf(2, 3)
bool bch_cache_set_error(struct cache_set *c, const char *fmt, ...)
{
	va_list args;

	if (c->on_error != ON_ERROR_PANIC &&
	    test_bit(CACHE_SET_STOPPING, &c->flags))
		return false;

	if (test_and_set_bit(CACHE_SET_IO_DISABLE, &c->flags))
		pr_info("CACHE_SET_IO_DISABLE already set");

	/*
	 * XXX: we can be called from atomic context
	 * acquire_console_sem();
	 */

	pr_err("bcache: error on %pU: ", c->sb.set_uuid);

	va_start(args, fmt);
	vprintk(fmt, args);
	va_end(args);

	pr_err(", disabling caching\n");

	if (c->on_error == ON_ERROR_PANIC)
		panic("panic forced after error\n");

	bch_cache_set_unregister(c);
	return true;
}

/* When c->kobj released */
void bch_cache_set_release(struct kobject *kobj)
{
	struct cache_set *c = container_of(kobj, struct cache_set, kobj);

	kfree(c);
	module_put(THIS_MODULE);
}

static void cache_set_free(struct closure *cl)
{
	struct cache_set *c = container_of(cl, struct cache_set, cl);
	struct cache *ca;
	unsigned int i;

	debugfs_remove(c->debug);

	bch_open_buckets_free(c);
	bch_btree_cache_free(c);
	bch_journal_free(c);

	mutex_lock(&bch_register_lock);
	for_each_cache(ca, c, i)
		if (ca) {
			ca->set = NULL;
			c->cache[ca->sb.nr_this_dev] = NULL;
			kobject_put(&ca->kobj);
		}

	bch_bset_sort_state_free(&c->sort);
	free_pages((unsigned long) c->uuids, ilog2(bucket_pages(c)));

	if (c->moving_gc_wq)
		destroy_workqueue(c->moving_gc_wq);
	bioset_exit(&c->bio_split);
	mempool_exit(&c->fill_iter);
	mempool_exit(&c->bio_meta);
	mempool_exit(&c->search);
	kfree(c->devices);

	list_del(&c->list);
	mutex_unlock(&bch_register_lock);

	pr_info("Cache set %pU unregistered", c->sb.set_uuid);
	wake_up(&unregister_wait);

	closure_debug_destroy(&c->cl);
	kobject_put(&c->kobj);
}

static void cache_set_flush(struct closure *cl)
{
	struct cache_set *c = container_of(cl, struct cache_set, caching);
	struct cache *ca;
	struct btree *b;
	unsigned int i;

	bch_cache_accounting_destroy(&c->accounting);

	kobject_put(&c->internal);
	kobject_del(&c->kobj);

	if (!IS_ERR_OR_NULL(c->gc_thread))
		kthread_stop(c->gc_thread);

	if (!IS_ERR_OR_NULL(c->root))
		list_add(&c->root->list, &c->btree_cache);

	/*
	 * Avoid flushing cached nodes if cache set is retiring
	 * due to too many I/O errors detected.
	 */
	if (!test_bit(CACHE_SET_IO_DISABLE, &c->flags))
		list_for_each_entry(b, &c->btree_cache, list) {
			mutex_lock(&b->write_lock);
			if (btree_node_dirty(b))
				__bch_btree_node_write(b, NULL);
			mutex_unlock(&b->write_lock);
		}

	for_each_cache(ca, c, i)
		if (ca->alloc_thread)
			kthread_stop(ca->alloc_thread);

	if (c->journal.cur) {
		cancel_delayed_work_sync(&c->journal.work);
		/* flush last journal entry if needed */
		c->journal.work.work.func(&c->journal.work.work);
	}

	closure_return(cl);
}

/*
 * This function is only called when CACHE_SET_IO_DISABLE is set, which means
 * cache set is unregistering due to too many I/O errors. In this condition,
 * the bcache device might be stopped, it depends on stop_when_cache_set_failed
 * value and whether the broken cache has dirty data:
 *
 * dc->stop_when_cache_set_failed    dc->has_dirty   stop bcache device
 *  BCH_CACHED_STOP_AUTO               0               NO
 *  BCH_CACHED_STOP_AUTO               1               YES
 *  BCH_CACHED_DEV_STOP_ALWAYS         0               YES
 *  BCH_CACHED_DEV_STOP_ALWAYS         1               YES
 *
 * The expected behavior is, if stop_when_cache_set_failed is configured to
 * "auto" via sysfs interface, the bcache device will not be stopped if the
 * backing device is clean on the broken cache device.
 */
static void conditional_stop_bcache_device(struct cache_set *c,
					   struct bcache_device *d,
					   struct cached_dev *dc)
{
	if (dc->stop_when_cache_set_failed == BCH_CACHED_DEV_STOP_ALWAYS) {
		pr_warn("stop_when_cache_set_failed of %s is \"always\", stop it for failed cache set %pU.",
			d->disk->disk_name, c->sb.set_uuid);
		bcache_device_stop(d);
	} else if (atomic_read(&dc->has_dirty)) {
		/*
		 * dc->stop_when_cache_set_failed == BCH_CACHED_STOP_AUTO
		 * and dc->has_dirty == 1
		 */
		pr_warn("stop_when_cache_set_failed of %s is \"auto\" and cache is dirty, stop it to avoid potential data corruption.",
			d->disk->disk_name);
		/*
		 * There might be a small time gap that cache set is
		 * released but bcache device is not. Inside this time
		 * gap, regular I/O requests will directly go into
		 * backing device as no cache set attached to. This
		 * behavior may also introduce potential inconsistence
		 * data in writeback mode while cache is dirty.
		 * Therefore before calling bcache_device_stop() due
		 * to a broken cache device, dc->io_disable should be
		 * explicitly set to true.
		 */
		dc->io_disable = true;
		/* make others know io_disable is true earlier */
		smp_mb();
		bcache_device_stop(d);
	} else {
		/*
		 * dc->stop_when_cache_set_failed == BCH_CACHED_STOP_AUTO
		 * and dc->has_dirty == 0
		 */
		pr_warn("stop_when_cache_set_failed of %s is \"auto\" and cache is clean, keep it alive.",
			d->disk->disk_name);
	}
}

static void __cache_set_unregister(struct closure *cl)
{
	struct cache_set *c = container_of(cl, struct cache_set, caching);
	struct cached_dev *dc;
	struct bcache_device *d;
	size_t i;

	mutex_lock(&bch_register_lock);

	for (i = 0; i < c->devices_max_used; i++) {
		d = c->devices[i];
		if (!d)
			continue;

		if (!UUID_FLASH_ONLY(&c->uuids[i]) &&
		    test_bit(CACHE_SET_UNREGISTERING, &c->flags)) {
			dc = container_of(d, struct cached_dev, disk);
			bch_cached_dev_detach(dc);
			if (test_bit(CACHE_SET_IO_DISABLE, &c->flags))
				conditional_stop_bcache_device(c, d, dc);
		} else {
			bcache_device_stop(d);
		}
	}

	mutex_unlock(&bch_register_lock);

	continue_at(cl, cache_set_flush, system_wq);
}

void bch_cache_set_stop(struct cache_set *c)
{
	if (!test_and_set_bit(CACHE_SET_STOPPING, &c->flags))
		/* closure_fn set to __cache_set_unregister() */
		closure_queue(&c->caching);
}

void bch_cache_set_unregister(struct cache_set *c)
{
	set_bit(CACHE_SET_UNREGISTERING, &c->flags);
	bch_cache_set_stop(c);
}

#define alloc_bucket_pages(gfp, c)			\
	((void *) __get_free_pages(__GFP_ZERO|gfp, ilog2(bucket_pages(c))))

struct cache_set *bch_cache_set_alloc(struct cache_sb *sb)
{
	int iter_size;
	struct cache_set *c = kzalloc(sizeof(struct cache_set), GFP_KERNEL);

	if (!c)
		return NULL;

	__module_get(THIS_MODULE);
	closure_init(&c->cl, NULL);
	set_closure_fn(&c->cl, cache_set_free, system_wq);

	closure_init(&c->caching, &c->cl);
	set_closure_fn(&c->caching, __cache_set_unregister, system_wq);

	/* Maybe create continue_at_noreturn() and use it here? */
	closure_set_stopped(&c->cl);
	closure_put(&c->cl);

	kobject_init(&c->kobj, &bch_cache_set_ktype);
	kobject_init(&c->internal, &bch_cache_set_internal_ktype);

	bch_cache_accounting_init(&c->accounting, &c->cl);

	memcpy(c->sb.set_uuid, sb->set_uuid, 16);
	c->sb.block_size	= sb->block_size;
	c->sb.bucket_size	= sb->bucket_size;
	c->sb.nr_in_set		= sb->nr_in_set;
	c->sb.last_mount	= sb->last_mount;
	c->bucket_bits		= ilog2(sb->bucket_size);
	c->block_bits		= ilog2(sb->block_size);
	c->nr_uuids		= bucket_bytes(c) / sizeof(struct uuid_entry);
	c->devices_max_used	= 0;
	atomic_set(&c->attached_dev_nr, 0);
	c->btree_pages		= bucket_pages(c);
	if (c->btree_pages > BTREE_MAX_PAGES)
		c->btree_pages = max_t(int, c->btree_pages / 4,
				       BTREE_MAX_PAGES);

	sema_init(&c->sb_write_mutex, 1);
	mutex_init(&c->bucket_lock);
	init_waitqueue_head(&c->btree_cache_wait);
	spin_lock_init(&c->btree_cannibalize_lock);
	init_waitqueue_head(&c->bucket_wait);
	init_waitqueue_head(&c->gc_wait);
	sema_init(&c->uuid_write_mutex, 1);

	spin_lock_init(&c->btree_gc_time.lock);
	spin_lock_init(&c->btree_split_time.lock);
	spin_lock_init(&c->btree_read_time.lock);

	bch_moving_init_cache_set(c);

	INIT_LIST_HEAD(&c->list);
	INIT_LIST_HEAD(&c->cached_devs);
	INIT_LIST_HEAD(&c->btree_cache);
	INIT_LIST_HEAD(&c->btree_cache_freeable);
	INIT_LIST_HEAD(&c->btree_cache_freed);
	INIT_LIST_HEAD(&c->data_buckets);

	iter_size = (sb->bucket_size / sb->block_size + 1) *
		sizeof(struct btree_iter_set);

	if (!(c->devices = kcalloc(c->nr_uuids, sizeof(void *), GFP_KERNEL)) ||
	    mempool_init_slab_pool(&c->search, 32, bch_search_cache) ||
	    mempool_init_kmalloc_pool(&c->bio_meta, 2,
				sizeof(struct bbio) + sizeof(struct bio_vec) *
				bucket_pages(c)) ||
	    mempool_init_kmalloc_pool(&c->fill_iter, 1, iter_size) ||
	    bioset_init(&c->bio_split, 4, offsetof(struct bbio, bio),
			BIOSET_NEED_BVECS|BIOSET_NEED_RESCUER) ||
	    !(c->uuids = alloc_bucket_pages(GFP_KERNEL, c)) ||
	    !(c->moving_gc_wq = alloc_workqueue("bcache_gc",
						WQ_MEM_RECLAIM, 0)) ||
	    bch_journal_alloc(c) ||
	    bch_btree_cache_alloc(c) ||
	    bch_open_buckets_alloc(c) ||
	    bch_bset_sort_state_init(&c->sort, ilog2(c->btree_pages)))
		goto err;

	c->congested_read_threshold_us	= 2000;
	c->congested_write_threshold_us	= 20000;
	c->error_limit	= DEFAULT_IO_ERROR_LIMIT;
	c->idle_max_writeback_rate_enabled = 1;
	WARN_ON(test_and_clear_bit(CACHE_SET_IO_DISABLE, &c->flags));

	return c;
err:
	bch_cache_set_unregister(c);
	return NULL;
}

static int run_cache_set(struct cache_set *c)
{
	const char *err = "cannot allocate memory";
	struct cached_dev *dc, *t;
	struct cache *ca;
	struct closure cl;
	unsigned int i;
	LIST_HEAD(journal);
	struct journal_replay *l;

	closure_init_stack(&cl);

	for_each_cache(ca, c, i)
		c->nbuckets += ca->sb.nbuckets;
	set_gc_sectors(c);

	if (CACHE_SYNC(&c->sb)) {
		struct bkey *k;
		struct jset *j;

		err = "cannot allocate memory for journal";
		if (bch_journal_read(c, &journal))
			goto err;

		pr_debug("btree_journal_read() done");

		err = "no journal entries found";
		if (list_empty(&journal))
			goto err;

		j = &list_entry(journal.prev, struct journal_replay, list)->j;

		err = "IO error reading priorities";
		for_each_cache(ca, c, i)
			prio_read(ca, j->prio_bucket[ca->sb.nr_this_dev]);

		/*
		 * If prio_read() fails it'll call cache_set_error and we'll
		 * tear everything down right away, but if we perhaps checked
		 * sooner we could avoid journal replay.
		 */

		k = &j->btree_root;

		err = "bad btree root";
		if (__bch_btree_ptr_invalid(c, k))
			goto err;

		err = "error reading btree root";
		c->root = bch_btree_node_get(c, NULL, k,
					     j->btree_level,
					     true, NULL);
		if (IS_ERR_OR_NULL(c->root))
			goto err;

		list_del_init(&c->root->list);
		rw_unlock(true, c->root);

		err = uuid_read(c, j, &cl);
		if (err)
			goto err;

		err = "error in recovery";
		if (bch_btree_check(c))
			goto err;

		/*
		 * bch_btree_check() may occupy too much system memory which
		 * has negative effects to user space application (e.g. data
		 * base) performance. Shrink the mca cache memory proactively
		 * here to avoid competing memory with user space workloads..
		 */
		if (!c->shrinker_disabled) {
			struct shrink_control sc;

			sc.gfp_mask = GFP_KERNEL;
			sc.nr_to_scan = c->btree_cache_used * c->btree_pages;
			/* first run to clear b->accessed tag */
			c->shrink.scan_objects(&c->shrink, &sc);
			/* second run to reap non-accessed nodes */
			c->shrink.scan_objects(&c->shrink, &sc);
		}

		bch_journal_mark(c, &journal);
		bch_initial_gc_finish(c);
		pr_debug("btree_check() done");

		/*
		 * bcache_journal_next() can't happen sooner, or
		 * btree_gc_finish() will give spurious errors about last_gc >
		 * gc_gen - this is a hack but oh well.
		 */
		bch_journal_next(&c->journal);

		err = "error starting allocator thread";
		for_each_cache(ca, c, i)
			if (bch_cache_allocator_start(ca))
				goto err;

		/*
		 * First place it's safe to allocate: btree_check() and
		 * btree_gc_finish() have to run before we have buckets to
		 * allocate, and bch_bucket_alloc_set() might cause a journal
		 * entry to be written so bcache_journal_next() has to be called
		 * first.
		 *
		 * If the uuids were in the old format we have to rewrite them
		 * before the next journal entry is written:
		 */
		if (j->version < BCACHE_JSET_VERSION_UUID)
			__uuid_write(c);

		err = "bcache: replay journal failed";
		if (bch_journal_replay(c, &journal))
			goto err;
	} else {
		pr_notice("invalidating existing data");

		for_each_cache(ca, c, i) {
			unsigned int j;

			ca->sb.keys = clamp_t(int, ca->sb.nbuckets >> 7,
					      2, SB_JOURNAL_BUCKETS);

			for (j = 0; j < ca->sb.keys; j++)
				ca->sb.d[j] = ca->sb.first_bucket + j;
		}

		bch_initial_gc_finish(c);

		err = "error starting allocator thread";
		for_each_cache(ca, c, i)
			if (bch_cache_allocator_start(ca))
				goto err;

		mutex_lock(&c->bucket_lock);
		for_each_cache(ca, c, i)
			bch_prio_write(ca, true);
		mutex_unlock(&c->bucket_lock);

		err = "cannot allocate new UUID bucket";
		if (__uuid_write(c))
			goto err;

		err = "cannot allocate new btree root";
		c->root = __bch_btree_node_alloc(c, NULL, 0, true, NULL);
		if (IS_ERR_OR_NULL(c->root))
			goto err;

		mutex_lock(&c->root->write_lock);
		bkey_copy_key(&c->root->key, &MAX_KEY);
		bch_btree_node_write(c->root, &cl);
		mutex_unlock(&c->root->write_lock);

		bch_btree_set_root(c->root);
		rw_unlock(true, c->root);

		/*
		 * We don't want to write the first journal entry until
		 * everything is set up - fortunately journal entries won't be
		 * written until the SET_CACHE_SYNC() here:
		 */
		SET_CACHE_SYNC(&c->sb, true);

		bch_journal_next(&c->journal);
		bch_journal_meta(c, &cl);
	}

	err = "error starting gc thread";
	if (bch_gc_thread_start(c))
		goto err;

	closure_sync(&cl);
	c->sb.last_mount = (u32)ktime_get_real_seconds();
	bcache_write_super(c);

	list_for_each_entry_safe(dc, t, &uncached_devices, list)
		bch_cached_dev_attach(dc, c, NULL);

	flash_devs_run(c);

	set_bit(CACHE_SET_RUNNING, &c->flags);
	return 0;
err:
	while (!list_empty(&journal)) {
		l = list_first_entry(&journal, struct journal_replay, list);
		list_del(&l->list);
		kfree(l);
	}

	closure_sync(&cl);

	bch_cache_set_error(c, "%s", err);

	return -EIO;
}

static bool can_attach_cache(struct cache *ca, struct cache_set *c)
{
	return ca->sb.block_size	== c->sb.block_size &&
		ca->sb.bucket_size	== c->sb.bucket_size &&
		ca->sb.nr_in_set	== c->sb.nr_in_set;
}

static const char *register_cache_set(struct cache *ca)
{
	char buf[12];
	const char *err = "cannot allocate memory";
	struct cache_set *c;

	list_for_each_entry(c, &bch_cache_sets, list)
		if (!memcmp(c->sb.set_uuid, ca->sb.set_uuid, 16)) {
			if (c->cache[ca->sb.nr_this_dev])
				return "duplicate cache set member";

			if (!can_attach_cache(ca, c))
				return "cache sb does not match set";

			if (!CACHE_SYNC(&ca->sb))
				SET_CACHE_SYNC(&c->sb, false);

			goto found;
		}

	c = bch_cache_set_alloc(&ca->sb);
	if (!c)
		return err;

	err = "error creating kobject";
	if (kobject_add(&c->kobj, bcache_kobj, "%pU", c->sb.set_uuid) ||
	    kobject_add(&c->internal, &c->kobj, "internal"))
		goto err;

	if (bch_cache_accounting_add_kobjs(&c->accounting, &c->kobj))
		goto err;

	bch_debug_init_cache_set(c);

	list_add(&c->list, &bch_cache_sets);
found:
	sprintf(buf, "cache%i", ca->sb.nr_this_dev);
	if (sysfs_create_link(&ca->kobj, &c->kobj, "set") ||
	    sysfs_create_link(&c->kobj, &ca->kobj, buf))
		goto err;

	if (ca->sb.seq > c->sb.seq) {
		c->sb.version		= ca->sb.version;
		memcpy(c->sb.set_uuid, ca->sb.set_uuid, 16);
		c->sb.flags             = ca->sb.flags;
		c->sb.seq		= ca->sb.seq;
		pr_debug("set version = %llu", c->sb.version);
	}

	kobject_get(&ca->kobj);
	ca->set = c;
	ca->set->cache[ca->sb.nr_this_dev] = ca;
	c->cache_by_alloc[c->caches_loaded++] = ca;

	if (c->caches_loaded == c->sb.nr_in_set) {
		err = "failed to run cache set";
		if (run_cache_set(c) < 0)
			goto err;
	}

	return NULL;
err:
	bch_cache_set_unregister(c);
	return err;
}

/* Cache device */

/* When ca->kobj released */
void bch_cache_release(struct kobject *kobj)
{
	struct cache *ca = container_of(kobj, struct cache, kobj);
	unsigned int i;

	if (ca->set) {
		BUG_ON(ca->set->cache[ca->sb.nr_this_dev] != ca);
		ca->set->cache[ca->sb.nr_this_dev] = NULL;
	}

	free_pages((unsigned long) ca->disk_buckets, ilog2(bucket_pages(ca)));
	kfree(ca->prio_buckets);
	vfree(ca->buckets);

	free_heap(&ca->heap);
	free_fifo(&ca->free_inc);

	for (i = 0; i < RESERVE_NR; i++)
		free_fifo(&ca->free[i]);

	if (ca->sb_bio.bi_inline_vecs[0].bv_page)
		put_page(bio_first_page_all(&ca->sb_bio));

	if (!IS_ERR_OR_NULL(ca->bdev))
		blkdev_put(ca->bdev, FMODE_READ|FMODE_WRITE|FMODE_EXCL);

	kfree(ca);
	module_put(THIS_MODULE);
}

static int cache_alloc(struct cache *ca)
{
	size_t free;
	size_t btree_buckets;
	struct bucket *b;
	int ret = -ENOMEM;
	const char *err = NULL;

	__module_get(THIS_MODULE);
	kobject_init(&ca->kobj, &bch_cache_ktype);

	bio_init(&ca->journal.bio, ca->journal.bio.bi_inline_vecs, 8);

	/*
	 * when ca->sb.njournal_buckets is not zero, journal exists,
	 * and in bch_journal_replay(), tree node may split,
	 * so bucket of RESERVE_BTREE type is needed,
	 * the worst situation is all journal buckets are valid journal,
	 * and all the keys need to replay,
	 * so the number of  RESERVE_BTREE type buckets should be as much
	 * as journal buckets
	 */
	btree_buckets = ca->sb.njournal_buckets ?: 8;
	free = roundup_pow_of_two(ca->sb.nbuckets) >> 10;
	if (!free) {
		ret = -EPERM;
		err = "ca->sb.nbuckets is too small";
		goto err_free;
	}

	if (!init_fifo(&ca->free[RESERVE_BTREE], btree_buckets,
						GFP_KERNEL)) {
		err = "ca->free[RESERVE_BTREE] alloc failed";
		goto err_btree_alloc;
	}

	if (!init_fifo_exact(&ca->free[RESERVE_PRIO], prio_buckets(ca),
							GFP_KERNEL)) {
		err = "ca->free[RESERVE_PRIO] alloc failed";
		goto err_prio_alloc;
	}

	if (!init_fifo(&ca->free[RESERVE_MOVINGGC], free, GFP_KERNEL)) {
		err = "ca->free[RESERVE_MOVINGGC] alloc failed";
		goto err_movinggc_alloc;
	}

	if (!init_fifo(&ca->free[RESERVE_NONE], free, GFP_KERNEL)) {
		err = "ca->free[RESERVE_NONE] alloc failed";
		goto err_none_alloc;
	}

	if (!init_fifo(&ca->free_inc, free << 2, GFP_KERNEL)) {
		err = "ca->free_inc alloc failed";
		goto err_free_inc_alloc;
	}

	if (!init_heap(&ca->heap, free << 3, GFP_KERNEL)) {
		err = "ca->heap alloc failed";
		goto err_heap_alloc;
	}

	ca->buckets = vzalloc(array_size(sizeof(struct bucket),
			      ca->sb.nbuckets));
	if (!ca->buckets) {
		err = "ca->buckets alloc failed";
		goto err_buckets_alloc;
	}

	ca->prio_buckets = kzalloc(array3_size(sizeof(uint64_t),
				   prio_buckets(ca), 2),
				   GFP_KERNEL);
	if (!ca->prio_buckets) {
		err = "ca->prio_buckets alloc failed";
		goto err_prio_buckets_alloc;
	}

	ca->disk_buckets = alloc_bucket_pages(GFP_KERNEL, ca);
	if (!ca->disk_buckets) {
		err = "ca->disk_buckets alloc failed";
		goto err_disk_buckets_alloc;
	}

	ca->prio_last_buckets = ca->prio_buckets + prio_buckets(ca);

	for_each_bucket(b, ca)
		atomic_set(&b->pin, 0);
	return 0;

err_disk_buckets_alloc:
	kfree(ca->prio_buckets);
err_prio_buckets_alloc:
	vfree(ca->buckets);
err_buckets_alloc:
	free_heap(&ca->heap);
err_heap_alloc:
	free_fifo(&ca->free_inc);
err_free_inc_alloc:
	free_fifo(&ca->free[RESERVE_NONE]);
err_none_alloc:
	free_fifo(&ca->free[RESERVE_MOVINGGC]);
err_movinggc_alloc:
	free_fifo(&ca->free[RESERVE_PRIO]);
err_prio_alloc:
	free_fifo(&ca->free[RESERVE_BTREE]);
err_btree_alloc:
err_free:
	module_put(THIS_MODULE);
	if (err)
		pr_notice("error %s: %s", ca->cache_dev_name, err);
	return ret;
}

static int register_cache(struct cache_sb *sb, struct page *sb_page,
				struct block_device *bdev, struct cache *ca)
{
	const char *err = NULL; /* must be set for any error case */
	int ret = 0;

	bdevname(bdev, ca->cache_dev_name);
	memcpy(&ca->sb, sb, sizeof(struct cache_sb));
	ca->bdev = bdev;
	ca->bdev->bd_holder = ca;

	bio_init(&ca->sb_bio, ca->sb_bio.bi_inline_vecs, 1);
	bio_first_bvec_all(&ca->sb_bio)->bv_page = sb_page;
	get_page(sb_page);

	if (blk_queue_discard(bdev_get_queue(bdev)))
		ca->discard = CACHE_DISCARD(&ca->sb);

	ret = cache_alloc(ca);
	if (ret != 0) {
		/*
		 * If we failed here, it means ca->kobj is not initialized yet,
		 * kobject_put() won't be called and there is no chance to
		 * call blkdev_put() to bdev in bch_cache_release(). So we
		 * explicitly call blkdev_put() here.
		 */
		blkdev_put(bdev, FMODE_READ|FMODE_WRITE|FMODE_EXCL);
		if (ret == -ENOMEM)
			err = "cache_alloc(): -ENOMEM";
		else if (ret == -EPERM)
			err = "cache_alloc(): cache device is too small";
		else
			err = "cache_alloc(): unknown error";
		goto err;
	}

	if (kobject_add(&ca->kobj,
			&part_to_dev(bdev->bd_part)->kobj,
			"bcache")) {
		err = "error calling kobject_add";
		ret = -ENOMEM;
		goto out;
	}

	mutex_lock(&bch_register_lock);
	err = register_cache_set(ca);
	mutex_unlock(&bch_register_lock);

	if (err) {
		ret = -ENODEV;
		goto out;
	}

	pr_info("registered cache device %s", ca->cache_dev_name);

out:
	kobject_put(&ca->kobj);

err:
	if (err)
		pr_notice("error %s: %s", ca->cache_dev_name, err);

	return ret;
}

/* Global interfaces/init */

static ssize_t register_bcache(struct kobject *k, struct kobj_attribute *attr,
			       const char *buffer, size_t size);
static ssize_t bch_pending_bdevs_cleanup(struct kobject *k,
					 struct kobj_attribute *attr,
					 const char *buffer, size_t size);

kobj_attribute_write(register,		register_bcache);
kobj_attribute_write(register_quiet,	register_bcache);
kobj_attribute_write(pendings_cleanup,	bch_pending_bdevs_cleanup);

static bool bch_is_open_backing(struct block_device *bdev)
{
	struct cache_set *c, *tc;
	struct cached_dev *dc, *t;

	list_for_each_entry_safe(c, tc, &bch_cache_sets, list)
		list_for_each_entry_safe(dc, t, &c->cached_devs, list)
			if (dc->bdev == bdev)
				return true;
	list_for_each_entry_safe(dc, t, &uncached_devices, list)
		if (dc->bdev == bdev)
			return true;
	return false;
}

static struct cached_dev *bch_find_cached_dev(struct block_device *bdev) {
	struct cache_set *c, *tc;
	struct cached_dev *dc, *t;

	list_for_each_entry_safe(c, tc, &bch_cache_sets, list)
		list_for_each_entry_safe(dc, t, &c->cached_devs, list)
			if (dc->bdev == bdev)
				return dc;
	list_for_each_entry_safe(dc, t, &uncached_devices, list)
		if (dc->bdev == bdev)
			return dc;

	return NULL;
}

static bool bch_is_open_cache(struct block_device *bdev)
{
	struct cache_set *c, *tc;
	struct cache *ca;
	unsigned int i;

	list_for_each_entry_safe(c, tc, &bch_cache_sets, list)
		for_each_cache(ca, c, i)
			if (ca->bdev == bdev)
				return true;
	return false;
}

static bool bch_is_open(struct block_device *bdev)
{
	return bch_is_open_cache(bdev) || bch_is_open_backing(bdev);
}

static ssize_t register_bcache(struct kobject *k, struct kobj_attribute *attr,
			       const char *buffer, size_t size)
{
	const char *err;
	char *path = NULL;
	struct cache_sb *sb;
	struct block_device *bdev = NULL;
<<<<<<< HEAD
	struct page *sb_page;
	ssize_t ret;
=======
	struct page *sb_page = NULL;
	struct cached_dev *dc = NULL;
>>>>>>> d126d7b8

	ret = -EBUSY;
	err = "failed to reference bcache module";
	if (!try_module_get(THIS_MODULE))
		goto out;

	/* For latest state of bcache_is_reboot */
	smp_mb();
	err = "bcache is in reboot";
	if (bcache_is_reboot)
		goto out_module_put;

	ret = -ENOMEM;
	err = "cannot allocate memory";
	path = kstrndup(buffer, size, GFP_KERNEL);
	if (!path)
		goto out_module_put;

	sb = kmalloc(sizeof(struct cache_sb), GFP_KERNEL);
	if (!sb)
		goto out_free_path;

	ret = -EINVAL;
	err = "failed to open device";
	bdev = blkdev_get_by_path(strim(path),
				  FMODE_READ|FMODE_WRITE|FMODE_EXCL,
				  sb);
	if (IS_ERR(bdev)) {
		if (bdev == ERR_PTR(-EBUSY)) {
			bdev = lookup_bdev(strim(path));
			mutex_lock(&bch_register_lock);
			if (!IS_ERR(bdev) && bch_is_open(bdev)) {
				err = "device already registered";
				/* emit CHANGE event for backing devices to export
				 * CACHED_{UUID/LABEL} values to udev */
				if (bch_is_open_backing(bdev)) {
					dc = bch_find_cached_dev(bdev);
					if (dc) {
						bch_cached_dev_emit_change(dc);
						err = "device already registered (emitting change event)";
					}
				}
			} else {
				err = "device busy";
			}
			mutex_unlock(&bch_register_lock);
			if (!IS_ERR(bdev))
				bdput(bdev);
			if (attr == &ksysfs_register_quiet)
				goto done;
		}
		goto out_free_sb;
	}

	err = "failed to set blocksize";
	if (set_blocksize(bdev, 4096))
		goto out_blkdev_put;

	err = read_super(sb, bdev, &sb_page);
	if (err)
		goto out_blkdev_put;

	err = "failed to register device";
	if (SB_IS_BDEV(sb)) {
		struct cached_dev *dc = kzalloc(sizeof(*dc), GFP_KERNEL);

		if (!dc)
			goto out_put_sb_page;

		mutex_lock(&bch_register_lock);
		ret = register_bdev(sb, sb_page, bdev, dc);
		mutex_unlock(&bch_register_lock);
		/* blkdev_put() will be called in cached_dev_free() */
		if (ret < 0) {
			bdev = NULL;
			goto out_put_sb_page;
		}
	} else {
		struct cache *ca = kzalloc(sizeof(*ca), GFP_KERNEL);

		if (!ca)
			goto out_put_sb_page;

		/* blkdev_put() will be called in bch_cache_release() */
		if (register_cache(sb, sb_page, bdev, ca) != 0) {
			bdev = NULL;
			goto out_put_sb_page;
		}
	}

	put_page(sb_page);
done:
	kfree(sb);
	kfree(path);
	module_put(THIS_MODULE);
	return size;

out_put_sb_page:
	put_page(sb_page);
out_blkdev_put:
	if (bdev)
		blkdev_put(bdev, FMODE_READ | FMODE_WRITE | FMODE_EXCL);
out_free_sb:
	kfree(sb);
out_free_path:
	kfree(path);
	path = NULL;
out_module_put:
	module_put(THIS_MODULE);
out:
	pr_info("error %s: %s", path?path:"", err);
	return ret;
}


struct pdev {
	struct list_head list;
	struct cached_dev *dc;
};

static ssize_t bch_pending_bdevs_cleanup(struct kobject *k,
					 struct kobj_attribute *attr,
					 const char *buffer,
					 size_t size)
{
	LIST_HEAD(pending_devs);
	ssize_t ret = size;
	struct cached_dev *dc, *tdc;
	struct pdev *pdev, *tpdev;
	struct cache_set *c, *tc;

	mutex_lock(&bch_register_lock);
	list_for_each_entry_safe(dc, tdc, &uncached_devices, list) {
		pdev = kmalloc(sizeof(struct pdev), GFP_KERNEL);
		if (!pdev)
			break;
		pdev->dc = dc;
		list_add(&pdev->list, &pending_devs);
	}

	list_for_each_entry_safe(pdev, tpdev, &pending_devs, list) {
		list_for_each_entry_safe(c, tc, &bch_cache_sets, list) {
			char *pdev_set_uuid = pdev->dc->sb.set_uuid;
			char *set_uuid = c->sb.uuid;

			if (!memcmp(pdev_set_uuid, set_uuid, 16)) {
				list_del(&pdev->list);
				kfree(pdev);
				break;
			}
		}
	}
	mutex_unlock(&bch_register_lock);

	list_for_each_entry_safe(pdev, tpdev, &pending_devs, list) {
		pr_info("delete pdev %p", pdev);
		list_del(&pdev->list);
		bcache_device_stop(&pdev->dc->disk);
		kfree(pdev);
	}

	return ret;
}

static int bcache_reboot(struct notifier_block *n, unsigned long code, void *x)
{
	if (bcache_is_reboot)
		return NOTIFY_DONE;

	if (code == SYS_DOWN ||
	    code == SYS_HALT ||
	    code == SYS_POWER_OFF) {
		DEFINE_WAIT(wait);
		unsigned long start = jiffies;
		bool stopped = false;

		struct cache_set *c, *tc;
		struct cached_dev *dc, *tdc;

		mutex_lock(&bch_register_lock);

		if (bcache_is_reboot)
			goto out;

		/* New registration is rejected since now */
		bcache_is_reboot = true;
		/*
		 * Make registering caller (if there is) on other CPU
		 * core know bcache_is_reboot set to true earlier
		 */
		smp_mb();

		if (list_empty(&bch_cache_sets) &&
		    list_empty(&uncached_devices))
			goto out;

		mutex_unlock(&bch_register_lock);

		pr_info("Stopping all devices:");

		/*
		 * The reason bch_register_lock is not held to call
		 * bch_cache_set_stop() and bcache_device_stop() is to
		 * avoid potential deadlock during reboot, because cache
		 * set or bcache device stopping process will acqurie
		 * bch_register_lock too.
		 *
		 * We are safe here because bcache_is_reboot sets to
		 * true already, register_bcache() will reject new
		 * registration now. bcache_is_reboot also makes sure
		 * bcache_reboot() won't be re-entered on by other thread,
		 * so there is no race in following list iteration by
		 * list_for_each_entry_safe().
		 */
		list_for_each_entry_safe(c, tc, &bch_cache_sets, list)
			bch_cache_set_stop(c);

		list_for_each_entry_safe(dc, tdc, &uncached_devices, list)
			bcache_device_stop(&dc->disk);


		/*
		 * Give an early chance for other kthreads and
		 * kworkers to stop themselves
		 */
		schedule();

		/* What's a condition variable? */
		while (1) {
			long timeout = start + 10 * HZ - jiffies;

			mutex_lock(&bch_register_lock);
			stopped = list_empty(&bch_cache_sets) &&
				list_empty(&uncached_devices);

			if (timeout < 0 || stopped)
				break;

			prepare_to_wait(&unregister_wait, &wait,
					TASK_UNINTERRUPTIBLE);

			mutex_unlock(&bch_register_lock);
			schedule_timeout(timeout);
		}

		finish_wait(&unregister_wait, &wait);

		if (stopped)
			pr_info("All devices stopped");
		else
			pr_notice("Timeout waiting for devices to be closed");
out:
		mutex_unlock(&bch_register_lock);
	}

	return NOTIFY_DONE;
}

static struct notifier_block reboot = {
	.notifier_call	= bcache_reboot,
	.priority	= INT_MAX, /* before any real devices */
};

static void bcache_exit(void)
{
	bch_debug_exit();
	bch_request_exit();
	if (bcache_kobj)
		kobject_put(bcache_kobj);
	if (bcache_wq)
		destroy_workqueue(bcache_wq);
	if (bch_journal_wq)
		destroy_workqueue(bch_journal_wq);

	if (bcache_major)
		unregister_blkdev(bcache_major, "bcache");
	unregister_reboot_notifier(&reboot);
	mutex_destroy(&bch_register_lock);
}

/* Check and fixup module parameters */
static void check_module_parameters(void)
{
	if (bch_cutoff_writeback_sync == 0)
		bch_cutoff_writeback_sync = CUTOFF_WRITEBACK_SYNC;
	else if (bch_cutoff_writeback_sync > CUTOFF_WRITEBACK_SYNC_MAX) {
		pr_warn("set bch_cutoff_writeback_sync (%u) to max value %u",
			bch_cutoff_writeback_sync, CUTOFF_WRITEBACK_SYNC_MAX);
		bch_cutoff_writeback_sync = CUTOFF_WRITEBACK_SYNC_MAX;
	}

	if (bch_cutoff_writeback == 0)
		bch_cutoff_writeback = CUTOFF_WRITEBACK;
	else if (bch_cutoff_writeback > CUTOFF_WRITEBACK_MAX) {
		pr_warn("set bch_cutoff_writeback (%u) to max value %u",
			bch_cutoff_writeback, CUTOFF_WRITEBACK_MAX);
		bch_cutoff_writeback = CUTOFF_WRITEBACK_MAX;
	}

	if (bch_cutoff_writeback > bch_cutoff_writeback_sync) {
		pr_warn("set bch_cutoff_writeback (%u) to %u",
			bch_cutoff_writeback, bch_cutoff_writeback_sync);
		bch_cutoff_writeback = bch_cutoff_writeback_sync;
	}
}

static int __init bcache_init(void)
{
	static const struct attribute *files[] = {
		&ksysfs_register.attr,
		&ksysfs_register_quiet.attr,
		&ksysfs_pendings_cleanup.attr,
		NULL
	};

	check_module_parameters();

	mutex_init(&bch_register_lock);
	init_waitqueue_head(&unregister_wait);
	register_reboot_notifier(&reboot);

	bcache_major = register_blkdev(0, "bcache");
	if (bcache_major < 0) {
		unregister_reboot_notifier(&reboot);
		mutex_destroy(&bch_register_lock);
		return bcache_major;
	}

	bcache_wq = alloc_workqueue("bcache", WQ_MEM_RECLAIM, 0);
	if (!bcache_wq)
		goto err;

	bch_journal_wq = alloc_workqueue("bch_journal", WQ_MEM_RECLAIM, 0);
	if (!bch_journal_wq)
		goto err;

	bcache_kobj = kobject_create_and_add("bcache", fs_kobj);
	if (!bcache_kobj)
		goto err;

	if (bch_request_init() ||
	    sysfs_create_files(bcache_kobj, files))
		goto err;

	bch_debug_init();
	closure_debug_init();

	bcache_is_reboot = false;

	return 0;
err:
	bcache_exit();
	return -ENOMEM;
}

/*
 * Module hooks
 */
module_exit(bcache_exit);
module_init(bcache_init);

module_param(bch_cutoff_writeback, uint, 0);
MODULE_PARM_DESC(bch_cutoff_writeback, "threshold to cutoff writeback");

module_param(bch_cutoff_writeback_sync, uint, 0);
MODULE_PARM_DESC(bch_cutoff_writeback_sync, "hard threshold to cutoff writeback");

MODULE_DESCRIPTION("Bcache: a Linux block layer cache");
MODULE_AUTHOR("Kent Overstreet <kent.overstreet@gmail.com>");
MODULE_LICENSE("GPL");<|MERGE_RESOLUTION|>--- conflicted
+++ resolved
@@ -2396,13 +2396,9 @@
 	char *path = NULL;
 	struct cache_sb *sb;
 	struct block_device *bdev = NULL;
-<<<<<<< HEAD
 	struct page *sb_page;
 	ssize_t ret;
-=======
-	struct page *sb_page = NULL;
 	struct cached_dev *dc = NULL;
->>>>>>> d126d7b8
 
 	ret = -EBUSY;
 	err = "failed to reference bcache module";
