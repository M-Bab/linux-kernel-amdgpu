--- conflicted
+++ resolved
@@ -116,11 +116,6 @@
 obj-$(CONFIG_XEN_FBDEV_FRONTEND)  += xen-fbfront.o
 obj-$(CONFIG_FB_CARMINE)          += carminefb.o
 obj-$(CONFIG_FB_MB862XX)	  += mb862xx/
-<<<<<<< HEAD
-obj-$(CONFIG_FB_JZ4740)		  += jz4740_fb.o
-=======
-obj-$(CONFIG_FB_NUC900)           += nuc900fb.o
->>>>>>> 05d013a0
 obj-$(CONFIG_FB_PUV3_UNIGFX)      += fb-puv3.o
 obj-$(CONFIG_FB_HYPERV)		  += hyperv_fb.o
 obj-$(CONFIG_FB_OPENCORES)	  += ocfb.o
