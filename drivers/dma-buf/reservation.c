--- conflicted
+++ resolved
@@ -76,18 +76,11 @@
 	old = reservation_object_get_list(obj);
 
 	if (old && old->shared_max) {
-<<<<<<< HEAD
-		if (old->shared_count < old->shared_max)
-			return 0;
-		else
-			max = old->shared_max * 2;
-=======
 		if ((old->shared_count + num_fences) <= old->shared_max)
 			return 0;
 		else
 			max = max(old->shared_count + num_fences,
 				  old->shared_max * 2);
->>>>>>> 3078c7c0
 	} else {
 		max = 4;
 	}
