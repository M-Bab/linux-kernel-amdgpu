--- conflicted
+++ resolved
@@ -54,7 +54,6 @@
 	}
 }
 
-<<<<<<< HEAD
 static void memrnd(void *s, size_t n)
 {
 	int *dword = s;
@@ -67,8 +66,6 @@
 		*byte++ = rand();
 }
 
-=======
->>>>>>> 59ccab6c
 FIXTURE(tls_basic)
 {
 	int fd, cfd;
