--- conflicted
+++ resolved
@@ -2121,11 +2121,7 @@
 	    !bpf_capable())
 		return -EPERM;
 
-<<<<<<< HEAD
-	if (is_net_admin_prog_type(type) && !capable(CAP_NET_ADMIN))
-=======
 	if (is_net_admin_prog_type(type) && !capable(CAP_NET_ADMIN) && !capable(CAP_SYS_ADMIN))
->>>>>>> 84569f32
 		return -EPERM;
 	if (is_perfmon_prog_type(type) && !perfmon_capable())
 		return -EPERM;
@@ -2901,13 +2897,7 @@
 	case BPF_PROG_TYPE_LIRC_MODE2:
 		return lirc_prog_detach(attr);
 	case BPF_PROG_TYPE_FLOW_DISSECTOR:
-<<<<<<< HEAD
-		if (!capable(CAP_NET_ADMIN))
-			return -EPERM;
-		return netns_bpf_prog_detach(attr);
-=======
 		return netns_bpf_prog_detach(attr, ptype);
->>>>>>> 84569f32
 	case BPF_PROG_TYPE_CGROUP_DEVICE:
 	case BPF_PROG_TYPE_CGROUP_SKB:
 	case BPF_PROG_TYPE_CGROUP_SOCK:
@@ -3567,12 +3557,8 @@
 	return btf_get_info_by_fd(btf, attr, uattr);
 }
 
-<<<<<<< HEAD
-static int bpf_link_get_info_by_fd(struct bpf_link *link,
-=======
 static int bpf_link_get_info_by_fd(struct file *file,
 				  struct bpf_link *link,
->>>>>>> 84569f32
 				  const union bpf_attr *attr,
 				  union bpf_attr __user *uattr)
 {
@@ -3631,15 +3617,9 @@
 		err = bpf_map_get_info_by_fd(f.file, f.file->private_data, attr,
 					     uattr);
 	else if (f.file->f_op == &btf_fops)
-<<<<<<< HEAD
-		err = bpf_btf_get_info_by_fd(f.file->private_data, attr, uattr);
-	else if (f.file->f_op == &bpf_link_fops)
-		err = bpf_link_get_info_by_fd(f.file->private_data,
-=======
 		err = bpf_btf_get_info_by_fd(f.file, f.file->private_data, attr, uattr);
 	else if (f.file->f_op == &bpf_link_fops)
 		err = bpf_link_get_info_by_fd(f.file, f.file->private_data,
->>>>>>> 84569f32
 					      attr, uattr);
 	else
 		err = -EINVAL;
