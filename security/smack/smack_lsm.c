// SPDX-License-Identifier: GPL-2.0-only
/*
 *  Simplified MAC Kernel (smack) security module
 *
 *  This file contains the smack hook function implementations.
 *
 *  Authors:
 *	Casey Schaufler <casey@schaufler-ca.com>
 *	Jarkko Sakkinen <jarkko.sakkinen@intel.com>
 *
 *  Copyright (C) 2007 Casey Schaufler <casey@schaufler-ca.com>
 *  Copyright (C) 2009 Hewlett-Packard Development Company, L.P.
 *                Paul Moore <paul@paul-moore.com>
 *  Copyright (C) 2010 Nokia Corporation
 *  Copyright (C) 2011 Intel Corporation.
 */

#include <linux/xattr.h>
#include <linux/pagemap.h>
#include <linux/mount.h>
#include <linux/stat.h>
#include <linux/kd.h>
#include <asm/ioctls.h>
#include <linux/ip.h>
#include <linux/tcp.h>
#include <linux/udp.h>
#include <linux/dccp.h>
#include <linux/icmpv6.h>
#include <linux/slab.h>
#include <linux/mutex.h>
#include <net/cipso_ipv4.h>
#include <net/ip.h>
#include <net/ipv6.h>
#include <linux/audit.h>
#include <linux/magic.h>
#include <linux/dcache.h>
#include <linux/personality.h>
#include <linux/msg.h>
#include <linux/shm.h>
#include <linux/binfmts.h>
#include <linux/parser.h>
#include <linux/fs_context.h>
#include <linux/fs_parser.h>
#include "smack.h"

#define TRANS_TRUE	"TRUE"
#define TRANS_TRUE_SIZE	4

#define SMK_CONNECTING	0
#define SMK_RECEIVING	1
#define SMK_SENDING	2

#ifdef SMACK_IPV6_PORT_LABELING
DEFINE_MUTEX(smack_ipv6_lock);
static LIST_HEAD(smk_ipv6_port_list);
#endif
static struct kmem_cache *smack_inode_cache;
struct kmem_cache *smack_rule_cache;
int smack_enabled;

#define A(s) {"smack"#s, sizeof("smack"#s) - 1, Opt_##s}
static struct {
	const char *name;
	int len;
	int opt;
} smk_mount_opts[] = {
	{"smackfsdef", sizeof("smackfsdef") - 1, Opt_fsdefault},
	A(fsdefault), A(fsfloor), A(fshat), A(fsroot), A(fstransmute)
};
#undef A

static int match_opt_prefix(char *s, int l, char **arg)
{
	int i;

	for (i = 0; i < ARRAY_SIZE(smk_mount_opts); i++) {
		size_t len = smk_mount_opts[i].len;
		if (len > l || memcmp(s, smk_mount_opts[i].name, len))
			continue;
		if (len == l || s[len] != '=')
			continue;
		*arg = s + len + 1;
		return smk_mount_opts[i].opt;
	}
	return Opt_error;
}

#ifdef CONFIG_SECURITY_SMACK_BRINGUP
static char *smk_bu_mess[] = {
	"Bringup Error",	/* Unused */
	"Bringup",		/* SMACK_BRINGUP_ALLOW */
	"Unconfined Subject",	/* SMACK_UNCONFINED_SUBJECT */
	"Unconfined Object",	/* SMACK_UNCONFINED_OBJECT */
};

static void smk_bu_mode(int mode, char *s)
{
	int i = 0;

	if (mode & MAY_READ)
		s[i++] = 'r';
	if (mode & MAY_WRITE)
		s[i++] = 'w';
	if (mode & MAY_EXEC)
		s[i++] = 'x';
	if (mode & MAY_APPEND)
		s[i++] = 'a';
	if (mode & MAY_TRANSMUTE)
		s[i++] = 't';
	if (mode & MAY_LOCK)
		s[i++] = 'l';
	if (i == 0)
		s[i++] = '-';
	s[i] = '\0';
}
#endif

#ifdef CONFIG_SECURITY_SMACK_BRINGUP
static int smk_bu_note(char *note, struct smack_known *sskp,
		       struct smack_known *oskp, int mode, int rc)
{
	char acc[SMK_NUM_ACCESS_TYPE + 1];

	if (rc <= 0)
		return rc;
	if (rc > SMACK_UNCONFINED_OBJECT)
		rc = 0;

	smk_bu_mode(mode, acc);
	pr_info("Smack %s: (%s %s %s) %s\n", smk_bu_mess[rc],
		sskp->smk_known, oskp->smk_known, acc, note);
	return 0;
}
#else
#define smk_bu_note(note, sskp, oskp, mode, RC) (RC)
#endif

#ifdef CONFIG_SECURITY_SMACK_BRINGUP
static int smk_bu_current(char *note, struct smack_known *oskp,
			  int mode, int rc)
{
	struct task_smack *tsp = smack_cred(current_cred());
	char acc[SMK_NUM_ACCESS_TYPE + 1];

	if (rc <= 0)
		return rc;
	if (rc > SMACK_UNCONFINED_OBJECT)
		rc = 0;

	smk_bu_mode(mode, acc);
	pr_info("Smack %s: (%s %s %s) %s %s\n", smk_bu_mess[rc],
		tsp->smk_task->smk_known, oskp->smk_known,
		acc, current->comm, note);
	return 0;
}
#else
#define smk_bu_current(note, oskp, mode, RC) (RC)
#endif

#ifdef CONFIG_SECURITY_SMACK_BRINGUP
static int smk_bu_task(struct task_struct *otp, int mode, int rc)
{
	struct task_smack *tsp = smack_cred(current_cred());
	struct smack_known *smk_task = smk_of_task_struct(otp);
	char acc[SMK_NUM_ACCESS_TYPE + 1];

	if (rc <= 0)
		return rc;
	if (rc > SMACK_UNCONFINED_OBJECT)
		rc = 0;

	smk_bu_mode(mode, acc);
	pr_info("Smack %s: (%s %s %s) %s to %s\n", smk_bu_mess[rc],
		tsp->smk_task->smk_known, smk_task->smk_known, acc,
		current->comm, otp->comm);
	return 0;
}
#else
#define smk_bu_task(otp, mode, RC) (RC)
#endif

#ifdef CONFIG_SECURITY_SMACK_BRINGUP
static int smk_bu_inode(struct inode *inode, int mode, int rc)
{
	struct task_smack *tsp = smack_cred(current_cred());
	struct inode_smack *isp = smack_inode(inode);
	char acc[SMK_NUM_ACCESS_TYPE + 1];

	if (isp->smk_flags & SMK_INODE_IMPURE)
		pr_info("Smack Unconfined Corruption: inode=(%s %ld) %s\n",
			inode->i_sb->s_id, inode->i_ino, current->comm);

	if (rc <= 0)
		return rc;
	if (rc > SMACK_UNCONFINED_OBJECT)
		rc = 0;
	if (rc == SMACK_UNCONFINED_SUBJECT &&
	    (mode & (MAY_WRITE | MAY_APPEND)))
		isp->smk_flags |= SMK_INODE_IMPURE;

	smk_bu_mode(mode, acc);

	pr_info("Smack %s: (%s %s %s) inode=(%s %ld) %s\n", smk_bu_mess[rc],
		tsp->smk_task->smk_known, isp->smk_inode->smk_known, acc,
		inode->i_sb->s_id, inode->i_ino, current->comm);
	return 0;
}
#else
#define smk_bu_inode(inode, mode, RC) (RC)
#endif

#ifdef CONFIG_SECURITY_SMACK_BRINGUP
static int smk_bu_file(struct file *file, int mode, int rc)
{
	struct task_smack *tsp = smack_cred(current_cred());
	struct smack_known *sskp = tsp->smk_task;
	struct inode *inode = file_inode(file);
	struct inode_smack *isp = smack_inode(inode);
	char acc[SMK_NUM_ACCESS_TYPE + 1];

	if (isp->smk_flags & SMK_INODE_IMPURE)
		pr_info("Smack Unconfined Corruption: inode=(%s %ld) %s\n",
			inode->i_sb->s_id, inode->i_ino, current->comm);

	if (rc <= 0)
		return rc;
	if (rc > SMACK_UNCONFINED_OBJECT)
		rc = 0;

	smk_bu_mode(mode, acc);
	pr_info("Smack %s: (%s %s %s) file=(%s %ld %pD) %s\n", smk_bu_mess[rc],
		sskp->smk_known, smk_of_inode(inode)->smk_known, acc,
		inode->i_sb->s_id, inode->i_ino, file,
		current->comm);
	return 0;
}
#else
#define smk_bu_file(file, mode, RC) (RC)
#endif

#ifdef CONFIG_SECURITY_SMACK_BRINGUP
static int smk_bu_credfile(const struct cred *cred, struct file *file,
				int mode, int rc)
{
	struct task_smack *tsp = smack_cred(cred);
	struct smack_known *sskp = tsp->smk_task;
	struct inode *inode = file_inode(file);
	struct inode_smack *isp = smack_inode(inode);
	char acc[SMK_NUM_ACCESS_TYPE + 1];

	if (isp->smk_flags & SMK_INODE_IMPURE)
		pr_info("Smack Unconfined Corruption: inode=(%s %ld) %s\n",
			inode->i_sb->s_id, inode->i_ino, current->comm);

	if (rc <= 0)
		return rc;
	if (rc > SMACK_UNCONFINED_OBJECT)
		rc = 0;

	smk_bu_mode(mode, acc);
	pr_info("Smack %s: (%s %s %s) file=(%s %ld %pD) %s\n", smk_bu_mess[rc],
		sskp->smk_known, smk_of_inode(inode)->smk_known, acc,
		inode->i_sb->s_id, inode->i_ino, file,
		current->comm);
	return 0;
}
#else
#define smk_bu_credfile(cred, file, mode, RC) (RC)
#endif

/**
 * smk_fetch - Fetch the smack label from a file.
 * @name: type of the label (attribute)
 * @ip: a pointer to the inode
 * @dp: a pointer to the dentry
 *
 * Returns a pointer to the master list entry for the Smack label,
 * NULL if there was no label to fetch, or an error code.
 */
static struct smack_known *smk_fetch(const char *name, struct inode *ip,
					struct dentry *dp)
{
	int rc;
	char *buffer;
	struct smack_known *skp = NULL;

	if (!(ip->i_opflags & IOP_XATTR))
		return ERR_PTR(-EOPNOTSUPP);

	buffer = kzalloc(SMK_LONGLABEL, GFP_NOFS);
	if (buffer == NULL)
		return ERR_PTR(-ENOMEM);

	rc = __vfs_getxattr(dp, ip, name, buffer, SMK_LONGLABEL);
	if (rc < 0)
		skp = ERR_PTR(rc);
	else if (rc == 0)
		skp = NULL;
	else
		skp = smk_import_entry(buffer, rc);

	kfree(buffer);

	return skp;
}

/**
 * init_inode_smack - initialize an inode security blob
 * @inode: inode to extract the info from
 * @skp: a pointer to the Smack label entry to use in the blob
 *
 */
static void init_inode_smack(struct inode *inode, struct smack_known *skp)
{
	struct inode_smack *isp = smack_inode(inode);

	isp->smk_inode = skp;
	isp->smk_flags = 0;
	mutex_init(&isp->smk_lock);
}

/**
 * init_task_smack - initialize a task security blob
 * @tsp: blob to initialize
 * @task: a pointer to the Smack label for the running task
 * @forked: a pointer to the Smack label for the forked task
 *
 */
static void init_task_smack(struct task_smack *tsp, struct smack_known *task,
					struct smack_known *forked)
{
	tsp->smk_task = task;
	tsp->smk_forked = forked;
	INIT_LIST_HEAD(&tsp->smk_rules);
	INIT_LIST_HEAD(&tsp->smk_relabel);
	mutex_init(&tsp->smk_rules_lock);
}

/**
 * smk_copy_rules - copy a rule set
 * @nhead: new rules header pointer
 * @ohead: old rules header pointer
 * @gfp: type of the memory for the allocation
 *
 * Returns 0 on success, -ENOMEM on error
 */
static int smk_copy_rules(struct list_head *nhead, struct list_head *ohead,
				gfp_t gfp)
{
	struct smack_rule *nrp;
	struct smack_rule *orp;
	int rc = 0;

	list_for_each_entry_rcu(orp, ohead, list) {
		nrp = kmem_cache_zalloc(smack_rule_cache, gfp);
		if (nrp == NULL) {
			rc = -ENOMEM;
			break;
		}
		*nrp = *orp;
		list_add_rcu(&nrp->list, nhead);
	}
	return rc;
}

/**
 * smk_copy_relabel - copy smk_relabel labels list
 * @nhead: new rules header pointer
 * @ohead: old rules header pointer
 * @gfp: type of the memory for the allocation
 *
 * Returns 0 on success, -ENOMEM on error
 */
static int smk_copy_relabel(struct list_head *nhead, struct list_head *ohead,
				gfp_t gfp)
{
	struct smack_known_list_elem *nklep;
	struct smack_known_list_elem *oklep;

	list_for_each_entry(oklep, ohead, list) {
		nklep = kzalloc(sizeof(struct smack_known_list_elem), gfp);
		if (nklep == NULL) {
			smk_destroy_label_list(nhead);
			return -ENOMEM;
		}
		nklep->smk_label = oklep->smk_label;
		list_add(&nklep->list, nhead);
	}

	return 0;
}

/**
 * smk_ptrace_mode - helper function for converting PTRACE_MODE_* into MAY_*
 * @mode - input mode in form of PTRACE_MODE_*
 *
 * Returns a converted MAY_* mode usable by smack rules
 */
static inline unsigned int smk_ptrace_mode(unsigned int mode)
{
	if (mode & PTRACE_MODE_ATTACH)
		return MAY_READWRITE;
	if (mode & PTRACE_MODE_READ)
		return MAY_READ;

	return 0;
}

/**
 * smk_ptrace_rule_check - helper for ptrace access
 * @tracer: tracer process
 * @tracee_known: label entry of the process that's about to be traced
 * @mode: ptrace attachment mode (PTRACE_MODE_*)
 * @func: name of the function that called us, used for audit
 *
 * Returns 0 on access granted, -error on error
 */
static int smk_ptrace_rule_check(struct task_struct *tracer,
				 struct smack_known *tracee_known,
				 unsigned int mode, const char *func)
{
	int rc;
	struct smk_audit_info ad, *saip = NULL;
	struct task_smack *tsp;
	struct smack_known *tracer_known;
	const struct cred *tracercred;

	if ((mode & PTRACE_MODE_NOAUDIT) == 0) {
		smk_ad_init(&ad, func, LSM_AUDIT_DATA_TASK);
		smk_ad_setfield_u_tsk(&ad, tracer);
		saip = &ad;
	}

	rcu_read_lock();
	tracercred = __task_cred(tracer);
	tsp = smack_cred(tracercred);
	tracer_known = smk_of_task(tsp);

	if ((mode & PTRACE_MODE_ATTACH) &&
	    (smack_ptrace_rule == SMACK_PTRACE_EXACT ||
	     smack_ptrace_rule == SMACK_PTRACE_DRACONIAN)) {
		if (tracer_known->smk_known == tracee_known->smk_known)
			rc = 0;
		else if (smack_ptrace_rule == SMACK_PTRACE_DRACONIAN)
			rc = -EACCES;
		else if (smack_privileged_cred(CAP_SYS_PTRACE, tracercred))
			rc = 0;
		else
			rc = -EACCES;

		if (saip)
			smack_log(tracer_known->smk_known,
				  tracee_known->smk_known,
				  0, rc, saip);

		rcu_read_unlock();
		return rc;
	}

	/* In case of rule==SMACK_PTRACE_DEFAULT or mode==PTRACE_MODE_READ */
	rc = smk_tskacc(tsp, tracee_known, smk_ptrace_mode(mode), saip);

	rcu_read_unlock();
	return rc;
}

/*
 * LSM hooks.
 * We he, that is fun!
 */

/**
 * smack_ptrace_access_check - Smack approval on PTRACE_ATTACH
 * @ctp: child task pointer
 * @mode: ptrace attachment mode (PTRACE_MODE_*)
 *
 * Returns 0 if access is OK, an error code otherwise
 *
 * Do the capability checks.
 */
static int smack_ptrace_access_check(struct task_struct *ctp, unsigned int mode)
{
	struct smack_known *skp;

	skp = smk_of_task_struct(ctp);

	return smk_ptrace_rule_check(current, skp, mode, __func__);
}

/**
 * smack_ptrace_traceme - Smack approval on PTRACE_TRACEME
 * @ptp: parent task pointer
 *
 * Returns 0 if access is OK, an error code otherwise
 *
 * Do the capability checks, and require PTRACE_MODE_ATTACH.
 */
static int smack_ptrace_traceme(struct task_struct *ptp)
{
	int rc;
	struct smack_known *skp;

	skp = smk_of_task(smack_cred(current_cred()));

	rc = smk_ptrace_rule_check(ptp, skp, PTRACE_MODE_ATTACH, __func__);
	return rc;
}

/**
 * smack_syslog - Smack approval on syslog
 * @typefrom_file: unused
 *
 * Returns 0 on success, error code otherwise.
 */
static int smack_syslog(int typefrom_file)
{
	int rc = 0;
	struct smack_known *skp = smk_of_current();

	if (smack_privileged(CAP_MAC_OVERRIDE))
		return 0;

	if (smack_syslog_label != NULL && smack_syslog_label != skp)
		rc = -EACCES;

	return rc;
}

/*
 * Superblock Hooks.
 */

/**
 * smack_sb_alloc_security - allocate a superblock blob
 * @sb: the superblock getting the blob
 *
 * Returns 0 on success or -ENOMEM on error.
 */
static int smack_sb_alloc_security(struct super_block *sb)
{
	struct superblock_smack *sbsp;

	sbsp = kzalloc(sizeof(struct superblock_smack), GFP_KERNEL);

	if (sbsp == NULL)
		return -ENOMEM;

	sbsp->smk_root = &smack_known_floor;
	sbsp->smk_default = &smack_known_floor;
	sbsp->smk_floor = &smack_known_floor;
	sbsp->smk_hat = &smack_known_hat;
	/*
	 * SMK_SB_INITIALIZED will be zero from kzalloc.
	 */
	sb->s_security = sbsp;

	return 0;
}

/**
 * smack_sb_free_security - free a superblock blob
 * @sb: the superblock getting the blob
 *
 */
static void smack_sb_free_security(struct super_block *sb)
{
	kfree(sb->s_security);
	sb->s_security = NULL;
}

struct smack_mnt_opts {
	const char *fsdefault, *fsfloor, *fshat, *fsroot, *fstransmute;
};

static void smack_free_mnt_opts(void *mnt_opts)
{
	struct smack_mnt_opts *opts = mnt_opts;
	kfree(opts->fsdefault);
	kfree(opts->fsfloor);
	kfree(opts->fshat);
	kfree(opts->fsroot);
	kfree(opts->fstransmute);
	kfree(opts);
}

static int smack_add_opt(int token, const char *s, void **mnt_opts)
{
	struct smack_mnt_opts *opts = *mnt_opts;

	if (!opts) {
		opts = kzalloc(sizeof(struct smack_mnt_opts), GFP_KERNEL);
		if (!opts)
			return -ENOMEM;
		*mnt_opts = opts;
	}
	if (!s)
		return -ENOMEM;

	switch (token) {
	case Opt_fsdefault:
		if (opts->fsdefault)
			goto out_opt_err;
		opts->fsdefault = s;
		break;
	case Opt_fsfloor:
		if (opts->fsfloor)
			goto out_opt_err;
		opts->fsfloor = s;
		break;
	case Opt_fshat:
		if (opts->fshat)
			goto out_opt_err;
		opts->fshat = s;
		break;
	case Opt_fsroot:
		if (opts->fsroot)
			goto out_opt_err;
		opts->fsroot = s;
		break;
	case Opt_fstransmute:
		if (opts->fstransmute)
			goto out_opt_err;
		opts->fstransmute = s;
		break;
	}
	return 0;

out_opt_err:
	pr_warn("Smack: duplicate mount options\n");
	return -EINVAL;
}

/**
 * smack_fs_context_dup - Duplicate the security data on fs_context duplication
 * @fc: The new filesystem context.
 * @src_fc: The source filesystem context being duplicated.
 *
 * Returns 0 on success or -ENOMEM on error.
 */
static int smack_fs_context_dup(struct fs_context *fc,
				struct fs_context *src_fc)
{
	struct smack_mnt_opts *dst, *src = src_fc->security;

	if (!src)
		return 0;

	fc->security = kzalloc(sizeof(struct smack_mnt_opts), GFP_KERNEL);
	if (!fc->security)
		return -ENOMEM;
	dst = fc->security;

	if (src->fsdefault) {
		dst->fsdefault = kstrdup(src->fsdefault, GFP_KERNEL);
		if (!dst->fsdefault)
			return -ENOMEM;
	}
	if (src->fsfloor) {
		dst->fsfloor = kstrdup(src->fsfloor, GFP_KERNEL);
		if (!dst->fsfloor)
			return -ENOMEM;
	}
	if (src->fshat) {
		dst->fshat = kstrdup(src->fshat, GFP_KERNEL);
		if (!dst->fshat)
			return -ENOMEM;
	}
	if (src->fsroot) {
		dst->fsroot = kstrdup(src->fsroot, GFP_KERNEL);
		if (!dst->fsroot)
			return -ENOMEM;
	}
	if (src->fstransmute) {
		dst->fstransmute = kstrdup(src->fstransmute, GFP_KERNEL);
		if (!dst->fstransmute)
			return -ENOMEM;
	}
	return 0;
}

static const struct fs_parameter_spec smack_param_specs[] = {
	fsparam_string("smackfsdef",		Opt_fsdefault),
	fsparam_string("smackfsdefault",	Opt_fsdefault),
	fsparam_string("smackfsfloor",		Opt_fsfloor),
	fsparam_string("smackfshat",		Opt_fshat),
	fsparam_string("smackfsroot",		Opt_fsroot),
	fsparam_string("smackfstransmute",	Opt_fstransmute),
	{}
};

static const struct fs_parameter_description smack_fs_parameters = {
	.name		= "smack",
	.specs		= smack_param_specs,
};

/**
 * smack_fs_context_parse_param - Parse a single mount parameter
 * @fc: The new filesystem context being constructed.
 * @param: The parameter.
 *
 * Returns 0 on success, -ENOPARAM to pass the parameter on or anything else on
 * error.
 */
static int smack_fs_context_parse_param(struct fs_context *fc,
					struct fs_parameter *param)
{
	struct fs_parse_result result;
	int opt, rc;

	opt = fs_parse(fc, &smack_fs_parameters, param, &result);
	if (opt < 0)
		return opt;

	rc = smack_add_opt(opt, param->string, &fc->security);
	if (!rc)
		param->string = NULL;
	return rc;
}

static int smack_sb_eat_lsm_opts(char *options, void **mnt_opts)
{
	char *from = options, *to = options;
	bool first = true;

	while (1) {
		char *next = strchr(from, ',');
		int token, len, rc;
		char *arg = NULL;

		if (next)
			len = next - from;
		else
			len = strlen(from);

		token = match_opt_prefix(from, len, &arg);
		if (token != Opt_error) {
			arg = kmemdup_nul(arg, from + len - arg, GFP_KERNEL);
			rc = smack_add_opt(token, arg, mnt_opts);
			if (unlikely(rc)) {
				kfree(arg);
				if (*mnt_opts)
					smack_free_mnt_opts(*mnt_opts);
				*mnt_opts = NULL;
				return rc;
			}
		} else {
			if (!first) {	// copy with preceding comma
				from--;
				len++;
			}
			if (to != from)
				memmove(to, from, len);
			to += len;
			first = false;
		}
		if (!from[len])
			break;
		from += len + 1;
	}
	*to = '\0';
	return 0;
}

/**
 * smack_set_mnt_opts - set Smack specific mount options
 * @sb: the file system superblock
 * @mnt_opts: Smack mount options
 * @kern_flags: mount option from kernel space or user space
 * @set_kern_flags: where to store converted mount opts
 *
 * Returns 0 on success, an error code on failure
 *
 * Allow filesystems with binary mount data to explicitly set Smack mount
 * labels.
 */
static int smack_set_mnt_opts(struct super_block *sb,
		void *mnt_opts,
		unsigned long kern_flags,
		unsigned long *set_kern_flags)
{
	struct dentry *root = sb->s_root;
	struct inode *inode = d_backing_inode(root);
	struct superblock_smack *sp = sb->s_security;
	struct inode_smack *isp;
	struct smack_known *skp;
	struct smack_mnt_opts *opts = mnt_opts;
	bool transmute = false;

	if (sp->smk_flags & SMK_SB_INITIALIZED)
		return 0;

	if (inode->i_security == NULL) {
		int rc = lsm_inode_alloc(inode);

		if (rc)
			return rc;
	}

	if (!smack_privileged(CAP_MAC_ADMIN)) {
		/*
		 * Unprivileged mounts don't get to specify Smack values.
		 */
		if (opts)
			return -EPERM;
		/*
		 * Unprivileged mounts get root and default from the caller.
		 */
		skp = smk_of_current();
		sp->smk_root = skp;
		sp->smk_default = skp;
		/*
		 * For a handful of fs types with no user-controlled
		 * backing store it's okay to trust security labels
		 * in the filesystem. The rest are untrusted.
		 */
		if (sb->s_user_ns != &init_user_ns &&
		    sb->s_magic != SYSFS_MAGIC && sb->s_magic != TMPFS_MAGIC &&
		    sb->s_magic != RAMFS_MAGIC) {
			transmute = true;
			sp->smk_flags |= SMK_SB_UNTRUSTED;
		}
	}

	sp->smk_flags |= SMK_SB_INITIALIZED;

	if (opts) {
		if (opts->fsdefault) {
			skp = smk_import_entry(opts->fsdefault, 0);
			if (IS_ERR(skp))
				return PTR_ERR(skp);
			sp->smk_default = skp;
		}
		if (opts->fsfloor) {
			skp = smk_import_entry(opts->fsfloor, 0);
			if (IS_ERR(skp))
				return PTR_ERR(skp);
			sp->smk_floor = skp;
		}
		if (opts->fshat) {
			skp = smk_import_entry(opts->fshat, 0);
			if (IS_ERR(skp))
				return PTR_ERR(skp);
			sp->smk_hat = skp;
		}
		if (opts->fsroot) {
			skp = smk_import_entry(opts->fsroot, 0);
			if (IS_ERR(skp))
				return PTR_ERR(skp);
			sp->smk_root = skp;
		}
		if (opts->fstransmute) {
			skp = smk_import_entry(opts->fstransmute, 0);
			if (IS_ERR(skp))
				return PTR_ERR(skp);
			sp->smk_root = skp;
			transmute = true;
		}
	}

	/*
	 * Initialize the root inode.
	 */
	init_inode_smack(inode, sp->smk_root);

	if (transmute) {
		isp = smack_inode(inode);
		isp->smk_flags |= SMK_INODE_TRANSMUTE;
	}

	return 0;
}

/**
 * smack_sb_statfs - Smack check on statfs
 * @dentry: identifies the file system in question
 *
 * Returns 0 if current can read the floor of the filesystem,
 * and error code otherwise
 */
static int smack_sb_statfs(struct dentry *dentry)
{
	struct superblock_smack *sbp = dentry->d_sb->s_security;
	int rc;
	struct smk_audit_info ad;

	smk_ad_init(&ad, __func__, LSM_AUDIT_DATA_DENTRY);
	smk_ad_setfield_u_fs_path_dentry(&ad, dentry);

	rc = smk_curacc(sbp->smk_floor, MAY_READ, &ad);
	rc = smk_bu_current("statfs", sbp->smk_floor, MAY_READ, rc);
	return rc;
}

/*
 * BPRM hooks
 */

/**
 * smack_bprm_set_creds - set creds for exec
 * @bprm: the exec information
 *
 * Returns 0 if it gets a blob, -EPERM if exec forbidden and -ENOMEM otherwise
 */
static int smack_bprm_set_creds(struct linux_binprm *bprm)
{
	struct inode *inode = file_inode(bprm->file);
	struct task_smack *bsp = smack_cred(bprm->cred);
	struct inode_smack *isp;
	struct superblock_smack *sbsp;
	int rc;

	if (bprm->called_set_creds)
		return 0;

	isp = smack_inode(inode);
	if (isp->smk_task == NULL || isp->smk_task == bsp->smk_task)
		return 0;

	sbsp = inode->i_sb->s_security;
	if ((sbsp->smk_flags & SMK_SB_UNTRUSTED) &&
	    isp->smk_task != sbsp->smk_root)
		return 0;

	if (bprm->unsafe & LSM_UNSAFE_PTRACE) {
		struct task_struct *tracer;
		rc = 0;

		rcu_read_lock();
		tracer = ptrace_parent(current);
		if (likely(tracer != NULL))
			rc = smk_ptrace_rule_check(tracer,
						   isp->smk_task,
						   PTRACE_MODE_ATTACH,
						   __func__);
		rcu_read_unlock();

		if (rc != 0)
			return rc;
	}
	if (bprm->unsafe & ~LSM_UNSAFE_PTRACE)
		return -EPERM;

	bsp->smk_task = isp->smk_task;
	bprm->per_clear |= PER_CLEAR_ON_SETID;

	/* Decide if this is a secure exec. */
	if (bsp->smk_task != bsp->smk_forked)
		bprm->secureexec = 1;

	return 0;
}

/*
 * Inode hooks
 */

/**
 * smack_inode_alloc_security - allocate an inode blob
 * @inode: the inode in need of a blob
 *
 * Returns 0
 */
static int smack_inode_alloc_security(struct inode *inode)
{
	struct smack_known *skp = smk_of_current();

	init_inode_smack(inode, skp);
	return 0;
}

/**
 * smack_inode_init_security - copy out the smack from an inode
 * @inode: the newly created inode
 * @dir: containing directory object
 * @qstr: unused
 * @name: where to put the attribute name
 * @value: where to put the attribute value
 * @len: where to put the length of the attribute
 *
 * Returns 0 if it all works out, -ENOMEM if there's no memory
 */
static int smack_inode_init_security(struct inode *inode, struct inode *dir,
				     const struct qstr *qstr, const char **name,
				     void **value, size_t *len)
{
	struct inode_smack *issp = smack_inode(inode);
	struct smack_known *skp = smk_of_current();
	struct smack_known *isp = smk_of_inode(inode);
	struct smack_known *dsp = smk_of_inode(dir);
	int may;

	if (name)
		*name = XATTR_SMACK_SUFFIX;

	if (value && len) {
		rcu_read_lock();
		may = smk_access_entry(skp->smk_known, dsp->smk_known,
				       &skp->smk_rules);
		rcu_read_unlock();

		/*
		 * If the access rule allows transmutation and
		 * the directory requests transmutation then
		 * by all means transmute.
		 * Mark the inode as changed.
		 */
		if (may > 0 && ((may & MAY_TRANSMUTE) != 0) &&
		    smk_inode_transmutable(dir)) {
			isp = dsp;
			issp->smk_flags |= SMK_INODE_CHANGED;
		}

		*value = kstrdup(isp->smk_known, GFP_NOFS);
		if (*value == NULL)
			return -ENOMEM;

		*len = strlen(isp->smk_known);
	}

	return 0;
}

/**
 * smack_inode_link - Smack check on link
 * @old_dentry: the existing object
 * @dir: unused
 * @new_dentry: the new object
 *
 * Returns 0 if access is permitted, an error code otherwise
 */
static int smack_inode_link(struct dentry *old_dentry, struct inode *dir,
			    struct dentry *new_dentry)
{
	struct smack_known *isp;
	struct smk_audit_info ad;
	int rc;

	smk_ad_init(&ad, __func__, LSM_AUDIT_DATA_DENTRY);
	smk_ad_setfield_u_fs_path_dentry(&ad, old_dentry);

	isp = smk_of_inode(d_backing_inode(old_dentry));
	rc = smk_curacc(isp, MAY_WRITE, &ad);
	rc = smk_bu_inode(d_backing_inode(old_dentry), MAY_WRITE, rc);

	if (rc == 0 && d_is_positive(new_dentry)) {
		isp = smk_of_inode(d_backing_inode(new_dentry));
		smk_ad_setfield_u_fs_path_dentry(&ad, new_dentry);
		rc = smk_curacc(isp, MAY_WRITE, &ad);
		rc = smk_bu_inode(d_backing_inode(new_dentry), MAY_WRITE, rc);
	}

	return rc;
}

/**
 * smack_inode_unlink - Smack check on inode deletion
 * @dir: containing directory object
 * @dentry: file to unlink
 *
 * Returns 0 if current can write the containing directory
 * and the object, error code otherwise
 */
static int smack_inode_unlink(struct inode *dir, struct dentry *dentry)
{
	struct inode *ip = d_backing_inode(dentry);
	struct smk_audit_info ad;
	int rc;

	smk_ad_init(&ad, __func__, LSM_AUDIT_DATA_DENTRY);
	smk_ad_setfield_u_fs_path_dentry(&ad, dentry);

	/*
	 * You need write access to the thing you're unlinking
	 */
	rc = smk_curacc(smk_of_inode(ip), MAY_WRITE, &ad);
	rc = smk_bu_inode(ip, MAY_WRITE, rc);
	if (rc == 0) {
		/*
		 * You also need write access to the containing directory
		 */
		smk_ad_init(&ad, __func__, LSM_AUDIT_DATA_INODE);
		smk_ad_setfield_u_fs_inode(&ad, dir);
		rc = smk_curacc(smk_of_inode(dir), MAY_WRITE, &ad);
		rc = smk_bu_inode(dir, MAY_WRITE, rc);
	}
	return rc;
}

/**
 * smack_inode_rmdir - Smack check on directory deletion
 * @dir: containing directory object
 * @dentry: directory to unlink
 *
 * Returns 0 if current can write the containing directory
 * and the directory, error code otherwise
 */
static int smack_inode_rmdir(struct inode *dir, struct dentry *dentry)
{
	struct smk_audit_info ad;
	int rc;

	smk_ad_init(&ad, __func__, LSM_AUDIT_DATA_DENTRY);
	smk_ad_setfield_u_fs_path_dentry(&ad, dentry);

	/*
	 * You need write access to the thing you're removing
	 */
	rc = smk_curacc(smk_of_inode(d_backing_inode(dentry)), MAY_WRITE, &ad);
	rc = smk_bu_inode(d_backing_inode(dentry), MAY_WRITE, rc);
	if (rc == 0) {
		/*
		 * You also need write access to the containing directory
		 */
		smk_ad_init(&ad, __func__, LSM_AUDIT_DATA_INODE);
		smk_ad_setfield_u_fs_inode(&ad, dir);
		rc = smk_curacc(smk_of_inode(dir), MAY_WRITE, &ad);
		rc = smk_bu_inode(dir, MAY_WRITE, rc);
	}

	return rc;
}

/**
 * smack_inode_rename - Smack check on rename
 * @old_inode: unused
 * @old_dentry: the old object
 * @new_inode: unused
 * @new_dentry: the new object
 *
 * Read and write access is required on both the old and
 * new directories.
 *
 * Returns 0 if access is permitted, an error code otherwise
 */
static int smack_inode_rename(struct inode *old_inode,
			      struct dentry *old_dentry,
			      struct inode *new_inode,
			      struct dentry *new_dentry)
{
	int rc;
	struct smack_known *isp;
	struct smk_audit_info ad;

	smk_ad_init(&ad, __func__, LSM_AUDIT_DATA_DENTRY);
	smk_ad_setfield_u_fs_path_dentry(&ad, old_dentry);

	isp = smk_of_inode(d_backing_inode(old_dentry));
	rc = smk_curacc(isp, MAY_READWRITE, &ad);
	rc = smk_bu_inode(d_backing_inode(old_dentry), MAY_READWRITE, rc);

	if (rc == 0 && d_is_positive(new_dentry)) {
		isp = smk_of_inode(d_backing_inode(new_dentry));
		smk_ad_setfield_u_fs_path_dentry(&ad, new_dentry);
		rc = smk_curacc(isp, MAY_READWRITE, &ad);
		rc = smk_bu_inode(d_backing_inode(new_dentry), MAY_READWRITE, rc);
	}
	return rc;
}

/**
 * smack_inode_permission - Smack version of permission()
 * @inode: the inode in question
 * @mask: the access requested
 *
 * This is the important Smack hook.
 *
 * Returns 0 if access is permitted, an error code otherwise
 */
static int smack_inode_permission(struct inode *inode, int mask)
{
	struct superblock_smack *sbsp = inode->i_sb->s_security;
	struct smk_audit_info ad;
	int no_block = mask & MAY_NOT_BLOCK;
	int rc;

	mask &= (MAY_READ|MAY_WRITE|MAY_EXEC|MAY_APPEND);
	/*
	 * No permission to check. Existence test. Yup, it's there.
	 */
	if (mask == 0)
		return 0;

	if (sbsp->smk_flags & SMK_SB_UNTRUSTED) {
		if (smk_of_inode(inode) != sbsp->smk_root)
			return -EACCES;
	}

	/* May be droppable after audit */
	if (no_block)
		return -ECHILD;
	smk_ad_init(&ad, __func__, LSM_AUDIT_DATA_INODE);
	smk_ad_setfield_u_fs_inode(&ad, inode);
	rc = smk_curacc(smk_of_inode(inode), mask, &ad);
	rc = smk_bu_inode(inode, mask, rc);
	return rc;
}

/**
 * smack_inode_setattr - Smack check for setting attributes
 * @dentry: the object
 * @iattr: for the force flag
 *
 * Returns 0 if access is permitted, an error code otherwise
 */
static int smack_inode_setattr(struct dentry *dentry, struct iattr *iattr)
{
	struct smk_audit_info ad;
	int rc;

	/*
	 * Need to allow for clearing the setuid bit.
	 */
	if (iattr->ia_valid & ATTR_FORCE)
		return 0;
	smk_ad_init(&ad, __func__, LSM_AUDIT_DATA_DENTRY);
	smk_ad_setfield_u_fs_path_dentry(&ad, dentry);

	rc = smk_curacc(smk_of_inode(d_backing_inode(dentry)), MAY_WRITE, &ad);
	rc = smk_bu_inode(d_backing_inode(dentry), MAY_WRITE, rc);
	return rc;
}

/**
 * smack_inode_getattr - Smack check for getting attributes
 * @path: path to extract the info from
 *
 * Returns 0 if access is permitted, an error code otherwise
 */
static int smack_inode_getattr(const struct path *path)
{
	struct smk_audit_info ad;
	struct inode *inode = d_backing_inode(path->dentry);
	int rc;

	smk_ad_init(&ad, __func__, LSM_AUDIT_DATA_PATH);
	smk_ad_setfield_u_fs_path(&ad, *path);
	rc = smk_curacc(smk_of_inode(inode), MAY_READ, &ad);
	rc = smk_bu_inode(inode, MAY_READ, rc);
	return rc;
}

/**
 * smack_inode_setxattr - Smack check for setting xattrs
 * @dentry: the object
 * @name: name of the attribute
 * @value: value of the attribute
 * @size: size of the value
 * @flags: unused
 *
 * This protects the Smack attribute explicitly.
 *
 * Returns 0 if access is permitted, an error code otherwise
 */
static int smack_inode_setxattr(struct dentry *dentry, const char *name,
				const void *value, size_t size, int flags)
{
	struct smk_audit_info ad;
	struct smack_known *skp;
	int check_priv = 0;
	int check_import = 0;
	int check_star = 0;
	int rc = 0;

	/*
	 * Check label validity here so import won't fail in post_setxattr
	 */
	if (strcmp(name, XATTR_NAME_SMACK) == 0 ||
	    strcmp(name, XATTR_NAME_SMACKIPIN) == 0 ||
	    strcmp(name, XATTR_NAME_SMACKIPOUT) == 0) {
		check_priv = 1;
		check_import = 1;
	} else if (strcmp(name, XATTR_NAME_SMACKEXEC) == 0 ||
		   strcmp(name, XATTR_NAME_SMACKMMAP) == 0) {
		check_priv = 1;
		check_import = 1;
		check_star = 1;
	} else if (strcmp(name, XATTR_NAME_SMACKTRANSMUTE) == 0) {
		check_priv = 1;
		if (size != TRANS_TRUE_SIZE ||
		    strncmp(value, TRANS_TRUE, TRANS_TRUE_SIZE) != 0)
			rc = -EINVAL;
	} else
		rc = cap_inode_setxattr(dentry, name, value, size, flags);

	if (check_priv && !smack_privileged(CAP_MAC_ADMIN))
		rc = -EPERM;

	if (rc == 0 && check_import) {
		skp = size ? smk_import_entry(value, size) : NULL;
		if (IS_ERR(skp))
			rc = PTR_ERR(skp);
		else if (skp == NULL || (check_star &&
		    (skp == &smack_known_star || skp == &smack_known_web)))
			rc = -EINVAL;
	}

	smk_ad_init(&ad, __func__, LSM_AUDIT_DATA_DENTRY);
	smk_ad_setfield_u_fs_path_dentry(&ad, dentry);

	if (rc == 0) {
		rc = smk_curacc(smk_of_inode(d_backing_inode(dentry)), MAY_WRITE, &ad);
		rc = smk_bu_inode(d_backing_inode(dentry), MAY_WRITE, rc);
	}

	return rc;
}

/**
 * smack_inode_post_setxattr - Apply the Smack update approved above
 * @dentry: object
 * @name: attribute name
 * @value: attribute value
 * @size: attribute size
 * @flags: unused
 *
 * Set the pointer in the inode blob to the entry found
 * in the master label list.
 */
static void smack_inode_post_setxattr(struct dentry *dentry, const char *name,
				      const void *value, size_t size, int flags)
{
	struct smack_known *skp;
	struct inode_smack *isp = smack_inode(d_backing_inode(dentry));

	if (strcmp(name, XATTR_NAME_SMACKTRANSMUTE) == 0) {
		isp->smk_flags |= SMK_INODE_TRANSMUTE;
		return;
	}

	if (strcmp(name, XATTR_NAME_SMACK) == 0) {
		skp = smk_import_entry(value, size);
		if (!IS_ERR(skp))
			isp->smk_inode = skp;
	} else if (strcmp(name, XATTR_NAME_SMACKEXEC) == 0) {
		skp = smk_import_entry(value, size);
		if (!IS_ERR(skp))
			isp->smk_task = skp;
	} else if (strcmp(name, XATTR_NAME_SMACKMMAP) == 0) {
		skp = smk_import_entry(value, size);
		if (!IS_ERR(skp))
			isp->smk_mmap = skp;
	}

	return;
}

/**
 * smack_inode_getxattr - Smack check on getxattr
 * @dentry: the object
 * @name: unused
 *
 * Returns 0 if access is permitted, an error code otherwise
 */
static int smack_inode_getxattr(struct dentry *dentry, const char *name)
{
	struct smk_audit_info ad;
	int rc;

	smk_ad_init(&ad, __func__, LSM_AUDIT_DATA_DENTRY);
	smk_ad_setfield_u_fs_path_dentry(&ad, dentry);

	rc = smk_curacc(smk_of_inode(d_backing_inode(dentry)), MAY_READ, &ad);
	rc = smk_bu_inode(d_backing_inode(dentry), MAY_READ, rc);
	return rc;
}

/**
 * smack_inode_removexattr - Smack check on removexattr
 * @dentry: the object
 * @name: name of the attribute
 *
 * Removing the Smack attribute requires CAP_MAC_ADMIN
 *
 * Returns 0 if access is permitted, an error code otherwise
 */
static int smack_inode_removexattr(struct dentry *dentry, const char *name)
{
	struct inode_smack *isp;
	struct smk_audit_info ad;
	int rc = 0;

	if (strcmp(name, XATTR_NAME_SMACK) == 0 ||
	    strcmp(name, XATTR_NAME_SMACKIPIN) == 0 ||
	    strcmp(name, XATTR_NAME_SMACKIPOUT) == 0 ||
	    strcmp(name, XATTR_NAME_SMACKEXEC) == 0 ||
	    strcmp(name, XATTR_NAME_SMACKTRANSMUTE) == 0 ||
	    strcmp(name, XATTR_NAME_SMACKMMAP) == 0) {
		if (!smack_privileged(CAP_MAC_ADMIN))
			rc = -EPERM;
	} else
		rc = cap_inode_removexattr(dentry, name);

	if (rc != 0)
		return rc;

	smk_ad_init(&ad, __func__, LSM_AUDIT_DATA_DENTRY);
	smk_ad_setfield_u_fs_path_dentry(&ad, dentry);

	rc = smk_curacc(smk_of_inode(d_backing_inode(dentry)), MAY_WRITE, &ad);
	rc = smk_bu_inode(d_backing_inode(dentry), MAY_WRITE, rc);
	if (rc != 0)
		return rc;

	isp = smack_inode(d_backing_inode(dentry));
	/*
	 * Don't do anything special for these.
	 *	XATTR_NAME_SMACKIPIN
	 *	XATTR_NAME_SMACKIPOUT
	 */
	if (strcmp(name, XATTR_NAME_SMACK) == 0) {
		struct super_block *sbp = dentry->d_sb;
		struct superblock_smack *sbsp = sbp->s_security;

		isp->smk_inode = sbsp->smk_default;
	} else if (strcmp(name, XATTR_NAME_SMACKEXEC) == 0)
		isp->smk_task = NULL;
	else if (strcmp(name, XATTR_NAME_SMACKMMAP) == 0)
		isp->smk_mmap = NULL;
	else if (strcmp(name, XATTR_NAME_SMACKTRANSMUTE) == 0)
		isp->smk_flags &= ~SMK_INODE_TRANSMUTE;

	return 0;
}

/**
 * smack_inode_getsecurity - get smack xattrs
 * @inode: the object
 * @name: attribute name
 * @buffer: where to put the result
 * @alloc: duplicate memory
 *
 * Returns the size of the attribute or an error code
 */
static int smack_inode_getsecurity(struct inode *inode,
				   const char *name, void **buffer,
				   bool alloc)
{
	struct socket_smack *ssp;
	struct socket *sock;
	struct super_block *sbp;
	struct inode *ip = (struct inode *)inode;
	struct smack_known *isp;

	if (strcmp(name, XATTR_SMACK_SUFFIX) == 0)
		isp = smk_of_inode(inode);
	else {
		/*
		 * The rest of the Smack xattrs are only on sockets.
		 */
		sbp = ip->i_sb;
		if (sbp->s_magic != SOCKFS_MAGIC)
			return -EOPNOTSUPP;

		sock = SOCKET_I(ip);
		if (sock == NULL || sock->sk == NULL)
			return -EOPNOTSUPP;

		ssp = smack_sock(sock->sk);

		if (strcmp(name, XATTR_SMACK_IPIN) == 0)
			isp = ssp->smk_in;
		else if (strcmp(name, XATTR_SMACK_IPOUT) == 0)
			isp = ssp->smk_out;
		else
			return -EOPNOTSUPP;
	}

	if (alloc) {
		*buffer = kstrdup(isp->smk_known, GFP_KERNEL);
		if (*buffer == NULL)
			return -ENOMEM;
	}

	return strlen(isp->smk_known);
}


/**
 * smack_inode_listsecurity - list the Smack attributes
 * @inode: the object
 * @buffer: where they go
 * @buffer_size: size of buffer
 */
static int smack_inode_listsecurity(struct inode *inode, char *buffer,
				    size_t buffer_size)
{
	int len = sizeof(XATTR_NAME_SMACK);

	if (buffer != NULL && len <= buffer_size)
		memcpy(buffer, XATTR_NAME_SMACK, len);

	return len;
}

/**
 * smack_inode_getsecid - Extract inode's security id
 * @inode: inode to extract the info from
 * @secid: where result will be saved
 */
static void smack_inode_getsecid(struct inode *inode, u32 *secid)
{
	struct smack_known *skp = smk_of_inode(inode);

	*secid = skp->smk_secid;
}

/*
 * File Hooks
 */

/*
 * There is no smack_file_permission hook
 *
 * Should access checks be done on each read or write?
 * UNICOS and SELinux say yes.
 * Trusted Solaris, Trusted Irix, and just about everyone else says no.
 *
 * I'll say no for now. Smack does not do the frequent
 * label changing that SELinux does.
 */

/**
 * smack_file_alloc_security - assign a file security blob
 * @file: the object
 *
 * The security blob for a file is a pointer to the master
 * label list, so no allocation is done.
 *
 * f_security is the owner security information. It
 * isn't used on file access checks, it's for send_sigio.
 *
 * Returns 0
 */
static int smack_file_alloc_security(struct file *file)
{
	struct smack_known **blob = smack_file(file);

	*blob = smk_of_current();
	return 0;
}

/**
 * smack_file_ioctl - Smack check on ioctls
 * @file: the object
 * @cmd: what to do
 * @arg: unused
 *
 * Relies heavily on the correct use of the ioctl command conventions.
 *
 * Returns 0 if allowed, error code otherwise
 */
static int smack_file_ioctl(struct file *file, unsigned int cmd,
			    unsigned long arg)
{
	int rc = 0;
	struct smk_audit_info ad;
	struct inode *inode = file_inode(file);

	if (unlikely(IS_PRIVATE(inode)))
		return 0;

	smk_ad_init(&ad, __func__, LSM_AUDIT_DATA_PATH);
	smk_ad_setfield_u_fs_path(&ad, file->f_path);

	if (_IOC_DIR(cmd) & _IOC_WRITE) {
		rc = smk_curacc(smk_of_inode(inode), MAY_WRITE, &ad);
		rc = smk_bu_file(file, MAY_WRITE, rc);
	}

	if (rc == 0 && (_IOC_DIR(cmd) & _IOC_READ)) {
		rc = smk_curacc(smk_of_inode(inode), MAY_READ, &ad);
		rc = smk_bu_file(file, MAY_READ, rc);
	}

	return rc;
}

/**
 * smack_file_lock - Smack check on file locking
 * @file: the object
 * @cmd: unused
 *
 * Returns 0 if current has lock access, error code otherwise
 */
static int smack_file_lock(struct file *file, unsigned int cmd)
{
	struct smk_audit_info ad;
	int rc;
	struct inode *inode = file_inode(file);

	if (unlikely(IS_PRIVATE(inode)))
		return 0;

	smk_ad_init(&ad, __func__, LSM_AUDIT_DATA_PATH);
	smk_ad_setfield_u_fs_path(&ad, file->f_path);
	rc = smk_curacc(smk_of_inode(inode), MAY_LOCK, &ad);
	rc = smk_bu_file(file, MAY_LOCK, rc);
	return rc;
}

/**
 * smack_file_fcntl - Smack check on fcntl
 * @file: the object
 * @cmd: what action to check
 * @arg: unused
 *
 * Generally these operations are harmless.
 * File locking operations present an obvious mechanism
 * for passing information, so they require write access.
 *
 * Returns 0 if current has access, error code otherwise
 */
static int smack_file_fcntl(struct file *file, unsigned int cmd,
			    unsigned long arg)
{
	struct smk_audit_info ad;
	int rc = 0;
	struct inode *inode = file_inode(file);

	if (unlikely(IS_PRIVATE(inode)))
		return 0;

	switch (cmd) {
	case F_GETLK:
		break;
	case F_SETLK:
	case F_SETLKW:
		smk_ad_init(&ad, __func__, LSM_AUDIT_DATA_PATH);
		smk_ad_setfield_u_fs_path(&ad, file->f_path);
		rc = smk_curacc(smk_of_inode(inode), MAY_LOCK, &ad);
		rc = smk_bu_file(file, MAY_LOCK, rc);
		break;
	case F_SETOWN:
	case F_SETSIG:
		smk_ad_init(&ad, __func__, LSM_AUDIT_DATA_PATH);
		smk_ad_setfield_u_fs_path(&ad, file->f_path);
		rc = smk_curacc(smk_of_inode(inode), MAY_WRITE, &ad);
		rc = smk_bu_file(file, MAY_WRITE, rc);
		break;
	default:
		break;
	}

	return rc;
}

/**
 * smack_mmap_file :
 * Check permissions for a mmap operation.  The @file may be NULL, e.g.
 * if mapping anonymous memory.
 * @file contains the file structure for file to map (may be NULL).
 * @reqprot contains the protection requested by the application.
 * @prot contains the protection that will be applied by the kernel.
 * @flags contains the operational flags.
 * Return 0 if permission is granted.
 */
static int smack_mmap_file(struct file *file,
			   unsigned long reqprot, unsigned long prot,
			   unsigned long flags)
{
	struct smack_known *skp;
	struct smack_known *mkp;
	struct smack_rule *srp;
	struct task_smack *tsp;
	struct smack_known *okp;
	struct inode_smack *isp;
	struct superblock_smack *sbsp;
	int may;
	int mmay;
	int tmay;
	int rc;

	if (file == NULL)
		return 0;

	if (unlikely(IS_PRIVATE(file_inode(file))))
		return 0;

	isp = smack_inode(file_inode(file));
	if (isp->smk_mmap == NULL)
		return 0;
	sbsp = file_inode(file)->i_sb->s_security;
	if (sbsp->smk_flags & SMK_SB_UNTRUSTED &&
	    isp->smk_mmap != sbsp->smk_root)
		return -EACCES;
	mkp = isp->smk_mmap;

	tsp = smack_cred(current_cred());
	skp = smk_of_current();
	rc = 0;

	rcu_read_lock();
	/*
	 * For each Smack rule associated with the subject
	 * label verify that the SMACK64MMAP also has access
	 * to that rule's object label.
	 */
	list_for_each_entry_rcu(srp, &skp->smk_rules, list) {
		okp = srp->smk_object;
		/*
		 * Matching labels always allows access.
		 */
		if (mkp->smk_known == okp->smk_known)
			continue;
		/*
		 * If there is a matching local rule take
		 * that into account as well.
		 */
		may = smk_access_entry(srp->smk_subject->smk_known,
				       okp->smk_known,
				       &tsp->smk_rules);
		if (may == -ENOENT)
			may = srp->smk_access;
		else
			may &= srp->smk_access;
		/*
		 * If may is zero the SMACK64MMAP subject can't
		 * possibly have less access.
		 */
		if (may == 0)
			continue;

		/*
		 * Fetch the global list entry.
		 * If there isn't one a SMACK64MMAP subject
		 * can't have as much access as current.
		 */
		mmay = smk_access_entry(mkp->smk_known, okp->smk_known,
					&mkp->smk_rules);
		if (mmay == -ENOENT) {
			rc = -EACCES;
			break;
		}
		/*
		 * If there is a local entry it modifies the
		 * potential access, too.
		 */
		tmay = smk_access_entry(mkp->smk_known, okp->smk_known,
					&tsp->smk_rules);
		if (tmay != -ENOENT)
			mmay &= tmay;

		/*
		 * If there is any access available to current that is
		 * not available to a SMACK64MMAP subject
		 * deny access.
		 */
		if ((may | mmay) != mmay) {
			rc = -EACCES;
			break;
		}
	}

	rcu_read_unlock();

	return rc;
}

/**
 * smack_file_set_fowner - set the file security blob value
 * @file: object in question
 *
 */
static void smack_file_set_fowner(struct file *file)
{
	struct smack_known **blob = smack_file(file);

	*blob = smk_of_current();
}

/**
 * smack_file_send_sigiotask - Smack on sigio
 * @tsk: The target task
 * @fown: the object the signal come from
 * @signum: unused
 *
 * Allow a privileged task to get signals even if it shouldn't
 *
 * Returns 0 if a subject with the object's smack could
 * write to the task, an error code otherwise.
 */
static int smack_file_send_sigiotask(struct task_struct *tsk,
				     struct fown_struct *fown, int signum)
{
	struct smack_known **blob;
	struct smack_known *skp;
	struct smack_known *tkp = smk_of_task(smack_cred(tsk->cred));
	const struct cred *tcred;
	struct file *file;
	int rc;
	struct smk_audit_info ad;

	/*
	 * struct fown_struct is never outside the context of a struct file
	 */
	file = container_of(fown, struct file, f_owner);

	/* we don't log here as rc can be overriden */
	blob = smack_file(file);
	skp = *blob;
	rc = smk_access(skp, tkp, MAY_DELIVER, NULL);
	rc = smk_bu_note("sigiotask", skp, tkp, MAY_DELIVER, rc);

	rcu_read_lock();
	tcred = __task_cred(tsk);
	if (rc != 0 && smack_privileged_cred(CAP_MAC_OVERRIDE, tcred))
		rc = 0;
	rcu_read_unlock();

	smk_ad_init(&ad, __func__, LSM_AUDIT_DATA_TASK);
	smk_ad_setfield_u_tsk(&ad, tsk);
	smack_log(skp->smk_known, tkp->smk_known, MAY_DELIVER, rc, &ad);
	return rc;
}

/**
 * smack_file_receive - Smack file receive check
 * @file: the object
 *
 * Returns 0 if current has access, error code otherwise
 */
static int smack_file_receive(struct file *file)
{
	int rc;
	int may = 0;
	struct smk_audit_info ad;
	struct inode *inode = file_inode(file);
	struct socket *sock;
	struct task_smack *tsp;
	struct socket_smack *ssp;

	if (unlikely(IS_PRIVATE(inode)))
		return 0;

	smk_ad_init(&ad, __func__, LSM_AUDIT_DATA_PATH);
	smk_ad_setfield_u_fs_path(&ad, file->f_path);

	if (inode->i_sb->s_magic == SOCKFS_MAGIC) {
		sock = SOCKET_I(inode);
		ssp = smack_sock(sock->sk);
		tsp = smack_cred(current_cred());
		/*
		 * If the receiving process can't write to the
		 * passed socket or if the passed socket can't
		 * write to the receiving process don't accept
		 * the passed socket.
		 */
		rc = smk_access(tsp->smk_task, ssp->smk_out, MAY_WRITE, &ad);
		rc = smk_bu_file(file, may, rc);
		if (rc < 0)
			return rc;
		rc = smk_access(ssp->smk_in, tsp->smk_task, MAY_WRITE, &ad);
		rc = smk_bu_file(file, may, rc);
		return rc;
	}
	/*
	 * This code relies on bitmasks.
	 */
	if (file->f_mode & FMODE_READ)
		may = MAY_READ;
	if (file->f_mode & FMODE_WRITE)
		may |= MAY_WRITE;

	rc = smk_curacc(smk_of_inode(inode), may, &ad);
	rc = smk_bu_file(file, may, rc);
	return rc;
}

/**
 * smack_file_open - Smack dentry open processing
 * @file: the object
 *
 * Set the security blob in the file structure.
 * Allow the open only if the task has read access. There are
 * many read operations (e.g. fstat) that you can do with an
 * fd even if you have the file open write-only.
 *
 * Returns 0 if current has access, error code otherwise
 */
static int smack_file_open(struct file *file)
{
	struct task_smack *tsp = smack_cred(file->f_cred);
	struct inode *inode = file_inode(file);
	struct smk_audit_info ad;
	int rc;

	smk_ad_init(&ad, __func__, LSM_AUDIT_DATA_PATH);
	smk_ad_setfield_u_fs_path(&ad, file->f_path);
	rc = smk_tskacc(tsp, smk_of_inode(inode), MAY_READ, &ad);
	rc = smk_bu_credfile(file->f_cred, file, MAY_READ, rc);

	return rc;
}

/*
 * Task hooks
 */

/**
 * smack_cred_alloc_blank - "allocate" blank task-level security credentials
 * @cred: the new credentials
 * @gfp: the atomicity of any memory allocations
 *
 * Prepare a blank set of credentials for modification.  This must allocate all
 * the memory the LSM module might require such that cred_transfer() can
 * complete without error.
 */
static int smack_cred_alloc_blank(struct cred *cred, gfp_t gfp)
{
	init_task_smack(smack_cred(cred), NULL, NULL);
	return 0;
}


/**
 * smack_cred_free - "free" task-level security credentials
 * @cred: the credentials in question
 *
 */
static void smack_cred_free(struct cred *cred)
{
	struct task_smack *tsp = smack_cred(cred);
	struct smack_rule *rp;
	struct list_head *l;
	struct list_head *n;

	smk_destroy_label_list(&tsp->smk_relabel);

	list_for_each_safe(l, n, &tsp->smk_rules) {
		rp = list_entry(l, struct smack_rule, list);
		list_del(&rp->list);
		kmem_cache_free(smack_rule_cache, rp);
	}
}

/**
 * smack_cred_prepare - prepare new set of credentials for modification
 * @new: the new credentials
 * @old: the original credentials
 * @gfp: the atomicity of any memory allocations
 *
 * Prepare a new set of credentials for modification.
 */
static int smack_cred_prepare(struct cred *new, const struct cred *old,
			      gfp_t gfp)
{
	struct task_smack *old_tsp = smack_cred(old);
	struct task_smack *new_tsp = smack_cred(new);
	int rc;

	init_task_smack(new_tsp, old_tsp->smk_task, old_tsp->smk_task);

	rc = smk_copy_rules(&new_tsp->smk_rules, &old_tsp->smk_rules, gfp);
	if (rc != 0)
		return rc;

	rc = smk_copy_relabel(&new_tsp->smk_relabel, &old_tsp->smk_relabel,
				gfp);
	return rc;
}

/**
 * smack_cred_transfer - Transfer the old credentials to the new credentials
 * @new: the new credentials
 * @old: the original credentials
 *
 * Fill in a set of blank credentials from another set of credentials.
 */
static void smack_cred_transfer(struct cred *new, const struct cred *old)
{
	struct task_smack *old_tsp = smack_cred(old);
	struct task_smack *new_tsp = smack_cred(new);

	new_tsp->smk_task = old_tsp->smk_task;
	new_tsp->smk_forked = old_tsp->smk_task;
	mutex_init(&new_tsp->smk_rules_lock);
	INIT_LIST_HEAD(&new_tsp->smk_rules);

	/* cbs copy rule list */
}

/**
 * smack_cred_getsecid - get the secid corresponding to a creds structure
 * @cred: the object creds
 * @secid: where to put the result
 *
 * Sets the secid to contain a u32 version of the smack label.
 */
static void smack_cred_getsecid(const struct cred *cred, u32 *secid)
{
	struct smack_known *skp;

	rcu_read_lock();
	skp = smk_of_task(smack_cred(cred));
	*secid = skp->smk_secid;
	rcu_read_unlock();
}

/**
 * smack_kernel_act_as - Set the subjective context in a set of credentials
 * @new: points to the set of credentials to be modified.
 * @secid: specifies the security ID to be set
 *
 * Set the security data for a kernel service.
 */
static int smack_kernel_act_as(struct cred *new, u32 secid)
{
	struct task_smack *new_tsp = smack_cred(new);

	new_tsp->smk_task = smack_from_secid(secid);
	return 0;
}

/**
 * smack_kernel_create_files_as - Set the file creation label in a set of creds
 * @new: points to the set of credentials to be modified
 * @inode: points to the inode to use as a reference
 *
 * Set the file creation context in a set of credentials to the same
 * as the objective context of the specified inode
 */
static int smack_kernel_create_files_as(struct cred *new,
					struct inode *inode)
{
	struct inode_smack *isp = smack_inode(inode);
	struct task_smack *tsp = smack_cred(new);

	tsp->smk_forked = isp->smk_inode;
	tsp->smk_task = tsp->smk_forked;
	return 0;
}

/**
 * smk_curacc_on_task - helper to log task related access
 * @p: the task object
 * @access: the access requested
 * @caller: name of the calling function for audit
 *
 * Return 0 if access is permitted
 */
static int smk_curacc_on_task(struct task_struct *p, int access,
				const char *caller)
{
	struct smk_audit_info ad;
	struct smack_known *skp = smk_of_task_struct(p);
	int rc;

	smk_ad_init(&ad, caller, LSM_AUDIT_DATA_TASK);
	smk_ad_setfield_u_tsk(&ad, p);
	rc = smk_curacc(skp, access, &ad);
	rc = smk_bu_task(p, access, rc);
	return rc;
}

/**
 * smack_task_setpgid - Smack check on setting pgid
 * @p: the task object
 * @pgid: unused
 *
 * Return 0 if write access is permitted
 */
static int smack_task_setpgid(struct task_struct *p, pid_t pgid)
{
	return smk_curacc_on_task(p, MAY_WRITE, __func__);
}

/**
 * smack_task_getpgid - Smack access check for getpgid
 * @p: the object task
 *
 * Returns 0 if current can read the object task, error code otherwise
 */
static int smack_task_getpgid(struct task_struct *p)
{
	return smk_curacc_on_task(p, MAY_READ, __func__);
}

/**
 * smack_task_getsid - Smack access check for getsid
 * @p: the object task
 *
 * Returns 0 if current can read the object task, error code otherwise
 */
static int smack_task_getsid(struct task_struct *p)
{
	return smk_curacc_on_task(p, MAY_READ, __func__);
}

/**
 * smack_task_getsecid - get the secid of the task
 * @p: the object task
 * @secid: where to put the result
 *
 * Sets the secid to contain a u32 version of the smack label.
 */
static void smack_task_getsecid(struct task_struct *p, u32 *secid)
{
	struct smack_known *skp = smk_of_task_struct(p);

	*secid = skp->smk_secid;
}

/**
 * smack_task_setnice - Smack check on setting nice
 * @p: the task object
 * @nice: unused
 *
 * Return 0 if write access is permitted
 */
static int smack_task_setnice(struct task_struct *p, int nice)
{
	return smk_curacc_on_task(p, MAY_WRITE, __func__);
}

/**
 * smack_task_setioprio - Smack check on setting ioprio
 * @p: the task object
 * @ioprio: unused
 *
 * Return 0 if write access is permitted
 */
static int smack_task_setioprio(struct task_struct *p, int ioprio)
{
	return smk_curacc_on_task(p, MAY_WRITE, __func__);
}

/**
 * smack_task_getioprio - Smack check on reading ioprio
 * @p: the task object
 *
 * Return 0 if read access is permitted
 */
static int smack_task_getioprio(struct task_struct *p)
{
	return smk_curacc_on_task(p, MAY_READ, __func__);
}

/**
 * smack_task_setscheduler - Smack check on setting scheduler
 * @p: the task object
 *
 * Return 0 if read access is permitted
 */
static int smack_task_setscheduler(struct task_struct *p)
{
	return smk_curacc_on_task(p, MAY_WRITE, __func__);
}

/**
 * smack_task_getscheduler - Smack check on reading scheduler
 * @p: the task object
 *
 * Return 0 if read access is permitted
 */
static int smack_task_getscheduler(struct task_struct *p)
{
	return smk_curacc_on_task(p, MAY_READ, __func__);
}

/**
 * smack_task_movememory - Smack check on moving memory
 * @p: the task object
 *
 * Return 0 if write access is permitted
 */
static int smack_task_movememory(struct task_struct *p)
{
	return smk_curacc_on_task(p, MAY_WRITE, __func__);
}

/**
 * smack_task_kill - Smack check on signal delivery
 * @p: the task object
 * @info: unused
 * @sig: unused
 * @cred: identifies the cred to use in lieu of current's
 *
 * Return 0 if write access is permitted
 *
 */
static int smack_task_kill(struct task_struct *p, struct kernel_siginfo *info,
			   int sig, const struct cred *cred)
{
	struct smk_audit_info ad;
	struct smack_known *skp;
	struct smack_known *tkp = smk_of_task_struct(p);
	int rc;

	if (!sig)
		return 0; /* null signal; existence test */

	smk_ad_init(&ad, __func__, LSM_AUDIT_DATA_TASK);
	smk_ad_setfield_u_tsk(&ad, p);
	/*
	 * Sending a signal requires that the sender
	 * can write the receiver.
	 */
	if (cred == NULL) {
		rc = smk_curacc(tkp, MAY_DELIVER, &ad);
		rc = smk_bu_task(p, MAY_DELIVER, rc);
		return rc;
	}
	/*
	 * If the cred isn't NULL we're dealing with some USB IO
	 * specific behavior. This is not clean. For one thing
	 * we can't take privilege into account.
	 */
	skp = smk_of_task(smack_cred(cred));
	rc = smk_access(skp, tkp, MAY_DELIVER, &ad);
	rc = smk_bu_note("USB signal", skp, tkp, MAY_DELIVER, rc);
	return rc;
}

/**
 * smack_task_to_inode - copy task smack into the inode blob
 * @p: task to copy from
 * @inode: inode to copy to
 *
 * Sets the smack pointer in the inode security blob
 */
static void smack_task_to_inode(struct task_struct *p, struct inode *inode)
{
	struct inode_smack *isp = smack_inode(inode);
	struct smack_known *skp = smk_of_task_struct(p);

	isp->smk_inode = skp;
	isp->smk_flags |= SMK_INODE_INSTANT;
}

/*
 * Socket hooks.
 */

/**
 * smack_sk_alloc_security - Allocate a socket blob
 * @sk: the socket
 * @family: unused
 * @gfp_flags: memory allocation flags
 *
 * Assign Smack pointers to current
 *
 * Returns 0 on success, -ENOMEM is there's no memory
 */
static int smack_sk_alloc_security(struct sock *sk, int family, gfp_t gfp_flags)
{
	struct smack_known *skp = smk_of_current();
	struct socket_smack *ssp = smack_sock(sk);

	/*
	 * Sockets created by kernel threads receive web label.
	 */
	if (unlikely(current->flags & PF_KTHREAD)) {
		ssp->smk_in = &smack_known_web;
		ssp->smk_out = &smack_known_web;
	} else {
		ssp->smk_in = skp;
		ssp->smk_out = skp;
	}
	ssp->smk_packet = NULL;

	return 0;
}

#ifdef SMACK_IPV6_PORT_LABELING
/**
 * smack_sk_free_security - Free a socket blob
 * @sk: the socket
 *
 * Clears the blob pointer
 */
static void smack_sk_free_security(struct sock *sk)
{
	struct smk_port_label *spp;

	if (sk->sk_family == PF_INET6) {
		rcu_read_lock();
		list_for_each_entry_rcu(spp, &smk_ipv6_port_list, list) {
			if (spp->smk_sock != sk)
				continue;
			spp->smk_can_reuse = 1;
			break;
		}
		rcu_read_unlock();
	}
}
#endif

/**
* smack_ipv4host_label - check host based restrictions
* @sip: the object end
*
* looks for host based access restrictions
*
* This version will only be appropriate for really small sets of single label
* hosts.  The caller is responsible for ensuring that the RCU read lock is
* taken before calling this function.
*
* Returns the label of the far end or NULL if it's not special.
*/
static struct smack_known *smack_ipv4host_label(struct sockaddr_in *sip)
{
	struct smk_net4addr *snp;
	struct in_addr *siap = &sip->sin_addr;

	if (siap->s_addr == 0)
		return NULL;

	list_for_each_entry_rcu(snp, &smk_net4addr_list, list)
		/*
		 * we break after finding the first match because
		 * the list is sorted from longest to shortest mask
		 * so we have found the most specific match
		 */
		if (snp->smk_host.s_addr ==
		    (siap->s_addr & snp->smk_mask.s_addr))
			return snp->smk_label;

	return NULL;
}

#if IS_ENABLED(CONFIG_IPV6)
/*
 * smk_ipv6_localhost - Check for local ipv6 host address
 * @sip: the address
 *
 * Returns boolean true if this is the localhost address
 */
static bool smk_ipv6_localhost(struct sockaddr_in6 *sip)
{
	__be16 *be16p = (__be16 *)&sip->sin6_addr;
	__be32 *be32p = (__be32 *)&sip->sin6_addr;

	if (be32p[0] == 0 && be32p[1] == 0 && be32p[2] == 0 && be16p[6] == 0 &&
	    ntohs(be16p[7]) == 1)
		return true;
	return false;
}

/**
* smack_ipv6host_label - check host based restrictions
* @sip: the object end
*
* looks for host based access restrictions
*
* This version will only be appropriate for really small sets of single label
* hosts.  The caller is responsible for ensuring that the RCU read lock is
* taken before calling this function.
*
* Returns the label of the far end or NULL if it's not special.
*/
static struct smack_known *smack_ipv6host_label(struct sockaddr_in6 *sip)
{
	struct smk_net6addr *snp;
	struct in6_addr *sap = &sip->sin6_addr;
	int i;
	int found = 0;

	/*
	 * It's local. Don't look for a host label.
	 */
	if (smk_ipv6_localhost(sip))
		return NULL;

	list_for_each_entry_rcu(snp, &smk_net6addr_list, list) {
		/*
		 * If the label is NULL the entry has
		 * been renounced. Ignore it.
		 */
		if (snp->smk_label == NULL)
			continue;
		/*
		* we break after finding the first match because
		* the list is sorted from longest to shortest mask
		* so we have found the most specific match
		*/
		for (found = 1, i = 0; i < 8; i++) {
			if ((sap->s6_addr16[i] & snp->smk_mask.s6_addr16[i]) !=
			    snp->smk_host.s6_addr16[i]) {
				found = 0;
				break;
			}
		}
		if (found)
			return snp->smk_label;
	}

	return NULL;
}
#endif /* CONFIG_IPV6 */

/**
 * smack_netlabel - Set the secattr on a socket
 * @sk: the socket
 * @labeled: socket label scheme
 *
 * Convert the outbound smack value (smk_out) to a
 * secattr and attach it to the socket.
 *
 * Returns 0 on success or an error code
 */
static int smack_netlabel(struct sock *sk, int labeled)
{
	struct smack_known *skp;
	struct socket_smack *ssp = smack_sock(sk);
	int rc = 0;

	/*
	 * Usually the netlabel code will handle changing the
	 * packet labeling based on the label.
	 * The case of a single label host is different, because
	 * a single label host should never get a labeled packet
	 * even though the label is usually associated with a packet
	 * label.
	 */
	local_bh_disable();
	bh_lock_sock_nested(sk);

	if (ssp->smk_out == smack_net_ambient ||
	    labeled == SMACK_UNLABELED_SOCKET)
		netlbl_sock_delattr(sk);
	else {
		skp = ssp->smk_out;
		rc = netlbl_sock_setattr(sk, sk->sk_family, &skp->smk_netlabel);
	}

	bh_unlock_sock(sk);
	local_bh_enable();

	return rc;
}

/**
 * smack_netlbel_send - Set the secattr on a socket and perform access checks
 * @sk: the socket
 * @sap: the destination address
 *
 * Set the correct secattr for the given socket based on the destination
 * address and perform any outbound access checks needed.
 *
 * Returns 0 on success or an error code.
 *
 */
static int smack_netlabel_send(struct sock *sk, struct sockaddr_in *sap)
{
	struct smack_known *skp;
	int rc;
	int sk_lbl;
	struct smack_known *hkp;
	struct socket_smack *ssp = smack_sock(sk);
	struct smk_audit_info ad;

	rcu_read_lock();
	hkp = smack_ipv4host_label(sap);
	if (hkp != NULL) {
#ifdef CONFIG_AUDIT
		struct lsm_network_audit net;

		smk_ad_init_net(&ad, __func__, LSM_AUDIT_DATA_NET, &net);
		ad.a.u.net->family = sap->sin_family;
		ad.a.u.net->dport = sap->sin_port;
		ad.a.u.net->v4info.daddr = sap->sin_addr.s_addr;
#endif
		sk_lbl = SMACK_UNLABELED_SOCKET;
		skp = ssp->smk_out;
		rc = smk_access(skp, hkp, MAY_WRITE, &ad);
		rc = smk_bu_note("IPv4 host check", skp, hkp, MAY_WRITE, rc);
	} else {
		sk_lbl = SMACK_CIPSO_SOCKET;
		rc = 0;
	}
	rcu_read_unlock();
	if (rc != 0)
		return rc;

	return smack_netlabel(sk, sk_lbl);
}

#if IS_ENABLED(CONFIG_IPV6)
/**
 * smk_ipv6_check - check Smack access
 * @subject: subject Smack label
 * @object: object Smack label
 * @address: address
 * @act: the action being taken
 *
 * Check an IPv6 access
 */
static int smk_ipv6_check(struct smack_known *subject,
				struct smack_known *object,
				struct sockaddr_in6 *address, int act)
{
#ifdef CONFIG_AUDIT
	struct lsm_network_audit net;
#endif
	struct smk_audit_info ad;
	int rc;

#ifdef CONFIG_AUDIT
	smk_ad_init_net(&ad, __func__, LSM_AUDIT_DATA_NET, &net);
	ad.a.u.net->family = PF_INET6;
	ad.a.u.net->dport = ntohs(address->sin6_port);
	if (act == SMK_RECEIVING)
		ad.a.u.net->v6info.saddr = address->sin6_addr;
	else
		ad.a.u.net->v6info.daddr = address->sin6_addr;
#endif
	rc = smk_access(subject, object, MAY_WRITE, &ad);
	rc = smk_bu_note("IPv6 check", subject, object, MAY_WRITE, rc);
	return rc;
}
#endif /* CONFIG_IPV6 */

#ifdef SMACK_IPV6_PORT_LABELING
/**
 * smk_ipv6_port_label - Smack port access table management
 * @sock: socket
 * @address: address
 *
 * Create or update the port list entry
 */
static void smk_ipv6_port_label(struct socket *sock, struct sockaddr *address)
{
	struct sock *sk = sock->sk;
	struct sockaddr_in6 *addr6;
	struct socket_smack *ssp = smack_sock(sock->sk);
	struct smk_port_label *spp;
	unsigned short port = 0;

	if (address == NULL) {
		/*
		 * This operation is changing the Smack information
		 * on the bound socket. Take the changes to the port
		 * as well.
		 */
		rcu_read_lock();
		list_for_each_entry_rcu(spp, &smk_ipv6_port_list, list) {
			if (sk != spp->smk_sock)
				continue;
			spp->smk_in = ssp->smk_in;
			spp->smk_out = ssp->smk_out;
			rcu_read_unlock();
			return;
		}
		/*
		 * A NULL address is only used for updating existing
		 * bound entries. If there isn't one, it's OK.
		 */
		rcu_read_unlock();
		return;
	}

	addr6 = (struct sockaddr_in6 *)address;
	port = ntohs(addr6->sin6_port);
	/*
	 * This is a special case that is safely ignored.
	 */
	if (port == 0)
		return;

	/*
	 * Look for an existing port list entry.
	 * This is an indication that a port is getting reused.
	 */
	rcu_read_lock();
	list_for_each_entry_rcu(spp, &smk_ipv6_port_list, list) {
		if (spp->smk_port != port || spp->smk_sock_type != sock->type)
			continue;
		if (spp->smk_can_reuse != 1) {
			rcu_read_unlock();
			return;
		}
		spp->smk_port = port;
		spp->smk_sock = sk;
		spp->smk_in = ssp->smk_in;
		spp->smk_out = ssp->smk_out;
		spp->smk_can_reuse = 0;
		rcu_read_unlock();
		return;
	}
	rcu_read_unlock();
	/*
	 * A new port entry is required.
	 */
	spp = kzalloc(sizeof(*spp), GFP_KERNEL);
	if (spp == NULL)
		return;

	spp->smk_port = port;
	spp->smk_sock = sk;
	spp->smk_in = ssp->smk_in;
	spp->smk_out = ssp->smk_out;
	spp->smk_sock_type = sock->type;
	spp->smk_can_reuse = 0;

	mutex_lock(&smack_ipv6_lock);
	list_add_rcu(&spp->list, &smk_ipv6_port_list);
	mutex_unlock(&smack_ipv6_lock);
	return;
}

/**
 * smk_ipv6_port_check - check Smack port access
 * @sk: socket
 * @address: address
 * @act: the action being taken
 *
 * Create or update the port list entry
 */
static int smk_ipv6_port_check(struct sock *sk, struct sockaddr_in6 *address,
				int act)
{
	struct smk_port_label *spp;
	struct socket_smack *ssp = smack_sock(sk);
	struct smack_known *skp = NULL;
	unsigned short port;
	struct smack_known *object;

	if (act == SMK_RECEIVING) {
		skp = smack_ipv6host_label(address);
		object = ssp->smk_in;
	} else {
		skp = ssp->smk_out;
		object = smack_ipv6host_label(address);
	}

	/*
	 * The other end is a single label host.
	 */
	if (skp != NULL && object != NULL)
		return smk_ipv6_check(skp, object, address, act);
	if (skp == NULL)
		skp = smack_net_ambient;
	if (object == NULL)
		object = smack_net_ambient;

	/*
	 * It's remote, so port lookup does no good.
	 */
	if (!smk_ipv6_localhost(address))
		return smk_ipv6_check(skp, object, address, act);

	/*
	 * It's local so the send check has to have passed.
	 */
	if (act == SMK_RECEIVING)
		return 0;

	port = ntohs(address->sin6_port);
	rcu_read_lock();
	list_for_each_entry_rcu(spp, &smk_ipv6_port_list, list) {
		if (spp->smk_port != port || spp->smk_sock_type != sk->sk_type)
			continue;
		object = spp->smk_in;
		if (act == SMK_CONNECTING)
			ssp->smk_packet = spp->smk_out;
		break;
	}
	rcu_read_unlock();

	return smk_ipv6_check(skp, object, address, act);
}
#endif /* SMACK_IPV6_PORT_LABELING */

/**
 * smack_inode_setsecurity - set smack xattrs
 * @inode: the object
 * @name: attribute name
 * @value: attribute value
 * @size: size of the attribute
 * @flags: unused
 *
 * Sets the named attribute in the appropriate blob
 *
 * Returns 0 on success, or an error code
 */
static int smack_inode_setsecurity(struct inode *inode, const char *name,
				   const void *value, size_t size, int flags)
{
	struct smack_known *skp;
	struct inode_smack *nsp = smack_inode(inode);
	struct socket_smack *ssp;
	struct socket *sock;
	int rc = 0;

	if (value == NULL || size > SMK_LONGLABEL || size == 0)
		return -EINVAL;

	skp = smk_import_entry(value, size);
	if (IS_ERR(skp))
		return PTR_ERR(skp);

	if (strcmp(name, XATTR_SMACK_SUFFIX) == 0) {
		nsp->smk_inode = skp;
		nsp->smk_flags |= SMK_INODE_INSTANT;
		return 0;
	}
	/*
	 * The rest of the Smack xattrs are only on sockets.
	 */
	if (inode->i_sb->s_magic != SOCKFS_MAGIC)
		return -EOPNOTSUPP;

	sock = SOCKET_I(inode);
	if (sock == NULL || sock->sk == NULL)
		return -EOPNOTSUPP;

	ssp = smack_sock(sock->sk);

	if (strcmp(name, XATTR_SMACK_IPIN) == 0)
		ssp->smk_in = skp;
	else if (strcmp(name, XATTR_SMACK_IPOUT) == 0) {
		ssp->smk_out = skp;
		if (sock->sk->sk_family == PF_INET) {
			rc = smack_netlabel(sock->sk, SMACK_CIPSO_SOCKET);
			if (rc != 0)
				printk(KERN_WARNING
					"Smack: \"%s\" netlbl error %d.\n",
					__func__, -rc);
		}
	} else
		return -EOPNOTSUPP;

#ifdef SMACK_IPV6_PORT_LABELING
	if (sock->sk->sk_family == PF_INET6)
		smk_ipv6_port_label(sock, NULL);
#endif

	return 0;
}

/**
 * smack_socket_post_create - finish socket setup
 * @sock: the socket
 * @family: protocol family
 * @type: unused
 * @protocol: unused
 * @kern: unused
 *
 * Sets the netlabel information on the socket
 *
 * Returns 0 on success, and error code otherwise
 */
static int smack_socket_post_create(struct socket *sock, int family,
				    int type, int protocol, int kern)
{
	struct socket_smack *ssp;

	if (sock->sk == NULL)
		return 0;

	/*
	 * Sockets created by kernel threads receive web label.
	 */
	if (unlikely(current->flags & PF_KTHREAD)) {
		ssp = smack_sock(sock->sk);
		ssp->smk_in = &smack_known_web;
		ssp->smk_out = &smack_known_web;
	}

	if (family != PF_INET)
		return 0;
	/*
	 * Set the outbound netlbl.
	 */
	return smack_netlabel(sock->sk, SMACK_CIPSO_SOCKET);
}

/**
 * smack_socket_socketpair - create socket pair
 * @socka: one socket
 * @sockb: another socket
 *
 * Cross reference the peer labels for SO_PEERSEC
 *
 * Returns 0
 */
static int smack_socket_socketpair(struct socket *socka,
		                   struct socket *sockb)
{
	struct socket_smack *asp = smack_sock(socka->sk);
	struct socket_smack *bsp = smack_sock(sockb->sk);

	asp->smk_packet = bsp->smk_out;
	bsp->smk_packet = asp->smk_out;

	return 0;
}

#ifdef SMACK_IPV6_PORT_LABELING
/**
 * smack_socket_bind - record port binding information.
 * @sock: the socket
 * @address: the port address
 * @addrlen: size of the address
 *
 * Records the label bound to a port.
 *
 * Returns 0 on success, and error code otherwise
 */
static int smack_socket_bind(struct socket *sock, struct sockaddr *address,
				int addrlen)
{
	if (sock->sk != NULL && sock->sk->sk_family == PF_INET6) {
		if (addrlen < SIN6_LEN_RFC2133 ||
		    address->sa_family != AF_INET6)
			return -EINVAL;
		smk_ipv6_port_label(sock, address);
	}
	return 0;
}
#endif /* SMACK_IPV6_PORT_LABELING */

/**
 * smack_socket_connect - connect access check
 * @sock: the socket
 * @sap: the other end
 * @addrlen: size of sap
 *
 * Verifies that a connection may be possible
 *
 * Returns 0 on success, and error code otherwise
 */
static int smack_socket_connect(struct socket *sock, struct sockaddr *sap,
				int addrlen)
{
	int rc = 0;

	if (sock->sk == NULL)
		return 0;
	if (sock->sk->sk_family != PF_INET &&
	    (!IS_ENABLED(CONFIG_IPV6) || sock->sk->sk_family != PF_INET6))
		return 0;
	if (addrlen < offsetofend(struct sockaddr, sa_family))
		return 0;
	if (IS_ENABLED(CONFIG_IPV6) && sap->sa_family == AF_INET6) {
		struct sockaddr_in6 *sip = (struct sockaddr_in6 *)sap;
#ifdef SMACK_IPV6_SECMARK_LABELING
<<<<<<< HEAD
		struct smack_known *rsp;
=======
	ssp = smack_sock(sock->sk);
>>>>>>> d126d7b8
#endif

		if (addrlen < SIN6_LEN_RFC2133)
			return 0;
#ifdef SMACK_IPV6_SECMARK_LABELING
		rsp = smack_ipv6host_label(sip);
		if (rsp != NULL) {
			struct socket_smack *ssp = sock->sk->sk_security;

			rc = smk_ipv6_check(ssp->smk_out, rsp, sip,
					    SMK_CONNECTING);
		}
#endif
#ifdef SMACK_IPV6_PORT_LABELING
		rc = smk_ipv6_port_check(sock->sk, sip, SMK_CONNECTING);
#endif
		return rc;
	}
	if (sap->sa_family != AF_INET || addrlen < sizeof(struct sockaddr_in))
		return 0;
	rc = smack_netlabel_send(sock->sk, (struct sockaddr_in *)sap);
	return rc;
}

/**
 * smack_flags_to_may - convert S_ to MAY_ values
 * @flags: the S_ value
 *
 * Returns the equivalent MAY_ value
 */
static int smack_flags_to_may(int flags)
{
	int may = 0;

	if (flags & S_IRUGO)
		may |= MAY_READ;
	if (flags & S_IWUGO)
		may |= MAY_WRITE;
	if (flags & S_IXUGO)
		may |= MAY_EXEC;

	return may;
}

/**
 * smack_msg_msg_alloc_security - Set the security blob for msg_msg
 * @msg: the object
 *
 * Returns 0
 */
static int smack_msg_msg_alloc_security(struct msg_msg *msg)
{
	struct smack_known **blob = smack_msg_msg(msg);

	*blob = smk_of_current();
	return 0;
}

/**
 * smack_of_ipc - the smack pointer for the ipc
 * @isp: the object
 *
 * Returns a pointer to the smack value
 */
static struct smack_known *smack_of_ipc(struct kern_ipc_perm *isp)
{
	struct smack_known **blob = smack_ipc(isp);

	return *blob;
}

/**
 * smack_ipc_alloc_security - Set the security blob for ipc
 * @isp: the object
 *
 * Returns 0
 */
static int smack_ipc_alloc_security(struct kern_ipc_perm *isp)
{
	struct smack_known **blob = smack_ipc(isp);

	*blob = smk_of_current();
	return 0;
}

/**
 * smk_curacc_shm : check if current has access on shm
 * @isp : the object
 * @access : access requested
 *
 * Returns 0 if current has the requested access, error code otherwise
 */
static int smk_curacc_shm(struct kern_ipc_perm *isp, int access)
{
	struct smack_known *ssp = smack_of_ipc(isp);
	struct smk_audit_info ad;
	int rc;

#ifdef CONFIG_AUDIT
	smk_ad_init(&ad, __func__, LSM_AUDIT_DATA_IPC);
	ad.a.u.ipc_id = isp->id;
#endif
	rc = smk_curacc(ssp, access, &ad);
	rc = smk_bu_current("shm", ssp, access, rc);
	return rc;
}

/**
 * smack_shm_associate - Smack access check for shm
 * @isp: the object
 * @shmflg: access requested
 *
 * Returns 0 if current has the requested access, error code otherwise
 */
static int smack_shm_associate(struct kern_ipc_perm *isp, int shmflg)
{
	int may;

	may = smack_flags_to_may(shmflg);
	return smk_curacc_shm(isp, may);
}

/**
 * smack_shm_shmctl - Smack access check for shm
 * @isp: the object
 * @cmd: what it wants to do
 *
 * Returns 0 if current has the requested access, error code otherwise
 */
static int smack_shm_shmctl(struct kern_ipc_perm *isp, int cmd)
{
	int may;

	switch (cmd) {
	case IPC_STAT:
	case SHM_STAT:
	case SHM_STAT_ANY:
		may = MAY_READ;
		break;
	case IPC_SET:
	case SHM_LOCK:
	case SHM_UNLOCK:
	case IPC_RMID:
		may = MAY_READWRITE;
		break;
	case IPC_INFO:
	case SHM_INFO:
		/*
		 * System level information.
		 */
		return 0;
	default:
		return -EINVAL;
	}
	return smk_curacc_shm(isp, may);
}

/**
 * smack_shm_shmat - Smack access for shmat
 * @isp: the object
 * @shmaddr: unused
 * @shmflg: access requested
 *
 * Returns 0 if current has the requested access, error code otherwise
 */
static int smack_shm_shmat(struct kern_ipc_perm *isp, char __user *shmaddr,
			   int shmflg)
{
	int may;

	may = smack_flags_to_may(shmflg);
	return smk_curacc_shm(isp, may);
}

/**
 * smk_curacc_sem : check if current has access on sem
 * @isp : the object
 * @access : access requested
 *
 * Returns 0 if current has the requested access, error code otherwise
 */
static int smk_curacc_sem(struct kern_ipc_perm *isp, int access)
{
	struct smack_known *ssp = smack_of_ipc(isp);
	struct smk_audit_info ad;
	int rc;

#ifdef CONFIG_AUDIT
	smk_ad_init(&ad, __func__, LSM_AUDIT_DATA_IPC);
	ad.a.u.ipc_id = isp->id;
#endif
	rc = smk_curacc(ssp, access, &ad);
	rc = smk_bu_current("sem", ssp, access, rc);
	return rc;
}

/**
 * smack_sem_associate - Smack access check for sem
 * @isp: the object
 * @semflg: access requested
 *
 * Returns 0 if current has the requested access, error code otherwise
 */
static int smack_sem_associate(struct kern_ipc_perm *isp, int semflg)
{
	int may;

	may = smack_flags_to_may(semflg);
	return smk_curacc_sem(isp, may);
}

/**
 * smack_sem_shmctl - Smack access check for sem
 * @isp: the object
 * @cmd: what it wants to do
 *
 * Returns 0 if current has the requested access, error code otherwise
 */
static int smack_sem_semctl(struct kern_ipc_perm *isp, int cmd)
{
	int may;

	switch (cmd) {
	case GETPID:
	case GETNCNT:
	case GETZCNT:
	case GETVAL:
	case GETALL:
	case IPC_STAT:
	case SEM_STAT:
	case SEM_STAT_ANY:
		may = MAY_READ;
		break;
	case SETVAL:
	case SETALL:
	case IPC_RMID:
	case IPC_SET:
		may = MAY_READWRITE;
		break;
	case IPC_INFO:
	case SEM_INFO:
		/*
		 * System level information
		 */
		return 0;
	default:
		return -EINVAL;
	}

	return smk_curacc_sem(isp, may);
}

/**
 * smack_sem_semop - Smack checks of semaphore operations
 * @isp: the object
 * @sops: unused
 * @nsops: unused
 * @alter: unused
 *
 * Treated as read and write in all cases.
 *
 * Returns 0 if access is allowed, error code otherwise
 */
static int smack_sem_semop(struct kern_ipc_perm *isp, struct sembuf *sops,
			   unsigned nsops, int alter)
{
	return smk_curacc_sem(isp, MAY_READWRITE);
}

/**
 * smk_curacc_msq : helper to check if current has access on msq
 * @isp : the msq
 * @access : access requested
 *
 * return 0 if current has access, error otherwise
 */
static int smk_curacc_msq(struct kern_ipc_perm *isp, int access)
{
	struct smack_known *msp = smack_of_ipc(isp);
	struct smk_audit_info ad;
	int rc;

#ifdef CONFIG_AUDIT
	smk_ad_init(&ad, __func__, LSM_AUDIT_DATA_IPC);
	ad.a.u.ipc_id = isp->id;
#endif
	rc = smk_curacc(msp, access, &ad);
	rc = smk_bu_current("msq", msp, access, rc);
	return rc;
}

/**
 * smack_msg_queue_associate - Smack access check for msg_queue
 * @isp: the object
 * @msqflg: access requested
 *
 * Returns 0 if current has the requested access, error code otherwise
 */
static int smack_msg_queue_associate(struct kern_ipc_perm *isp, int msqflg)
{
	int may;

	may = smack_flags_to_may(msqflg);
	return smk_curacc_msq(isp, may);
}

/**
 * smack_msg_queue_msgctl - Smack access check for msg_queue
 * @isp: the object
 * @cmd: what it wants to do
 *
 * Returns 0 if current has the requested access, error code otherwise
 */
static int smack_msg_queue_msgctl(struct kern_ipc_perm *isp, int cmd)
{
	int may;

	switch (cmd) {
	case IPC_STAT:
	case MSG_STAT:
	case MSG_STAT_ANY:
		may = MAY_READ;
		break;
	case IPC_SET:
	case IPC_RMID:
		may = MAY_READWRITE;
		break;
	case IPC_INFO:
	case MSG_INFO:
		/*
		 * System level information
		 */
		return 0;
	default:
		return -EINVAL;
	}

	return smk_curacc_msq(isp, may);
}

/**
 * smack_msg_queue_msgsnd - Smack access check for msg_queue
 * @isp: the object
 * @msg: unused
 * @msqflg: access requested
 *
 * Returns 0 if current has the requested access, error code otherwise
 */
static int smack_msg_queue_msgsnd(struct kern_ipc_perm *isp, struct msg_msg *msg,
				  int msqflg)
{
	int may;

	may = smack_flags_to_may(msqflg);
	return smk_curacc_msq(isp, may);
}

/**
 * smack_msg_queue_msgsnd - Smack access check for msg_queue
 * @isp: the object
 * @msg: unused
 * @target: unused
 * @type: unused
 * @mode: unused
 *
 * Returns 0 if current has read and write access, error code otherwise
 */
static int smack_msg_queue_msgrcv(struct kern_ipc_perm *isp, struct msg_msg *msg,
			struct task_struct *target, long type, int mode)
{
	return smk_curacc_msq(isp, MAY_READWRITE);
}

/**
 * smack_ipc_permission - Smack access for ipc_permission()
 * @ipp: the object permissions
 * @flag: access requested
 *
 * Returns 0 if current has read and write access, error code otherwise
 */
static int smack_ipc_permission(struct kern_ipc_perm *ipp, short flag)
{
	struct smack_known **blob = smack_ipc(ipp);
	struct smack_known *iskp = *blob;
	int may = smack_flags_to_may(flag);
	struct smk_audit_info ad;
	int rc;

#ifdef CONFIG_AUDIT
	smk_ad_init(&ad, __func__, LSM_AUDIT_DATA_IPC);
	ad.a.u.ipc_id = ipp->id;
#endif
	rc = smk_curacc(iskp, may, &ad);
	rc = smk_bu_current("svipc", iskp, may, rc);
	return rc;
}

/**
 * smack_ipc_getsecid - Extract smack security id
 * @ipp: the object permissions
 * @secid: where result will be saved
 */
static void smack_ipc_getsecid(struct kern_ipc_perm *ipp, u32 *secid)
{
	struct smack_known **blob = smack_ipc(ipp);
	struct smack_known *iskp = *blob;

	*secid = iskp->smk_secid;
}

/**
 * smack_d_instantiate - Make sure the blob is correct on an inode
 * @opt_dentry: dentry where inode will be attached
 * @inode: the object
 *
 * Set the inode's security blob if it hasn't been done already.
 */
static void smack_d_instantiate(struct dentry *opt_dentry, struct inode *inode)
{
	struct super_block *sbp;
	struct superblock_smack *sbsp;
	struct inode_smack *isp;
	struct smack_known *skp;
	struct smack_known *ckp = smk_of_current();
	struct smack_known *final;
	char trattr[TRANS_TRUE_SIZE];
	int transflag = 0;
	int rc;
	struct dentry *dp;

	if (inode == NULL)
		return;

	isp = smack_inode(inode);

	mutex_lock(&isp->smk_lock);
	/*
	 * If the inode is already instantiated
	 * take the quick way out
	 */
	if (isp->smk_flags & SMK_INODE_INSTANT)
		goto unlockandout;

	sbp = inode->i_sb;
	sbsp = sbp->s_security;
	/*
	 * We're going to use the superblock default label
	 * if there's no label on the file.
	 */
	final = sbsp->smk_default;

	/*
	 * If this is the root inode the superblock
	 * may be in the process of initialization.
	 * If that is the case use the root value out
	 * of the superblock.
	 */
	if (opt_dentry->d_parent == opt_dentry) {
		switch (sbp->s_magic) {
		case CGROUP_SUPER_MAGIC:
		case CGROUP2_SUPER_MAGIC:
			/*
			 * The cgroup filesystem is never mounted,
			 * so there's no opportunity to set the mount
			 * options.
			 */
			sbsp->smk_root = &smack_known_star;
			sbsp->smk_default = &smack_known_star;
			isp->smk_inode = sbsp->smk_root;
			break;
		case TMPFS_MAGIC:
			/*
			 * What about shmem/tmpfs anonymous files with dentry
			 * obtained from d_alloc_pseudo()?
			 */
			isp->smk_inode = smk_of_current();
			break;
		case PIPEFS_MAGIC:
			isp->smk_inode = smk_of_current();
			break;
		case SOCKFS_MAGIC:
			/*
			 * Socket access is controlled by the socket
			 * structures associated with the task involved.
			 */
			isp->smk_inode = &smack_known_star;
			break;
		default:
			isp->smk_inode = sbsp->smk_root;
			break;
		}
		isp->smk_flags |= SMK_INODE_INSTANT;
		goto unlockandout;
	}

	/*
	 * This is pretty hackish.
	 * Casey says that we shouldn't have to do
	 * file system specific code, but it does help
	 * with keeping it simple.
	 */
	switch (sbp->s_magic) {
	case SMACK_MAGIC:
	case CGROUP_SUPER_MAGIC:
	case CGROUP2_SUPER_MAGIC:
		/*
		 * Casey says that it's a little embarrassing
		 * that the smack file system doesn't do
		 * extended attributes.
		 *
		 * Cgroupfs is special
		 */
		final = &smack_known_star;
		break;
	case DEVPTS_SUPER_MAGIC:
		/*
		 * devpts seems content with the label of the task.
		 * Programs that change smack have to treat the
		 * pty with respect.
		 */
		final = ckp;
		break;
	case PROC_SUPER_MAGIC:
		/*
		 * Casey says procfs appears not to care.
		 * The superblock default suffices.
		 */
		break;
	case TMPFS_MAGIC:
		/*
		 * Device labels should come from the filesystem,
		 * but watch out, because they're volitile,
		 * getting recreated on every reboot.
		 */
		final = &smack_known_star;
		/*
		 * If a smack value has been set we want to use it,
		 * but since tmpfs isn't giving us the opportunity
		 * to set mount options simulate setting the
		 * superblock default.
		 */
		/* Fall through */
	default:
		/*
		 * This isn't an understood special case.
		 * Get the value from the xattr.
		 */

		/*
		 * UNIX domain sockets use lower level socket data.
		 */
		if (S_ISSOCK(inode->i_mode)) {
			final = &smack_known_star;
			break;
		}
		/*
		 * No xattr support means, alas, no SMACK label.
		 * Use the aforeapplied default.
		 * It would be curious if the label of the task
		 * does not match that assigned.
		 */
		if (!(inode->i_opflags & IOP_XATTR))
		        break;
		/*
		 * Get the dentry for xattr.
		 */
		dp = dget(opt_dentry);
		skp = smk_fetch(XATTR_NAME_SMACK, inode, dp);
		if (!IS_ERR_OR_NULL(skp))
			final = skp;

		/*
		 * Transmuting directory
		 */
		if (S_ISDIR(inode->i_mode)) {
			/*
			 * If this is a new directory and the label was
			 * transmuted when the inode was initialized
			 * set the transmute attribute on the directory
			 * and mark the inode.
			 *
			 * If there is a transmute attribute on the
			 * directory mark the inode.
			 */
			if (isp->smk_flags & SMK_INODE_CHANGED) {
				isp->smk_flags &= ~SMK_INODE_CHANGED;
				rc = __vfs_setxattr(dp, inode,
					XATTR_NAME_SMACKTRANSMUTE,
					TRANS_TRUE, TRANS_TRUE_SIZE,
					0);
			} else {
				rc = __vfs_getxattr(dp, inode,
					XATTR_NAME_SMACKTRANSMUTE, trattr,
					TRANS_TRUE_SIZE);
				if (rc >= 0 && strncmp(trattr, TRANS_TRUE,
						       TRANS_TRUE_SIZE) != 0)
					rc = -EINVAL;
			}
			if (rc >= 0)
				transflag = SMK_INODE_TRANSMUTE;
		}
		/*
		 * Don't let the exec or mmap label be "*" or "@".
		 */
		skp = smk_fetch(XATTR_NAME_SMACKEXEC, inode, dp);
		if (IS_ERR(skp) || skp == &smack_known_star ||
		    skp == &smack_known_web)
			skp = NULL;
		isp->smk_task = skp;

		skp = smk_fetch(XATTR_NAME_SMACKMMAP, inode, dp);
		if (IS_ERR(skp) || skp == &smack_known_star ||
		    skp == &smack_known_web)
			skp = NULL;
		isp->smk_mmap = skp;

		dput(dp);
		break;
	}

	if (final == NULL)
		isp->smk_inode = ckp;
	else
		isp->smk_inode = final;

	isp->smk_flags |= (SMK_INODE_INSTANT | transflag);

unlockandout:
	mutex_unlock(&isp->smk_lock);
	return;
}

/**
 * smack_getprocattr - Smack process attribute access
 * @p: the object task
 * @name: the name of the attribute in /proc/.../attr
 * @value: where to put the result
 *
 * Places a copy of the task Smack into value
 *
 * Returns the length of the smack label or an error code
 */
static int smack_getprocattr(struct task_struct *p, char *name, char **value)
{
	struct smack_known *skp = smk_of_task_struct(p);
	char *cp;
	int slen;

	if (strcmp(name, "current") != 0)
		return -EINVAL;

	cp = kstrdup(skp->smk_known, GFP_KERNEL);
	if (cp == NULL)
		return -ENOMEM;

	slen = strlen(cp);
	*value = cp;
	return slen;
}

/**
 * smack_setprocattr - Smack process attribute setting
 * @name: the name of the attribute in /proc/.../attr
 * @value: the value to set
 * @size: the size of the value
 *
 * Sets the Smack value of the task. Only setting self
 * is permitted and only with privilege
 *
 * Returns the length of the smack label or an error code
 */
static int smack_setprocattr(const char *name, void *value, size_t size)
{
	struct task_smack *tsp = smack_cred(current_cred());
	struct cred *new;
	struct smack_known *skp;
	struct smack_known_list_elem *sklep;
	int rc;

	if (!smack_privileged(CAP_MAC_ADMIN) && list_empty(&tsp->smk_relabel))
		return -EPERM;

	if (value == NULL || size == 0 || size >= SMK_LONGLABEL)
		return -EINVAL;

	if (strcmp(name, "current") != 0)
		return -EINVAL;

	skp = smk_import_entry(value, size);
	if (IS_ERR(skp))
		return PTR_ERR(skp);

	/*
	 * No process is ever allowed the web ("@") label
	 * and the star ("*") label.
	 */
	if (skp == &smack_known_web || skp == &smack_known_star)
		return -EINVAL;

	if (!smack_privileged(CAP_MAC_ADMIN)) {
		rc = -EPERM;
		list_for_each_entry(sklep, &tsp->smk_relabel, list)
			if (sklep->smk_label == skp) {
				rc = 0;
				break;
			}
		if (rc)
			return rc;
	}

	new = prepare_creds();
	if (new == NULL)
		return -ENOMEM;

	tsp = smack_cred(new);
	tsp->smk_task = skp;
	/*
	 * process can change its label only once
	 */
	smk_destroy_label_list(&tsp->smk_relabel);

	commit_creds(new);
	return size;
}

/**
 * smack_unix_stream_connect - Smack access on UDS
 * @sock: one sock
 * @other: the other sock
 * @newsk: unused
 *
 * Return 0 if a subject with the smack of sock could access
 * an object with the smack of other, otherwise an error code
 */
static int smack_unix_stream_connect(struct sock *sock,
				     struct sock *other, struct sock *newsk)
{
	struct smack_known *skp;
	struct smack_known *okp;
	struct socket_smack *ssp = smack_sock(sock);
	struct socket_smack *osp = smack_sock(other);
	struct socket_smack *nsp = smack_sock(newsk);
	struct smk_audit_info ad;
	int rc = 0;
#ifdef CONFIG_AUDIT
	struct lsm_network_audit net;
#endif

	if (!smack_privileged(CAP_MAC_OVERRIDE)) {
		skp = ssp->smk_out;
		okp = osp->smk_in;
#ifdef CONFIG_AUDIT
		smk_ad_init_net(&ad, __func__, LSM_AUDIT_DATA_NET, &net);
		smk_ad_setfield_u_net_sk(&ad, other);
#endif
		rc = smk_access(skp, okp, MAY_WRITE, &ad);
		rc = smk_bu_note("UDS connect", skp, okp, MAY_WRITE, rc);
		if (rc == 0) {
			okp = osp->smk_out;
			skp = ssp->smk_in;
			rc = smk_access(okp, skp, MAY_WRITE, &ad);
			rc = smk_bu_note("UDS connect", okp, skp,
						MAY_WRITE, rc);
		}
	}

	/*
	 * Cross reference the peer labels for SO_PEERSEC.
	 */
	if (rc == 0) {
		nsp->smk_packet = ssp->smk_out;
		ssp->smk_packet = osp->smk_out;
	}

	return rc;
}

/**
 * smack_unix_may_send - Smack access on UDS
 * @sock: one socket
 * @other: the other socket
 *
 * Return 0 if a subject with the smack of sock could access
 * an object with the smack of other, otherwise an error code
 */
static int smack_unix_may_send(struct socket *sock, struct socket *other)
{
	struct socket_smack *ssp = smack_sock(sock->sk);
	struct socket_smack *osp = smack_sock(other->sk);
	struct smk_audit_info ad;
	int rc;

#ifdef CONFIG_AUDIT
	struct lsm_network_audit net;

	smk_ad_init_net(&ad, __func__, LSM_AUDIT_DATA_NET, &net);
	smk_ad_setfield_u_net_sk(&ad, other->sk);
#endif

	if (smack_privileged(CAP_MAC_OVERRIDE))
		return 0;

	rc = smk_access(ssp->smk_out, osp->smk_in, MAY_WRITE, &ad);
	rc = smk_bu_note("UDS send", ssp->smk_out, osp->smk_in, MAY_WRITE, rc);
	return rc;
}

/**
 * smack_socket_sendmsg - Smack check based on destination host
 * @sock: the socket
 * @msg: the message
 * @size: the size of the message
 *
 * Return 0 if the current subject can write to the destination host.
 * For IPv4 this is only a question if the destination is a single label host.
 * For IPv6 this is a check against the label of the port.
 */
static int smack_socket_sendmsg(struct socket *sock, struct msghdr *msg,
				int size)
{
	struct sockaddr_in *sip = (struct sockaddr_in *) msg->msg_name;
#if IS_ENABLED(CONFIG_IPV6)
	struct sockaddr_in6 *sap = (struct sockaddr_in6 *) msg->msg_name;
#endif
#ifdef SMACK_IPV6_SECMARK_LABELING
	struct socket_smack *ssp = smack_sock(sock->sk);
	struct smack_known *rsp;
#endif
	int rc = 0;

	/*
	 * Perfectly reasonable for this to be NULL
	 */
	if (sip == NULL)
		return 0;

	switch (sock->sk->sk_family) {
	case AF_INET:
		if (msg->msg_namelen < sizeof(struct sockaddr_in) ||
		    sip->sin_family != AF_INET)
			return -EINVAL;
		rc = smack_netlabel_send(sock->sk, sip);
		break;
#if IS_ENABLED(CONFIG_IPV6)
	case AF_INET6:
		if (msg->msg_namelen < SIN6_LEN_RFC2133 ||
		    sap->sin6_family != AF_INET6)
			return -EINVAL;
#ifdef SMACK_IPV6_SECMARK_LABELING
		rsp = smack_ipv6host_label(sap);
		if (rsp != NULL)
			rc = smk_ipv6_check(ssp->smk_out, rsp, sap,
						SMK_CONNECTING);
#endif
#ifdef SMACK_IPV6_PORT_LABELING
		rc = smk_ipv6_port_check(sock->sk, sap, SMK_SENDING);
#endif
#endif /* IS_ENABLED(CONFIG_IPV6) */
		break;
	}
	return rc;
}

/**
 * smack_from_secattr - Convert a netlabel attr.mls.lvl/attr.mls.cat pair to smack
 * @sap: netlabel secattr
 * @ssp: socket security information
 *
 * Returns a pointer to a Smack label entry found on the label list.
 */
static struct smack_known *smack_from_secattr(struct netlbl_lsm_secattr *sap,
						struct socket_smack *ssp)
{
	struct smack_known *skp;
	int found = 0;
	int acat;
	int kcat;

	if ((sap->flags & NETLBL_SECATTR_MLS_LVL) != 0) {
		/*
		 * Looks like a CIPSO packet.
		 * If there are flags but no level netlabel isn't
		 * behaving the way we expect it to.
		 *
		 * Look it up in the label table
		 * Without guidance regarding the smack value
		 * for the packet fall back on the network
		 * ambient value.
		 */
		rcu_read_lock();
		list_for_each_entry_rcu(skp, &smack_known_list, list) {
			if (sap->attr.mls.lvl != skp->smk_netlabel.attr.mls.lvl)
				continue;
			/*
			 * Compare the catsets. Use the netlbl APIs.
			 */
			if ((sap->flags & NETLBL_SECATTR_MLS_CAT) == 0) {
				if ((skp->smk_netlabel.flags &
				     NETLBL_SECATTR_MLS_CAT) == 0)
					found = 1;
				break;
			}
			for (acat = -1, kcat = -1; acat == kcat; ) {
				acat = netlbl_catmap_walk(sap->attr.mls.cat,
							  acat + 1);
				kcat = netlbl_catmap_walk(
					skp->smk_netlabel.attr.mls.cat,
					kcat + 1);
				if (acat < 0 || kcat < 0)
					break;
			}
			if (acat == kcat) {
				found = 1;
				break;
			}
		}
		rcu_read_unlock();

		if (found)
			return skp;

		if (ssp != NULL && ssp->smk_in == &smack_known_star)
			return &smack_known_web;
		return &smack_known_star;
	}
	if ((sap->flags & NETLBL_SECATTR_SECID) != 0)
		/*
		 * Looks like a fallback, which gives us a secid.
		 */
		return smack_from_secid(sap->attr.secid);
	/*
	 * Without guidance regarding the smack value
	 * for the packet fall back on the network
	 * ambient value.
	 */
	return smack_net_ambient;
}

#if IS_ENABLED(CONFIG_IPV6)
static int smk_skb_to_addr_ipv6(struct sk_buff *skb, struct sockaddr_in6 *sip)
{
	u8 nexthdr;
	int offset;
	int proto = -EINVAL;
	struct ipv6hdr _ipv6h;
	struct ipv6hdr *ip6;
	__be16 frag_off;
	struct tcphdr _tcph, *th;
	struct udphdr _udph, *uh;
	struct dccp_hdr _dccph, *dh;

	sip->sin6_port = 0;

	offset = skb_network_offset(skb);
	ip6 = skb_header_pointer(skb, offset, sizeof(_ipv6h), &_ipv6h);
	if (ip6 == NULL)
		return -EINVAL;
	sip->sin6_addr = ip6->saddr;

	nexthdr = ip6->nexthdr;
	offset += sizeof(_ipv6h);
	offset = ipv6_skip_exthdr(skb, offset, &nexthdr, &frag_off);
	if (offset < 0)
		return -EINVAL;

	proto = nexthdr;
	switch (proto) {
	case IPPROTO_TCP:
		th = skb_header_pointer(skb, offset, sizeof(_tcph), &_tcph);
		if (th != NULL)
			sip->sin6_port = th->source;
		break;
	case IPPROTO_UDP:
	case IPPROTO_UDPLITE:
		uh = skb_header_pointer(skb, offset, sizeof(_udph), &_udph);
		if (uh != NULL)
			sip->sin6_port = uh->source;
		break;
	case IPPROTO_DCCP:
		dh = skb_header_pointer(skb, offset, sizeof(_dccph), &_dccph);
		if (dh != NULL)
			sip->sin6_port = dh->dccph_sport;
		break;
	}
	return proto;
}
#endif /* CONFIG_IPV6 */

/**
 * smack_socket_sock_rcv_skb - Smack packet delivery access check
 * @sk: socket
 * @skb: packet
 *
 * Returns 0 if the packet should be delivered, an error code otherwise
 */
static int smack_socket_sock_rcv_skb(struct sock *sk, struct sk_buff *skb)
{
	struct netlbl_lsm_secattr secattr;
	struct socket_smack *ssp = smack_sock(sk);
	struct smack_known *skp = NULL;
	int rc = 0;
	struct smk_audit_info ad;
	u16 family = sk->sk_family;
#ifdef CONFIG_AUDIT
	struct lsm_network_audit net;
#endif
#if IS_ENABLED(CONFIG_IPV6)
	struct sockaddr_in6 sadd;
	int proto;

	if (family == PF_INET6 && skb->protocol == htons(ETH_P_IP))
		family = PF_INET;
#endif /* CONFIG_IPV6 */

	switch (family) {
	case PF_INET:
#ifdef CONFIG_SECURITY_SMACK_NETFILTER
		/*
		 * If there is a secmark use it rather than the CIPSO label.
		 * If there is no secmark fall back to CIPSO.
		 * The secmark is assumed to reflect policy better.
		 */
		if (skb && skb->secmark != 0) {
			skp = smack_from_secid(skb->secmark);
			goto access_check;
		}
#endif /* CONFIG_SECURITY_SMACK_NETFILTER */
		/*
		 * Translate what netlabel gave us.
		 */
		netlbl_secattr_init(&secattr);

		rc = netlbl_skbuff_getattr(skb, family, &secattr);
		if (rc == 0)
			skp = smack_from_secattr(&secattr, ssp);
		else
			skp = smack_net_ambient;

		netlbl_secattr_destroy(&secattr);

#ifdef CONFIG_SECURITY_SMACK_NETFILTER
access_check:
#endif
#ifdef CONFIG_AUDIT
		smk_ad_init_net(&ad, __func__, LSM_AUDIT_DATA_NET, &net);
		ad.a.u.net->family = family;
		ad.a.u.net->netif = skb->skb_iif;
		ipv4_skb_to_auditdata(skb, &ad.a, NULL);
#endif
		/*
		 * Receiving a packet requires that the other end
		 * be able to write here. Read access is not required.
		 * This is the simplist possible security model
		 * for networking.
		 */
		rc = smk_access(skp, ssp->smk_in, MAY_WRITE, &ad);
		rc = smk_bu_note("IPv4 delivery", skp, ssp->smk_in,
					MAY_WRITE, rc);
		if (rc != 0)
			netlbl_skbuff_err(skb, family, rc, 0);
		break;
#if IS_ENABLED(CONFIG_IPV6)
	case PF_INET6:
		proto = smk_skb_to_addr_ipv6(skb, &sadd);
		if (proto != IPPROTO_UDP && proto != IPPROTO_UDPLITE &&
		    proto != IPPROTO_TCP && proto != IPPROTO_DCCP)
			break;
#ifdef SMACK_IPV6_SECMARK_LABELING
		if (skb && skb->secmark != 0)
			skp = smack_from_secid(skb->secmark);
		else if (smk_ipv6_localhost(&sadd))
			break;
		else
			skp = smack_ipv6host_label(&sadd);
		if (skp == NULL)
			skp = smack_net_ambient;
		if (skb == NULL)
			break;
#ifdef CONFIG_AUDIT
		smk_ad_init_net(&ad, __func__, LSM_AUDIT_DATA_NET, &net);
		ad.a.u.net->family = family;
		ad.a.u.net->netif = skb->skb_iif;
		ipv6_skb_to_auditdata(skb, &ad.a, NULL);
#endif /* CONFIG_AUDIT */
		rc = smk_access(skp, ssp->smk_in, MAY_WRITE, &ad);
		rc = smk_bu_note("IPv6 delivery", skp, ssp->smk_in,
					MAY_WRITE, rc);
#endif /* SMACK_IPV6_SECMARK_LABELING */
#ifdef SMACK_IPV6_PORT_LABELING
		rc = smk_ipv6_port_check(sk, &sadd, SMK_RECEIVING);
#endif /* SMACK_IPV6_PORT_LABELING */
		if (rc != 0)
			icmpv6_send(skb, ICMPV6_DEST_UNREACH,
					ICMPV6_ADM_PROHIBITED, 0);
		break;
#endif /* CONFIG_IPV6 */
	}

	return rc;
}

/**
 * smack_socket_getpeersec_stream - pull in packet label
 * @sock: the socket
 * @optval: user's destination
 * @optlen: size thereof
 * @len: max thereof
 *
 * returns zero on success, an error code otherwise
 */
static int smack_socket_getpeersec_stream(struct socket *sock,
					  char __user *optval,
					  int __user *optlen, unsigned len)
{
	struct socket_smack *ssp;
	char *rcp = "";
	int slen = 1;
	int rc = 0;

	ssp = smack_sock(sock->sk);
	if (ssp->smk_packet != NULL) {
		rcp = ssp->smk_packet->smk_known;
		slen = strlen(rcp) + 1;
	}

	if (slen > len)
		rc = -ERANGE;
	else if (copy_to_user(optval, rcp, slen) != 0)
		rc = -EFAULT;

	if (put_user(slen, optlen) != 0)
		rc = -EFAULT;

	return rc;
}


/**
 * smack_socket_getpeersec_dgram - pull in packet label
 * @sock: the peer socket
 * @skb: packet data
 * @secid: pointer to where to put the secid of the packet
 *
 * Sets the netlabel socket state on sk from parent
 */
static int smack_socket_getpeersec_dgram(struct socket *sock,
					 struct sk_buff *skb, u32 *secid)

{
	struct netlbl_lsm_secattr secattr;
	struct socket_smack *ssp = NULL;
	struct smack_known *skp;
	int family = PF_UNSPEC;
	u32 s = 0;	/* 0 is the invalid secid */
	int rc;

	if (skb != NULL) {
		if (skb->protocol == htons(ETH_P_IP))
			family = PF_INET;
#if IS_ENABLED(CONFIG_IPV6)
		else if (skb->protocol == htons(ETH_P_IPV6))
			family = PF_INET6;
#endif /* CONFIG_IPV6 */
	}
	if (family == PF_UNSPEC && sock != NULL)
		family = sock->sk->sk_family;

	switch (family) {
	case PF_UNIX:
		ssp = smack_sock(sock->sk);
		s = ssp->smk_out->smk_secid;
		break;
	case PF_INET:
#ifdef CONFIG_SECURITY_SMACK_NETFILTER
		s = skb->secmark;
		if (s != 0)
			break;
#endif
		/*
		 * Translate what netlabel gave us.
		 */
		if (sock != NULL && sock->sk != NULL)
			ssp = smack_sock(sock->sk);
		netlbl_secattr_init(&secattr);
		rc = netlbl_skbuff_getattr(skb, family, &secattr);
		if (rc == 0) {
			skp = smack_from_secattr(&secattr, ssp);
			s = skp->smk_secid;
		}
		netlbl_secattr_destroy(&secattr);
		break;
	case PF_INET6:
#ifdef SMACK_IPV6_SECMARK_LABELING
		s = skb->secmark;
#endif
		break;
	}
	*secid = s;
	if (s == 0)
		return -EINVAL;
	return 0;
}

/**
 * smack_sock_graft - Initialize a newly created socket with an existing sock
 * @sk: child sock
 * @parent: parent socket
 *
 * Set the smk_{in,out} state of an existing sock based on the process that
 * is creating the new socket.
 */
static void smack_sock_graft(struct sock *sk, struct socket *parent)
{
	struct socket_smack *ssp;
	struct smack_known *skp = smk_of_current();

	if (sk == NULL ||
	    (sk->sk_family != PF_INET && sk->sk_family != PF_INET6))
		return;

	ssp = smack_sock(sk);
	ssp->smk_in = skp;
	ssp->smk_out = skp;
	/* cssp->smk_packet is already set in smack_inet_csk_clone() */
}

/**
 * smack_inet_conn_request - Smack access check on connect
 * @sk: socket involved
 * @skb: packet
 * @req: unused
 *
 * Returns 0 if a task with the packet label could write to
 * the socket, otherwise an error code
 */
static int smack_inet_conn_request(struct sock *sk, struct sk_buff *skb,
				   struct request_sock *req)
{
	u16 family = sk->sk_family;
	struct smack_known *skp;
	struct socket_smack *ssp = smack_sock(sk);
	struct netlbl_lsm_secattr secattr;
	struct sockaddr_in addr;
	struct iphdr *hdr;
	struct smack_known *hskp;
	int rc;
	struct smk_audit_info ad;
#ifdef CONFIG_AUDIT
	struct lsm_network_audit net;
#endif

#if IS_ENABLED(CONFIG_IPV6)
	if (family == PF_INET6) {
		/*
		 * Handle mapped IPv4 packets arriving
		 * via IPv6 sockets. Don't set up netlabel
		 * processing on IPv6.
		 */
		if (skb->protocol == htons(ETH_P_IP))
			family = PF_INET;
		else
			return 0;
	}
#endif /* CONFIG_IPV6 */

#ifdef CONFIG_SECURITY_SMACK_NETFILTER
	/*
	 * If there is a secmark use it rather than the CIPSO label.
	 * If there is no secmark fall back to CIPSO.
	 * The secmark is assumed to reflect policy better.
	 */
	if (skb && skb->secmark != 0) {
		skp = smack_from_secid(skb->secmark);
		goto access_check;
	}
#endif /* CONFIG_SECURITY_SMACK_NETFILTER */

	netlbl_secattr_init(&secattr);
	rc = netlbl_skbuff_getattr(skb, family, &secattr);
	if (rc == 0)
		skp = smack_from_secattr(&secattr, ssp);
	else
		skp = &smack_known_huh;
	netlbl_secattr_destroy(&secattr);

#ifdef CONFIG_SECURITY_SMACK_NETFILTER
access_check:
#endif

#ifdef CONFIG_AUDIT
	smk_ad_init_net(&ad, __func__, LSM_AUDIT_DATA_NET, &net);
	ad.a.u.net->family = family;
	ad.a.u.net->netif = skb->skb_iif;
	ipv4_skb_to_auditdata(skb, &ad.a, NULL);
#endif
	/*
	 * Receiving a packet requires that the other end be able to write
	 * here. Read access is not required.
	 */
	rc = smk_access(skp, ssp->smk_in, MAY_WRITE, &ad);
	rc = smk_bu_note("IPv4 connect", skp, ssp->smk_in, MAY_WRITE, rc);
	if (rc != 0)
		return rc;

	/*
	 * Save the peer's label in the request_sock so we can later setup
	 * smk_packet in the child socket so that SO_PEERCRED can report it.
	 */
	req->peer_secid = skp->smk_secid;

	/*
	 * We need to decide if we want to label the incoming connection here
	 * if we do we only need to label the request_sock and the stack will
	 * propagate the wire-label to the sock when it is created.
	 */
	hdr = ip_hdr(skb);
	addr.sin_addr.s_addr = hdr->saddr;
	rcu_read_lock();
	hskp = smack_ipv4host_label(&addr);
	rcu_read_unlock();

	if (hskp == NULL)
		rc = netlbl_req_setattr(req, &skp->smk_netlabel);
	else
		netlbl_req_delattr(req);

	return rc;
}

/**
 * smack_inet_csk_clone - Copy the connection information to the new socket
 * @sk: the new socket
 * @req: the connection's request_sock
 *
 * Transfer the connection's peer label to the newly created socket.
 */
static void smack_inet_csk_clone(struct sock *sk,
				 const struct request_sock *req)
{
	struct socket_smack *ssp = smack_sock(sk);
	struct smack_known *skp;

	if (req->peer_secid != 0) {
		skp = smack_from_secid(req->peer_secid);
		ssp->smk_packet = skp;
	} else
		ssp->smk_packet = NULL;
}

/*
 * Key management security hooks
 *
 * Casey has not tested key support very heavily.
 * The permission check is most likely too restrictive.
 * If you care about keys please have a look.
 */
#ifdef CONFIG_KEYS

/**
 * smack_key_alloc - Set the key security blob
 * @key: object
 * @cred: the credentials to use
 * @flags: unused
 *
 * No allocation required
 *
 * Returns 0
 */
static int smack_key_alloc(struct key *key, const struct cred *cred,
			   unsigned long flags)
{
	struct smack_known *skp = smk_of_task(smack_cred(cred));

	key->security = skp;
	return 0;
}

/**
 * smack_key_free - Clear the key security blob
 * @key: the object
 *
 * Clear the blob pointer
 */
static void smack_key_free(struct key *key)
{
	key->security = NULL;
}

/**
 * smack_key_permission - Smack access on a key
 * @key_ref: gets to the object
 * @cred: the credentials to use
 * @perm: requested key permissions
 *
 * Return 0 if the task has read and write to the object,
 * an error code otherwise
 */
static int smack_key_permission(key_ref_t key_ref,
				const struct cred *cred, unsigned perm)
{
	struct key *keyp;
	struct smk_audit_info ad;
	struct smack_known *tkp = smk_of_task(smack_cred(cred));
	int request = 0;
	int rc;

	/*
	 * Validate requested permissions
	 */
	if (perm & ~KEY_NEED_ALL)
		return -EINVAL;

	keyp = key_ref_to_ptr(key_ref);
	if (keyp == NULL)
		return -EINVAL;
	/*
	 * If the key hasn't been initialized give it access so that
	 * it may do so.
	 */
	if (keyp->security == NULL)
		return 0;
	/*
	 * This should not occur
	 */
	if (tkp == NULL)
		return -EACCES;

	if (smack_privileged_cred(CAP_MAC_OVERRIDE, cred))
		return 0;

#ifdef CONFIG_AUDIT
	smk_ad_init(&ad, __func__, LSM_AUDIT_DATA_KEY);
	ad.a.u.key_struct.key = keyp->serial;
	ad.a.u.key_struct.key_desc = keyp->description;
#endif
	if (perm & (KEY_NEED_READ | KEY_NEED_SEARCH | KEY_NEED_VIEW))
		request |= MAY_READ;
	if (perm & (KEY_NEED_WRITE | KEY_NEED_LINK | KEY_NEED_SETATTR))
		request |= MAY_WRITE;
	rc = smk_access(tkp, keyp->security, request, &ad);
	rc = smk_bu_note("key access", tkp, keyp->security, request, rc);
	return rc;
}

/*
 * smack_key_getsecurity - Smack label tagging the key
 * @key points to the key to be queried
 * @_buffer points to a pointer that should be set to point to the
 * resulting string (if no label or an error occurs).
 * Return the length of the string (including terminating NUL) or -ve if
 * an error.
 * May also return 0 (and a NULL buffer pointer) if there is no label.
 */
static int smack_key_getsecurity(struct key *key, char **_buffer)
{
	struct smack_known *skp = key->security;
	size_t length;
	char *copy;

	if (key->security == NULL) {
		*_buffer = NULL;
		return 0;
	}

	copy = kstrdup(skp->smk_known, GFP_KERNEL);
	if (copy == NULL)
		return -ENOMEM;
	length = strlen(copy) + 1;

	*_buffer = copy;
	return length;
}

#endif /* CONFIG_KEYS */

/*
 * Smack Audit hooks
 *
 * Audit requires a unique representation of each Smack specific
 * rule. This unique representation is used to distinguish the
 * object to be audited from remaining kernel objects and also
 * works as a glue between the audit hooks.
 *
 * Since repository entries are added but never deleted, we'll use
 * the smack_known label address related to the given audit rule as
 * the needed unique representation. This also better fits the smack
 * model where nearly everything is a label.
 */
#ifdef CONFIG_AUDIT

/**
 * smack_audit_rule_init - Initialize a smack audit rule
 * @field: audit rule fields given from user-space (audit.h)
 * @op: required testing operator (=, !=, >, <, ...)
 * @rulestr: smack label to be audited
 * @vrule: pointer to save our own audit rule representation
 *
 * Prepare to audit cases where (@field @op @rulestr) is true.
 * The label to be audited is created if necessay.
 */
static int smack_audit_rule_init(u32 field, u32 op, char *rulestr, void **vrule)
{
	struct smack_known *skp;
	char **rule = (char **)vrule;
	*rule = NULL;

	if (field != AUDIT_SUBJ_USER && field != AUDIT_OBJ_USER)
		return -EINVAL;

	if (op != Audit_equal && op != Audit_not_equal)
		return -EINVAL;

	skp = smk_import_entry(rulestr, 0);
	if (IS_ERR(skp))
		return PTR_ERR(skp);

	*rule = skp->smk_known;

	return 0;
}

/**
 * smack_audit_rule_known - Distinguish Smack audit rules
 * @krule: rule of interest, in Audit kernel representation format
 *
 * This is used to filter Smack rules from remaining Audit ones.
 * If it's proved that this rule belongs to us, the
 * audit_rule_match hook will be called to do the final judgement.
 */
static int smack_audit_rule_known(struct audit_krule *krule)
{
	struct audit_field *f;
	int i;

	for (i = 0; i < krule->field_count; i++) {
		f = &krule->fields[i];

		if (f->type == AUDIT_SUBJ_USER || f->type == AUDIT_OBJ_USER)
			return 1;
	}

	return 0;
}

/**
 * smack_audit_rule_match - Audit given object ?
 * @secid: security id for identifying the object to test
 * @field: audit rule flags given from user-space
 * @op: required testing operator
 * @vrule: smack internal rule presentation
 *
 * The core Audit hook. It's used to take the decision of
 * whether to audit or not to audit a given object.
 */
static int smack_audit_rule_match(u32 secid, u32 field, u32 op, void *vrule)
{
	struct smack_known *skp;
	char *rule = vrule;

	if (unlikely(!rule)) {
		WARN_ONCE(1, "Smack: missing rule\n");
		return -ENOENT;
	}

	if (field != AUDIT_SUBJ_USER && field != AUDIT_OBJ_USER)
		return 0;

	skp = smack_from_secid(secid);

	/*
	 * No need to do string comparisons. If a match occurs,
	 * both pointers will point to the same smack_known
	 * label.
	 */
	if (op == Audit_equal)
		return (rule == skp->smk_known);
	if (op == Audit_not_equal)
		return (rule != skp->smk_known);

	return 0;
}

/*
 * There is no need for a smack_audit_rule_free hook.
 * No memory was allocated.
 */

#endif /* CONFIG_AUDIT */

/**
 * smack_ismaclabel - check if xattr @name references a smack MAC label
 * @name: Full xattr name to check.
 */
static int smack_ismaclabel(const char *name)
{
	return (strcmp(name, XATTR_SMACK_SUFFIX) == 0);
}


/**
 * smack_secid_to_secctx - return the smack label for a secid
 * @secid: incoming integer
 * @secdata: destination
 * @seclen: how long it is
 *
 * Exists for networking code.
 */
static int smack_secid_to_secctx(u32 secid, char **secdata, u32 *seclen)
{
	struct smack_known *skp = smack_from_secid(secid);

	if (secdata)
		*secdata = skp->smk_known;
	*seclen = strlen(skp->smk_known);
	return 0;
}

/**
 * smack_secctx_to_secid - return the secid for a smack label
 * @secdata: smack label
 * @seclen: how long result is
 * @secid: outgoing integer
 *
 * Exists for audit and networking code.
 */
static int smack_secctx_to_secid(const char *secdata, u32 seclen, u32 *secid)
{
	struct smack_known *skp = smk_find_entry(secdata);

	if (skp)
		*secid = skp->smk_secid;
	else
		*secid = 0;
	return 0;
}

/*
 * There used to be a smack_release_secctx hook
 * that did nothing back when hooks were in a vector.
 * Now that there's a list such a hook adds cost.
 */

static int smack_inode_notifysecctx(struct inode *inode, void *ctx, u32 ctxlen)
{
	return smack_inode_setsecurity(inode, XATTR_SMACK_SUFFIX, ctx, ctxlen, 0);
}

static int smack_inode_setsecctx(struct dentry *dentry, void *ctx, u32 ctxlen)
{
	return __vfs_setxattr_noperm(dentry, XATTR_NAME_SMACK, ctx, ctxlen, 0);
}

static int smack_inode_getsecctx(struct inode *inode, void **ctx, u32 *ctxlen)
{
	struct smack_known *skp = smk_of_inode(inode);

	*ctx = skp->smk_known;
	*ctxlen = strlen(skp->smk_known);
	return 0;
}

static int smack_inode_copy_up(struct dentry *dentry, struct cred **new)
{

	struct task_smack *tsp;
	struct smack_known *skp;
	struct inode_smack *isp;
	struct cred *new_creds = *new;

	if (new_creds == NULL) {
		new_creds = prepare_creds();
		if (new_creds == NULL)
			return -ENOMEM;
	}

	tsp = smack_cred(new_creds);

	/*
	 * Get label from overlay inode and set it in create_sid
	 */
	isp = smack_inode(d_inode(dentry->d_parent));
	skp = isp->smk_inode;
	tsp->smk_task = skp;
	*new = new_creds;
	return 0;
}

static int smack_inode_copy_up_xattr(const char *name)
{
	/*
	 * Return 1 if this is the smack access Smack attribute.
	 */
	if (strcmp(name, XATTR_NAME_SMACK) == 0)
		return 1;

	return -EOPNOTSUPP;
}

static int smack_dentry_create_files_as(struct dentry *dentry, int mode,
					struct qstr *name,
					const struct cred *old,
					struct cred *new)
{
	struct task_smack *otsp = smack_cred(old);
	struct task_smack *ntsp = smack_cred(new);
	struct inode_smack *isp;
	int may;

	/*
	 * Use the process credential unless all of
	 * the transmuting criteria are met
	 */
	ntsp->smk_task = otsp->smk_task;

	/*
	 * the attribute of the containing directory
	 */
	isp = smack_inode(d_inode(dentry->d_parent));

	if (isp->smk_flags & SMK_INODE_TRANSMUTE) {
		rcu_read_lock();
		may = smk_access_entry(otsp->smk_task->smk_known,
				       isp->smk_inode->smk_known,
				       &otsp->smk_task->smk_rules);
		rcu_read_unlock();

		/*
		 * If the directory is transmuting and the rule
		 * providing access is transmuting use the containing
		 * directory label instead of the process label.
		 */
		if (may > 0 && (may & MAY_TRANSMUTE))
			ntsp->smk_task = isp->smk_inode;
	}
	return 0;
}

struct lsm_blob_sizes smack_blob_sizes __lsm_ro_after_init = {
	.lbs_cred = sizeof(struct task_smack),
	.lbs_file = sizeof(struct smack_known *),
	.lbs_inode = sizeof(struct inode_smack),
	.lbs_ipc = sizeof(struct smack_known *),
	.lbs_msg_msg = sizeof(struct smack_known *),
	.lbs_sock = sizeof(struct socket_smack),
};

static struct security_hook_list smack_hooks[] __lsm_ro_after_init = {
	LSM_HOOK_INIT(ptrace_access_check, smack_ptrace_access_check),
	LSM_HOOK_INIT(ptrace_traceme, smack_ptrace_traceme),
	LSM_HOOK_INIT(syslog, smack_syslog),

	LSM_HOOK_INIT(fs_context_dup, smack_fs_context_dup),
	LSM_HOOK_INIT(fs_context_parse_param, smack_fs_context_parse_param),

	LSM_HOOK_INIT(sb_alloc_security, smack_sb_alloc_security),
	LSM_HOOK_INIT(sb_free_security, smack_sb_free_security),
	LSM_HOOK_INIT(sb_free_mnt_opts, smack_free_mnt_opts),
	LSM_HOOK_INIT(sb_eat_lsm_opts, smack_sb_eat_lsm_opts),
	LSM_HOOK_INIT(sb_statfs, smack_sb_statfs),
	LSM_HOOK_INIT(sb_set_mnt_opts, smack_set_mnt_opts),

	LSM_HOOK_INIT(bprm_set_creds, smack_bprm_set_creds),

	LSM_HOOK_INIT(inode_alloc_security, smack_inode_alloc_security),
	LSM_HOOK_INIT(inode_init_security, smack_inode_init_security),
	LSM_HOOK_INIT(inode_link, smack_inode_link),
	LSM_HOOK_INIT(inode_unlink, smack_inode_unlink),
	LSM_HOOK_INIT(inode_rmdir, smack_inode_rmdir),
	LSM_HOOK_INIT(inode_rename, smack_inode_rename),
	LSM_HOOK_INIT(inode_permission, smack_inode_permission),
	LSM_HOOK_INIT(inode_setattr, smack_inode_setattr),
	LSM_HOOK_INIT(inode_getattr, smack_inode_getattr),
	LSM_HOOK_INIT(inode_setxattr, smack_inode_setxattr),
	LSM_HOOK_INIT(inode_post_setxattr, smack_inode_post_setxattr),
	LSM_HOOK_INIT(inode_getxattr, smack_inode_getxattr),
	LSM_HOOK_INIT(inode_removexattr, smack_inode_removexattr),
	LSM_HOOK_INIT(inode_getsecurity, smack_inode_getsecurity),
	LSM_HOOK_INIT(inode_setsecurity, smack_inode_setsecurity),
	LSM_HOOK_INIT(inode_listsecurity, smack_inode_listsecurity),
	LSM_HOOK_INIT(inode_getsecid, smack_inode_getsecid),

	LSM_HOOK_INIT(file_alloc_security, smack_file_alloc_security),
	LSM_HOOK_INIT(file_ioctl, smack_file_ioctl),
	LSM_HOOK_INIT(file_lock, smack_file_lock),
	LSM_HOOK_INIT(file_fcntl, smack_file_fcntl),
	LSM_HOOK_INIT(mmap_file, smack_mmap_file),
	LSM_HOOK_INIT(mmap_addr, cap_mmap_addr),
	LSM_HOOK_INIT(file_set_fowner, smack_file_set_fowner),
	LSM_HOOK_INIT(file_send_sigiotask, smack_file_send_sigiotask),
	LSM_HOOK_INIT(file_receive, smack_file_receive),

	LSM_HOOK_INIT(file_open, smack_file_open),

	LSM_HOOK_INIT(cred_alloc_blank, smack_cred_alloc_blank),
	LSM_HOOK_INIT(cred_free, smack_cred_free),
	LSM_HOOK_INIT(cred_prepare, smack_cred_prepare),
	LSM_HOOK_INIT(cred_transfer, smack_cred_transfer),
	LSM_HOOK_INIT(cred_getsecid, smack_cred_getsecid),
	LSM_HOOK_INIT(kernel_act_as, smack_kernel_act_as),
	LSM_HOOK_INIT(kernel_create_files_as, smack_kernel_create_files_as),
	LSM_HOOK_INIT(task_setpgid, smack_task_setpgid),
	LSM_HOOK_INIT(task_getpgid, smack_task_getpgid),
	LSM_HOOK_INIT(task_getsid, smack_task_getsid),
	LSM_HOOK_INIT(task_getsecid, smack_task_getsecid),
	LSM_HOOK_INIT(task_setnice, smack_task_setnice),
	LSM_HOOK_INIT(task_setioprio, smack_task_setioprio),
	LSM_HOOK_INIT(task_getioprio, smack_task_getioprio),
	LSM_HOOK_INIT(task_setscheduler, smack_task_setscheduler),
	LSM_HOOK_INIT(task_getscheduler, smack_task_getscheduler),
	LSM_HOOK_INIT(task_movememory, smack_task_movememory),
	LSM_HOOK_INIT(task_kill, smack_task_kill),
	LSM_HOOK_INIT(task_to_inode, smack_task_to_inode),

	LSM_HOOK_INIT(ipc_permission, smack_ipc_permission),
	LSM_HOOK_INIT(ipc_getsecid, smack_ipc_getsecid),

	LSM_HOOK_INIT(msg_msg_alloc_security, smack_msg_msg_alloc_security),

	LSM_HOOK_INIT(msg_queue_alloc_security, smack_ipc_alloc_security),
	LSM_HOOK_INIT(msg_queue_associate, smack_msg_queue_associate),
	LSM_HOOK_INIT(msg_queue_msgctl, smack_msg_queue_msgctl),
	LSM_HOOK_INIT(msg_queue_msgsnd, smack_msg_queue_msgsnd),
	LSM_HOOK_INIT(msg_queue_msgrcv, smack_msg_queue_msgrcv),

	LSM_HOOK_INIT(shm_alloc_security, smack_ipc_alloc_security),
	LSM_HOOK_INIT(shm_associate, smack_shm_associate),
	LSM_HOOK_INIT(shm_shmctl, smack_shm_shmctl),
	LSM_HOOK_INIT(shm_shmat, smack_shm_shmat),

	LSM_HOOK_INIT(sem_alloc_security, smack_ipc_alloc_security),
	LSM_HOOK_INIT(sem_associate, smack_sem_associate),
	LSM_HOOK_INIT(sem_semctl, smack_sem_semctl),
	LSM_HOOK_INIT(sem_semop, smack_sem_semop),

	LSM_HOOK_INIT(d_instantiate, smack_d_instantiate),

	LSM_HOOK_INIT(getprocattr, smack_getprocattr),
	LSM_HOOK_INIT(setprocattr, smack_setprocattr),

	LSM_HOOK_INIT(unix_stream_connect, smack_unix_stream_connect),
	LSM_HOOK_INIT(unix_may_send, smack_unix_may_send),

	LSM_HOOK_INIT(socket_post_create, smack_socket_post_create),
	LSM_HOOK_INIT(socket_socketpair, smack_socket_socketpair),
#ifdef SMACK_IPV6_PORT_LABELING
	LSM_HOOK_INIT(socket_bind, smack_socket_bind),
#endif
	LSM_HOOK_INIT(socket_connect, smack_socket_connect),
	LSM_HOOK_INIT(socket_sendmsg, smack_socket_sendmsg),
	LSM_HOOK_INIT(socket_sock_rcv_skb, smack_socket_sock_rcv_skb),
	LSM_HOOK_INIT(socket_getpeersec_stream, smack_socket_getpeersec_stream),
	LSM_HOOK_INIT(socket_getpeersec_dgram, smack_socket_getpeersec_dgram),
	LSM_HOOK_INIT(sk_alloc_security, smack_sk_alloc_security),
#ifdef SMACK_IPV6_PORT_LABELING
	LSM_HOOK_INIT(sk_free_security, smack_sk_free_security),
#endif
	LSM_HOOK_INIT(sock_graft, smack_sock_graft),
	LSM_HOOK_INIT(inet_conn_request, smack_inet_conn_request),
	LSM_HOOK_INIT(inet_csk_clone, smack_inet_csk_clone),

 /* key management security hooks */
#ifdef CONFIG_KEYS
	LSM_HOOK_INIT(key_alloc, smack_key_alloc),
	LSM_HOOK_INIT(key_free, smack_key_free),
	LSM_HOOK_INIT(key_permission, smack_key_permission),
	LSM_HOOK_INIT(key_getsecurity, smack_key_getsecurity),
#endif /* CONFIG_KEYS */

 /* Audit hooks */
#ifdef CONFIG_AUDIT
	LSM_HOOK_INIT(audit_rule_init, smack_audit_rule_init),
	LSM_HOOK_INIT(audit_rule_known, smack_audit_rule_known),
	LSM_HOOK_INIT(audit_rule_match, smack_audit_rule_match),
#endif /* CONFIG_AUDIT */

	LSM_HOOK_INIT(ismaclabel, smack_ismaclabel),
	LSM_HOOK_INIT(secid_to_secctx, smack_secid_to_secctx),
	LSM_HOOK_INIT(secctx_to_secid, smack_secctx_to_secid),
	LSM_HOOK_INIT(inode_notifysecctx, smack_inode_notifysecctx),
	LSM_HOOK_INIT(inode_setsecctx, smack_inode_setsecctx),
	LSM_HOOK_INIT(inode_getsecctx, smack_inode_getsecctx),
	LSM_HOOK_INIT(inode_copy_up, smack_inode_copy_up),
	LSM_HOOK_INIT(inode_copy_up_xattr, smack_inode_copy_up_xattr),
	LSM_HOOK_INIT(dentry_create_files_as, smack_dentry_create_files_as),
};


static __init void init_smack_known_list(void)
{
	/*
	 * Initialize rule list locks
	 */
	mutex_init(&smack_known_huh.smk_rules_lock);
	mutex_init(&smack_known_hat.smk_rules_lock);
	mutex_init(&smack_known_floor.smk_rules_lock);
	mutex_init(&smack_known_star.smk_rules_lock);
	mutex_init(&smack_known_web.smk_rules_lock);
	/*
	 * Initialize rule lists
	 */
	INIT_LIST_HEAD(&smack_known_huh.smk_rules);
	INIT_LIST_HEAD(&smack_known_hat.smk_rules);
	INIT_LIST_HEAD(&smack_known_star.smk_rules);
	INIT_LIST_HEAD(&smack_known_floor.smk_rules);
	INIT_LIST_HEAD(&smack_known_web.smk_rules);
	/*
	 * Create the known labels list
	 */
	smk_insert_entry(&smack_known_huh);
	smk_insert_entry(&smack_known_hat);
	smk_insert_entry(&smack_known_star);
	smk_insert_entry(&smack_known_floor);
	smk_insert_entry(&smack_known_web);
}

/**
 * smack_init - initialize the smack system
 *
 * Returns 0 on success, -ENOMEM is there's no memory
 */
static __init int smack_init(void)
{
	struct cred *cred = (struct cred *) current->cred;
	struct task_smack *tsp;

	smack_inode_cache = KMEM_CACHE(inode_smack, 0);
	if (!smack_inode_cache)
		return -ENOMEM;

	smack_rule_cache = KMEM_CACHE(smack_rule, 0);
	if (!smack_rule_cache) {
		kmem_cache_destroy(smack_inode_cache);
		return -ENOMEM;
	}

	/*
	 * Set the security state for the initial task.
	 */
	tsp = smack_cred(cred);
	init_task_smack(tsp, &smack_known_floor, &smack_known_floor);

	/*
	 * Register with LSM
	 */
	security_add_hooks(smack_hooks, ARRAY_SIZE(smack_hooks), "smack");
	smack_enabled = 1;

	pr_info("Smack:  Initializing.\n");
#ifdef CONFIG_SECURITY_SMACK_NETFILTER
	pr_info("Smack:  Netfilter enabled.\n");
#endif
#ifdef SMACK_IPV6_PORT_LABELING
	pr_info("Smack:  IPv6 port labeling enabled.\n");
#endif
#ifdef SMACK_IPV6_SECMARK_LABELING
	pr_info("Smack:  IPv6 Netfilter enabled.\n");
#endif

	/* initialize the smack_known_list */
	init_smack_known_list();

	return 0;
}

/*
 * Smack requires early initialization in order to label
 * all processes and objects when they are created.
 */
DEFINE_LSM(smack) = {
	.name = "smack",
	.flags = LSM_FLAG_LEGACY_MAJOR | LSM_FLAG_EXCLUSIVE,
	.blobs = &smack_blob_sizes,
	.init = smack_init,
};<|MERGE_RESOLUTION|>--- conflicted
+++ resolved
@@ -2835,11 +2835,7 @@
 	if (IS_ENABLED(CONFIG_IPV6) && sap->sa_family == AF_INET6) {
 		struct sockaddr_in6 *sip = (struct sockaddr_in6 *)sap;
 #ifdef SMACK_IPV6_SECMARK_LABELING
-<<<<<<< HEAD
 		struct smack_known *rsp;
-=======
-	ssp = smack_sock(sock->sk);
->>>>>>> d126d7b8
 #endif
 
 		if (addrlen < SIN6_LEN_RFC2133)
