--- conflicted
+++ resolved
@@ -158,8 +158,6 @@
 		return complain_error(aad(sa)->error);
 
 	return aad(sa)->error;
-<<<<<<< HEAD
-=======
 }
 
 struct aa_audit_rule {
@@ -248,5 +246,4 @@
 		}
 	}
 	return 0;
->>>>>>> 61aba373
 }