/* SPDX-License-Identifier: GPL-2.0-only */
/*
 * AppArmor security module
 *
 * This file contains AppArmor security identifier (secid) definitions
 *
<<<<<<< HEAD
 * Copyright 2009-2010 Canonical Ltd.
 *
 * This program is free software; you can redistribute it and/or
 * modify it under the terms of the GNU General Public License as
 * published by the Free Software Foundation, version 2 of the
 * License.
=======
 * Copyright 2009-2018 Canonical Ltd.
>>>>>>> 83a8a8a5
 */

#ifndef __AA_SECID_H
#define __AA_SECID_H

#include <linux/types.h>

/* secid value that will not be allocated */
#define AA_SECID_INVALID 0
#define AA_SECID_ALLOC AA_SECID_INVALID

u32 aa_alloc_secid(void);
void aa_free_secid(u32 secid);

#endif /* __AA_SECID_H */<|MERGE_RESOLUTION|>--- conflicted
+++ resolved
@@ -4,16 +4,7 @@
  *
  * This file contains AppArmor security identifier (secid) definitions
  *
-<<<<<<< HEAD
  * Copyright 2009-2010 Canonical Ltd.
- *
- * This program is free software; you can redistribute it and/or
- * modify it under the terms of the GNU General Public License as
- * published by the Free Software Foundation, version 2 of the
- * License.
-=======
- * Copyright 2009-2018 Canonical Ltd.
->>>>>>> 83a8a8a5
  */
 
 #ifndef __AA_SECID_H
