--- conflicted
+++ resolved
@@ -212,17 +212,6 @@
 	return labels_profile(aa_get_newest_label(&p->label));
 }
 
-<<<<<<< HEAD
-#define PROFILE_MEDIATES(P, T)  ((P)->policy.start[(unsigned char) (T)])
-/* safe version of POLICY_MEDIATES for full range input */
-static inline unsigned int PROFILE_MEDIATES_SAFE(struct aa_profile *profile,
-						 unsigned char class)
-{
-	if (profile->policy.dfa)
-		return aa_dfa_match_len(profile->policy.dfa,
-					profile->policy.start[0], &class, 1);
-	return 0;
-=======
 static inline unsigned int PROFILE_MEDIATES(struct aa_profile *profile,
 					    unsigned char class)
 {
@@ -231,7 +220,16 @@
 	else
 		return aa_dfa_match_len(profile->policy.dfa,
 					profile->policy.start[0], &class, 1);
->>>>>>> e3d3bdb8
+}
+
+/* safe version of POLICY_MEDIATES for full range input */
+static inline unsigned int PROFILE_MEDIATES_SAFE(struct aa_profile *profile,
+						 unsigned char class)
+{
+	if (profile->policy.dfa)
+		return aa_dfa_match_len(profile->policy.dfa,
+					profile->policy.start[0], &class, 1);
+	return 0;
 }
 
 static inline unsigned int PROFILE_MEDIATES_AF(struct aa_profile *profile,
