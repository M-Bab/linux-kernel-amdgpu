--- conflicted
+++ resolved
@@ -410,7 +410,6 @@
 	__u32 n_success;		/* to/from KFD */
 };
 
-<<<<<<< HEAD
 /* Allocate GWS for specific queue
  *
  * @queue_id:    queue's id that GWS is allocated for
@@ -425,8 +424,6 @@
 	__u32 pad;
 };
 
-=======
->>>>>>> c9a59a82
 struct kfd_ioctl_get_dmabuf_info_args {
 	__u64 size;		/* from KFD */
 	__u64 metadata_ptr;	/* to KFD */
