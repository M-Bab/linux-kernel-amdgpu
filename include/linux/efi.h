/* SPDX-License-Identifier: GPL-2.0 */
#ifndef _LINUX_EFI_H
#define _LINUX_EFI_H

/*
 * Extensible Firmware Interface
 * Based on 'Extensible Firmware Interface Specification' version 0.9, April 30, 1999
 *
 * Copyright (C) 1999 VA Linux Systems
 * Copyright (C) 1999 Walt Drummond <drummond@valinux.com>
 * Copyright (C) 1999, 2002-2003 Hewlett-Packard Co.
 *	David Mosberger-Tang <davidm@hpl.hp.com>
 *	Stephane Eranian <eranian@hpl.hp.com>
 */
#include <linux/init.h>
#include <linux/string.h>
#include <linux/time.h>
#include <linux/types.h>
#include <linux/proc_fs.h>
#include <linux/rtc.h>
#include <linux/ioport.h>
#include <linux/pfn.h>
#include <linux/pstore.h>
#include <linux/range.h>
#include <linux/reboot.h>
#include <linux/uuid.h>
#include <linux/screen_info.h>

#include <asm/page.h>

#define EFI_SUCCESS		0
#define EFI_LOAD_ERROR          ( 1 | (1UL << (BITS_PER_LONG-1)))
#define EFI_INVALID_PARAMETER	( 2 | (1UL << (BITS_PER_LONG-1)))
#define EFI_UNSUPPORTED		( 3 | (1UL << (BITS_PER_LONG-1)))
#define EFI_BAD_BUFFER_SIZE     ( 4 | (1UL << (BITS_PER_LONG-1)))
#define EFI_BUFFER_TOO_SMALL	( 5 | (1UL << (BITS_PER_LONG-1)))
#define EFI_NOT_READY		( 6 | (1UL << (BITS_PER_LONG-1)))
#define EFI_DEVICE_ERROR	( 7 | (1UL << (BITS_PER_LONG-1)))
#define EFI_WRITE_PROTECTED	( 8 | (1UL << (BITS_PER_LONG-1)))
#define EFI_OUT_OF_RESOURCES	( 9 | (1UL << (BITS_PER_LONG-1)))
#define EFI_NOT_FOUND		(14 | (1UL << (BITS_PER_LONG-1)))
#define EFI_ABORTED		(21 | (1UL << (BITS_PER_LONG-1)))
#define EFI_SECURITY_VIOLATION	(26 | (1UL << (BITS_PER_LONG-1)))

#define EFI_IS_ERROR(x)		((x) & (1UL << (BITS_PER_LONG-1)))

typedef unsigned long efi_status_t;
typedef u8 efi_bool_t;
typedef u16 efi_char16_t;		/* UNICODE character */
typedef u64 efi_physical_addr_t;
typedef void *efi_handle_t;

typedef guid_t efi_guid_t;

#define EFI_GUID(a,b,c,d0,d1,d2,d3,d4,d5,d6,d7) \
	GUID_INIT(a, b, c, d0, d1, d2, d3, d4, d5, d6, d7)

/*
 * Generic EFI table header
 */
typedef	struct {
	u64 signature;
	u32 revision;
	u32 headersize;
	u32 crc32;
	u32 reserved;
} efi_table_hdr_t;

/*
 * Memory map descriptor:
 */

/* Memory types: */
#define EFI_RESERVED_TYPE		 0
#define EFI_LOADER_CODE			 1
#define EFI_LOADER_DATA			 2
#define EFI_BOOT_SERVICES_CODE		 3
#define EFI_BOOT_SERVICES_DATA		 4
#define EFI_RUNTIME_SERVICES_CODE	 5
#define EFI_RUNTIME_SERVICES_DATA	 6
#define EFI_CONVENTIONAL_MEMORY		 7
#define EFI_UNUSABLE_MEMORY		 8
#define EFI_ACPI_RECLAIM_MEMORY		 9
#define EFI_ACPI_MEMORY_NVS		10
#define EFI_MEMORY_MAPPED_IO		11
#define EFI_MEMORY_MAPPED_IO_PORT_SPACE	12
#define EFI_PAL_CODE			13
#define EFI_PERSISTENT_MEMORY		14
#define EFI_MAX_MEMORY_TYPE		15

/* Attribute values: */
#define EFI_MEMORY_UC		((u64)0x0000000000000001ULL)	/* uncached */
#define EFI_MEMORY_WC		((u64)0x0000000000000002ULL)	/* write-coalescing */
#define EFI_MEMORY_WT		((u64)0x0000000000000004ULL)	/* write-through */
#define EFI_MEMORY_WB		((u64)0x0000000000000008ULL)	/* write-back */
#define EFI_MEMORY_UCE		((u64)0x0000000000000010ULL)	/* uncached, exported */
#define EFI_MEMORY_WP		((u64)0x0000000000001000ULL)	/* write-protect */
#define EFI_MEMORY_RP		((u64)0x0000000000002000ULL)	/* read-protect */
#define EFI_MEMORY_XP		((u64)0x0000000000004000ULL)	/* execute-protect */
#define EFI_MEMORY_NV		((u64)0x0000000000008000ULL)	/* non-volatile */
#define EFI_MEMORY_MORE_RELIABLE \
				((u64)0x0000000000010000ULL)	/* higher reliability */
#define EFI_MEMORY_RO		((u64)0x0000000000020000ULL)	/* read-only */
#define EFI_MEMORY_RUNTIME	((u64)0x8000000000000000ULL)	/* range requires runtime mapping */
#define EFI_MEMORY_DESCRIPTOR_VERSION	1

#define EFI_PAGE_SHIFT		12
#define EFI_PAGE_SIZE		(1UL << EFI_PAGE_SHIFT)
#define EFI_PAGES_MAX		(U64_MAX >> EFI_PAGE_SHIFT)

typedef struct {
	u32 type;
	u32 pad;
	u64 phys_addr;
	u64 virt_addr;
	u64 num_pages;
	u64 attribute;
} efi_memory_desc_t;

typedef struct {
	efi_guid_t guid;
	u32 headersize;
	u32 flags;
	u32 imagesize;
} efi_capsule_header_t;

struct efi_boot_memmap {
	efi_memory_desc_t	**map;
	unsigned long		*map_size;
	unsigned long		*desc_size;
	u32			*desc_ver;
	unsigned long		*key_ptr;
	unsigned long		*buff_size;
};

/*
 * EFI capsule flags
 */
#define EFI_CAPSULE_PERSIST_ACROSS_RESET	0x00010000
#define EFI_CAPSULE_POPULATE_SYSTEM_TABLE	0x00020000
#define EFI_CAPSULE_INITIATE_RESET		0x00040000

struct capsule_info {
	efi_capsule_header_t	header;
	efi_capsule_header_t	*capsule;
	int			reset_type;
	long			index;
	size_t			count;
	size_t			total_size;
	struct page		**pages;
	phys_addr_t		*phys;
	size_t			page_bytes_remain;
};

int __efi_capsule_setup_info(struct capsule_info *cap_info);

/*
 * Allocation types for calls to boottime->allocate_pages.
 */
#define EFI_ALLOCATE_ANY_PAGES		0
#define EFI_ALLOCATE_MAX_ADDRESS	1
#define EFI_ALLOCATE_ADDRESS		2
#define EFI_MAX_ALLOCATE_TYPE		3

typedef int (*efi_freemem_callback_t) (u64 start, u64 end, void *arg);

/*
 * Types and defines for Time Services
 */
#define EFI_TIME_ADJUST_DAYLIGHT 0x1
#define EFI_TIME_IN_DAYLIGHT     0x2
#define EFI_UNSPECIFIED_TIMEZONE 0x07ff

typedef struct {
	u16 year;
	u8 month;
	u8 day;
	u8 hour;
	u8 minute;
	u8 second;
	u8 pad1;
	u32 nanosecond;
	s16 timezone;
	u8 daylight;
	u8 pad2;
} efi_time_t;

typedef struct {
	u32 resolution;
	u32 accuracy;
	u8 sets_to_zero;
} efi_time_cap_t;

typedef struct {
	efi_table_hdr_t hdr;
	u32 raise_tpl;
	u32 restore_tpl;
	u32 allocate_pages;
	u32 free_pages;
	u32 get_memory_map;
	u32 allocate_pool;
	u32 free_pool;
	u32 create_event;
	u32 set_timer;
	u32 wait_for_event;
	u32 signal_event;
	u32 close_event;
	u32 check_event;
	u32 install_protocol_interface;
	u32 reinstall_protocol_interface;
	u32 uninstall_protocol_interface;
	u32 handle_protocol;
	u32 __reserved;
	u32 register_protocol_notify;
	u32 locate_handle;
	u32 locate_device_path;
	u32 install_configuration_table;
	u32 load_image;
	u32 start_image;
	u32 exit;
	u32 unload_image;
	u32 exit_boot_services;
	u32 get_next_monotonic_count;
	u32 stall;
	u32 set_watchdog_timer;
	u32 connect_controller;
	u32 disconnect_controller;
	u32 open_protocol;
	u32 close_protocol;
	u32 open_protocol_information;
	u32 protocols_per_handle;
	u32 locate_handle_buffer;
	u32 locate_protocol;
	u32 install_multiple_protocol_interfaces;
	u32 uninstall_multiple_protocol_interfaces;
	u32 calculate_crc32;
	u32 copy_mem;
	u32 set_mem;
	u32 create_event_ex;
} __packed efi_boot_services_32_t;

typedef struct {
	efi_table_hdr_t hdr;
	u64 raise_tpl;
	u64 restore_tpl;
	u64 allocate_pages;
	u64 free_pages;
	u64 get_memory_map;
	u64 allocate_pool;
	u64 free_pool;
	u64 create_event;
	u64 set_timer;
	u64 wait_for_event;
	u64 signal_event;
	u64 close_event;
	u64 check_event;
	u64 install_protocol_interface;
	u64 reinstall_protocol_interface;
	u64 uninstall_protocol_interface;
	u64 handle_protocol;
	u64 __reserved;
	u64 register_protocol_notify;
	u64 locate_handle;
	u64 locate_device_path;
	u64 install_configuration_table;
	u64 load_image;
	u64 start_image;
	u64 exit;
	u64 unload_image;
	u64 exit_boot_services;
	u64 get_next_monotonic_count;
	u64 stall;
	u64 set_watchdog_timer;
	u64 connect_controller;
	u64 disconnect_controller;
	u64 open_protocol;
	u64 close_protocol;
	u64 open_protocol_information;
	u64 protocols_per_handle;
	u64 locate_handle_buffer;
	u64 locate_protocol;
	u64 install_multiple_protocol_interfaces;
	u64 uninstall_multiple_protocol_interfaces;
	u64 calculate_crc32;
	u64 copy_mem;
	u64 set_mem;
	u64 create_event_ex;
} __packed efi_boot_services_64_t;

/*
 * EFI Boot Services table
 */
typedef struct {
	efi_table_hdr_t hdr;
	void *raise_tpl;
	void *restore_tpl;
	efi_status_t (*allocate_pages)(int, int, unsigned long,
				       efi_physical_addr_t *);
	efi_status_t (*free_pages)(efi_physical_addr_t, unsigned long);
	efi_status_t (*get_memory_map)(unsigned long *, void *, unsigned long *,
				       unsigned long *, u32 *);
	efi_status_t (*allocate_pool)(int, unsigned long, void **);
	efi_status_t (*free_pool)(void *);
	void *create_event;
	void *set_timer;
	void *wait_for_event;
	void *signal_event;
	void *close_event;
	void *check_event;
	void *install_protocol_interface;
	void *reinstall_protocol_interface;
	void *uninstall_protocol_interface;
	efi_status_t (*handle_protocol)(efi_handle_t, efi_guid_t *, void **);
	void *__reserved;
	void *register_protocol_notify;
	efi_status_t (*locate_handle)(int, efi_guid_t *, void *,
				      unsigned long *, efi_handle_t *);
	void *locate_device_path;
	efi_status_t (*install_configuration_table)(efi_guid_t *, void *);
	void *load_image;
	void *start_image;
	void *exit;
	void *unload_image;
	efi_status_t (*exit_boot_services)(efi_handle_t, unsigned long);
	void *get_next_monotonic_count;
	void *stall;
	void *set_watchdog_timer;
	void *connect_controller;
	void *disconnect_controller;
	void *open_protocol;
	void *close_protocol;
	void *open_protocol_information;
	void *protocols_per_handle;
	void *locate_handle_buffer;
	efi_status_t (*locate_protocol)(efi_guid_t *, void *, void **);
	void *install_multiple_protocol_interfaces;
	void *uninstall_multiple_protocol_interfaces;
	void *calculate_crc32;
	void *copy_mem;
	void *set_mem;
	void *create_event_ex;
} efi_boot_services_t;

typedef enum {
	EfiPciIoWidthUint8,
	EfiPciIoWidthUint16,
	EfiPciIoWidthUint32,
	EfiPciIoWidthUint64,
	EfiPciIoWidthFifoUint8,
	EfiPciIoWidthFifoUint16,
	EfiPciIoWidthFifoUint32,
	EfiPciIoWidthFifoUint64,
	EfiPciIoWidthFillUint8,
	EfiPciIoWidthFillUint16,
	EfiPciIoWidthFillUint32,
	EfiPciIoWidthFillUint64,
	EfiPciIoWidthMaximum
} EFI_PCI_IO_PROTOCOL_WIDTH;

typedef enum {
	EfiPciIoAttributeOperationGet,
	EfiPciIoAttributeOperationSet,
	EfiPciIoAttributeOperationEnable,
	EfiPciIoAttributeOperationDisable,
	EfiPciIoAttributeOperationSupported,
    EfiPciIoAttributeOperationMaximum
} EFI_PCI_IO_PROTOCOL_ATTRIBUTE_OPERATION;

typedef struct {
	u32 read;
	u32 write;
} efi_pci_io_protocol_access_32_t;

typedef struct {
	u64 read;
	u64 write;
} efi_pci_io_protocol_access_64_t;

typedef struct {
	void *read;
	void *write;
} efi_pci_io_protocol_access_t;

typedef struct {
	u32 poll_mem;
	u32 poll_io;
	efi_pci_io_protocol_access_32_t mem;
	efi_pci_io_protocol_access_32_t io;
	efi_pci_io_protocol_access_32_t pci;
	u32 copy_mem;
	u32 map;
	u32 unmap;
	u32 allocate_buffer;
	u32 free_buffer;
	u32 flush;
	u32 get_location;
	u32 attributes;
	u32 get_bar_attributes;
	u32 set_bar_attributes;
	u64 romsize;
	u32 romimage;
} efi_pci_io_protocol_32_t;

typedef struct {
	u64 poll_mem;
	u64 poll_io;
	efi_pci_io_protocol_access_64_t mem;
	efi_pci_io_protocol_access_64_t io;
	efi_pci_io_protocol_access_64_t pci;
	u64 copy_mem;
	u64 map;
	u64 unmap;
	u64 allocate_buffer;
	u64 free_buffer;
	u64 flush;
	u64 get_location;
	u64 attributes;
	u64 get_bar_attributes;
	u64 set_bar_attributes;
	u64 romsize;
	u64 romimage;
} efi_pci_io_protocol_64_t;

typedef struct {
	void *poll_mem;
	void *poll_io;
	efi_pci_io_protocol_access_t mem;
	efi_pci_io_protocol_access_t io;
	efi_pci_io_protocol_access_t pci;
	void *copy_mem;
	void *map;
	void *unmap;
	void *allocate_buffer;
	void *free_buffer;
	void *flush;
	void *get_location;
	void *attributes;
	void *get_bar_attributes;
	void *set_bar_attributes;
	uint64_t romsize;
	void *romimage;
} efi_pci_io_protocol_t;

#define EFI_PCI_IO_ATTRIBUTE_ISA_MOTHERBOARD_IO 0x0001
#define EFI_PCI_IO_ATTRIBUTE_ISA_IO 0x0002
#define EFI_PCI_IO_ATTRIBUTE_VGA_PALETTE_IO 0x0004
#define EFI_PCI_IO_ATTRIBUTE_VGA_MEMORY 0x0008
#define EFI_PCI_IO_ATTRIBUTE_VGA_IO 0x0010
#define EFI_PCI_IO_ATTRIBUTE_IDE_PRIMARY_IO 0x0020
#define EFI_PCI_IO_ATTRIBUTE_IDE_SECONDARY_IO 0x0040
#define EFI_PCI_IO_ATTRIBUTE_MEMORY_WRITE_COMBINE 0x0080
#define EFI_PCI_IO_ATTRIBUTE_IO 0x0100
#define EFI_PCI_IO_ATTRIBUTE_MEMORY 0x0200
#define EFI_PCI_IO_ATTRIBUTE_BUS_MASTER 0x0400
#define EFI_PCI_IO_ATTRIBUTE_MEMORY_CACHED 0x0800
#define EFI_PCI_IO_ATTRIBUTE_MEMORY_DISABLE 0x1000
#define EFI_PCI_IO_ATTRIBUTE_EMBEDDED_DEVICE 0x2000
#define EFI_PCI_IO_ATTRIBUTE_EMBEDDED_ROM 0x4000
#define EFI_PCI_IO_ATTRIBUTE_DUAL_ADDRESS_CYCLE 0x8000
#define EFI_PCI_IO_ATTRIBUTE_ISA_IO_16 0x10000
#define EFI_PCI_IO_ATTRIBUTE_VGA_PALETTE_IO_16 0x20000
#define EFI_PCI_IO_ATTRIBUTE_VGA_IO_16 0x40000

typedef struct {
	u32 version;
	u32 get;
	u32 set;
	u32 del;
	u32 get_all;
} apple_properties_protocol_32_t;

typedef struct {
	u64 version;
	u64 get;
	u64 set;
	u64 del;
	u64 get_all;
} apple_properties_protocol_64_t;

typedef struct {
	u32 get_capability;
	u32 get_event_log;
	u32 hash_log_extend_event;
	u32 submit_command;
	u32 get_active_pcr_banks;
	u32 set_active_pcr_banks;
	u32 get_result_of_set_active_pcr_banks;
} efi_tcg2_protocol_32_t;

typedef struct {
	u64 get_capability;
	u64 get_event_log;
	u64 hash_log_extend_event;
	u64 submit_command;
	u64 get_active_pcr_banks;
	u64 set_active_pcr_banks;
	u64 get_result_of_set_active_pcr_banks;
} efi_tcg2_protocol_64_t;

typedef u32 efi_tcg2_event_log_format;

typedef struct {
	void *get_capability;
	efi_status_t (*get_event_log)(efi_handle_t, efi_tcg2_event_log_format,
		efi_physical_addr_t *, efi_physical_addr_t *, efi_bool_t *);
	void *hash_log_extend_event;
	void *submit_command;
	void *get_active_pcr_banks;
	void *set_active_pcr_banks;
	void *get_result_of_set_active_pcr_banks;
} efi_tcg2_protocol_t;

/*
 * Types and defines for EFI ResetSystem
 */
#define EFI_RESET_COLD 0
#define EFI_RESET_WARM 1
#define EFI_RESET_SHUTDOWN 2

/*
 * EFI Runtime Services table
 */
#define EFI_RUNTIME_SERVICES_SIGNATURE ((u64)0x5652453544e5552ULL)
#define EFI_RUNTIME_SERVICES_REVISION  0x00010000

typedef struct {
	efi_table_hdr_t hdr;
	u32 get_time;
	u32 set_time;
	u32 get_wakeup_time;
	u32 set_wakeup_time;
	u32 set_virtual_address_map;
	u32 convert_pointer;
	u32 get_variable;
	u32 get_next_variable;
	u32 set_variable;
	u32 get_next_high_mono_count;
	u32 reset_system;
	u32 update_capsule;
	u32 query_capsule_caps;
	u32 query_variable_info;
} efi_runtime_services_32_t;

typedef struct {
	efi_table_hdr_t hdr;
	u64 get_time;
	u64 set_time;
	u64 get_wakeup_time;
	u64 set_wakeup_time;
	u64 set_virtual_address_map;
	u64 convert_pointer;
	u64 get_variable;
	u64 get_next_variable;
	u64 set_variable;
	u64 get_next_high_mono_count;
	u64 reset_system;
	u64 update_capsule;
	u64 query_capsule_caps;
	u64 query_variable_info;
} efi_runtime_services_64_t;

typedef efi_status_t efi_get_time_t (efi_time_t *tm, efi_time_cap_t *tc);
typedef efi_status_t efi_set_time_t (efi_time_t *tm);
typedef efi_status_t efi_get_wakeup_time_t (efi_bool_t *enabled, efi_bool_t *pending,
					    efi_time_t *tm);
typedef efi_status_t efi_set_wakeup_time_t (efi_bool_t enabled, efi_time_t *tm);
typedef efi_status_t efi_get_variable_t (efi_char16_t *name, efi_guid_t *vendor, u32 *attr,
					 unsigned long *data_size, void *data);
typedef efi_status_t efi_get_next_variable_t (unsigned long *name_size, efi_char16_t *name,
					      efi_guid_t *vendor);
typedef efi_status_t efi_set_variable_t (efi_char16_t *name, efi_guid_t *vendor, 
					 u32 attr, unsigned long data_size,
					 void *data);
typedef efi_status_t efi_get_next_high_mono_count_t (u32 *count);
typedef void efi_reset_system_t (int reset_type, efi_status_t status,
				 unsigned long data_size, efi_char16_t *data);
typedef efi_status_t efi_set_virtual_address_map_t (unsigned long memory_map_size,
						unsigned long descriptor_size,
						u32 descriptor_version,
						efi_memory_desc_t *virtual_map);
typedef efi_status_t efi_query_variable_info_t(u32 attr,
					       u64 *storage_space,
					       u64 *remaining_space,
					       u64 *max_variable_size);
typedef efi_status_t efi_update_capsule_t(efi_capsule_header_t **capsules,
					  unsigned long count,
					  unsigned long sg_list);
typedef efi_status_t efi_query_capsule_caps_t(efi_capsule_header_t **capsules,
					      unsigned long count,
					      u64 *max_size,
					      int *reset_type);
typedef efi_status_t efi_query_variable_store_t(u32 attributes,
						unsigned long size,
						bool nonblocking);

typedef struct {
	efi_table_hdr_t			hdr;
	efi_get_time_t			*get_time;
	efi_set_time_t			*set_time;
	efi_get_wakeup_time_t		*get_wakeup_time;
	efi_set_wakeup_time_t		*set_wakeup_time;
	efi_set_virtual_address_map_t	*set_virtual_address_map;
	void				*convert_pointer;
	efi_get_variable_t		*get_variable;
	efi_get_next_variable_t		*get_next_variable;
	efi_set_variable_t		*set_variable;
	efi_get_next_high_mono_count_t	*get_next_high_mono_count;
	efi_reset_system_t		*reset_system;
	efi_update_capsule_t		*update_capsule;
	efi_query_capsule_caps_t	*query_capsule_caps;
	efi_query_variable_info_t	*query_variable_info;
} efi_runtime_services_t;

void efi_native_runtime_setup(void);

/*
 * EFI Configuration Table and GUID definitions
 *
 * These are all defined in a single line to make them easier to
 * grep for and to see them at a glance - while still having a
 * similar structure to the definitions in the spec.
 *
 * Here's how they are structured:
 *
 * GUID: 12345678-1234-1234-1234-123456789012
 * Spec:
 *      #define EFI_SOME_PROTOCOL_GUID \
 *        {0x12345678,0x1234,0x1234,\
 *          {0x12,0x34,0x12,0x34,0x56,0x78,0x90,0x12}}
 * Here:
 *	#define SOME_PROTOCOL_GUID		EFI_GUID(0x12345678, 0x1234, 0x1234,  0x12, 0x34, 0x12, 0x34, 0x56, 0x78, 0x90, 0x12)
 *					^ tabs					    ^extra space
 *
 * Note that the 'extra space' separates the values at the same place
 * where the UEFI SPEC breaks the line.
 */
#define NULL_GUID				EFI_GUID(0x00000000, 0x0000, 0x0000,  0x00, 0x00, 0x00, 0x00, 0x00, 0x00, 0x00, 0x00)
#define MPS_TABLE_GUID				EFI_GUID(0xeb9d2d2f, 0x2d88, 0x11d3,  0x9a, 0x16, 0x00, 0x90, 0x27, 0x3f, 0xc1, 0x4d)
#define ACPI_TABLE_GUID				EFI_GUID(0xeb9d2d30, 0x2d88, 0x11d3,  0x9a, 0x16, 0x00, 0x90, 0x27, 0x3f, 0xc1, 0x4d)
#define ACPI_20_TABLE_GUID			EFI_GUID(0x8868e871, 0xe4f1, 0x11d3,  0xbc, 0x22, 0x00, 0x80, 0xc7, 0x3c, 0x88, 0x81)
#define SMBIOS_TABLE_GUID			EFI_GUID(0xeb9d2d31, 0x2d88, 0x11d3,  0x9a, 0x16, 0x00, 0x90, 0x27, 0x3f, 0xc1, 0x4d)
#define SMBIOS3_TABLE_GUID			EFI_GUID(0xf2fd1544, 0x9794, 0x4a2c,  0x99, 0x2e, 0xe5, 0xbb, 0xcf, 0x20, 0xe3, 0x94)
#define SAL_SYSTEM_TABLE_GUID			EFI_GUID(0xeb9d2d32, 0x2d88, 0x11d3,  0x9a, 0x16, 0x00, 0x90, 0x27, 0x3f, 0xc1, 0x4d)
#define HCDP_TABLE_GUID				EFI_GUID(0xf951938d, 0x620b, 0x42ef,  0x82, 0x79, 0xa8, 0x4b, 0x79, 0x61, 0x78, 0x98)
#define UGA_IO_PROTOCOL_GUID			EFI_GUID(0x61a4d49e, 0x6f68, 0x4f1b,  0xb9, 0x22, 0xa8, 0x6e, 0xed, 0x0b, 0x07, 0xa2)
#define EFI_GLOBAL_VARIABLE_GUID		EFI_GUID(0x8be4df61, 0x93ca, 0x11d2,  0xaa, 0x0d, 0x00, 0xe0, 0x98, 0x03, 0x2b, 0x8c)
#define UV_SYSTEM_TABLE_GUID			EFI_GUID(0x3b13a7d4, 0x633e, 0x11dd,  0x93, 0xec, 0xda, 0x25, 0x56, 0xd8, 0x95, 0x93)
#define LINUX_EFI_CRASH_GUID			EFI_GUID(0xcfc8fc79, 0xbe2e, 0x4ddc,  0x97, 0xf0, 0x9f, 0x98, 0xbf, 0xe2, 0x98, 0xa0)
#define LOADED_IMAGE_PROTOCOL_GUID		EFI_GUID(0x5b1b31a1, 0x9562, 0x11d2,  0x8e, 0x3f, 0x00, 0xa0, 0xc9, 0x69, 0x72, 0x3b)
#define EFI_GRAPHICS_OUTPUT_PROTOCOL_GUID	EFI_GUID(0x9042a9de, 0x23dc, 0x4a38,  0x96, 0xfb, 0x7a, 0xde, 0xd0, 0x80, 0x51, 0x6a)
#define EFI_UGA_PROTOCOL_GUID			EFI_GUID(0x982c298b, 0xf4fa, 0x41cb,  0xb8, 0x38, 0x77, 0xaa, 0x68, 0x8f, 0xb8, 0x39)
#define EFI_PCI_IO_PROTOCOL_GUID		EFI_GUID(0x4cf5b200, 0x68b8, 0x4ca5,  0x9e, 0xec, 0xb2, 0x3e, 0x3f, 0x50, 0x02, 0x9a)
#define EFI_FILE_INFO_ID			EFI_GUID(0x09576e92, 0x6d3f, 0x11d2,  0x8e, 0x39, 0x00, 0xa0, 0xc9, 0x69, 0x72, 0x3b)
#define EFI_SYSTEM_RESOURCE_TABLE_GUID		EFI_GUID(0xb122a263, 0x3661, 0x4f68,  0x99, 0x29, 0x78, 0xf8, 0xb0, 0xd6, 0x21, 0x80)
#define EFI_FILE_SYSTEM_GUID			EFI_GUID(0x964e5b22, 0x6459, 0x11d2,  0x8e, 0x39, 0x00, 0xa0, 0xc9, 0x69, 0x72, 0x3b)
#define DEVICE_TREE_GUID			EFI_GUID(0xb1b621d5, 0xf19c, 0x41a5,  0x83, 0x0b, 0xd9, 0x15, 0x2c, 0x69, 0xaa, 0xe0)
#define EFI_PROPERTIES_TABLE_GUID		EFI_GUID(0x880aaca3, 0x4adc, 0x4a04,  0x90, 0x79, 0xb7, 0x47, 0x34, 0x08, 0x25, 0xe5)
#define EFI_RNG_PROTOCOL_GUID			EFI_GUID(0x3152bca5, 0xeade, 0x433d,  0x86, 0x2e, 0xc0, 0x1c, 0xdc, 0x29, 0x1f, 0x44)
#define EFI_RNG_ALGORITHM_RAW			EFI_GUID(0xe43176d7, 0xb6e8, 0x4827,  0xb7, 0x84, 0x7f, 0xfd, 0xc4, 0xb6, 0x85, 0x61)
#define EFI_MEMORY_ATTRIBUTES_TABLE_GUID	EFI_GUID(0xdcfa911d, 0x26eb, 0x469f,  0xa2, 0x20, 0x38, 0xb7, 0xdc, 0x46, 0x12, 0x20)
#define EFI_CONSOLE_OUT_DEVICE_GUID		EFI_GUID(0xd3b36f2c, 0xd551, 0x11d4,  0x9a, 0x46, 0x00, 0x90, 0x27, 0x3f, 0xc1, 0x4d)
#define APPLE_PROPERTIES_PROTOCOL_GUID		EFI_GUID(0x91bd12fe, 0xf6c3, 0x44fb,  0xa5, 0xb7, 0x51, 0x22, 0xab, 0x30, 0x3a, 0xe0)
#define EFI_TCG2_PROTOCOL_GUID			EFI_GUID(0x607f766c, 0x7455, 0x42be,  0x93, 0x0b, 0xe4, 0xd7, 0x6d, 0xb2, 0x72, 0x0f)

#define EFI_IMAGE_SECURITY_DATABASE_GUID	EFI_GUID(0xd719b2cb, 0x3d3a, 0x4596,  0xa3, 0xbc, 0xda, 0xd0, 0x0e, 0x67, 0x65, 0x6f)
#define EFI_SHIM_LOCK_GUID			EFI_GUID(0x605dab50, 0xe046, 0x4300,  0xab, 0xb6, 0x3d, 0xd8, 0x10, 0xdd, 0x8b, 0x23)

#define EFI_CERT_SHA256_GUID			EFI_GUID(0xc1c41626, 0x504c, 0x4092, 0xac, 0xa9, 0x41, 0xf9, 0x36, 0x93, 0x43, 0x28)
#define EFI_CERT_X509_GUID			EFI_GUID(0xa5c059a1, 0x94e4, 0x4aa7, 0x87, 0xb5, 0xab, 0x15, 0x5c, 0x2b, 0xf0, 0x72)
#define EFI_CERT_X509_SHA256_GUID		EFI_GUID(0x3bd2a492, 0x96c0, 0x4079, 0xb4, 0x20, 0xfc, 0xf9, 0x8e, 0xf1, 0x03, 0xed)

/*
 * This GUID is used to pass to the kernel proper the struct screen_info
 * structure that was populated by the stub based on the GOP protocol instance
 * associated with ConOut
 */
#define LINUX_EFI_ARM_SCREEN_INFO_TABLE_GUID	EFI_GUID(0xe03fc20a, 0x85dc, 0x406e,  0xb9, 0x0e, 0x4a, 0xb5, 0x02, 0x37, 0x1d, 0x95)
#define LINUX_EFI_LOADER_ENTRY_GUID		EFI_GUID(0x4a67b082, 0x0a4c, 0x41cf,  0xb6, 0xc7, 0x44, 0x0b, 0x29, 0xbb, 0x8c, 0x4f)
#define LINUX_EFI_RANDOM_SEED_TABLE_GUID	EFI_GUID(0x1ce1e5bc, 0x7ceb, 0x42f2,  0x81, 0xe5, 0x8a, 0xad, 0xf1, 0x80, 0xf5, 0x7b)
#define LINUX_EFI_TPM_EVENT_LOG_GUID		EFI_GUID(0xb7799cb0, 0xeca2, 0x4943,  0x96, 0x67, 0x1f, 0xae, 0x07, 0xb7, 0x47, 0xfa)
#define LINUX_EFI_MEMRESERVE_TABLE_GUID		EFI_GUID(0x888eb0c6, 0x8ede, 0x4ff5,  0xa8, 0xf0, 0x9a, 0xee, 0x5c, 0xb9, 0x77, 0xc2)

typedef struct {
	efi_guid_t guid;
	u64 table;
} efi_config_table_64_t;

typedef struct {
	efi_guid_t guid;
	u32 table;
} efi_config_table_32_t;

typedef struct {
	efi_guid_t guid;
	unsigned long table;
} efi_config_table_t;

typedef struct {
	efi_guid_t guid;
	const char *name;
	unsigned long *ptr;
} efi_config_table_type_t;

#define EFI_SYSTEM_TABLE_SIGNATURE ((u64)0x5453595320494249ULL)

#define EFI_2_30_SYSTEM_TABLE_REVISION  ((2 << 16) | (30))
#define EFI_2_20_SYSTEM_TABLE_REVISION  ((2 << 16) | (20))
#define EFI_2_10_SYSTEM_TABLE_REVISION  ((2 << 16) | (10))
#define EFI_2_00_SYSTEM_TABLE_REVISION  ((2 << 16) | (00))
#define EFI_1_10_SYSTEM_TABLE_REVISION  ((1 << 16) | (10))
#define EFI_1_02_SYSTEM_TABLE_REVISION  ((1 << 16) | (02))

typedef struct {
	efi_table_hdr_t hdr;
	u64 fw_vendor;	/* physical addr of CHAR16 vendor string */
	u32 fw_revision;
	u32 __pad1;
	u64 con_in_handle;
	u64 con_in;
	u64 con_out_handle;
	u64 con_out;
	u64 stderr_handle;
	u64 stderr;
	u64 runtime;
	u64 boottime;
	u32 nr_tables;
	u32 __pad2;
	u64 tables;
} efi_system_table_64_t;

typedef struct {
	efi_table_hdr_t hdr;
	u32 fw_vendor;	/* physical addr of CHAR16 vendor string */
	u32 fw_revision;
	u32 con_in_handle;
	u32 con_in;
	u32 con_out_handle;
	u32 con_out;
	u32 stderr_handle;
	u32 stderr;
	u32 runtime;
	u32 boottime;
	u32 nr_tables;
	u32 tables;
} efi_system_table_32_t;

typedef struct {
	efi_table_hdr_t hdr;
	unsigned long fw_vendor;	/* physical addr of CHAR16 vendor string */
	u32 fw_revision;
	unsigned long con_in_handle;
	unsigned long con_in;
	unsigned long con_out_handle;
	unsigned long con_out;
	unsigned long stderr_handle;
	unsigned long stderr;
	efi_runtime_services_t *runtime;
	efi_boot_services_t *boottime;
	unsigned long nr_tables;
	unsigned long tables;
} efi_system_table_t;

/*
 * Architecture independent structure for describing a memory map for the
 * benefit of efi_memmap_init_early(), saving us the need to pass four
 * parameters.
 */
struct efi_memory_map_data {
	phys_addr_t phys_map;
	unsigned long size;
	unsigned long desc_version;
	unsigned long desc_size;
};

struct efi_memory_map {
	phys_addr_t phys_map;
	void *map;
	void *map_end;
	int nr_map;
	unsigned long desc_version;
	unsigned long desc_size;
	bool late;
};

struct efi_mem_range {
	struct range range;
	u64 attribute;
};

struct efi_fdt_params {
	u64 system_table;
	u64 mmap;
	u32 mmap_size;
	u32 desc_size;
	u32 desc_ver;
	u32 secure_boot;
};

typedef struct {
	u32 revision;
	u32 parent_handle;
	u32 system_table;
	u32 device_handle;
	u32 file_path;
	u32 reserved;
	u32 load_options_size;
	u32 load_options;
	u32 image_base;
	__aligned_u64 image_size;
	unsigned int image_code_type;
	unsigned int image_data_type;
	unsigned long unload;
} efi_loaded_image_32_t;

typedef struct {
	u32 revision;
	u64 parent_handle;
	u64 system_table;
	u64 device_handle;
	u64 file_path;
	u64 reserved;
	u32 load_options_size;
	u64 load_options;
	u64 image_base;
	__aligned_u64 image_size;
	unsigned int image_code_type;
	unsigned int image_data_type;
	unsigned long unload;
} efi_loaded_image_64_t;

typedef struct {
	u32 revision;
	void *parent_handle;
	efi_system_table_t *system_table;
	void *device_handle;
	void *file_path;
	void *reserved;
	u32 load_options_size;
	void *load_options;
	void *image_base;
	__aligned_u64 image_size;
	unsigned int image_code_type;
	unsigned int image_data_type;
	unsigned long unload;
} efi_loaded_image_t;


typedef struct {
	u64 size;
	u64 file_size;
	u64 phys_size;
	efi_time_t create_time;
	efi_time_t last_access_time;
	efi_time_t modification_time;
	__aligned_u64 attribute;
	efi_char16_t filename[1];
} efi_file_info_t;

typedef struct {
	u64 revision;
	u32 open;
	u32 close;
	u32 delete;
	u32 read;
	u32 write;
	u32 get_position;
	u32 set_position;
	u32 get_info;
	u32 set_info;
	u32 flush;
} efi_file_handle_32_t;

typedef struct {
	u64 revision;
	u64 open;
	u64 close;
	u64 delete;
	u64 read;
	u64 write;
	u64 get_position;
	u64 set_position;
	u64 get_info;
	u64 set_info;
	u64 flush;
} efi_file_handle_64_t;

typedef struct _efi_file_handle {
	u64 revision;
	efi_status_t (*open)(struct _efi_file_handle *,
			     struct _efi_file_handle **,
			     efi_char16_t *, u64, u64);
	efi_status_t (*close)(struct _efi_file_handle *);
	void *delete;
	efi_status_t (*read)(struct _efi_file_handle *, unsigned long *,
			     void *);
	void *write;
	void *get_position;
	void *set_position;
	efi_status_t (*get_info)(struct _efi_file_handle *, efi_guid_t *,
			unsigned long *, void *);
	void *set_info;
	void *flush;
} efi_file_handle_t;

typedef struct {
	u64 revision;
	u32 open_volume;
} efi_file_io_interface_32_t;

typedef struct {
	u64 revision;
	u64 open_volume;
} efi_file_io_interface_64_t;

typedef struct _efi_file_io_interface {
	u64 revision;
	int (*open_volume)(struct _efi_file_io_interface *,
			   efi_file_handle_t **);
} efi_file_io_interface_t;

#define EFI_FILE_MODE_READ	0x0000000000000001
#define EFI_FILE_MODE_WRITE	0x0000000000000002
#define EFI_FILE_MODE_CREATE	0x8000000000000000

typedef struct {
	u32 version;
	u32 length;
	u64 memory_protection_attribute;
} efi_properties_table_t;

#define EFI_PROPERTIES_TABLE_VERSION	0x00010000
#define EFI_PROPERTIES_RUNTIME_MEMORY_PROTECTION_NON_EXECUTABLE_PE_DATA	0x1

#define EFI_INVALID_TABLE_ADDR		(~0UL)

typedef struct {
	u32 version;
	u32 num_entries;
	u32 desc_size;
	u32 reserved;
	efi_memory_desc_t entry[0];
} efi_memory_attributes_table_t;

typedef struct {
	efi_guid_t signature_owner;
	u8 signature_data[];
} efi_signature_data_t;

typedef struct {
	efi_guid_t signature_type;
	u32 signature_list_size;
	u32 signature_header_size;
	u32 signature_size;
	u8 signature_header[];
	/* efi_signature_data_t signatures[][] */
} efi_signature_list_t;

typedef u8 efi_sha256_hash_t[32];

typedef struct {
	efi_sha256_hash_t to_be_signed_hash;
	efi_time_t time_of_revocation;
} efi_cert_x509_sha256_t;

/*
 * All runtime access to EFI goes through this structure:
 */
extern struct efi {
	efi_system_table_t *systab;	/* EFI system table */
	unsigned int runtime_version;	/* Runtime services version */
	unsigned long mps;		/* MPS table */
	unsigned long acpi;		/* ACPI table  (IA64 ext 0.71) */
	unsigned long acpi20;		/* ACPI table  (ACPI 2.0) */
	unsigned long smbios;		/* SMBIOS table (32 bit entry point) */
	unsigned long smbios3;		/* SMBIOS table (64 bit entry point) */
	unsigned long sal_systab;	/* SAL system table */
	unsigned long boot_info;	/* boot info table */
	unsigned long hcdp;		/* HCDP table */
	unsigned long uga;		/* UGA table */
	unsigned long uv_systab;	/* UV system table */
	unsigned long fw_vendor;	/* fw_vendor */
	unsigned long runtime;		/* runtime table */
	unsigned long config_table;	/* config tables */
	unsigned long esrt;		/* ESRT table */
	unsigned long properties_table;	/* properties table */
	unsigned long mem_attr_table;	/* memory attributes table */
	unsigned long rng_seed;		/* UEFI firmware random seed */
	unsigned long tpm_log;		/* TPM2 Event Log table */
	unsigned long mem_reserve;	/* Linux EFI memreserve table */
	efi_get_time_t *get_time;
	efi_set_time_t *set_time;
	efi_get_wakeup_time_t *get_wakeup_time;
	efi_set_wakeup_time_t *set_wakeup_time;
	efi_get_variable_t *get_variable;
	efi_get_next_variable_t *get_next_variable;
	efi_set_variable_t *set_variable;
	efi_set_variable_t *set_variable_nonblocking;
	efi_query_variable_info_t *query_variable_info;
	efi_query_variable_info_t *query_variable_info_nonblocking;
	efi_update_capsule_t *update_capsule;
	efi_query_capsule_caps_t *query_capsule_caps;
	efi_get_next_high_mono_count_t *get_next_high_mono_count;
	efi_reset_system_t *reset_system;
	efi_set_virtual_address_map_t *set_virtual_address_map;
	struct efi_memory_map memmap;
	unsigned long flags;
} efi;

extern struct mm_struct efi_mm;

static inline int
efi_guidcmp (efi_guid_t left, efi_guid_t right)
{
	return memcmp(&left, &right, sizeof (efi_guid_t));
}

static inline char *
efi_guid_to_str(efi_guid_t *guid, char *out)
{
	sprintf(out, "%pUl", guid->b);
        return out;
}

extern void efi_init (void);
extern void *efi_get_pal_addr (void);
extern void efi_map_pal_code (void);
extern void efi_memmap_walk (efi_freemem_callback_t callback, void *arg);
extern void efi_gettimeofday (struct timespec64 *ts);
extern void efi_enter_virtual_mode (void);	/* switch EFI to virtual mode, if possible */
#ifdef CONFIG_X86
extern efi_status_t efi_query_variable_store(u32 attributes,
					     unsigned long size,
					     bool nonblocking);
extern void efi_find_mirror(void);
#else

static inline efi_status_t efi_query_variable_store(u32 attributes,
						    unsigned long size,
						    bool nonblocking)
{
	return EFI_SUCCESS;
}
#endif
extern void __iomem *efi_lookup_mapped_addr(u64 phys_addr);

extern phys_addr_t __init efi_memmap_alloc(unsigned int num_entries);
extern int __init efi_memmap_init_early(struct efi_memory_map_data *data);
extern int __init efi_memmap_init_late(phys_addr_t addr, unsigned long size);
extern void __init efi_memmap_unmap(void);
extern int __init efi_memmap_install(phys_addr_t addr, unsigned int nr_map);
extern int __init efi_memmap_split_count(efi_memory_desc_t *md,
					 struct range *range);
extern void __init efi_memmap_insert(struct efi_memory_map *old_memmap,
				     void *buf, struct efi_mem_range *mem);

extern int efi_config_init(efi_config_table_type_t *arch_tables);
#ifdef CONFIG_EFI_ESRT
extern void __init efi_esrt_init(void);
#else
static inline void efi_esrt_init(void) { }
#endif
extern int efi_config_parse_tables(void *config_tables, int count, int sz,
				   efi_config_table_type_t *arch_tables);
extern u64 efi_get_iobase (void);
extern int efi_mem_type(unsigned long phys_addr);
extern u64 efi_mem_attributes (unsigned long phys_addr);
extern u64 efi_mem_attribute (unsigned long phys_addr, unsigned long size);
extern int __init efi_uart_console_only (void);
extern u64 efi_mem_desc_end(efi_memory_desc_t *md);
extern int efi_mem_desc_lookup(u64 phys_addr, efi_memory_desc_t *out_md);
extern void efi_mem_reserve(phys_addr_t addr, u64 size);
extern int efi_mem_reserve_persistent(phys_addr_t addr, u64 size);
extern void efi_initialize_iomem_resources(struct resource *code_resource,
		struct resource *data_resource, struct resource *bss_resource);
extern int efi_get_fdt_params(struct efi_fdt_params *params);
extern struct kobject *efi_kobj;

extern int efi_reboot_quirk_mode;
extern bool efi_poweroff_required(void);

#ifdef CONFIG_EFI_FAKE_MEMMAP
extern void __init efi_fake_memmap(void);
#else
static inline void efi_fake_memmap(void) { }
#endif

/*
 * efi_memattr_perm_setter - arch specific callback function passed into
 *                           efi_memattr_apply_permissions() that updates the
 *                           mapping permissions described by the second
 *                           argument in the page tables referred to by the
 *                           first argument.
 */
typedef int (*efi_memattr_perm_setter)(struct mm_struct *, efi_memory_desc_t *);

extern int efi_memattr_init(void);
extern int efi_memattr_apply_permissions(struct mm_struct *mm,
					 efi_memattr_perm_setter fn);

/*
 * efi_early_memdesc_ptr - get the n-th EFI memmap descriptor
 * @map: the start of efi memmap
 * @desc_size: the size of space for each EFI memmap descriptor
 * @n: the index of efi memmap descriptor
 *
 * EFI boot service provides the GetMemoryMap() function to get a copy of the
 * current memory map which is an array of memory descriptors, each of
 * which describes a contiguous block of memory. It also gets the size of the
 * map, and the size of each descriptor, etc.
 *
 * Note that per section 6.2 of UEFI Spec 2.6 Errata A, the returned size of
 * each descriptor might not be equal to sizeof(efi_memory_memdesc_t),
 * since efi_memory_memdesc_t may be extended in the future. Thus the OS
 * MUST use the returned size of the descriptor to find the start of each
 * efi_memory_memdesc_t in the memory map array. This should only be used
 * during bootup since for_each_efi_memory_desc_xxx() is available after the
 * kernel initializes the EFI subsystem to set up struct efi_memory_map.
 */
#define efi_early_memdesc_ptr(map, desc_size, n)			\
	(efi_memory_desc_t *)((void *)(map) + ((n) * (desc_size)))

/* Iterate through an efi_memory_map */
#define for_each_efi_memory_desc_in_map(m, md)				   \
	for ((md) = (m)->map;						   \
	     (md) && ((void *)(md) + (m)->desc_size) <= (m)->map_end;	   \
	     (md) = (void *)(md) + (m)->desc_size)

/**
 * for_each_efi_memory_desc - iterate over descriptors in efi.memmap
 * @md: the efi_memory_desc_t * iterator
 *
 * Once the loop finishes @md must not be accessed.
 */
#define for_each_efi_memory_desc(md) \
	for_each_efi_memory_desc_in_map(&efi.memmap, md)

/*
 * Format an EFI memory descriptor's type and attributes to a user-provided
 * character buffer, as per snprintf(), and return the buffer.
 */
char * __init efi_md_typeattr_format(char *buf, size_t size,
				     const efi_memory_desc_t *md);


typedef void (*efi_element_handler_t)(const char *source,
				      const void *element_data,
				      size_t element_size);
extern int __init parse_efi_signature_list(
	const char *source,
	const void *data, size_t size,
	efi_element_handler_t (*get_handler_for_guid)(const efi_guid_t *));

/**
 * efi_range_is_wc - check the WC bit on an address range
 * @start: starting kvirt address
 * @len: length of range
 *
 * Consult the EFI memory map and make sure it's ok to set this range WC.
 * Returns true or false.
 */
static inline int efi_range_is_wc(unsigned long start, unsigned long len)
{
	unsigned long i;

	for (i = 0; i < len; i += (1UL << EFI_PAGE_SHIFT)) {
		unsigned long paddr = __pa(start + i);
		if (!(efi_mem_attributes(paddr) & EFI_MEMORY_WC))
			return 0;
	}
	/* The range checked out */
	return 1;
}

#ifdef CONFIG_EFI_PCDP
extern int __init efi_setup_pcdp_console(char *);
#endif

/*
 * We play games with efi_enabled so that the compiler will, if
 * possible, remove EFI-related code altogether.
 */
#define EFI_BOOT		0	/* Were we booted from EFI? */
#define EFI_CONFIG_TABLES	2	/* Can we use EFI config tables? */
#define EFI_RUNTIME_SERVICES	3	/* Can we use runtime services? */
#define EFI_MEMMAP		4	/* Can we use EFI memory map? */
#define EFI_64BIT		5	/* Is the firmware 64-bit? */
#define EFI_PARAVIRT		6	/* Access is via a paravirt interface */
#define EFI_ARCH_1		7	/* First arch-specific bit */
#define EFI_DBG			8	/* Print additional debug info at runtime */
#define EFI_NX_PE_DATA		9	/* Can runtime data regions be mapped non-executable? */
#define EFI_MEM_ATTR		10	/* Did firmware publish an EFI_MEMORY_ATTRIBUTES table? */
#define EFI_SECURE_BOOT		11	/* Are we in Secure Boot mode? */

enum efi_secureboot_mode {
	efi_secureboot_mode_unset,
	efi_secureboot_mode_unknown,
	efi_secureboot_mode_disabled,
	efi_secureboot_mode_enabled,
};

#ifdef CONFIG_EFI
/*
 * Test whether the above EFI_* bits are enabled.
 */
static inline bool efi_enabled(int feature)
{
	return test_bit(feature, &efi.flags) != 0;
}
extern void efi_reboot(enum reboot_mode reboot_mode, const char *__unused);

extern bool efi_is_table_address(unsigned long phys_addr);

extern void __init efi_set_secure_boot(enum efi_secureboot_mode mode);
<<<<<<< HEAD

extern void __init efi_set_secure_boot(enum efi_secureboot_mode mode);
=======
>>>>>>> 18fb3f08
#else
static inline bool efi_enabled(int feature)
{
	return false;
}
static inline void
efi_reboot(enum reboot_mode reboot_mode, const char *__unused) {}

static inline bool
efi_capsule_pending(int *reset_type)
{
	return false;
}

static inline bool efi_is_table_address(unsigned long phys_addr)
{
	return false;
}

<<<<<<< HEAD
static inline int efi_apply_persistent_mem_reservations(void)
{
	return 0;
}

=======
>>>>>>> 18fb3f08
static inline void efi_set_secure_boot(enum efi_secureboot_mode mode) {}
#endif

extern int efi_status_to_err(efi_status_t status);
extern const char *efi_status_to_str(efi_status_t status);

/*
 * Variable Attributes
 */
#define EFI_VARIABLE_NON_VOLATILE       0x0000000000000001
#define EFI_VARIABLE_BOOTSERVICE_ACCESS 0x0000000000000002
#define EFI_VARIABLE_RUNTIME_ACCESS     0x0000000000000004
#define EFI_VARIABLE_HARDWARE_ERROR_RECORD 0x0000000000000008
#define EFI_VARIABLE_AUTHENTICATED_WRITE_ACCESS 0x0000000000000010
#define EFI_VARIABLE_TIME_BASED_AUTHENTICATED_WRITE_ACCESS 0x0000000000000020
#define EFI_VARIABLE_APPEND_WRITE	0x0000000000000040

#define EFI_VARIABLE_MASK 	(EFI_VARIABLE_NON_VOLATILE | \
				EFI_VARIABLE_BOOTSERVICE_ACCESS | \
				EFI_VARIABLE_RUNTIME_ACCESS | \
				EFI_VARIABLE_HARDWARE_ERROR_RECORD | \
				EFI_VARIABLE_AUTHENTICATED_WRITE_ACCESS | \
				EFI_VARIABLE_TIME_BASED_AUTHENTICATED_WRITE_ACCESS | \
				EFI_VARIABLE_APPEND_WRITE)
/*
 * Length of a GUID string (strlen("aaaaaaaa-bbbb-cccc-dddd-eeeeeeeeeeee"))
 * not including trailing NUL
 */
#define EFI_VARIABLE_GUID_LEN	UUID_STRING_LEN

/*
 * The type of search to perform when calling boottime->locate_handle
 */
#define EFI_LOCATE_ALL_HANDLES			0
#define EFI_LOCATE_BY_REGISTER_NOTIFY		1
#define EFI_LOCATE_BY_PROTOCOL			2

/*
 * EFI Device Path information
 */
#define EFI_DEV_HW			0x01
#define  EFI_DEV_PCI				 1
#define  EFI_DEV_PCCARD				 2
#define  EFI_DEV_MEM_MAPPED			 3
#define  EFI_DEV_VENDOR				 4
#define  EFI_DEV_CONTROLLER			 5
#define EFI_DEV_ACPI			0x02
#define   EFI_DEV_BASIC_ACPI			 1
#define   EFI_DEV_EXPANDED_ACPI			 2
#define EFI_DEV_MSG			0x03
#define   EFI_DEV_MSG_ATAPI			 1
#define   EFI_DEV_MSG_SCSI			 2
#define   EFI_DEV_MSG_FC			 3
#define   EFI_DEV_MSG_1394			 4
#define   EFI_DEV_MSG_USB			 5
#define   EFI_DEV_MSG_USB_CLASS			15
#define   EFI_DEV_MSG_I20			 6
#define   EFI_DEV_MSG_MAC			11
#define   EFI_DEV_MSG_IPV4			12
#define   EFI_DEV_MSG_IPV6			13
#define   EFI_DEV_MSG_INFINIBAND		 9
#define   EFI_DEV_MSG_UART			14
#define   EFI_DEV_MSG_VENDOR			10
#define EFI_DEV_MEDIA			0x04
#define   EFI_DEV_MEDIA_HARD_DRIVE		 1
#define   EFI_DEV_MEDIA_CDROM			 2
#define   EFI_DEV_MEDIA_VENDOR			 3
#define   EFI_DEV_MEDIA_FILE			 4
#define   EFI_DEV_MEDIA_PROTOCOL		 5
#define EFI_DEV_BIOS_BOOT		0x05
#define EFI_DEV_END_PATH		0x7F
#define EFI_DEV_END_PATH2		0xFF
#define   EFI_DEV_END_INSTANCE			0x01
#define   EFI_DEV_END_ENTIRE			0xFF

struct efi_generic_dev_path {
	u8 type;
	u8 sub_type;
	u16 length;
} __attribute ((packed));

struct efi_dev_path {
	u8 type;	/* can be replaced with unnamed */
	u8 sub_type;	/* struct efi_generic_dev_path; */
	u16 length;	/* once we've moved to -std=c11 */
	union {
		struct {
			u32 hid;
			u32 uid;
		} acpi;
		struct {
			u8 fn;
			u8 dev;
		} pci;
	};
} __attribute ((packed));

#if IS_ENABLED(CONFIG_EFI_DEV_PATH_PARSER)
struct device *efi_get_device_by_path(struct efi_dev_path **node, size_t *len);
#endif

static inline void memrange_efi_to_native(u64 *addr, u64 *npages)
{
	*npages = PFN_UP(*addr + (*npages<<EFI_PAGE_SHIFT)) - PFN_DOWN(*addr);
	*addr &= PAGE_MASK;
}

/*
 * EFI Variable support.
 *
 * Different firmware drivers can expose their EFI-like variables using
 * the following.
 */

struct efivar_operations {
	efi_get_variable_t *get_variable;
	efi_get_next_variable_t *get_next_variable;
	efi_set_variable_t *set_variable;
	efi_set_variable_t *set_variable_nonblocking;
	efi_query_variable_store_t *query_variable_store;
};

struct efivars {
	struct kset *kset;
	struct kobject *kobject;
	const struct efivar_operations *ops;
};

/*
 * The maximum size of VariableName + Data = 1024
 * Therefore, it's reasonable to save that much
 * space in each part of the structure,
 * and we use a page for reading/writing.
 */

#define EFI_VAR_NAME_LEN	1024

struct efi_variable {
	efi_char16_t  VariableName[EFI_VAR_NAME_LEN/sizeof(efi_char16_t)];
	efi_guid_t    VendorGuid;
	unsigned long DataSize;
	__u8          Data[1024];
	efi_status_t  Status;
	__u32         Attributes;
} __attribute__((packed));

struct efivar_entry {
	struct efi_variable var;
	struct list_head list;
	struct kobject kobj;
	bool scanning;
	bool deleting;
};

typedef struct {
	u32 reset;
	u32 output_string;
	u32 test_string;
} efi_simple_text_output_protocol_32_t;

typedef struct {
	u64 reset;
	u64 output_string;
	u64 test_string;
} efi_simple_text_output_protocol_64_t;

struct efi_simple_text_output_protocol {
	void *reset;
	efi_status_t (*output_string)(void *, void *);
	void *test_string;
};

#define PIXEL_RGB_RESERVED_8BIT_PER_COLOR		0
#define PIXEL_BGR_RESERVED_8BIT_PER_COLOR		1
#define PIXEL_BIT_MASK					2
#define PIXEL_BLT_ONLY					3
#define PIXEL_FORMAT_MAX				4

struct efi_pixel_bitmask {
	u32 red_mask;
	u32 green_mask;
	u32 blue_mask;
	u32 reserved_mask;
};

struct efi_graphics_output_mode_info {
	u32 version;
	u32 horizontal_resolution;
	u32 vertical_resolution;
	int pixel_format;
	struct efi_pixel_bitmask pixel_information;
	u32 pixels_per_scan_line;
} __packed;

struct efi_graphics_output_protocol_mode_32 {
	u32 max_mode;
	u32 mode;
	u32 info;
	u32 size_of_info;
	u64 frame_buffer_base;
	u32 frame_buffer_size;
} __packed;

struct efi_graphics_output_protocol_mode_64 {
	u32 max_mode;
	u32 mode;
	u64 info;
	u64 size_of_info;
	u64 frame_buffer_base;
	u64 frame_buffer_size;
} __packed;

struct efi_graphics_output_protocol_mode {
	u32 max_mode;
	u32 mode;
	unsigned long info;
	unsigned long size_of_info;
	u64 frame_buffer_base;
	unsigned long frame_buffer_size;
} __packed;

struct efi_graphics_output_protocol_32 {
	u32 query_mode;
	u32 set_mode;
	u32 blt;
	u32 mode;
};

struct efi_graphics_output_protocol_64 {
	u64 query_mode;
	u64 set_mode;
	u64 blt;
	u64 mode;
};

struct efi_graphics_output_protocol {
	unsigned long query_mode;
	unsigned long set_mode;
	unsigned long blt;
	struct efi_graphics_output_protocol_mode *mode;
};

typedef efi_status_t (*efi_graphics_output_protocol_query_mode)(
	struct efi_graphics_output_protocol *, u32, unsigned long *,
	struct efi_graphics_output_mode_info **);

extern struct list_head efivar_sysfs_list;

static inline void
efivar_unregister(struct efivar_entry *var)
{
	kobject_put(&var->kobj);
}

int efivars_register(struct efivars *efivars,
		     const struct efivar_operations *ops,
		     struct kobject *kobject);
int efivars_unregister(struct efivars *efivars);
struct kobject *efivars_kobject(void);

int efivar_init(int (*func)(efi_char16_t *, efi_guid_t, unsigned long, void *),
		void *data, bool duplicates, struct list_head *head);

int efivar_entry_add(struct efivar_entry *entry, struct list_head *head);
int efivar_entry_remove(struct efivar_entry *entry);

int __efivar_entry_delete(struct efivar_entry *entry);
int efivar_entry_delete(struct efivar_entry *entry);

int efivar_entry_size(struct efivar_entry *entry, unsigned long *size);
int __efivar_entry_get(struct efivar_entry *entry, u32 *attributes,
		       unsigned long *size, void *data);
int efivar_entry_get(struct efivar_entry *entry, u32 *attributes,
		     unsigned long *size, void *data);
int efivar_entry_set(struct efivar_entry *entry, u32 attributes,
		     unsigned long size, void *data, struct list_head *head);
int efivar_entry_set_get_size(struct efivar_entry *entry, u32 attributes,
			      unsigned long *size, void *data, bool *set);
int efivar_entry_set_safe(efi_char16_t *name, efi_guid_t vendor, u32 attributes,
			  bool block, unsigned long size, void *data);

int efivar_entry_iter_begin(void);
void efivar_entry_iter_end(void);

int __efivar_entry_iter(int (*func)(struct efivar_entry *, void *),
			struct list_head *head, void *data,
			struct efivar_entry **prev);
int efivar_entry_iter(int (*func)(struct efivar_entry *, void *),
		      struct list_head *head, void *data);

struct efivar_entry *efivar_entry_find(efi_char16_t *name, efi_guid_t guid,
				       struct list_head *head, bool remove);

bool efivar_validate(efi_guid_t vendor, efi_char16_t *var_name, u8 *data,
		     unsigned long data_size);
bool efivar_variable_is_removable(efi_guid_t vendor, const char *name,
				  size_t len);

extern struct work_struct efivar_work;
void efivar_run_worker(void);

#if defined(CONFIG_EFI_VARS) || defined(CONFIG_EFI_VARS_MODULE)
int efivars_sysfs_init(void);

#define EFIVARS_DATA_SIZE_MAX 1024

#endif /* CONFIG_EFI_VARS */
extern bool efi_capsule_pending(int *reset_type);

extern int efi_capsule_supported(efi_guid_t guid, u32 flags,
				 size_t size, int *reset);

extern int efi_capsule_update(efi_capsule_header_t *capsule,
			      phys_addr_t *pages);

#ifdef CONFIG_EFI_RUNTIME_MAP
int efi_runtime_map_init(struct kobject *);
int efi_get_runtime_map_size(void);
int efi_get_runtime_map_desc_size(void);
int efi_runtime_map_copy(void *buf, size_t bufsz);
#else
static inline int efi_runtime_map_init(struct kobject *kobj)
{
	return 0;
}

static inline int efi_get_runtime_map_size(void)
{
	return 0;
}

static inline int efi_get_runtime_map_desc_size(void)
{
	return 0;
}

static inline int efi_runtime_map_copy(void *buf, size_t bufsz)
{
	return 0;
}

#endif

/* prototypes shared between arch specific and generic stub code */

void efi_printk(efi_system_table_t *sys_table_arg, char *str);

void efi_free(efi_system_table_t *sys_table_arg, unsigned long size,
	      unsigned long addr);

char *efi_convert_cmdline(efi_system_table_t *sys_table_arg,
			  efi_loaded_image_t *image, int *cmd_line_len);

efi_status_t efi_get_memory_map(efi_system_table_t *sys_table_arg,
				struct efi_boot_memmap *map);

efi_status_t efi_low_alloc(efi_system_table_t *sys_table_arg,
			   unsigned long size, unsigned long align,
			   unsigned long *addr);

efi_status_t efi_high_alloc(efi_system_table_t *sys_table_arg,
			    unsigned long size, unsigned long align,
			    unsigned long *addr, unsigned long max);

efi_status_t efi_relocate_kernel(efi_system_table_t *sys_table_arg,
				 unsigned long *image_addr,
				 unsigned long image_size,
				 unsigned long alloc_size,
				 unsigned long preferred_addr,
				 unsigned long alignment);

efi_status_t handle_cmdline_files(efi_system_table_t *sys_table_arg,
				  efi_loaded_image_t *image,
				  char *cmd_line, char *option_string,
				  unsigned long max_addr,
				  unsigned long *load_addr,
				  unsigned long *load_size);

efi_status_t efi_parse_options(char const *cmdline);

efi_status_t efi_setup_gop(efi_system_table_t *sys_table_arg,
			   struct screen_info *si, efi_guid_t *proto,
			   unsigned long size);

bool efi_runtime_disabled(void);
extern void efi_call_virt_check_flags(unsigned long flags, const char *call);

enum efi_secureboot_mode efi_get_secureboot(efi_system_table_t *sys_table);

#ifdef CONFIG_RESET_ATTACK_MITIGATION
void efi_enable_reset_attack_mitigation(efi_system_table_t *sys_table_arg);
#else
static inline void
efi_enable_reset_attack_mitigation(efi_system_table_t *sys_table_arg) { }
#endif

void efi_retrieve_tpm2_eventlog(efi_system_table_t *sys_table);

/*
 * Arch code can implement the following three template macros, avoiding
 * reptition for the void/non-void return cases of {__,}efi_call_virt():
 *
 *  * arch_efi_call_virt_setup()
 *
 *    Sets up the environment for the call (e.g. switching page tables,
 *    allowing kernel-mode use of floating point, if required).
 *
 *  * arch_efi_call_virt()
 *
 *    Performs the call. The last expression in the macro must be the call
 *    itself, allowing the logic to be shared by the void and non-void
 *    cases.
 *
 *  * arch_efi_call_virt_teardown()
 *
 *    Restores the usual kernel environment once the call has returned.
 */

#define efi_call_virt_pointer(p, f, args...)				\
({									\
	efi_status_t __s;						\
	unsigned long __flags;						\
									\
	arch_efi_call_virt_setup();					\
									\
	local_save_flags(__flags);					\
	__s = arch_efi_call_virt(p, f, args);				\
	efi_call_virt_check_flags(__flags, __stringify(f));		\
									\
	arch_efi_call_virt_teardown();					\
									\
	__s;								\
})

#define __efi_call_virt_pointer(p, f, args...)				\
({									\
	unsigned long __flags;						\
									\
	arch_efi_call_virt_setup();					\
									\
	local_save_flags(__flags);					\
	arch_efi_call_virt(p, f, args);					\
	efi_call_virt_check_flags(__flags, __stringify(f));		\
									\
	arch_efi_call_virt_teardown();					\
})

typedef efi_status_t (*efi_exit_boot_map_processing)(
	efi_system_table_t *sys_table_arg,
	struct efi_boot_memmap *map,
	void *priv);

efi_status_t efi_exit_boot_services(efi_system_table_t *sys_table,
				    void *handle,
				    struct efi_boot_memmap *map,
				    void *priv,
				    efi_exit_boot_map_processing priv_func);

#define EFI_RANDOM_SEED_SIZE		64U

struct linux_efi_random_seed {
	u32	size;
	u8	bits[];
};

struct linux_efi_tpm_eventlog {
	u32	size;
	u8	version;
	u8	log[];
};

extern int efi_tpm_eventlog_init(void);

/*
 * efi_runtime_service() function identifiers.
 * "NONE" is used by efi_recover_from_page_fault() to check if the page
 * fault happened while executing an efi runtime service.
 */
enum efi_rts_ids {
	NONE,
	GET_TIME,
	SET_TIME,
	GET_WAKEUP_TIME,
	SET_WAKEUP_TIME,
	GET_VARIABLE,
	GET_NEXT_VARIABLE,
	SET_VARIABLE,
	QUERY_VARIABLE_INFO,
	GET_NEXT_HIGH_MONO_COUNT,
	RESET_SYSTEM,
	UPDATE_CAPSULE,
	QUERY_CAPSULE_CAPS,
};

/*
 * efi_runtime_work:	Details of EFI Runtime Service work
 * @arg<1-5>:		EFI Runtime Service function arguments
 * @status:		Status of executing EFI Runtime Service
 * @efi_rts_id:		EFI Runtime Service function identifier
 * @efi_rts_comp:	Struct used for handling completions
 */
struct efi_runtime_work {
	void *arg1;
	void *arg2;
	void *arg3;
	void *arg4;
	void *arg5;
	efi_status_t status;
	struct work_struct work;
	enum efi_rts_ids efi_rts_id;
	struct completion efi_rts_comp;
};

extern struct efi_runtime_work efi_rts_work;

/* Workqueue to queue EFI Runtime Services */
extern struct workqueue_struct *efi_rts_wq;

struct linux_efi_memreserve {
	int		size;			// allocated size of the array
	atomic_t	count;			// number of entries used
	phys_addr_t	next;			// pa of next struct instance
	struct {
		phys_addr_t	base;
		phys_addr_t	size;
	} entry[0];
};

#define EFI_MEMRESERVE_SIZE(count) (sizeof(struct linux_efi_memreserve) + \
	(count) * sizeof(((struct linux_efi_memreserve *)0)->entry[0]))

#define EFI_MEMRESERVE_COUNT(size) (((size) - sizeof(struct linux_efi_memreserve)) \
	/ sizeof(((struct linux_efi_memreserve *)0)->entry[0]))

#endif /* _LINUX_EFI_H */<|MERGE_RESOLUTION|>--- conflicted
+++ resolved
@@ -1211,11 +1211,6 @@
 extern bool efi_is_table_address(unsigned long phys_addr);
 
 extern void __init efi_set_secure_boot(enum efi_secureboot_mode mode);
-<<<<<<< HEAD
-
-extern void __init efi_set_secure_boot(enum efi_secureboot_mode mode);
-=======
->>>>>>> 18fb3f08
 #else
 static inline bool efi_enabled(int feature)
 {
@@ -1235,14 +1230,11 @@
 	return false;
 }
 
-<<<<<<< HEAD
 static inline int efi_apply_persistent_mem_reservations(void)
 {
 	return 0;
 }
 
-=======
->>>>>>> 18fb3f08
 static inline void efi_set_secure_boot(enum efi_secureboot_mode mode) {}
 #endif
 
