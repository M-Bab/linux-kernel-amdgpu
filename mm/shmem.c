/*
 * Resizable virtual memory filesystem for Linux.
 *
 * Copyright (C) 2000 Linus Torvalds.
 *		 2000 Transmeta Corp.
 *		 2000-2001 Christoph Rohland
 *		 2000-2001 SAP AG
 *		 2002 Red Hat Inc.
 * Copyright (C) 2002-2011 Hugh Dickins.
 * Copyright (C) 2011 Google Inc.
 * Copyright (C) 2002-2005 VERITAS Software Corporation.
 * Copyright (C) 2004 Andi Kleen, SuSE Labs
 *
 * Extended attribute support for tmpfs:
 * Copyright (c) 2004, Luke Kenneth Casson Leighton <lkcl@lkcl.net>
 * Copyright (c) 2004 Red Hat, Inc., James Morris <jmorris@redhat.com>
 *
 * tiny-shmem:
 * Copyright (c) 2004, 2008 Matt Mackall <mpm@selenic.com>
 *
 * This file is released under the GPL.
 */

#include <linux/fs.h>
#include <linux/init.h>
#include <linux/vfs.h>
#include <linux/mount.h>
#include <linux/ramfs.h>
#include <linux/pagemap.h>
#include <linux/file.h>
#include <linux/mm.h>
#include <linux/random.h>
#include <linux/sched/signal.h>
#include <linux/export.h>
#include <linux/swap.h>
#include <linux/uio.h>
#include <linux/khugepaged.h>
#include <linux/hugetlb.h>

#include <asm/tlbflush.h> /* for arch/microblaze update_mmu_cache() */

static struct vfsmount *shm_mnt;

#ifdef CONFIG_SHMEM
/*
 * This virtual memory filesystem is heavily based on the ramfs. It
 * extends ramfs by the ability to use swap and honor resource limits
 * which makes it a completely usable filesystem.
 */

#include <linux/xattr.h>
#include <linux/exportfs.h>
#include <linux/posix_acl.h>
#include <linux/posix_acl_xattr.h>
#include <linux/mman.h>
#include <linux/string.h>
#include <linux/slab.h>
#include <linux/backing-dev.h>
#include <linux/shmem_fs.h>
#include <linux/writeback.h>
#include <linux/blkdev.h>
#include <linux/pagevec.h>
#include <linux/percpu_counter.h>
#include <linux/falloc.h>
#include <linux/splice.h>
#include <linux/security.h>
#include <linux/swapops.h>
#include <linux/mempolicy.h>
#include <linux/namei.h>
#include <linux/ctype.h>
#include <linux/migrate.h>
#include <linux/highmem.h>
#include <linux/seq_file.h>
#include <linux/magic.h>
#include <linux/syscalls.h>
#include <linux/fcntl.h>
#include <uapi/linux/memfd.h>
#include <linux/userfaultfd_k.h>
#include <linux/rmap.h>
#include <linux/uuid.h>

#include <linux/uaccess.h>
#include <asm/pgtable.h>

#include "internal.h"

#define BLOCKS_PER_PAGE  (PAGE_SIZE/512)
#define VM_ACCT(size)    (PAGE_ALIGN(size) >> PAGE_SHIFT)

/* Pretend that each entry is of this size in directory's i_size */
#define BOGO_DIRENT_SIZE 20

/* Symlink up to this size is kmalloc'ed instead of using a swappable page */
#define SHORT_SYMLINK_LEN 128

/*
 * shmem_fallocate communicates with shmem_fault or shmem_writepage via
 * inode->i_private (with i_mutex making sure that it has only one user at
 * a time): we would prefer not to enlarge the shmem inode just for that.
 */
struct shmem_falloc {
	wait_queue_head_t *waitq; /* faults into hole wait for punch to end */
	pgoff_t start;		/* start of range currently being fallocated */
	pgoff_t next;		/* the next page offset to be fallocated */
	pgoff_t nr_falloced;	/* how many new pages have been fallocated */
	pgoff_t nr_unswapped;	/* how often writepage refused to swap out */
};

#ifdef CONFIG_TMPFS
static unsigned long shmem_default_max_blocks(void)
{
	return totalram_pages / 2;
}

static int shmem_default_max_inodes(void)
{
	unsigned long ul;

	ul = INT_MAX;
	ul = min3(ul, totalram_pages - totalhigh_pages, totalram_pages / 2);
	return ul;
}
#endif

static bool shmem_should_replace_page(struct page *page, gfp_t gfp);
static int shmem_replace_page(struct page **pagep, gfp_t gfp,
				struct shmem_inode_info *info, pgoff_t index);
static int shmem_getpage_gfp(struct inode *inode, pgoff_t index,
		struct page **pagep, enum sgp_type sgp,
		gfp_t gfp, struct vm_area_struct *vma,
		struct vm_fault *vmf, vm_fault_t *fault_type);

int shmem_getpage(struct inode *inode, pgoff_t index,
		struct page **pagep, enum sgp_type sgp)
{
	return shmem_getpage_gfp(inode, index, pagep, sgp,
		mapping_gfp_mask(inode->i_mapping), NULL, NULL, NULL);
}

static inline struct shmem_sb_info *SHMEM_SB(struct super_block *sb)
{
	return sb->s_fs_info;
}

/*
 * shmem_file_setup pre-accounts the whole fixed size of a VM object,
 * for shared memory and for shared anonymous (/dev/zero) mappings
 * (unless MAP_NORESERVE and sysctl_overcommit_memory <= 1),
 * consistent with the pre-accounting of private mappings ...
 */
static inline int shmem_acct_size(unsigned long flags, loff_t size)
{
	return (flags & VM_NORESERVE) ?
		0 : security_vm_enough_memory_mm(current->mm, VM_ACCT(size));
}

static inline void shmem_unacct_size(unsigned long flags, loff_t size)
{
	if (!(flags & VM_NORESERVE))
		vm_unacct_memory(VM_ACCT(size));
}

static inline int shmem_reacct_size(unsigned long flags,
		loff_t oldsize, loff_t newsize)
{
	if (!(flags & VM_NORESERVE)) {
		if (VM_ACCT(newsize) > VM_ACCT(oldsize))
			return security_vm_enough_memory_mm(current->mm,
					VM_ACCT(newsize) - VM_ACCT(oldsize));
		else if (VM_ACCT(newsize) < VM_ACCT(oldsize))
			vm_unacct_memory(VM_ACCT(oldsize) - VM_ACCT(newsize));
	}
	return 0;
}

/*
 * ... whereas tmpfs objects are accounted incrementally as
 * pages are allocated, in order to allow large sparse files.
 * shmem_getpage reports shmem_acct_block failure as -ENOSPC not -ENOMEM,
 * so that a failure on a sparse tmpfs mapping will give SIGBUS not OOM.
 */
static inline int shmem_acct_block(unsigned long flags, long pages)
{
	if (!(flags & VM_NORESERVE))
		return 0;

	return security_vm_enough_memory_mm(current->mm,
			pages * VM_ACCT(PAGE_SIZE));
}

static inline void shmem_unacct_blocks(unsigned long flags, long pages)
{
	if (flags & VM_NORESERVE)
		vm_unacct_memory(pages * VM_ACCT(PAGE_SIZE));
}

static inline bool shmem_inode_acct_block(struct inode *inode, long pages)
{
	struct shmem_inode_info *info = SHMEM_I(inode);
	struct shmem_sb_info *sbinfo = SHMEM_SB(inode->i_sb);

	if (shmem_acct_block(info->flags, pages))
		return false;

	if (sbinfo->max_blocks) {
		if (percpu_counter_compare(&sbinfo->used_blocks,
					   sbinfo->max_blocks - pages) > 0)
			goto unacct;
		percpu_counter_add(&sbinfo->used_blocks, pages);
	}

	return true;

unacct:
	shmem_unacct_blocks(info->flags, pages);
	return false;
}

static inline void shmem_inode_unacct_blocks(struct inode *inode, long pages)
{
	struct shmem_inode_info *info = SHMEM_I(inode);
	struct shmem_sb_info *sbinfo = SHMEM_SB(inode->i_sb);

	if (sbinfo->max_blocks)
		percpu_counter_sub(&sbinfo->used_blocks, pages);
	shmem_unacct_blocks(info->flags, pages);
}

static const struct super_operations shmem_ops;
static const struct address_space_operations shmem_aops;
static const struct file_operations shmem_file_operations;
static const struct inode_operations shmem_inode_operations;
static const struct inode_operations shmem_dir_inode_operations;
static const struct inode_operations shmem_special_inode_operations;
static const struct vm_operations_struct shmem_vm_ops;
static struct file_system_type shmem_fs_type;

bool vma_is_shmem(struct vm_area_struct *vma)
{
	return vma->vm_ops == &shmem_vm_ops;
}

static LIST_HEAD(shmem_swaplist);
static DEFINE_MUTEX(shmem_swaplist_mutex);

static int shmem_reserve_inode(struct super_block *sb)
{
	struct shmem_sb_info *sbinfo = SHMEM_SB(sb);
	if (sbinfo->max_inodes) {
		spin_lock(&sbinfo->stat_lock);
		if (!sbinfo->free_inodes) {
			spin_unlock(&sbinfo->stat_lock);
			return -ENOSPC;
		}
		sbinfo->free_inodes--;
		spin_unlock(&sbinfo->stat_lock);
	}
	return 0;
}

static void shmem_free_inode(struct super_block *sb)
{
	struct shmem_sb_info *sbinfo = SHMEM_SB(sb);
	if (sbinfo->max_inodes) {
		spin_lock(&sbinfo->stat_lock);
		sbinfo->free_inodes++;
		spin_unlock(&sbinfo->stat_lock);
	}
}

/**
 * shmem_recalc_inode - recalculate the block usage of an inode
 * @inode: inode to recalc
 *
 * We have to calculate the free blocks since the mm can drop
 * undirtied hole pages behind our back.
 *
 * But normally   info->alloced == inode->i_mapping->nrpages + info->swapped
 * So mm freed is info->alloced - (inode->i_mapping->nrpages + info->swapped)
 *
 * It has to be called with the spinlock held.
 */
static void shmem_recalc_inode(struct inode *inode)
{
	struct shmem_inode_info *info = SHMEM_I(inode);
	long freed;

	freed = info->alloced - info->swapped - inode->i_mapping->nrpages;
	if (freed > 0) {
		info->alloced -= freed;
		inode->i_blocks -= freed * BLOCKS_PER_PAGE;
		shmem_inode_unacct_blocks(inode, freed);
	}
}

bool shmem_charge(struct inode *inode, long pages)
{
	struct shmem_inode_info *info = SHMEM_I(inode);
	unsigned long flags;

	if (!shmem_inode_acct_block(inode, pages))
		return false;

	spin_lock_irqsave(&info->lock, flags);
	info->alloced += pages;
	inode->i_blocks += pages * BLOCKS_PER_PAGE;
	shmem_recalc_inode(inode);
	spin_unlock_irqrestore(&info->lock, flags);
	inode->i_mapping->nrpages += pages;

	return true;
}

void shmem_uncharge(struct inode *inode, long pages)
{
	struct shmem_inode_info *info = SHMEM_I(inode);
	unsigned long flags;

	spin_lock_irqsave(&info->lock, flags);
	info->alloced -= pages;
	inode->i_blocks -= pages * BLOCKS_PER_PAGE;
	shmem_recalc_inode(inode);
	spin_unlock_irqrestore(&info->lock, flags);

	shmem_inode_unacct_blocks(inode, pages);
}

/*
 * Replace item expected in radix tree by a new item, while holding tree lock.
 */
static int shmem_radix_tree_replace(struct address_space *mapping,
			pgoff_t index, void *expected, void *replacement)
{
	struct radix_tree_node *node;
	void __rcu **pslot;
	void *item;

	VM_BUG_ON(!expected);
	VM_BUG_ON(!replacement);
	item = __radix_tree_lookup(&mapping->i_pages, index, &node, &pslot);
	if (!item)
		return -ENOENT;
	if (item != expected)
		return -ENOENT;
	__radix_tree_replace(&mapping->i_pages, node, pslot,
			     replacement, NULL);
	return 0;
}

/*
 * Sometimes, before we decide whether to proceed or to fail, we must check
 * that an entry was not already brought back from swap by a racing thread.
 *
 * Checking page is not enough: by the time a SwapCache page is locked, it
 * might be reused, and again be SwapCache, using the same swap as before.
 */
static bool shmem_confirm_swap(struct address_space *mapping,
			       pgoff_t index, swp_entry_t swap)
{
	void *item;

	rcu_read_lock();
	item = radix_tree_lookup(&mapping->i_pages, index);
	rcu_read_unlock();
	return item == swp_to_radix_entry(swap);
}

/*
 * Definitions for "huge tmpfs": tmpfs mounted with the huge= option
 *
 * SHMEM_HUGE_NEVER:
 *	disables huge pages for the mount;
 * SHMEM_HUGE_ALWAYS:
 *	enables huge pages for the mount;
 * SHMEM_HUGE_WITHIN_SIZE:
 *	only allocate huge pages if the page will be fully within i_size,
 *	also respect fadvise()/madvise() hints;
 * SHMEM_HUGE_ADVISE:
 *	only allocate huge pages if requested with fadvise()/madvise();
 */

#define SHMEM_HUGE_NEVER	0
#define SHMEM_HUGE_ALWAYS	1
#define SHMEM_HUGE_WITHIN_SIZE	2
#define SHMEM_HUGE_ADVISE	3

/*
 * Special values.
 * Only can be set via /sys/kernel/mm/transparent_hugepage/shmem_enabled:
 *
 * SHMEM_HUGE_DENY:
 *	disables huge on shm_mnt and all mounts, for emergency use;
 * SHMEM_HUGE_FORCE:
 *	enables huge on shm_mnt and all mounts, w/o needing option, for testing;
 *
 */
#define SHMEM_HUGE_DENY		(-1)
#define SHMEM_HUGE_FORCE	(-2)

#ifdef CONFIG_TRANSPARENT_HUGE_PAGECACHE
/* ifdef here to avoid bloating shmem.o when not necessary */

static int shmem_huge __read_mostly;

#if defined(CONFIG_SYSFS) || defined(CONFIG_TMPFS)
static int shmem_parse_huge(const char *str)
{
	if (!strcmp(str, "never"))
		return SHMEM_HUGE_NEVER;
	if (!strcmp(str, "always"))
		return SHMEM_HUGE_ALWAYS;
	if (!strcmp(str, "within_size"))
		return SHMEM_HUGE_WITHIN_SIZE;
	if (!strcmp(str, "advise"))
		return SHMEM_HUGE_ADVISE;
	if (!strcmp(str, "deny"))
		return SHMEM_HUGE_DENY;
	if (!strcmp(str, "force"))
		return SHMEM_HUGE_FORCE;
	return -EINVAL;
}

static const char *shmem_format_huge(int huge)
{
	switch (huge) {
	case SHMEM_HUGE_NEVER:
		return "never";
	case SHMEM_HUGE_ALWAYS:
		return "always";
	case SHMEM_HUGE_WITHIN_SIZE:
		return "within_size";
	case SHMEM_HUGE_ADVISE:
		return "advise";
	case SHMEM_HUGE_DENY:
		return "deny";
	case SHMEM_HUGE_FORCE:
		return "force";
	default:
		VM_BUG_ON(1);
		return "bad_val";
	}
}
#endif

static unsigned long shmem_unused_huge_shrink(struct shmem_sb_info *sbinfo,
		struct shrink_control *sc, unsigned long nr_to_split)
{
	LIST_HEAD(list), *pos, *next;
	LIST_HEAD(to_remove);
	struct inode *inode;
	struct shmem_inode_info *info;
	struct page *page;
	unsigned long batch = sc ? sc->nr_to_scan : 128;
	int removed = 0, split = 0;

	if (list_empty(&sbinfo->shrinklist))
		return SHRINK_STOP;

	spin_lock(&sbinfo->shrinklist_lock);
	list_for_each_safe(pos, next, &sbinfo->shrinklist) {
		info = list_entry(pos, struct shmem_inode_info, shrinklist);

		/* pin the inode */
		inode = igrab(&info->vfs_inode);

		/* inode is about to be evicted */
		if (!inode) {
			list_del_init(&info->shrinklist);
			removed++;
			goto next;
		}

		/* Check if there's anything to gain */
		if (round_up(inode->i_size, PAGE_SIZE) ==
				round_up(inode->i_size, HPAGE_PMD_SIZE)) {
			list_move(&info->shrinklist, &to_remove);
			removed++;
			goto next;
		}

		list_move(&info->shrinklist, &list);
next:
		if (!--batch)
			break;
	}
	spin_unlock(&sbinfo->shrinklist_lock);

	list_for_each_safe(pos, next, &to_remove) {
		info = list_entry(pos, struct shmem_inode_info, shrinklist);
		inode = &info->vfs_inode;
		list_del_init(&info->shrinklist);
		iput(inode);
	}

	list_for_each_safe(pos, next, &list) {
		int ret;

		info = list_entry(pos, struct shmem_inode_info, shrinklist);
		inode = &info->vfs_inode;

		if (nr_to_split && split >= nr_to_split)
			goto leave;

		page = find_get_page(inode->i_mapping,
				(inode->i_size & HPAGE_PMD_MASK) >> PAGE_SHIFT);
		if (!page)
			goto drop;

		/* No huge page at the end of the file: nothing to split */
		if (!PageTransHuge(page)) {
			put_page(page);
			goto drop;
		}

		/*
		 * Leave the inode on the list if we failed to lock
		 * the page at this time.
		 *
		 * Waiting for the lock may lead to deadlock in the
		 * reclaim path.
		 */
		if (!trylock_page(page)) {
			put_page(page);
			goto leave;
		}

		ret = split_huge_page(page);
		unlock_page(page);
		put_page(page);

		/* If split failed leave the inode on the list */
		if (ret)
			goto leave;

		split++;
drop:
		list_del_init(&info->shrinklist);
		removed++;
leave:
		iput(inode);
	}

	spin_lock(&sbinfo->shrinklist_lock);
	list_splice_tail(&list, &sbinfo->shrinklist);
	sbinfo->shrinklist_len -= removed;
	spin_unlock(&sbinfo->shrinklist_lock);

	return split;
}

static long shmem_unused_huge_scan(struct super_block *sb,
		struct shrink_control *sc)
{
	struct shmem_sb_info *sbinfo = SHMEM_SB(sb);

	if (!READ_ONCE(sbinfo->shrinklist_len))
		return SHRINK_STOP;

	return shmem_unused_huge_shrink(sbinfo, sc, 0);
}

static long shmem_unused_huge_count(struct super_block *sb,
		struct shrink_control *sc)
{
	struct shmem_sb_info *sbinfo = SHMEM_SB(sb);
	return READ_ONCE(sbinfo->shrinklist_len);
}
#else /* !CONFIG_TRANSPARENT_HUGE_PAGECACHE */

#define shmem_huge SHMEM_HUGE_DENY

static unsigned long shmem_unused_huge_shrink(struct shmem_sb_info *sbinfo,
		struct shrink_control *sc, unsigned long nr_to_split)
{
	return 0;
}
#endif /* CONFIG_TRANSPARENT_HUGE_PAGECACHE */

static inline bool is_huge_enabled(struct shmem_sb_info *sbinfo)
{
	if (IS_ENABLED(CONFIG_TRANSPARENT_HUGE_PAGECACHE) &&
	    (shmem_huge == SHMEM_HUGE_FORCE || sbinfo->huge) &&
	    shmem_huge != SHMEM_HUGE_DENY)
		return true;
	return false;
}

/*
 * Like add_to_page_cache_locked, but error if expected item has gone.
 */
static int shmem_add_to_page_cache(struct page *page,
				   struct address_space *mapping,
				   pgoff_t index, void *expected)
{
	int error, nr = hpage_nr_pages(page);

	VM_BUG_ON_PAGE(PageTail(page), page);
	VM_BUG_ON_PAGE(index != round_down(index, nr), page);
	VM_BUG_ON_PAGE(!PageLocked(page), page);
	VM_BUG_ON_PAGE(!PageSwapBacked(page), page);
	VM_BUG_ON(expected && PageTransHuge(page));

	page_ref_add(page, nr);
	page->mapping = mapping;
	page->index = index;

	xa_lock_irq(&mapping->i_pages);
	if (PageTransHuge(page)) {
		void __rcu **results;
		pgoff_t idx;
		int i;

		error = 0;
		if (radix_tree_gang_lookup_slot(&mapping->i_pages,
					&results, &idx, index, 1) &&
				idx < index + HPAGE_PMD_NR) {
			error = -EEXIST;
		}

		if (!error) {
			for (i = 0; i < HPAGE_PMD_NR; i++) {
				error = radix_tree_insert(&mapping->i_pages,
						index + i, page + i);
				VM_BUG_ON(error);
			}
			count_vm_event(THP_FILE_ALLOC);
		}
	} else if (!expected) {
		error = radix_tree_insert(&mapping->i_pages, index, page);
	} else {
		error = shmem_radix_tree_replace(mapping, index, expected,
								 page);
	}

	if (!error) {
		mapping->nrpages += nr;
		if (PageTransHuge(page))
			__inc_node_page_state(page, NR_SHMEM_THPS);
		__mod_node_page_state(page_pgdat(page), NR_FILE_PAGES, nr);
		__mod_node_page_state(page_pgdat(page), NR_SHMEM, nr);
		xa_unlock_irq(&mapping->i_pages);
	} else {
		page->mapping = NULL;
		xa_unlock_irq(&mapping->i_pages);
		page_ref_sub(page, nr);
	}
	return error;
}

/*
 * Like delete_from_page_cache, but substitutes swap for page.
 */
static void shmem_delete_from_page_cache(struct page *page, void *radswap)
{
	struct address_space *mapping = page->mapping;
	int error;

	VM_BUG_ON_PAGE(PageCompound(page), page);

	xa_lock_irq(&mapping->i_pages);
	error = shmem_radix_tree_replace(mapping, page->index, page, radswap);
	page->mapping = NULL;
	mapping->nrpages--;
	__dec_node_page_state(page, NR_FILE_PAGES);
	__dec_node_page_state(page, NR_SHMEM);
	xa_unlock_irq(&mapping->i_pages);
	put_page(page);
	BUG_ON(error);
}

/*
 * Remove swap entry from radix tree, free the swap and its page cache.
 */
static int shmem_free_swap(struct address_space *mapping,
			   pgoff_t index, void *radswap)
{
	void *old;

	xa_lock_irq(&mapping->i_pages);
	old = radix_tree_delete_item(&mapping->i_pages, index, radswap);
	xa_unlock_irq(&mapping->i_pages);
	if (old != radswap)
		return -ENOENT;
	free_swap_and_cache(radix_to_swp_entry(radswap));
	return 0;
}

/*
 * Determine (in bytes) how many of the shmem object's pages mapped by the
 * given offsets are swapped out.
 *
 * This is safe to call without i_mutex or the i_pages lock thanks to RCU,
 * as long as the inode doesn't go away and racy results are not a problem.
 */
unsigned long shmem_partial_swap_usage(struct address_space *mapping,
						pgoff_t start, pgoff_t end)
{
	struct radix_tree_iter iter;
	void __rcu **slot;
	struct page *page;
	unsigned long swapped = 0;

	rcu_read_lock();

	radix_tree_for_each_slot(slot, &mapping->i_pages, &iter, start) {
		if (iter.index >= end)
			break;

		page = radix_tree_deref_slot(slot);

		if (radix_tree_deref_retry(page)) {
			slot = radix_tree_iter_retry(&iter);
			continue;
		}

		if (radix_tree_exceptional_entry(page))
			swapped++;

		if (need_resched()) {
			slot = radix_tree_iter_resume(slot, &iter);
			cond_resched_rcu();
		}
	}

	rcu_read_unlock();

	return swapped << PAGE_SHIFT;
}

/*
 * Determine (in bytes) how many of the shmem object's pages mapped by the
 * given vma is swapped out.
 *
 * This is safe to call without i_mutex or the i_pages lock thanks to RCU,
 * as long as the inode doesn't go away and racy results are not a problem.
 */
unsigned long shmem_swap_usage(struct vm_area_struct *vma)
{
	struct inode *inode = file_inode(vma->vm_file);
	struct shmem_inode_info *info = SHMEM_I(inode);
	struct address_space *mapping = inode->i_mapping;
	unsigned long swapped;

	/* Be careful as we don't hold info->lock */
	swapped = READ_ONCE(info->swapped);

	/*
	 * The easier cases are when the shmem object has nothing in swap, or
	 * the vma maps it whole. Then we can simply use the stats that we
	 * already track.
	 */
	if (!swapped)
		return 0;

	if (!vma->vm_pgoff && vma->vm_end - vma->vm_start >= inode->i_size)
		return swapped << PAGE_SHIFT;

	/* Here comes the more involved part */
	return shmem_partial_swap_usage(mapping,
			linear_page_index(vma, vma->vm_start),
			linear_page_index(vma, vma->vm_end));
}

/*
 * SysV IPC SHM_UNLOCK restore Unevictable pages to their evictable lists.
 */
void shmem_unlock_mapping(struct address_space *mapping)
{
	struct pagevec pvec;
	pgoff_t indices[PAGEVEC_SIZE];
	pgoff_t index = 0;

	pagevec_init(&pvec);
	/*
	 * Minor point, but we might as well stop if someone else SHM_LOCKs it.
	 */
	while (!mapping_unevictable(mapping)) {
		/*
		 * Avoid pagevec_lookup(): find_get_pages() returns 0 as if it
		 * has finished, if it hits a row of PAGEVEC_SIZE swap entries.
		 */
		pvec.nr = find_get_entries(mapping, index,
					   PAGEVEC_SIZE, pvec.pages, indices);
		if (!pvec.nr)
			break;
		index = indices[pvec.nr - 1] + 1;
		pagevec_remove_exceptionals(&pvec);
		check_move_unevictable_pages(pvec.pages, pvec.nr);
		pagevec_release(&pvec);
		cond_resched();
	}
}

/*
 * Remove range of pages and swap entries from radix tree, and free them.
 * If !unfalloc, truncate or punch hole; if unfalloc, undo failed fallocate.
 */
static void shmem_undo_range(struct inode *inode, loff_t lstart, loff_t lend,
								 bool unfalloc)
{
	struct address_space *mapping = inode->i_mapping;
	struct shmem_inode_info *info = SHMEM_I(inode);
	pgoff_t start = (lstart + PAGE_SIZE - 1) >> PAGE_SHIFT;
	pgoff_t end = (lend + 1) >> PAGE_SHIFT;
	unsigned int partial_start = lstart & (PAGE_SIZE - 1);
	unsigned int partial_end = (lend + 1) & (PAGE_SIZE - 1);
	struct pagevec pvec;
	pgoff_t indices[PAGEVEC_SIZE];
	long nr_swaps_freed = 0;
	pgoff_t index;
	int i;

	if (lend == -1)
		end = -1;	/* unsigned, so actually very big */

	pagevec_init(&pvec);
	index = start;
	while (index < end) {
		pvec.nr = find_get_entries(mapping, index,
			min(end - index, (pgoff_t)PAGEVEC_SIZE),
			pvec.pages, indices);
		if (!pvec.nr)
			break;
		for (i = 0; i < pagevec_count(&pvec); i++) {
			struct page *page = pvec.pages[i];

			index = indices[i];
			if (index >= end)
				break;

			if (radix_tree_exceptional_entry(page)) {
				if (unfalloc)
					continue;
				nr_swaps_freed += !shmem_free_swap(mapping,
								index, page);
				continue;
			}

			VM_BUG_ON_PAGE(page_to_pgoff(page) != index, page);

			if (!trylock_page(page))
				continue;

			if (PageTransTail(page)) {
				/* Middle of THP: zero out the page */
				clear_highpage(page);
				unlock_page(page);
				continue;
			} else if (PageTransHuge(page)) {
				if (index == round_down(end, HPAGE_PMD_NR)) {
					/*
					 * Range ends in the middle of THP:
					 * zero out the page
					 */
					clear_highpage(page);
					unlock_page(page);
					continue;
				}
				index += HPAGE_PMD_NR - 1;
				i += HPAGE_PMD_NR - 1;
			}

			if (!unfalloc || !PageUptodate(page)) {
				VM_BUG_ON_PAGE(PageTail(page), page);
				if (page_mapping(page) == mapping) {
					VM_BUG_ON_PAGE(PageWriteback(page), page);
					truncate_inode_page(mapping, page);
				}
			}
			unlock_page(page);
		}
		pagevec_remove_exceptionals(&pvec);
		pagevec_release(&pvec);
		cond_resched();
		index++;
	}

	if (partial_start) {
		struct page *page = NULL;
		shmem_getpage(inode, start - 1, &page, SGP_READ);
		if (page) {
			unsigned int top = PAGE_SIZE;
			if (start > end) {
				top = partial_end;
				partial_end = 0;
			}
			zero_user_segment(page, partial_start, top);
			set_page_dirty(page);
			unlock_page(page);
			put_page(page);
		}
	}
	if (partial_end) {
		struct page *page = NULL;
		shmem_getpage(inode, end, &page, SGP_READ);
		if (page) {
			zero_user_segment(page, 0, partial_end);
			set_page_dirty(page);
			unlock_page(page);
			put_page(page);
		}
	}
	if (start >= end)
		return;

	index = start;
	while (index < end) {
		cond_resched();

		pvec.nr = find_get_entries(mapping, index,
				min(end - index, (pgoff_t)PAGEVEC_SIZE),
				pvec.pages, indices);
		if (!pvec.nr) {
			/* If all gone or hole-punch or unfalloc, we're done */
			if (index == start || end != -1)
				break;
			/* But if truncating, restart to make sure all gone */
			index = start;
			continue;
		}
		for (i = 0; i < pagevec_count(&pvec); i++) {
			struct page *page = pvec.pages[i];

			index = indices[i];
			if (index >= end)
				break;

			if (radix_tree_exceptional_entry(page)) {
				if (unfalloc)
					continue;
				if (shmem_free_swap(mapping, index, page)) {
					/* Swap was replaced by page: retry */
					index--;
					break;
				}
				nr_swaps_freed++;
				continue;
			}

			lock_page(page);

			if (PageTransTail(page)) {
				/* Middle of THP: zero out the page */
				clear_highpage(page);
				unlock_page(page);
				/*
				 * Partial thp truncate due 'start' in middle
				 * of THP: don't need to look on these pages
				 * again on !pvec.nr restart.
				 */
				if (index != round_down(end, HPAGE_PMD_NR))
					start++;
				continue;
			} else if (PageTransHuge(page)) {
				if (index == round_down(end, HPAGE_PMD_NR)) {
					/*
					 * Range ends in the middle of THP:
					 * zero out the page
					 */
					clear_highpage(page);
					unlock_page(page);
					continue;
				}
				index += HPAGE_PMD_NR - 1;
				i += HPAGE_PMD_NR - 1;
			}

			if (!unfalloc || !PageUptodate(page)) {
				VM_BUG_ON_PAGE(PageTail(page), page);
				if (page_mapping(page) == mapping) {
					VM_BUG_ON_PAGE(PageWriteback(page), page);
					truncate_inode_page(mapping, page);
				} else {
					/* Page was replaced by swap: retry */
					unlock_page(page);
					index--;
					break;
				}
			}
			unlock_page(page);
		}
		pagevec_remove_exceptionals(&pvec);
		pagevec_release(&pvec);
		index++;
	}

	spin_lock_irq(&info->lock);
	info->swapped -= nr_swaps_freed;
	shmem_recalc_inode(inode);
	spin_unlock_irq(&info->lock);
}

void shmem_truncate_range(struct inode *inode, loff_t lstart, loff_t lend)
{
	shmem_undo_range(inode, lstart, lend, false);
	inode->i_ctime = inode->i_mtime = current_time(inode);
}
EXPORT_SYMBOL_GPL(shmem_truncate_range);

static int shmem_getattr(const struct path *path, struct kstat *stat,
			 u32 request_mask, unsigned int query_flags)
{
	struct inode *inode = path->dentry->d_inode;
	struct shmem_inode_info *info = SHMEM_I(inode);
	struct shmem_sb_info *sb_info = SHMEM_SB(inode->i_sb);

	if (info->alloced - info->swapped != inode->i_mapping->nrpages) {
		spin_lock_irq(&info->lock);
		shmem_recalc_inode(inode);
		spin_unlock_irq(&info->lock);
	}
	generic_fillattr(inode, stat);

	if (is_huge_enabled(sb_info))
		stat->blksize = HPAGE_PMD_SIZE;

	return 0;
}

static int shmem_setattr(struct dentry *dentry, struct iattr *attr)
{
	struct inode *inode = d_inode(dentry);
	struct shmem_inode_info *info = SHMEM_I(inode);
	struct shmem_sb_info *sbinfo = SHMEM_SB(inode->i_sb);
	int error;

	error = setattr_prepare(dentry, attr);
	if (error)
		return error;

	if (S_ISREG(inode->i_mode) && (attr->ia_valid & ATTR_SIZE)) {
		loff_t oldsize = inode->i_size;
		loff_t newsize = attr->ia_size;

		/* protected by i_mutex */
		if ((newsize < oldsize && (info->seals & F_SEAL_SHRINK)) ||
		    (newsize > oldsize && (info->seals & F_SEAL_GROW)))
			return -EPERM;

		if (newsize != oldsize) {
			error = shmem_reacct_size(SHMEM_I(inode)->flags,
					oldsize, newsize);
			if (error)
				return error;
			i_size_write(inode, newsize);
			inode->i_ctime = inode->i_mtime = current_time(inode);
		}
		if (newsize <= oldsize) {
			loff_t holebegin = round_up(newsize, PAGE_SIZE);
			if (oldsize > holebegin)
				unmap_mapping_range(inode->i_mapping,
							holebegin, 0, 1);
			if (info->alloced)
				shmem_truncate_range(inode,
							newsize, (loff_t)-1);
			/* unmap again to remove racily COWed private pages */
			if (oldsize > holebegin)
				unmap_mapping_range(inode->i_mapping,
							holebegin, 0, 1);

			/*
			 * Part of the huge page can be beyond i_size: subject
			 * to shrink under memory pressure.
			 */
			if (IS_ENABLED(CONFIG_TRANSPARENT_HUGE_PAGECACHE)) {
				spin_lock(&sbinfo->shrinklist_lock);
				/*
				 * _careful to defend against unlocked access to
				 * ->shrink_list in shmem_unused_huge_shrink()
				 */
				if (list_empty_careful(&info->shrinklist)) {
					list_add_tail(&info->shrinklist,
							&sbinfo->shrinklist);
					sbinfo->shrinklist_len++;
				}
				spin_unlock(&sbinfo->shrinklist_lock);
			}
		}
	}

	setattr_copy(inode, attr);
	if (attr->ia_valid & ATTR_MODE)
		error = posix_acl_chmod(inode, inode->i_mode);
	return error;
}

static void shmem_evict_inode(struct inode *inode)
{
	struct shmem_inode_info *info = SHMEM_I(inode);
	struct shmem_sb_info *sbinfo = SHMEM_SB(inode->i_sb);

	if (inode->i_mapping->a_ops == &shmem_aops) {
		shmem_unacct_size(info->flags, inode->i_size);
		inode->i_size = 0;
		shmem_truncate_range(inode, 0, (loff_t)-1);
		if (!list_empty(&info->shrinklist)) {
			spin_lock(&sbinfo->shrinklist_lock);
			if (!list_empty(&info->shrinklist)) {
				list_del_init(&info->shrinklist);
				sbinfo->shrinklist_len--;
			}
			spin_unlock(&sbinfo->shrinklist_lock);
		}
		if (!list_empty(&info->swaplist)) {
			mutex_lock(&shmem_swaplist_mutex);
			list_del_init(&info->swaplist);
			mutex_unlock(&shmem_swaplist_mutex);
		}
	}

	simple_xattrs_free(&info->xattrs);
	WARN_ON(inode->i_blocks);
	if (!sbinfo->idr_nouse && inode->i_ino) {
		mutex_lock(&sbinfo->idr_lock);
		idr_remove(&sbinfo->idr, inode->i_ino);
		mutex_unlock(&sbinfo->idr_lock);
	}
	shmem_free_inode(inode->i_sb);
	clear_inode(inode);
}

static unsigned long find_swap_entry(struct radix_tree_root *root, void *item)
{
	struct radix_tree_iter iter;
	void __rcu **slot;
	unsigned long found = -1;
	unsigned int checked = 0;

	rcu_read_lock();
	radix_tree_for_each_slot(slot, root, &iter, 0) {
		void *entry = radix_tree_deref_slot(slot);

		if (radix_tree_deref_retry(entry)) {
			slot = radix_tree_iter_retry(&iter);
			continue;
		}
		if (entry == item) {
			found = iter.index;
			break;
		}
		checked++;
		if ((checked % 4096) != 0)
			continue;
		slot = radix_tree_iter_resume(slot, &iter);
		cond_resched_rcu();
	}

	rcu_read_unlock();
	return found;
}

/*
 * If swap found in inode, free it and move page from swapcache to filecache.
 */
static int shmem_unuse_inode(struct shmem_inode_info *info,
			     swp_entry_t swap, struct page **pagep)
{
	struct address_space *mapping = info->vfs_inode.i_mapping;
	void *radswap;
	pgoff_t index;
	gfp_t gfp;
	int error = 0;

	radswap = swp_to_radix_entry(swap);
	index = find_swap_entry(&mapping->i_pages, radswap);
	if (index == -1)
		return -EAGAIN;	/* tell shmem_unuse we found nothing */

	/*
	 * Move _head_ to start search for next from here.
	 * But be careful: shmem_evict_inode checks list_empty without taking
	 * mutex, and there's an instant in list_move_tail when info->swaplist
	 * would appear empty, if it were the only one on shmem_swaplist.
	 */
	if (shmem_swaplist.next != &info->swaplist)
		list_move_tail(&shmem_swaplist, &info->swaplist);

	gfp = mapping_gfp_mask(mapping);
	if (shmem_should_replace_page(*pagep, gfp)) {
		mutex_unlock(&shmem_swaplist_mutex);
		error = shmem_replace_page(pagep, gfp, info, index);
		mutex_lock(&shmem_swaplist_mutex);
		/*
		 * We needed to drop mutex to make that restrictive page
		 * allocation, but the inode might have been freed while we
		 * dropped it: although a racing shmem_evict_inode() cannot
		 * complete without emptying the radix_tree, our page lock
		 * on this swapcache page is not enough to prevent that -
		 * free_swap_and_cache() of our swap entry will only
		 * trylock_page(), removing swap from radix_tree whatever.
		 *
		 * We must not proceed to shmem_add_to_page_cache() if the
		 * inode has been freed, but of course we cannot rely on
		 * inode or mapping or info to check that.  However, we can
		 * safely check if our swap entry is still in use (and here
		 * it can't have got reused for another page): if it's still
		 * in use, then the inode cannot have been freed yet, and we
		 * can safely proceed (if it's no longer in use, that tells
		 * nothing about the inode, but we don't need to unuse swap).
		 */
		if (!page_swapcount(*pagep))
			error = -ENOENT;
	}

	/*
	 * We rely on shmem_swaplist_mutex, not only to protect the swaplist,
	 * but also to hold up shmem_evict_inode(): so inode cannot be freed
	 * beneath us (pagelock doesn't help until the page is in pagecache).
	 */
	if (!error)
		error = shmem_add_to_page_cache(*pagep, mapping, index,
						radswap);
	if (error != -ENOMEM) {
		/*
		 * Truncation and eviction use free_swap_and_cache(), which
		 * only does trylock page: if we raced, best clean up here.
		 */
		delete_from_swap_cache(*pagep);
		set_page_dirty(*pagep);
		if (!error) {
			spin_lock_irq(&info->lock);
			info->swapped--;
			spin_unlock_irq(&info->lock);
			swap_free(swap);
		}
	}
	return error;
}

/*
 * Search through swapped inodes to find and replace swap by page.
 */
int shmem_unuse(swp_entry_t swap, struct page *page)
{
	struct list_head *this, *next;
	struct shmem_inode_info *info;
	struct mem_cgroup *memcg;
	int error = 0;

	/*
	 * There's a faint possibility that swap page was replaced before
	 * caller locked it: caller will come back later with the right page.
	 */
	if (unlikely(!PageSwapCache(page) || page_private(page) != swap.val))
		goto out;

	/*
	 * Charge page using GFP_KERNEL while we can wait, before taking
	 * the shmem_swaplist_mutex which might hold up shmem_writepage().
	 * Charged back to the user (not to caller) when swap account is used.
	 */
	error = mem_cgroup_try_charge_delay(page, current->mm, GFP_KERNEL,
					    &memcg, false);
	if (error)
		goto out;
	/* No radix_tree_preload: swap entry keeps a place for page in tree */
	error = -EAGAIN;

	mutex_lock(&shmem_swaplist_mutex);
	list_for_each_safe(this, next, &shmem_swaplist) {
		info = list_entry(this, struct shmem_inode_info, swaplist);
		if (info->swapped)
			error = shmem_unuse_inode(info, swap, &page);
		else
			list_del_init(&info->swaplist);
		cond_resched();
		if (error != -EAGAIN)
			break;
		/* found nothing in this: move on to search the next */
	}
	mutex_unlock(&shmem_swaplist_mutex);

	if (error) {
		if (error != -ENOMEM)
			error = 0;
		mem_cgroup_cancel_charge(page, memcg, false);
	} else
		mem_cgroup_commit_charge(page, memcg, true, false);
out:
	unlock_page(page);
	put_page(page);
	return error;
}

/*
 * Move the page from the page cache to the swap cache.
 */
static int shmem_writepage(struct page *page, struct writeback_control *wbc)
{
	struct shmem_inode_info *info;
	struct address_space *mapping;
	struct inode *inode;
	swp_entry_t swap;
	pgoff_t index;

	VM_BUG_ON_PAGE(PageCompound(page), page);
	BUG_ON(!PageLocked(page));
	mapping = page->mapping;
	index = page->index;
	inode = mapping->host;
	info = SHMEM_I(inode);
	if (info->flags & VM_LOCKED)
		goto redirty;
	if (!total_swap_pages)
		goto redirty;

	/*
	 * Our capabilities prevent regular writeback or sync from ever calling
	 * shmem_writepage; but a stacking filesystem might use ->writepage of
	 * its underlying filesystem, in which case tmpfs should write out to
	 * swap only in response to memory pressure, and not for the writeback
	 * threads or sync.
	 */
	if (!wbc->for_reclaim) {
		WARN_ON_ONCE(1);	/* Still happens? Tell us about it! */
		goto redirty;
	}

	/*
	 * This is somewhat ridiculous, but without plumbing a SWAP_MAP_FALLOC
	 * value into swapfile.c, the only way we can correctly account for a
	 * fallocated page arriving here is now to initialize it and write it.
	 *
	 * That's okay for a page already fallocated earlier, but if we have
	 * not yet completed the fallocation, then (a) we want to keep track
	 * of this page in case we have to undo it, and (b) it may not be a
	 * good idea to continue anyway, once we're pushing into swap.  So
	 * reactivate the page, and let shmem_fallocate() quit when too many.
	 */
	if (!PageUptodate(page)) {
		if (inode->i_private) {
			struct shmem_falloc *shmem_falloc;
			spin_lock(&inode->i_lock);
			shmem_falloc = inode->i_private;
			if (shmem_falloc &&
			    !shmem_falloc->waitq &&
			    index >= shmem_falloc->start &&
			    index < shmem_falloc->next)
				shmem_falloc->nr_unswapped++;
			else
				shmem_falloc = NULL;
			spin_unlock(&inode->i_lock);
			if (shmem_falloc)
				goto redirty;
		}
		clear_highpage(page);
		flush_dcache_page(page);
		SetPageUptodate(page);
	}

	swap = get_swap_page(page);
	if (!swap.val)
		goto redirty;

	/*
	 * Add inode to shmem_unuse()'s list of swapped-out inodes,
	 * if it's not already there.  Do it now before the page is
	 * moved to swap cache, when its pagelock no longer protects
	 * the inode from eviction.  But don't unlock the mutex until
	 * we've incremented swapped, because shmem_unuse_inode() will
	 * prune a !swapped inode from the swaplist under this mutex.
	 */
	mutex_lock(&shmem_swaplist_mutex);
	if (list_empty(&info->swaplist))
		list_add_tail(&info->swaplist, &shmem_swaplist);

	if (add_to_swap_cache(page, swap, GFP_ATOMIC) == 0) {
		spin_lock_irq(&info->lock);
		shmem_recalc_inode(inode);
		info->swapped++;
		spin_unlock_irq(&info->lock);

		swap_shmem_alloc(swap);
		shmem_delete_from_page_cache(page, swp_to_radix_entry(swap));

		mutex_unlock(&shmem_swaplist_mutex);
		BUG_ON(page_mapped(page));
		swap_writepage(page, wbc);
		return 0;
	}

	mutex_unlock(&shmem_swaplist_mutex);
	put_swap_page(page, swap);
redirty:
	set_page_dirty(page);
	if (wbc->for_reclaim)
		return AOP_WRITEPAGE_ACTIVATE;	/* Return with page locked */
	unlock_page(page);
	return 0;
}

#if defined(CONFIG_NUMA) && defined(CONFIG_TMPFS)
static void shmem_show_mpol(struct seq_file *seq, struct mempolicy *mpol)
{
	char buffer[64];

	if (!mpol || mpol->mode == MPOL_DEFAULT)
		return;		/* show nothing */

	mpol_to_str(buffer, sizeof(buffer), mpol);

	seq_printf(seq, ",mpol=%s", buffer);
}

static struct mempolicy *shmem_get_sbmpol(struct shmem_sb_info *sbinfo)
{
	struct mempolicy *mpol = NULL;
	if (sbinfo->mpol) {
		spin_lock(&sbinfo->stat_lock);	/* prevent replace/use races */
		mpol = sbinfo->mpol;
		mpol_get(mpol);
		spin_unlock(&sbinfo->stat_lock);
	}
	return mpol;
}
#else /* !CONFIG_NUMA || !CONFIG_TMPFS */
static inline void shmem_show_mpol(struct seq_file *seq, struct mempolicy *mpol)
{
}
static inline struct mempolicy *shmem_get_sbmpol(struct shmem_sb_info *sbinfo)
{
	return NULL;
}
#endif /* CONFIG_NUMA && CONFIG_TMPFS */
#ifndef CONFIG_NUMA
#define vm_policy vm_private_data
#endif

static void shmem_pseudo_vma_init(struct vm_area_struct *vma,
		struct shmem_inode_info *info, pgoff_t index)
{
	/* Create a pseudo vma that just contains the policy */
	vma_init(vma, NULL);
	/* Bias interleave by inode number to distribute better across nodes */
	vma->vm_pgoff = index + info->vfs_inode.i_ino;
	vma->vm_policy = mpol_shared_policy_lookup(&info->policy, index);
}

static void shmem_pseudo_vma_destroy(struct vm_area_struct *vma)
{
	/* Drop reference taken by mpol_shared_policy_lookup() */
	mpol_cond_put(vma->vm_policy);
}

static struct page *shmem_swapin(swp_entry_t swap, gfp_t gfp,
			struct shmem_inode_info *info, pgoff_t index)
{
	struct vm_area_struct pvma;
	struct page *page;
	struct vm_fault vmf;

	shmem_pseudo_vma_init(&pvma, info, index);
	vmf.vma = &pvma;
	vmf.address = 0;
	page = swap_cluster_readahead(swap, gfp, &vmf);
	shmem_pseudo_vma_destroy(&pvma);

	return page;
}

static struct page *shmem_alloc_hugepage(gfp_t gfp,
		struct shmem_inode_info *info, pgoff_t index)
{
	struct vm_area_struct pvma;
	struct inode *inode = &info->vfs_inode;
	struct address_space *mapping = inode->i_mapping;
	pgoff_t idx, hindex;
	void __rcu **results;
	struct page *page;

	if (!IS_ENABLED(CONFIG_TRANSPARENT_HUGE_PAGECACHE))
		return NULL;

	hindex = round_down(index, HPAGE_PMD_NR);
	rcu_read_lock();
	if (radix_tree_gang_lookup_slot(&mapping->i_pages, &results, &idx,
				hindex, 1) && idx < hindex + HPAGE_PMD_NR) {
		rcu_read_unlock();
		return NULL;
	}
	rcu_read_unlock();

	shmem_pseudo_vma_init(&pvma, info, hindex);
	page = alloc_pages_vma(gfp | __GFP_COMP | __GFP_NORETRY | __GFP_NOWARN,
			HPAGE_PMD_ORDER, &pvma, 0, numa_node_id(), true);
	shmem_pseudo_vma_destroy(&pvma);
	if (page)
		prep_transhuge_page(page);
	return page;
}

static struct page *shmem_alloc_page(gfp_t gfp,
			struct shmem_inode_info *info, pgoff_t index)
{
	struct vm_area_struct pvma;
	struct page *page;

	shmem_pseudo_vma_init(&pvma, info, index);
	page = alloc_page_vma(gfp, &pvma, 0);
	shmem_pseudo_vma_destroy(&pvma);

	return page;
}

static struct page *shmem_alloc_and_acct_page(gfp_t gfp,
		struct inode *inode,
		pgoff_t index, bool huge)
{
	struct shmem_inode_info *info = SHMEM_I(inode);
	struct page *page;
	int nr;
	int err = -ENOSPC;

	if (!IS_ENABLED(CONFIG_TRANSPARENT_HUGE_PAGECACHE))
		huge = false;
	nr = huge ? HPAGE_PMD_NR : 1;

	if (!shmem_inode_acct_block(inode, nr))
		goto failed;

	if (huge)
		page = shmem_alloc_hugepage(gfp, info, index);
	else
		page = shmem_alloc_page(gfp, info, index);
	if (page) {
		__SetPageLocked(page);
		__SetPageSwapBacked(page);
		return page;
	}

	err = -ENOMEM;
	shmem_inode_unacct_blocks(inode, nr);
failed:
	return ERR_PTR(err);
}

/*
 * When a page is moved from swapcache to shmem filecache (either by the
 * usual swapin of shmem_getpage_gfp(), or by the less common swapoff of
 * shmem_unuse_inode()), it may have been read in earlier from swap, in
 * ignorance of the mapping it belongs to.  If that mapping has special
 * constraints (like the gma500 GEM driver, which requires RAM below 4GB),
 * we may need to copy to a suitable page before moving to filecache.
 *
 * In a future release, this may well be extended to respect cpuset and
 * NUMA mempolicy, and applied also to anonymous pages in do_swap_page();
 * but for now it is a simple matter of zone.
 */
static bool shmem_should_replace_page(struct page *page, gfp_t gfp)
{
	return page_zonenum(page) > gfp_zone(gfp);
}

static int shmem_replace_page(struct page **pagep, gfp_t gfp,
				struct shmem_inode_info *info, pgoff_t index)
{
	struct page *oldpage, *newpage;
	struct address_space *swap_mapping;
	pgoff_t swap_index;
	int error;

	oldpage = *pagep;
	swap_index = page_private(oldpage);
	swap_mapping = page_mapping(oldpage);

	/*
	 * We have arrived here because our zones are constrained, so don't
	 * limit chance of success by further cpuset and node constraints.
	 */
	gfp &= ~GFP_CONSTRAINT_MASK;
	newpage = shmem_alloc_page(gfp, info, index);
	if (!newpage)
		return -ENOMEM;

	get_page(newpage);
	copy_highpage(newpage, oldpage);
	flush_dcache_page(newpage);

	__SetPageLocked(newpage);
	__SetPageSwapBacked(newpage);
	SetPageUptodate(newpage);
	set_page_private(newpage, swap_index);
	SetPageSwapCache(newpage);

	/*
	 * Our caller will very soon move newpage out of swapcache, but it's
	 * a nice clean interface for us to replace oldpage by newpage there.
	 */
	xa_lock_irq(&swap_mapping->i_pages);
	error = shmem_radix_tree_replace(swap_mapping, swap_index, oldpage,
								   newpage);
	if (!error) {
		__inc_node_page_state(newpage, NR_FILE_PAGES);
		__dec_node_page_state(oldpage, NR_FILE_PAGES);
	}
	xa_unlock_irq(&swap_mapping->i_pages);

	if (unlikely(error)) {
		/*
		 * Is this possible?  I think not, now that our callers check
		 * both PageSwapCache and page_private after getting page lock;
		 * but be defensive.  Reverse old to newpage for clear and free.
		 */
		oldpage = newpage;
	} else {
		mem_cgroup_migrate(oldpage, newpage);
		lru_cache_add_anon(newpage);
		*pagep = newpage;
	}

	ClearPageSwapCache(oldpage);
	set_page_private(oldpage, 0);

	unlock_page(oldpage);
	put_page(oldpage);
	put_page(oldpage);
	return error;
}

/*
 * shmem_getpage_gfp - find page in cache, or get from swap, or allocate
 *
 * If we allocate a new one we do not mark it dirty. That's up to the
 * vm. If we swap it in we mark it dirty since we also free the swap
 * entry since a page cannot live in both the swap and page cache.
 *
 * fault_mm and fault_type are only supplied by shmem_fault:
 * otherwise they are NULL.
 */
static int shmem_getpage_gfp(struct inode *inode, pgoff_t index,
	struct page **pagep, enum sgp_type sgp, gfp_t gfp,
	struct vm_area_struct *vma, struct vm_fault *vmf,
			vm_fault_t *fault_type)
{
	struct address_space *mapping = inode->i_mapping;
	struct shmem_inode_info *info = SHMEM_I(inode);
	struct shmem_sb_info *sbinfo;
	struct mm_struct *charge_mm;
	struct mem_cgroup *memcg;
	struct page *page;
	swp_entry_t swap;
	enum sgp_type sgp_huge = sgp;
	pgoff_t hindex = index;
	int error;
	int once = 0;
	int alloced = 0;

	if (index > (MAX_LFS_FILESIZE >> PAGE_SHIFT))
		return -EFBIG;
	if (sgp == SGP_NOHUGE || sgp == SGP_HUGE)
		sgp = SGP_CACHE;
repeat:
	swap.val = 0;
	page = find_lock_entry(mapping, index);
	if (radix_tree_exceptional_entry(page)) {
		swap = radix_to_swp_entry(page);
		page = NULL;
	}

	if (sgp <= SGP_CACHE &&
	    ((loff_t)index << PAGE_SHIFT) >= i_size_read(inode)) {
		error = -EINVAL;
		goto unlock;
	}

	if (page && sgp == SGP_WRITE)
		mark_page_accessed(page);

	/* fallocated page? */
	if (page && !PageUptodate(page)) {
		if (sgp != SGP_READ)
			goto clear;
		unlock_page(page);
		put_page(page);
		page = NULL;
	}
	if (page || (sgp == SGP_READ && !swap.val)) {
		*pagep = page;
		return 0;
	}

	/*
	 * Fast cache lookup did not find it:
	 * bring it back from swap or allocate.
	 */
	sbinfo = SHMEM_SB(inode->i_sb);
	charge_mm = vma ? vma->vm_mm : current->mm;

	if (swap.val) {
		/* Look it up and read it in.. */
		page = lookup_swap_cache(swap, NULL, 0);
		if (!page) {
			/* Or update major stats only when swapin succeeds?? */
			if (fault_type) {
				*fault_type |= VM_FAULT_MAJOR;
				count_vm_event(PGMAJFAULT);
				count_memcg_event_mm(charge_mm, PGMAJFAULT);
			}
			/* Here we actually start the io */
			page = shmem_swapin(swap, gfp, info, index);
			if (!page) {
				error = -ENOMEM;
				goto failed;
			}
		}

		/* We have to do this with page locked to prevent races */
		lock_page(page);
		if (!PageSwapCache(page) || page_private(page) != swap.val ||
		    !shmem_confirm_swap(mapping, index, swap)) {
			error = -EEXIST;	/* try again */
			goto unlock;
		}
		if (!PageUptodate(page)) {
			error = -EIO;
			goto failed;
		}
		wait_on_page_writeback(page);

		if (shmem_should_replace_page(page, gfp)) {
			error = shmem_replace_page(&page, gfp, info, index);
			if (error)
				goto failed;
		}

		error = mem_cgroup_try_charge_delay(page, charge_mm, gfp, &memcg,
				false);
		if (!error) {
			error = shmem_add_to_page_cache(page, mapping, index,
						swp_to_radix_entry(swap));
			/*
			 * We already confirmed swap under page lock, and make
			 * no memory allocation here, so usually no possibility
			 * of error; but free_swap_and_cache() only trylocks a
			 * page, so it is just possible that the entry has been
			 * truncated or holepunched since swap was confirmed.
			 * shmem_undo_range() will have done some of the
			 * unaccounting, now delete_from_swap_cache() will do
			 * the rest.
			 * Reset swap.val? No, leave it so "failed" goes back to
			 * "repeat": reading a hole and writing should succeed.
			 */
			if (error) {
				mem_cgroup_cancel_charge(page, memcg, false);
				delete_from_swap_cache(page);
			}
		}
		if (error)
			goto failed;

		mem_cgroup_commit_charge(page, memcg, true, false);

		spin_lock_irq(&info->lock);
		info->swapped--;
		shmem_recalc_inode(inode);
		spin_unlock_irq(&info->lock);

		if (sgp == SGP_WRITE)
			mark_page_accessed(page);

		delete_from_swap_cache(page);
		set_page_dirty(page);
		swap_free(swap);

	} else {
		if (vma && userfaultfd_missing(vma)) {
			*fault_type = handle_userfault(vmf, VM_UFFD_MISSING);
			return 0;
		}

		/* shmem_symlink() */
		if (mapping->a_ops != &shmem_aops)
			goto alloc_nohuge;
		if (shmem_huge == SHMEM_HUGE_DENY || sgp_huge == SGP_NOHUGE)
			goto alloc_nohuge;
		if (shmem_huge == SHMEM_HUGE_FORCE)
			goto alloc_huge;
		switch (sbinfo->huge) {
			loff_t i_size;
			pgoff_t off;
		case SHMEM_HUGE_NEVER:
			goto alloc_nohuge;
		case SHMEM_HUGE_WITHIN_SIZE:
			off = round_up(index, HPAGE_PMD_NR);
			i_size = round_up(i_size_read(inode), PAGE_SIZE);
			if (i_size >= HPAGE_PMD_SIZE &&
					i_size >> PAGE_SHIFT >= off)
				goto alloc_huge;
			/* fallthrough */
		case SHMEM_HUGE_ADVISE:
			if (sgp_huge == SGP_HUGE)
				goto alloc_huge;
			/* TODO: implement fadvise() hints */
			goto alloc_nohuge;
		}

alloc_huge:
		page = shmem_alloc_and_acct_page(gfp, inode, index, true);
		if (IS_ERR(page)) {
alloc_nohuge:		page = shmem_alloc_and_acct_page(gfp, inode,
					index, false);
		}
		if (IS_ERR(page)) {
			int retry = 5;
			error = PTR_ERR(page);
			page = NULL;
			if (error != -ENOSPC)
				goto failed;
			/*
			 * Try to reclaim some spece by splitting a huge page
			 * beyond i_size on the filesystem.
			 */
			while (retry--) {
				int ret;
				ret = shmem_unused_huge_shrink(sbinfo, NULL, 1);
				if (ret == SHRINK_STOP)
					break;
				if (ret)
					goto alloc_nohuge;
			}
			goto failed;
		}

		if (PageTransHuge(page))
			hindex = round_down(index, HPAGE_PMD_NR);
		else
			hindex = index;

		if (sgp == SGP_WRITE)
			__SetPageReferenced(page);

		error = mem_cgroup_try_charge_delay(page, charge_mm, gfp, &memcg,
				PageTransHuge(page));
		if (error)
			goto unacct;
		error = radix_tree_maybe_preload_order(gfp & GFP_RECLAIM_MASK,
				compound_order(page));
		if (!error) {
			error = shmem_add_to_page_cache(page, mapping, hindex,
							NULL);
			radix_tree_preload_end();
		}
		if (error) {
			mem_cgroup_cancel_charge(page, memcg,
					PageTransHuge(page));
			goto unacct;
		}
		mem_cgroup_commit_charge(page, memcg, false,
				PageTransHuge(page));
		lru_cache_add_anon(page);

		spin_lock_irq(&info->lock);
		info->alloced += 1 << compound_order(page);
		inode->i_blocks += BLOCKS_PER_PAGE << compound_order(page);
		shmem_recalc_inode(inode);
		spin_unlock_irq(&info->lock);
		alloced = true;

		if (PageTransHuge(page) &&
				DIV_ROUND_UP(i_size_read(inode), PAGE_SIZE) <
				hindex + HPAGE_PMD_NR - 1) {
			/*
			 * Part of the huge page is beyond i_size: subject
			 * to shrink under memory pressure.
			 */
			spin_lock(&sbinfo->shrinklist_lock);
			/*
			 * _careful to defend against unlocked access to
			 * ->shrink_list in shmem_unused_huge_shrink()
			 */
			if (list_empty_careful(&info->shrinklist)) {
				list_add_tail(&info->shrinklist,
						&sbinfo->shrinklist);
				sbinfo->shrinklist_len++;
			}
			spin_unlock(&sbinfo->shrinklist_lock);
		}

		/*
		 * Let SGP_FALLOC use the SGP_WRITE optimization on a new page.
		 */
		if (sgp == SGP_FALLOC)
			sgp = SGP_WRITE;
clear:
		/*
		 * Let SGP_WRITE caller clear ends if write does not fill page;
		 * but SGP_FALLOC on a page fallocated earlier must initialize
		 * it now, lest undo on failure cancel our earlier guarantee.
		 */
		if (sgp != SGP_WRITE && !PageUptodate(page)) {
			struct page *head = compound_head(page);
			int i;

			for (i = 0; i < (1 << compound_order(head)); i++) {
				clear_highpage(head + i);
				flush_dcache_page(head + i);
			}
			SetPageUptodate(head);
		}
	}

	/* Perhaps the file has been truncated since we checked */
	if (sgp <= SGP_CACHE &&
	    ((loff_t)index << PAGE_SHIFT) >= i_size_read(inode)) {
		if (alloced) {
			ClearPageDirty(page);
			delete_from_page_cache(page);
			spin_lock_irq(&info->lock);
			shmem_recalc_inode(inode);
			spin_unlock_irq(&info->lock);
		}
		error = -EINVAL;
		goto unlock;
	}
	*pagep = page + index - hindex;
	return 0;

	/*
	 * Error recovery.
	 */
unacct:
	shmem_inode_unacct_blocks(inode, 1 << compound_order(page));

	if (PageTransHuge(page)) {
		unlock_page(page);
		put_page(page);
		goto alloc_nohuge;
	}
failed:
	if (swap.val && !shmem_confirm_swap(mapping, index, swap))
		error = -EEXIST;
unlock:
	if (page) {
		unlock_page(page);
		put_page(page);
	}
	if (error == -ENOSPC && !once++) {
		spin_lock_irq(&info->lock);
		shmem_recalc_inode(inode);
		spin_unlock_irq(&info->lock);
		goto repeat;
	}
	if (error == -EEXIST)	/* from above or from radix_tree_insert */
		goto repeat;
	return error;
}

/*
 * This is like autoremove_wake_function, but it removes the wait queue
 * entry unconditionally - even if something else had already woken the
 * target.
 */
static int synchronous_wake_function(wait_queue_entry_t *wait, unsigned mode, int sync, void *key)
{
	int ret = default_wake_function(wait, mode, sync, key);
	list_del_init(&wait->entry);
	return ret;
}

static vm_fault_t shmem_fault(struct vm_fault *vmf)
{
	struct vm_area_struct *vma = vmf->vma;
	struct inode *inode = file_inode(vma->vm_file);
	gfp_t gfp = mapping_gfp_mask(inode->i_mapping);
	enum sgp_type sgp;
	int err;
	vm_fault_t ret = VM_FAULT_LOCKED;

	/*
	 * Trinity finds that probing a hole which tmpfs is punching can
	 * prevent the hole-punch from ever completing: which in turn
	 * locks writers out with its hold on i_mutex.  So refrain from
	 * faulting pages into the hole while it's being punched.  Although
	 * shmem_undo_range() does remove the additions, it may be unable to
	 * keep up, as each new page needs its own unmap_mapping_range() call,
	 * and the i_mmap tree grows ever slower to scan if new vmas are added.
	 *
	 * It does not matter if we sometimes reach this check just before the
	 * hole-punch begins, so that one fault then races with the punch:
	 * we just need to make racing faults a rare case.
	 *
	 * The implementation below would be much simpler if we just used a
	 * standard mutex or completion: but we cannot take i_mutex in fault,
	 * and bloating every shmem inode for this unlikely case would be sad.
	 */
	if (unlikely(inode->i_private)) {
		struct shmem_falloc *shmem_falloc;

		spin_lock(&inode->i_lock);
		shmem_falloc = inode->i_private;
		if (shmem_falloc &&
		    shmem_falloc->waitq &&
		    vmf->pgoff >= shmem_falloc->start &&
		    vmf->pgoff < shmem_falloc->next) {
			wait_queue_head_t *shmem_falloc_waitq;
			DEFINE_WAIT_FUNC(shmem_fault_wait, synchronous_wake_function);

			ret = VM_FAULT_NOPAGE;
			if ((vmf->flags & FAULT_FLAG_ALLOW_RETRY) &&
			   !(vmf->flags & FAULT_FLAG_RETRY_NOWAIT)) {
				/* It's polite to up mmap_sem if we can */
				up_read(&vma->vm_mm->mmap_sem);
				ret = VM_FAULT_RETRY;
			}

			shmem_falloc_waitq = shmem_falloc->waitq;
			prepare_to_wait(shmem_falloc_waitq, &shmem_fault_wait,
					TASK_UNINTERRUPTIBLE);
			spin_unlock(&inode->i_lock);
			schedule();

			/*
			 * shmem_falloc_waitq points into the shmem_fallocate()
			 * stack of the hole-punching task: shmem_falloc_waitq
			 * is usually invalid by the time we reach here, but
			 * finish_wait() does not dereference it in that case;
			 * though i_lock needed lest racing with wake_up_all().
			 */
			spin_lock(&inode->i_lock);
			finish_wait(shmem_falloc_waitq, &shmem_fault_wait);
			spin_unlock(&inode->i_lock);
			return ret;
		}
		spin_unlock(&inode->i_lock);
	}

	sgp = SGP_CACHE;

	if ((vma->vm_flags & VM_NOHUGEPAGE) ||
	    test_bit(MMF_DISABLE_THP, &vma->vm_mm->flags))
		sgp = SGP_NOHUGE;
	else if (vma->vm_flags & VM_HUGEPAGE)
		sgp = SGP_HUGE;

	err = shmem_getpage_gfp(inode, vmf->pgoff, &vmf->page, sgp,
				  gfp, vma, vmf, &ret);
	if (err)
		return vmf_error(err);
	return ret;
}

unsigned long shmem_get_unmapped_area(struct file *file,
				      unsigned long uaddr, unsigned long len,
				      unsigned long pgoff, unsigned long flags)
{
	unsigned long (*get_area)(struct file *,
		unsigned long, unsigned long, unsigned long, unsigned long);
	unsigned long addr;
	unsigned long offset;
	unsigned long inflated_len;
	unsigned long inflated_addr;
	unsigned long inflated_offset;

	if (len > TASK_SIZE)
		return -ENOMEM;

	get_area = current->mm->get_unmapped_area;
	addr = get_area(file, uaddr, len, pgoff, flags);

	if (!IS_ENABLED(CONFIG_TRANSPARENT_HUGE_PAGECACHE))
		return addr;
	if (IS_ERR_VALUE(addr))
		return addr;
	if (addr & ~PAGE_MASK)
		return addr;
	if (addr > TASK_SIZE - len)
		return addr;

	if (shmem_huge == SHMEM_HUGE_DENY)
		return addr;
	if (len < HPAGE_PMD_SIZE)
		return addr;
	if (flags & MAP_FIXED)
		return addr;
	/*
	 * Our priority is to support MAP_SHARED mapped hugely;
	 * and support MAP_PRIVATE mapped hugely too, until it is COWed.
	 * But if caller specified an address hint, respect that as before.
	 */
	if (uaddr)
		return addr;

	if (shmem_huge != SHMEM_HUGE_FORCE) {
		struct super_block *sb;

		if (file) {
			VM_BUG_ON(file->f_op != &shmem_file_operations);
			sb = file_inode(file)->i_sb;
		} else {
			/*
			 * Called directly from mm/mmap.c, or drivers/char/mem.c
			 * for "/dev/zero", to create a shared anonymous object.
			 */
			if (IS_ERR(shm_mnt))
				return addr;
			sb = shm_mnt->mnt_sb;
		}
		if (SHMEM_SB(sb)->huge == SHMEM_HUGE_NEVER)
			return addr;
	}

	offset = (pgoff << PAGE_SHIFT) & (HPAGE_PMD_SIZE-1);
	if (offset && offset + len < 2 * HPAGE_PMD_SIZE)
		return addr;
	if ((addr & (HPAGE_PMD_SIZE-1)) == offset)
		return addr;

	inflated_len = len + HPAGE_PMD_SIZE - PAGE_SIZE;
	if (inflated_len > TASK_SIZE)
		return addr;
	if (inflated_len < len)
		return addr;

	inflated_addr = get_area(NULL, 0, inflated_len, 0, flags);
	if (IS_ERR_VALUE(inflated_addr))
		return addr;
	if (inflated_addr & ~PAGE_MASK)
		return addr;

	inflated_offset = inflated_addr & (HPAGE_PMD_SIZE-1);
	inflated_addr += offset - inflated_offset;
	if (inflated_offset > offset)
		inflated_addr += HPAGE_PMD_SIZE;

	if (inflated_addr > TASK_SIZE - len)
		return addr;
	return inflated_addr;
}

#ifdef CONFIG_NUMA
static int shmem_set_policy(struct vm_area_struct *vma, struct mempolicy *mpol)
{
	struct inode *inode = file_inode(vma->vm_file);
	return mpol_set_shared_policy(&SHMEM_I(inode)->policy, vma, mpol);
}

static struct mempolicy *shmem_get_policy(struct vm_area_struct *vma,
					  unsigned long addr)
{
	struct inode *inode = file_inode(vma->vm_file);
	pgoff_t index;

	index = ((addr - vma->vm_start) >> PAGE_SHIFT) + vma->vm_pgoff;
	return mpol_shared_policy_lookup(&SHMEM_I(inode)->policy, index);
}
#endif

int shmem_lock(struct file *file, int lock, struct user_struct *user)
{
	struct inode *inode = file_inode(file);
	struct shmem_inode_info *info = SHMEM_I(inode);
	int retval = -ENOMEM;

	spin_lock_irq(&info->lock);
	if (lock && !(info->flags & VM_LOCKED)) {
		if (!user_shm_lock(inode->i_size, user))
			goto out_nomem;
		info->flags |= VM_LOCKED;
		mapping_set_unevictable(file->f_mapping);
	}
	if (!lock && (info->flags & VM_LOCKED) && user) {
		user_shm_unlock(inode->i_size, user);
		info->flags &= ~VM_LOCKED;
		mapping_clear_unevictable(file->f_mapping);
	}
	retval = 0;

out_nomem:
	spin_unlock_irq(&info->lock);
	return retval;
}

static int shmem_mmap(struct file *file, struct vm_area_struct *vma)
{
	file_accessed(file);
	vma->vm_ops = &shmem_vm_ops;
	if (IS_ENABLED(CONFIG_TRANSPARENT_HUGE_PAGECACHE) &&
			((vma->vm_start + ~HPAGE_PMD_MASK) & HPAGE_PMD_MASK) <
			(vma->vm_end & HPAGE_PMD_MASK)) {
		khugepaged_enter(vma, vma->vm_flags);
	}
	return 0;
}

static struct inode *shmem_get_inode(struct super_block *sb, const struct inode *dir,
				     umode_t mode, dev_t dev, unsigned long flags)
{
	struct inode *inode;
	struct shmem_inode_info *info;
	struct shmem_sb_info *sbinfo = SHMEM_SB(sb);
	int ino;

	if (shmem_reserve_inode(sb))
		return NULL;

	inode = new_inode(sb);
	if (inode) {
		inode_init_owner(inode, dir, mode);
		inode->i_blocks = 0;
		inode->i_atime = inode->i_mtime = inode->i_ctime = current_time(inode);
		inode->i_generation = prandom_u32();
		info = SHMEM_I(inode);
		memset(info, 0, (char *)inode - (char *)info);
		spin_lock_init(&info->lock);
		info->seals = F_SEAL_SEAL;
		info->flags = flags & VM_NORESERVE;
		INIT_LIST_HEAD(&info->shrinklist);
		INIT_LIST_HEAD(&info->swaplist);
		simple_xattrs_init(&info->xattrs);
		cache_no_acl(inode);

		switch (mode & S_IFMT) {
		default:
			inode->i_op = &shmem_special_inode_operations;
			init_special_inode(inode, mode, dev);
			break;
		case S_IFREG:
			inode->i_mapping->a_ops = &shmem_aops;
			inode->i_op = &shmem_inode_operations;
			inode->i_fop = &shmem_file_operations;
			mpol_shared_policy_init(&info->policy,
						 shmem_get_sbmpol(sbinfo));
			break;
		case S_IFDIR:
			inc_nlink(inode);
			/* Some things misbehave if size == 0 on a directory */
			inode->i_size = 2 * BOGO_DIRENT_SIZE;
			inode->i_op = &shmem_dir_inode_operations;
			inode->i_fop = &simple_dir_operations;
			break;
		case S_IFLNK:
			/*
			 * Must not load anything in the rbtree,
			 * mpol_free_shared_policy will not be called.
			 */
			mpol_shared_policy_init(&info->policy, NULL);
			break;
		}

<<<<<<< HEAD
		lockdep_annotate_inode_mutex_key(inode);
=======
		if (!sbinfo->idr_nouse) {
			/* inum 0 and 1 are unused */
			mutex_lock(&sbinfo->idr_lock);
			ino = idr_alloc(&sbinfo->idr, inode, 2, INT_MAX,
					GFP_NOFS);
			if (ino > 0) {
				inode->i_ino = ino;
				mutex_unlock(&sbinfo->idr_lock);
				__insert_inode_hash(inode, inode->i_ino);
			} else {
				inode->i_ino = 0;
				mutex_unlock(&sbinfo->idr_lock);
				iput(inode);
				/* shmem_free_inode() will be called */
				inode = NULL;
			}
		} else
			inode->i_ino = get_next_ino();
>>>>>>> 24f00bc4
	} else
		shmem_free_inode(sb);
	return inode;
}

bool shmem_mapping(struct address_space *mapping)
{
	return mapping->a_ops == &shmem_aops;
}

static int shmem_mfill_atomic_pte(struct mm_struct *dst_mm,
				  pmd_t *dst_pmd,
				  struct vm_area_struct *dst_vma,
				  unsigned long dst_addr,
				  unsigned long src_addr,
				  bool zeropage,
				  struct page **pagep)
{
	struct inode *inode = file_inode(dst_vma->vm_file);
	struct shmem_inode_info *info = SHMEM_I(inode);
	struct address_space *mapping = inode->i_mapping;
	gfp_t gfp = mapping_gfp_mask(mapping);
	pgoff_t pgoff = linear_page_index(dst_vma, dst_addr);
	struct mem_cgroup *memcg;
	spinlock_t *ptl;
	void *page_kaddr;
	struct page *page;
	pte_t _dst_pte, *dst_pte;
	int ret;

	ret = -ENOMEM;
	if (!shmem_inode_acct_block(inode, 1))
		goto out;

	if (!*pagep) {
		page = shmem_alloc_page(gfp, info, pgoff);
		if (!page)
			goto out_unacct_blocks;

		if (!zeropage) {	/* mcopy_atomic */
			page_kaddr = kmap_atomic(page);
			ret = copy_from_user(page_kaddr,
					     (const void __user *)src_addr,
					     PAGE_SIZE);
			kunmap_atomic(page_kaddr);

			/* fallback to copy_from_user outside mmap_sem */
			if (unlikely(ret)) {
				*pagep = page;
				shmem_inode_unacct_blocks(inode, 1);
				/* don't free the page */
				return -EFAULT;
			}
		} else {		/* mfill_zeropage_atomic */
			clear_highpage(page);
		}
	} else {
		page = *pagep;
		*pagep = NULL;
	}

	VM_BUG_ON(PageLocked(page) || PageSwapBacked(page));
	__SetPageLocked(page);
	__SetPageSwapBacked(page);
	__SetPageUptodate(page);

	ret = mem_cgroup_try_charge_delay(page, dst_mm, gfp, &memcg, false);
	if (ret)
		goto out_release;

	ret = radix_tree_maybe_preload(gfp & GFP_RECLAIM_MASK);
	if (!ret) {
		ret = shmem_add_to_page_cache(page, mapping, pgoff, NULL);
		radix_tree_preload_end();
	}
	if (ret)
		goto out_release_uncharge;

	mem_cgroup_commit_charge(page, memcg, false, false);

	_dst_pte = mk_pte(page, dst_vma->vm_page_prot);
	if (dst_vma->vm_flags & VM_WRITE)
		_dst_pte = pte_mkwrite(pte_mkdirty(_dst_pte));

	ret = -EEXIST;
	dst_pte = pte_offset_map_lock(dst_mm, dst_pmd, dst_addr, &ptl);
	if (!pte_none(*dst_pte))
		goto out_release_uncharge_unlock;

	lru_cache_add_anon(page);

	spin_lock(&info->lock);
	info->alloced++;
	inode->i_blocks += BLOCKS_PER_PAGE;
	shmem_recalc_inode(inode);
	spin_unlock(&info->lock);

	inc_mm_counter(dst_mm, mm_counter_file(page));
	page_add_file_rmap(page, false);
	set_pte_at(dst_mm, dst_addr, dst_pte, _dst_pte);

	/* No need to invalidate - it was non-present before */
	update_mmu_cache(dst_vma, dst_addr, dst_pte);
	unlock_page(page);
	pte_unmap_unlock(dst_pte, ptl);
	ret = 0;
out:
	return ret;
out_release_uncharge_unlock:
	pte_unmap_unlock(dst_pte, ptl);
out_release_uncharge:
	mem_cgroup_cancel_charge(page, memcg, false);
out_release:
	unlock_page(page);
	put_page(page);
out_unacct_blocks:
	shmem_inode_unacct_blocks(inode, 1);
	goto out;
}

int shmem_mcopy_atomic_pte(struct mm_struct *dst_mm,
			   pmd_t *dst_pmd,
			   struct vm_area_struct *dst_vma,
			   unsigned long dst_addr,
			   unsigned long src_addr,
			   struct page **pagep)
{
	return shmem_mfill_atomic_pte(dst_mm, dst_pmd, dst_vma,
				      dst_addr, src_addr, false, pagep);
}

int shmem_mfill_zeropage_pte(struct mm_struct *dst_mm,
			     pmd_t *dst_pmd,
			     struct vm_area_struct *dst_vma,
			     unsigned long dst_addr)
{
	struct page *page = NULL;

	return shmem_mfill_atomic_pte(dst_mm, dst_pmd, dst_vma,
				      dst_addr, 0, true, &page);
}

#ifdef CONFIG_TMPFS
static const struct inode_operations shmem_symlink_inode_operations;
static const struct inode_operations shmem_short_symlink_operations;

#ifdef CONFIG_TMPFS_XATTR
static int shmem_initxattrs(struct inode *, const struct xattr *, void *);
#else
#define shmem_initxattrs NULL
#endif

static int
shmem_write_begin(struct file *file, struct address_space *mapping,
			loff_t pos, unsigned len, unsigned flags,
			struct page **pagep, void **fsdata)
{
	struct inode *inode = mapping->host;
	struct shmem_inode_info *info = SHMEM_I(inode);
	pgoff_t index = pos >> PAGE_SHIFT;

	/* i_mutex is held by caller */
	if (unlikely(info->seals & (F_SEAL_WRITE | F_SEAL_GROW))) {
		if (info->seals & F_SEAL_WRITE)
			return -EPERM;
		if ((info->seals & F_SEAL_GROW) && pos + len > inode->i_size)
			return -EPERM;
	}

	return shmem_getpage(inode, index, pagep, SGP_WRITE);
}

static int
shmem_write_end(struct file *file, struct address_space *mapping,
			loff_t pos, unsigned len, unsigned copied,
			struct page *page, void *fsdata)
{
	struct inode *inode = mapping->host;

	if (pos + copied > inode->i_size)
		i_size_write(inode, pos + copied);

	if (!PageUptodate(page)) {
		struct page *head = compound_head(page);
		if (PageTransCompound(page)) {
			int i;

			for (i = 0; i < HPAGE_PMD_NR; i++) {
				if (head + i == page)
					continue;
				clear_highpage(head + i);
				flush_dcache_page(head + i);
			}
		}
		if (copied < PAGE_SIZE) {
			unsigned from = pos & (PAGE_SIZE - 1);
			zero_user_segments(page, 0, from,
					from + copied, PAGE_SIZE);
		}
		SetPageUptodate(head);
	}
	set_page_dirty(page);
	unlock_page(page);
	put_page(page);

	return copied;
}

static ssize_t shmem_file_read_iter(struct kiocb *iocb, struct iov_iter *to)
{
	struct file *file = iocb->ki_filp;
	struct inode *inode = file_inode(file);
	struct address_space *mapping = inode->i_mapping;
	pgoff_t index;
	unsigned long offset;
	enum sgp_type sgp = SGP_READ;
	int error = 0;
	ssize_t retval = 0;
	loff_t *ppos = &iocb->ki_pos;

	/*
	 * Might this read be for a stacking filesystem?  Then when reading
	 * holes of a sparse file, we actually need to allocate those pages,
	 * and even mark them dirty, so it cannot exceed the max_blocks limit.
	 */
	if (!iter_is_iovec(to))
		sgp = SGP_CACHE;

	index = *ppos >> PAGE_SHIFT;
	offset = *ppos & ~PAGE_MASK;

	for (;;) {
		struct page *page = NULL;
		pgoff_t end_index;
		unsigned long nr, ret;
		loff_t i_size = i_size_read(inode);

		end_index = i_size >> PAGE_SHIFT;
		if (index > end_index)
			break;
		if (index == end_index) {
			nr = i_size & ~PAGE_MASK;
			if (nr <= offset)
				break;
		}

		error = shmem_getpage(inode, index, &page, sgp);
		if (error) {
			if (error == -EINVAL)
				error = 0;
			break;
		}
		if (page) {
			if (sgp == SGP_CACHE)
				set_page_dirty(page);
			unlock_page(page);
		}

		/*
		 * We must evaluate after, since reads (unlike writes)
		 * are called without i_mutex protection against truncate
		 */
		nr = PAGE_SIZE;
		i_size = i_size_read(inode);
		end_index = i_size >> PAGE_SHIFT;
		if (index == end_index) {
			nr = i_size & ~PAGE_MASK;
			if (nr <= offset) {
				if (page)
					put_page(page);
				break;
			}
		}
		nr -= offset;

		if (page) {
			/*
			 * If users can be writing to this page using arbitrary
			 * virtual addresses, take care about potential aliasing
			 * before reading the page on the kernel side.
			 */
			if (mapping_writably_mapped(mapping))
				flush_dcache_page(page);
			/*
			 * Mark the page accessed if we read the beginning.
			 */
			if (!offset)
				mark_page_accessed(page);
		} else {
			page = ZERO_PAGE(0);
			get_page(page);
		}

		/*
		 * Ok, we have the page, and it's up-to-date, so
		 * now we can copy it to user space...
		 */
		ret = copy_page_to_iter(page, offset, nr, to);
		retval += ret;
		offset += ret;
		index += offset >> PAGE_SHIFT;
		offset &= ~PAGE_MASK;

		put_page(page);
		if (!iov_iter_count(to))
			break;
		if (ret < nr) {
			error = -EFAULT;
			break;
		}
		cond_resched();
	}

	*ppos = ((loff_t) index << PAGE_SHIFT) + offset;
	file_accessed(file);
	return retval ? retval : error;
}

/*
 * llseek SEEK_DATA or SEEK_HOLE through the radix_tree.
 */
static pgoff_t shmem_seek_hole_data(struct address_space *mapping,
				    pgoff_t index, pgoff_t end, int whence)
{
	struct page *page;
	struct pagevec pvec;
	pgoff_t indices[PAGEVEC_SIZE];
	bool done = false;
	int i;

	pagevec_init(&pvec);
	pvec.nr = 1;		/* start small: we may be there already */
	while (!done) {
		pvec.nr = find_get_entries(mapping, index,
					pvec.nr, pvec.pages, indices);
		if (!pvec.nr) {
			if (whence == SEEK_DATA)
				index = end;
			break;
		}
		for (i = 0; i < pvec.nr; i++, index++) {
			if (index < indices[i]) {
				if (whence == SEEK_HOLE) {
					done = true;
					break;
				}
				index = indices[i];
			}
			page = pvec.pages[i];
			if (page && !radix_tree_exceptional_entry(page)) {
				if (!PageUptodate(page))
					page = NULL;
			}
			if (index >= end ||
			    (page && whence == SEEK_DATA) ||
			    (!page && whence == SEEK_HOLE)) {
				done = true;
				break;
			}
		}
		pagevec_remove_exceptionals(&pvec);
		pagevec_release(&pvec);
		pvec.nr = PAGEVEC_SIZE;
		cond_resched();
	}
	return index;
}

static loff_t shmem_file_llseek(struct file *file, loff_t offset, int whence)
{
	struct address_space *mapping = file->f_mapping;
	struct inode *inode = mapping->host;
	pgoff_t start, end;
	loff_t new_offset;

	if (whence != SEEK_DATA && whence != SEEK_HOLE)
		return generic_file_llseek_size(file, offset, whence,
					MAX_LFS_FILESIZE, i_size_read(inode));
	inode_lock(inode);
	/* We're holding i_mutex so we can access i_size directly */

	if (offset < 0)
		offset = -EINVAL;
	else if (offset >= inode->i_size)
		offset = -ENXIO;
	else {
		start = offset >> PAGE_SHIFT;
		end = (inode->i_size + PAGE_SIZE - 1) >> PAGE_SHIFT;
		new_offset = shmem_seek_hole_data(mapping, start, end, whence);
		new_offset <<= PAGE_SHIFT;
		if (new_offset > offset) {
			if (new_offset < inode->i_size)
				offset = new_offset;
			else if (whence == SEEK_DATA)
				offset = -ENXIO;
			else
				offset = inode->i_size;
		}
	}

	if (offset >= 0)
		offset = vfs_setpos(file, offset, MAX_LFS_FILESIZE);
	inode_unlock(inode);
	return offset;
}

static long shmem_fallocate(struct file *file, int mode, loff_t offset,
							 loff_t len)
{
	struct inode *inode = file_inode(file);
	struct shmem_sb_info *sbinfo = SHMEM_SB(inode->i_sb);
	struct shmem_inode_info *info = SHMEM_I(inode);
	struct shmem_falloc shmem_falloc;
	pgoff_t start, index, end;
	int error;

	if (mode & ~(FALLOC_FL_KEEP_SIZE | FALLOC_FL_PUNCH_HOLE))
		return -EOPNOTSUPP;

	inode_lock(inode);

	if (mode & FALLOC_FL_PUNCH_HOLE) {
		struct address_space *mapping = file->f_mapping;
		loff_t unmap_start = round_up(offset, PAGE_SIZE);
		loff_t unmap_end = round_down(offset + len, PAGE_SIZE) - 1;
		DECLARE_WAIT_QUEUE_HEAD_ONSTACK(shmem_falloc_waitq);

		/* protected by i_mutex */
		if (info->seals & F_SEAL_WRITE) {
			error = -EPERM;
			goto out;
		}

		shmem_falloc.waitq = &shmem_falloc_waitq;
		shmem_falloc.start = unmap_start >> PAGE_SHIFT;
		shmem_falloc.next = (unmap_end + 1) >> PAGE_SHIFT;
		spin_lock(&inode->i_lock);
		inode->i_private = &shmem_falloc;
		spin_unlock(&inode->i_lock);

		if ((u64)unmap_end > (u64)unmap_start)
			unmap_mapping_range(mapping, unmap_start,
					    1 + unmap_end - unmap_start, 0);
		shmem_truncate_range(inode, offset, offset + len - 1);
		/* No need to unmap again: hole-punching leaves COWed pages */

		spin_lock(&inode->i_lock);
		inode->i_private = NULL;
		wake_up_all(&shmem_falloc_waitq);
		WARN_ON_ONCE(!list_empty(&shmem_falloc_waitq.head));
		spin_unlock(&inode->i_lock);
		error = 0;
		goto out;
	}

	/* We need to check rlimit even when FALLOC_FL_KEEP_SIZE */
	error = inode_newsize_ok(inode, offset + len);
	if (error)
		goto out;

	if ((info->seals & F_SEAL_GROW) && offset + len > inode->i_size) {
		error = -EPERM;
		goto out;
	}

	start = offset >> PAGE_SHIFT;
	end = (offset + len + PAGE_SIZE - 1) >> PAGE_SHIFT;
	/* Try to avoid a swapstorm if len is impossible to satisfy */
	if (sbinfo->max_blocks && end - start > sbinfo->max_blocks) {
		error = -ENOSPC;
		goto out;
	}

	shmem_falloc.waitq = NULL;
	shmem_falloc.start = start;
	shmem_falloc.next  = start;
	shmem_falloc.nr_falloced = 0;
	shmem_falloc.nr_unswapped = 0;
	spin_lock(&inode->i_lock);
	inode->i_private = &shmem_falloc;
	spin_unlock(&inode->i_lock);

	for (index = start; index < end; index++) {
		struct page *page;

		/*
		 * Good, the fallocate(2) manpage permits EINTR: we may have
		 * been interrupted because we are using up too much memory.
		 */
		if (signal_pending(current))
			error = -EINTR;
		else if (shmem_falloc.nr_unswapped > shmem_falloc.nr_falloced)
			error = -ENOMEM;
		else
			error = shmem_getpage(inode, index, &page, SGP_FALLOC);
		if (error) {
			/* Remove the !PageUptodate pages we added */
			if (index > start) {
				shmem_undo_range(inode,
				    (loff_t)start << PAGE_SHIFT,
				    ((loff_t)index << PAGE_SHIFT) - 1, true);
			}
			goto undone;
		}

		/*
		 * Inform shmem_writepage() how far we have reached.
		 * No need for lock or barrier: we have the page lock.
		 */
		shmem_falloc.next++;
		if (!PageUptodate(page))
			shmem_falloc.nr_falloced++;

		/*
		 * If !PageUptodate, leave it that way so that freeable pages
		 * can be recognized if we need to rollback on error later.
		 * But set_page_dirty so that memory pressure will swap rather
		 * than free the pages we are allocating (and SGP_CACHE pages
		 * might still be clean: we now need to mark those dirty too).
		 */
		set_page_dirty(page);
		unlock_page(page);
		put_page(page);
		cond_resched();
	}

	if (!(mode & FALLOC_FL_KEEP_SIZE) && offset + len > inode->i_size)
		i_size_write(inode, offset + len);
	inode->i_ctime = current_time(inode);
undone:
	spin_lock(&inode->i_lock);
	inode->i_private = NULL;
	spin_unlock(&inode->i_lock);
out:
	inode_unlock(inode);
	return error;
}

static int shmem_statfs(struct dentry *dentry, struct kstatfs *buf)
{
	struct shmem_sb_info *sbinfo = SHMEM_SB(dentry->d_sb);

	buf->f_type = TMPFS_MAGIC;
	buf->f_bsize = PAGE_SIZE;
	buf->f_namelen = NAME_MAX;
	if (sbinfo->max_blocks) {
		buf->f_blocks = sbinfo->max_blocks;
		buf->f_bavail =
		buf->f_bfree  = sbinfo->max_blocks -
				percpu_counter_sum(&sbinfo->used_blocks);
	}
	if (sbinfo->max_inodes) {
		buf->f_files = sbinfo->max_inodes;
		buf->f_ffree = sbinfo->free_inodes;
	}
	/* else leave those fields 0 like simple_statfs */
	return 0;
}

/*
 * File creation. Allocate an inode, and we're done..
 */
static int
shmem_mknod(struct inode *dir, struct dentry *dentry, umode_t mode, dev_t dev)
{
	struct inode *inode;
	int error = -ENOSPC;

	inode = shmem_get_inode(dir->i_sb, dir, mode, dev, VM_NORESERVE);
	if (inode) {
		error = simple_acl_create(dir, inode);
		if (error)
			goto out_iput;
		error = security_inode_init_security(inode, dir,
						     &dentry->d_name,
						     shmem_initxattrs, NULL);
		if (error && error != -EOPNOTSUPP)
			goto out_iput;

		error = 0;
		dir->i_size += BOGO_DIRENT_SIZE;
		dir->i_ctime = dir->i_mtime = current_time(dir);
		d_instantiate(dentry, inode);
		dget(dentry); /* Extra count - pin the dentry in core */
	}
	return error;
out_iput:
	iput(inode);
	return error;
}

static int
shmem_tmpfile(struct inode *dir, struct dentry *dentry, umode_t mode)
{
	struct inode *inode;
	int error = -ENOSPC;

	inode = shmem_get_inode(dir->i_sb, dir, mode, 0, VM_NORESERVE);
	if (inode) {
		error = security_inode_init_security(inode, dir,
						     NULL,
						     shmem_initxattrs, NULL);
		if (error && error != -EOPNOTSUPP)
			goto out_iput;
		error = simple_acl_create(dir, inode);
		if (error)
			goto out_iput;
		d_tmpfile(dentry, inode);
	}
	return error;
out_iput:
	iput(inode);
	return error;
}

static int shmem_mkdir(struct inode *dir, struct dentry *dentry, umode_t mode)
{
	int error;

	if ((error = shmem_mknod(dir, dentry, mode | S_IFDIR, 0)))
		return error;
	inc_nlink(dir);
	return 0;
}

static int shmem_create(struct inode *dir, struct dentry *dentry, umode_t mode,
		bool excl)
{
	return shmem_mknod(dir, dentry, mode | S_IFREG, 0);
}

/*
 * Link a file..
 */
static int shmem_link(struct dentry *old_dentry, struct inode *dir, struct dentry *dentry)
{
	struct inode *inode = d_inode(old_dentry);
	int ret;

	/*
	 * No ordinary (disk based) filesystem counts links as inodes;
	 * but each new link needs a new dentry, pinning lowmem, and
	 * tmpfs dentries cannot be pruned until they are unlinked.
	 */
	ret = shmem_reserve_inode(inode->i_sb);
	if (ret)
		goto out;

	dir->i_size += BOGO_DIRENT_SIZE;
	inode->i_ctime = dir->i_ctime = dir->i_mtime = current_time(inode);
	inc_nlink(inode);
	ihold(inode);	/* New dentry reference */
	dget(dentry);		/* Extra pinning count for the created dentry */
	d_instantiate(dentry, inode);
out:
	return ret;
}

static int shmem_unlink(struct inode *dir, struct dentry *dentry)
{
	struct inode *inode = d_inode(dentry);

	if (inode->i_nlink > 1 && !S_ISDIR(inode->i_mode))
		shmem_free_inode(inode->i_sb);

	dir->i_size -= BOGO_DIRENT_SIZE;
	inode->i_ctime = dir->i_ctime = dir->i_mtime = current_time(inode);
	drop_nlink(inode);
	dput(dentry);	/* Undo the count from "create" - this does all the work */
	return 0;
}

static int shmem_rmdir(struct inode *dir, struct dentry *dentry)
{
	if (!simple_empty(dentry))
		return -ENOTEMPTY;

	drop_nlink(d_inode(dentry));
	drop_nlink(dir);
	return shmem_unlink(dir, dentry);
}

static int shmem_exchange(struct inode *old_dir, struct dentry *old_dentry, struct inode *new_dir, struct dentry *new_dentry)
{
	bool old_is_dir = d_is_dir(old_dentry);
	bool new_is_dir = d_is_dir(new_dentry);

	if (old_dir != new_dir && old_is_dir != new_is_dir) {
		if (old_is_dir) {
			drop_nlink(old_dir);
			inc_nlink(new_dir);
		} else {
			drop_nlink(new_dir);
			inc_nlink(old_dir);
		}
	}
	old_dir->i_ctime = old_dir->i_mtime =
	new_dir->i_ctime = new_dir->i_mtime =
	d_inode(old_dentry)->i_ctime =
	d_inode(new_dentry)->i_ctime = current_time(old_dir);

	return 0;
}

static int shmem_whiteout(struct inode *old_dir, struct dentry *old_dentry)
{
	struct dentry *whiteout;
	int error;

	whiteout = d_alloc(old_dentry->d_parent, &old_dentry->d_name);
	if (!whiteout)
		return -ENOMEM;

	error = shmem_mknod(old_dir, whiteout,
			    S_IFCHR | WHITEOUT_MODE, WHITEOUT_DEV);
	dput(whiteout);
	if (error)
		return error;

	/*
	 * Cheat and hash the whiteout while the old dentry is still in
	 * place, instead of playing games with FS_RENAME_DOES_D_MOVE.
	 *
	 * d_lookup() will consistently find one of them at this point,
	 * not sure which one, but that isn't even important.
	 */
	d_rehash(whiteout);
	return 0;
}

/*
 * The VFS layer already does all the dentry stuff for rename,
 * we just have to decrement the usage count for the target if
 * it exists so that the VFS layer correctly free's it when it
 * gets overwritten.
 */
static int shmem_rename2(struct inode *old_dir, struct dentry *old_dentry, struct inode *new_dir, struct dentry *new_dentry, unsigned int flags)
{
	struct inode *inode = d_inode(old_dentry);
	int they_are_dirs = S_ISDIR(inode->i_mode);

	if (flags & ~(RENAME_NOREPLACE | RENAME_EXCHANGE | RENAME_WHITEOUT))
		return -EINVAL;

	if (flags & RENAME_EXCHANGE)
		return shmem_exchange(old_dir, old_dentry, new_dir, new_dentry);

	if (!simple_empty(new_dentry))
		return -ENOTEMPTY;

	if (flags & RENAME_WHITEOUT) {
		int error;

		error = shmem_whiteout(old_dir, old_dentry);
		if (error)
			return error;
	}

	if (d_really_is_positive(new_dentry)) {
		(void) shmem_unlink(new_dir, new_dentry);
		if (they_are_dirs) {
			drop_nlink(d_inode(new_dentry));
			drop_nlink(old_dir);
		}
	} else if (they_are_dirs) {
		drop_nlink(old_dir);
		inc_nlink(new_dir);
	}

	old_dir->i_size -= BOGO_DIRENT_SIZE;
	new_dir->i_size += BOGO_DIRENT_SIZE;
	old_dir->i_ctime = old_dir->i_mtime =
	new_dir->i_ctime = new_dir->i_mtime =
	inode->i_ctime = current_time(old_dir);
	return 0;
}

static int shmem_symlink(struct inode *dir, struct dentry *dentry, const char *symname)
{
	int error;
	int len;
	struct inode *inode;
	struct page *page;

	len = strlen(symname) + 1;
	if (len > PAGE_SIZE)
		return -ENAMETOOLONG;

	inode = shmem_get_inode(dir->i_sb, dir, S_IFLNK | 0777, 0,
				VM_NORESERVE);
	if (!inode)
		return -ENOSPC;

	error = security_inode_init_security(inode, dir, &dentry->d_name,
					     shmem_initxattrs, NULL);
	if (error) {
		if (error != -EOPNOTSUPP) {
			iput(inode);
			return error;
		}
		error = 0;
	}

	inode->i_size = len-1;
	if (len <= SHORT_SYMLINK_LEN) {
		inode->i_link = kmemdup(symname, len, GFP_KERNEL);
		if (!inode->i_link) {
			iput(inode);
			return -ENOMEM;
		}
		inode->i_op = &shmem_short_symlink_operations;
	} else {
		inode_nohighmem(inode);
		error = shmem_getpage(inode, 0, &page, SGP_WRITE);
		if (error) {
			iput(inode);
			return error;
		}
		inode->i_mapping->a_ops = &shmem_aops;
		inode->i_op = &shmem_symlink_inode_operations;
		memcpy(page_address(page), symname, len);
		SetPageUptodate(page);
		set_page_dirty(page);
		unlock_page(page);
		put_page(page);
	}
	dir->i_size += BOGO_DIRENT_SIZE;
	dir->i_ctime = dir->i_mtime = current_time(dir);
	d_instantiate(dentry, inode);
	dget(dentry);
	return 0;
}

static void shmem_put_link(void *arg)
{
	mark_page_accessed(arg);
	put_page(arg);
}

static const char *shmem_get_link(struct dentry *dentry,
				  struct inode *inode,
				  struct delayed_call *done)
{
	struct page *page = NULL;
	int error;
	if (!dentry) {
		page = find_get_page(inode->i_mapping, 0);
		if (!page)
			return ERR_PTR(-ECHILD);
		if (!PageUptodate(page)) {
			put_page(page);
			return ERR_PTR(-ECHILD);
		}
	} else {
		error = shmem_getpage(inode, 0, &page, SGP_READ);
		if (error)
			return ERR_PTR(error);
		unlock_page(page);
	}
	set_delayed_call(done, shmem_put_link, page);
	return page_address(page);
}

#ifdef CONFIG_TMPFS_XATTR
/*
 * Superblocks without xattr inode operations may get some security.* xattr
 * support from the LSM "for free". As soon as we have any other xattrs
 * like ACLs, we also need to implement the security.* handlers at
 * filesystem level, though.
 */

/*
 * Callback for security_inode_init_security() for acquiring xattrs.
 */
static int shmem_initxattrs(struct inode *inode,
			    const struct xattr *xattr_array,
			    void *fs_info)
{
	struct shmem_inode_info *info = SHMEM_I(inode);
	const struct xattr *xattr;
	struct simple_xattr *new_xattr;
	size_t len;

	for (xattr = xattr_array; xattr->name != NULL; xattr++) {
		new_xattr = simple_xattr_alloc(xattr->value, xattr->value_len);
		if (!new_xattr)
			return -ENOMEM;

		len = strlen(xattr->name) + 1;
		new_xattr->name = kmalloc(XATTR_SECURITY_PREFIX_LEN + len,
					  GFP_KERNEL);
		if (!new_xattr->name) {
			kfree(new_xattr);
			return -ENOMEM;
		}

		memcpy(new_xattr->name, XATTR_SECURITY_PREFIX,
		       XATTR_SECURITY_PREFIX_LEN);
		memcpy(new_xattr->name + XATTR_SECURITY_PREFIX_LEN,
		       xattr->name, len);

		simple_xattr_list_add(&info->xattrs, new_xattr);
	}

	return 0;
}

static int shmem_xattr_handler_get(const struct xattr_handler *handler,
				   struct dentry *unused, struct inode *inode,
				   const char *name, void *buffer, size_t size)
{
	struct shmem_inode_info *info = SHMEM_I(inode);

	name = xattr_full_name(handler, name);
	return simple_xattr_get(&info->xattrs, name, buffer, size);
}

static int shmem_xattr_handler_set(const struct xattr_handler *handler,
				   struct dentry *unused, struct inode *inode,
				   const char *name, const void *value,
				   size_t size, int flags)
{
	struct shmem_inode_info *info = SHMEM_I(inode);

	name = xattr_full_name(handler, name);
	return simple_xattr_set(&info->xattrs, name, value, size, flags);
}

static const struct xattr_handler shmem_security_xattr_handler = {
	.prefix = XATTR_SECURITY_PREFIX,
	.get = shmem_xattr_handler_get,
	.set = shmem_xattr_handler_set,
};

static const struct xattr_handler shmem_trusted_xattr_handler = {
	.prefix = XATTR_TRUSTED_PREFIX,
	.get = shmem_xattr_handler_get,
	.set = shmem_xattr_handler_set,
};

static const struct xattr_handler *shmem_xattr_handlers[] = {
#ifdef CONFIG_TMPFS_POSIX_ACL
	&posix_acl_access_xattr_handler,
	&posix_acl_default_xattr_handler,
#endif
	&shmem_security_xattr_handler,
	&shmem_trusted_xattr_handler,
	NULL
};

static ssize_t shmem_listxattr(struct dentry *dentry, char *buffer, size_t size)
{
	struct shmem_inode_info *info = SHMEM_I(d_inode(dentry));
	return simple_xattr_list(d_inode(dentry), &info->xattrs, buffer, size);
}
#endif /* CONFIG_TMPFS_XATTR */

static const struct inode_operations shmem_short_symlink_operations = {
	.get_link	= simple_get_link,
#ifdef CONFIG_TMPFS_XATTR
	.listxattr	= shmem_listxattr,
#endif
};

static const struct inode_operations shmem_symlink_inode_operations = {
	.get_link	= shmem_get_link,
#ifdef CONFIG_TMPFS_XATTR
	.listxattr	= shmem_listxattr,
#endif
};

static struct dentry *shmem_get_parent(struct dentry *child)
{
	return ERR_PTR(-ESTALE);
}

static int shmem_match(struct inode *ino, void *vfh)
{
	__u32 *fh = vfh;
	__u64 inum = fh[1];
	return ino->i_ino == inum && fh[0] == ino->i_generation;
}

/* Find any alias of inode, but prefer a hashed alias */
static struct dentry *shmem_find_alias(struct inode *inode)
{
	struct dentry *alias = d_find_alias(inode);

	return alias ?: d_find_any_alias(inode);
}


static struct dentry *shmem_fh_to_dentry(struct super_block *sb,
		struct fid *fid, int fh_len, int fh_type)
{
	struct inode *inode;
	struct dentry *dentry = NULL;
	u64 inum;

	if (fh_len < 2)
		return NULL;

	inum = fid->raw[1];
	inode = ilookup5(sb, inum, shmem_match, fid->raw);
	if (inode) {
		dentry = shmem_find_alias(inode);
		iput(inode);
	}

	return dentry;
}

static int shmem_encode_fh(struct inode *inode, __u32 *fh, int *len,
				struct inode *parent)
{
	if (*len < 2) {
		*len = 2;
		return FILEID_INVALID;
	}

	fh[0] = inode->i_generation;
	fh[1] = inode->i_ino;

	*len = 2;
	return 1;
}

static const struct export_operations shmem_export_ops = {
	.get_parent     = shmem_get_parent,
	.encode_fh      = shmem_encode_fh,
	.fh_to_dentry	= shmem_fh_to_dentry,
};

static int shmem_parse_options(char *options, struct shmem_sb_info *sbinfo,
			       bool remount)
{
	char *this_char, *value, *rest;
	struct mempolicy *mpol = NULL;
	uid_t uid;
	gid_t gid;

	while (options != NULL) {
		this_char = options;
		for (;;) {
			/*
			 * NUL-terminate this option: unfortunately,
			 * mount options form a comma-separated list,
			 * but mpol's nodelist may also contain commas.
			 */
			options = strchr(options, ',');
			if (options == NULL)
				break;
			options++;
			if (!isdigit(*options)) {
				options[-1] = '\0';
				break;
			}
		}
		if (!*this_char)
			continue;
		if ((value = strchr(this_char,'=')) != NULL) {
			*value++ = 0;
		} else {
			pr_err("tmpfs: No value for mount option '%s'\n",
			       this_char);
			goto error;
		}

		if (!strcmp(this_char,"size")) {
			unsigned long long size;
			size = memparse(value,&rest);
			if (*rest == '%') {
				size <<= PAGE_SHIFT;
				size *= totalram_pages;
				do_div(size, 100);
				rest++;
			}
			if (*rest)
				goto bad_val;
			sbinfo->max_blocks =
				DIV_ROUND_UP(size, PAGE_SIZE);
		} else if (!strcmp(this_char,"nr_blocks")) {
			sbinfo->max_blocks = memparse(value, &rest);
			if (*rest)
				goto bad_val;
		} else if (!strcmp(this_char,"nr_inodes")) {
			sbinfo->max_inodes = memparse(value, &rest);
			if (*rest || sbinfo->max_inodes < 2)
				goto bad_val;
		} else if (!strcmp(this_char,"mode")) {
			if (remount)
				continue;
			sbinfo->mode = simple_strtoul(value, &rest, 8) & 07777;
			if (*rest)
				goto bad_val;
		} else if (!strcmp(this_char,"uid")) {
			if (remount)
				continue;
			uid = simple_strtoul(value, &rest, 0);
			if (*rest)
				goto bad_val;
			sbinfo->uid = make_kuid(current_user_ns(), uid);
			if (!uid_valid(sbinfo->uid))
				goto bad_val;
		} else if (!strcmp(this_char,"gid")) {
			if (remount)
				continue;
			gid = simple_strtoul(value, &rest, 0);
			if (*rest)
				goto bad_val;
			sbinfo->gid = make_kgid(current_user_ns(), gid);
			if (!gid_valid(sbinfo->gid))
				goto bad_val;
#ifdef CONFIG_TRANSPARENT_HUGE_PAGECACHE
		} else if (!strcmp(this_char, "huge")) {
			int huge;
			huge = shmem_parse_huge(value);
			if (huge < 0)
				goto bad_val;
			if (!has_transparent_hugepage() &&
					huge != SHMEM_HUGE_NEVER)
				goto bad_val;
			sbinfo->huge = huge;
#endif
#ifdef CONFIG_NUMA
		} else if (!strcmp(this_char,"mpol")) {
			mpol_put(mpol);
			mpol = NULL;
			if (mpol_parse_str(value, &mpol))
				goto bad_val;
#endif
		} else {
			pr_err("tmpfs: Bad mount option %s\n", this_char);
			goto error;
		}
	}
	sbinfo->mpol = mpol;
	return 0;

bad_val:
	pr_err("tmpfs: Bad value '%s' for mount option '%s'\n",
	       value, this_char);
error:
	mpol_put(mpol);
	return 1;

}

static int shmem_remount_fs(struct super_block *sb, int *flags, char *data)
{
	struct shmem_sb_info *sbinfo = SHMEM_SB(sb);
	struct shmem_sb_info config = *sbinfo;
	int inodes;
	int error = -EINVAL;

	config.mpol = NULL;
	if (shmem_parse_options(data, &config, true))
		return error;

	spin_lock(&sbinfo->stat_lock);
	inodes = sbinfo->max_inodes - sbinfo->free_inodes;
	if (percpu_counter_compare(&sbinfo->used_blocks, config.max_blocks) > 0)
		goto out;
	if (config.max_inodes < inodes)
		goto out;
	/*
	 * Those tests disallow limited->unlimited while any are in use;
	 * but we must separately disallow unlimited->limited, because
	 * in that case we have no record of how much is already in use.
	 */
	if (config.max_blocks && !sbinfo->max_blocks)
		goto out;
	if (config.max_inodes && !sbinfo->max_inodes)
		goto out;

	error = 0;
	sbinfo->huge = config.huge;
	sbinfo->max_blocks  = config.max_blocks;
	sbinfo->max_inodes  = config.max_inodes;
	sbinfo->free_inodes = config.max_inodes - inodes;

	/*
	 * Preserve previous mempolicy unless mpol remount option was specified.
	 */
	if (config.mpol) {
		mpol_put(sbinfo->mpol);
		sbinfo->mpol = config.mpol;	/* transfers initial ref */
	}
out:
	spin_unlock(&sbinfo->stat_lock);
	return error;
}

static int shmem_show_options(struct seq_file *seq, struct dentry *root)
{
	struct shmem_sb_info *sbinfo = SHMEM_SB(root->d_sb);

	if (sbinfo->max_blocks != shmem_default_max_blocks())
		seq_printf(seq, ",size=%luk",
			sbinfo->max_blocks << (PAGE_SHIFT - 10));
	if (sbinfo->max_inodes != shmem_default_max_inodes())
		seq_printf(seq, ",nr_inodes=%d", sbinfo->max_inodes);
	if (sbinfo->mode != (0777 | S_ISVTX))
		seq_printf(seq, ",mode=%03ho", sbinfo->mode);
	if (!uid_eq(sbinfo->uid, GLOBAL_ROOT_UID))
		seq_printf(seq, ",uid=%u",
				from_kuid_munged(&init_user_ns, sbinfo->uid));
	if (!gid_eq(sbinfo->gid, GLOBAL_ROOT_GID))
		seq_printf(seq, ",gid=%u",
				from_kgid_munged(&init_user_ns, sbinfo->gid));
#ifdef CONFIG_TRANSPARENT_HUGE_PAGECACHE
	/* Rightly or wrongly, show huge mount option unmasked by shmem_huge */
	if (sbinfo->huge)
		seq_printf(seq, ",huge=%s", shmem_format_huge(sbinfo->huge));
#endif
	shmem_show_mpol(seq, sbinfo->mpol);
	return 0;
}

#endif /* CONFIG_TMPFS */

static void shmem_put_super(struct super_block *sb)
{
	struct shmem_sb_info *sbinfo = SHMEM_SB(sb);

	if (!sbinfo->idr_nouse)
		idr_destroy(&sbinfo->idr);
	percpu_counter_destroy(&sbinfo->used_blocks);
	mpol_put(sbinfo->mpol);
	kfree(sbinfo);
	sb->s_fs_info = NULL;
}

int shmem_fill_super(struct super_block *sb, void *data, int silent)
{
	struct inode *inode;
	struct shmem_sb_info *sbinfo;
	int err = -ENOMEM;

	/* Round up to L1_CACHE_BYTES to resist false sharing */
	sbinfo = kzalloc(max((int)sizeof(struct shmem_sb_info),
				L1_CACHE_BYTES), GFP_KERNEL);
	if (!sbinfo)
		return -ENOMEM;

	mutex_init(&sbinfo->idr_lock);
	idr_init(&sbinfo->idr);
	sbinfo->mode = 0777 | S_ISVTX;
	sbinfo->uid = current_fsuid();
	sbinfo->gid = current_fsgid();
	sb->s_fs_info = sbinfo;

#ifdef CONFIG_TMPFS
	/*
	 * Per default we only allow half of the physical ram per
	 * tmpfs instance, limiting inodes to one per page of lowmem;
	 * but the internal instance is left unlimited.
	 */
	if (!(sb->s_flags & SB_KERNMOUNT)) {
		sbinfo->max_blocks = shmem_default_max_blocks();
		sbinfo->max_inodes = shmem_default_max_inodes();
		if (shmem_parse_options(data, sbinfo, false)) {
			err = -EINVAL;
			goto failed;
		}
	} else {
		sb->s_flags |= SB_NOUSER;
	}
	sb->s_export_op = &shmem_export_ops;
	sb->s_flags |= SB_NOSEC;
#else
	sb->s_flags |= SB_NOUSER;
#endif

	spin_lock_init(&sbinfo->stat_lock);
	if (percpu_counter_init(&sbinfo->used_blocks, 0, GFP_KERNEL))
		goto failed;
	sbinfo->free_inodes = sbinfo->max_inodes;
	spin_lock_init(&sbinfo->shrinklist_lock);
	INIT_LIST_HEAD(&sbinfo->shrinklist);

	sb->s_maxbytes = MAX_LFS_FILESIZE;
	sb->s_blocksize = PAGE_SIZE;
	sb->s_blocksize_bits = PAGE_SHIFT;
	sb->s_magic = TMPFS_MAGIC;
	sb->s_op = &shmem_ops;
	sb->s_time_gran = 1;
#ifdef CONFIG_TMPFS_XATTR
	sb->s_xattr = shmem_xattr_handlers;
#endif
#ifdef CONFIG_TMPFS_POSIX_ACL
	sb->s_flags |= SB_POSIXACL;
#endif
	uuid_gen(&sb->s_uuid);

	inode = shmem_get_inode(sb, NULL, S_IFDIR | sbinfo->mode, 0, VM_NORESERVE);
	if (!inode)
		goto failed;
	inode->i_uid = sbinfo->uid;
	inode->i_gid = sbinfo->gid;
	sb->s_root = d_make_root(inode);
	if (!sb->s_root)
		goto failed;
	return 0;

failed:
	shmem_put_super(sb);
	return err;
}

static struct kmem_cache *shmem_inode_cachep;

static struct inode *shmem_alloc_inode(struct super_block *sb)
{
	struct shmem_inode_info *info;
	info = kmem_cache_alloc(shmem_inode_cachep, GFP_KERNEL);
	if (!info)
		return NULL;
	return &info->vfs_inode;
}

static void shmem_destroy_callback(struct rcu_head *head)
{
	struct inode *inode = container_of(head, struct inode, i_rcu);
	if (S_ISLNK(inode->i_mode))
		kfree(inode->i_link);
	kmem_cache_free(shmem_inode_cachep, SHMEM_I(inode));
}

static void shmem_destroy_inode(struct inode *inode)
{
	if (S_ISREG(inode->i_mode))
		mpol_free_shared_policy(&SHMEM_I(inode)->policy);
	call_rcu(&inode->i_rcu, shmem_destroy_callback);
}

static void shmem_init_inode(void *foo)
{
	struct shmem_inode_info *info = foo;
	inode_init_once(&info->vfs_inode);
}

static void shmem_init_inodecache(void)
{
	shmem_inode_cachep = kmem_cache_create("shmem_inode_cache",
				sizeof(struct shmem_inode_info),
				0, SLAB_PANIC|SLAB_ACCOUNT, shmem_init_inode);
}

static void shmem_destroy_inodecache(void)
{
	kmem_cache_destroy(shmem_inode_cachep);
}

static __init void shmem_no_idr(struct super_block *sb)
{
	struct shmem_sb_info *sbinfo;

	sbinfo = SHMEM_SB(sb);
	sbinfo->idr_nouse = true;
	idr_destroy(&sbinfo->idr);
}

static const struct address_space_operations shmem_aops = {
	.writepage	= shmem_writepage,
	.set_page_dirty	= __set_page_dirty_no_writeback,
#ifdef CONFIG_TMPFS
	.write_begin	= shmem_write_begin,
	.write_end	= shmem_write_end,
#endif
#ifdef CONFIG_MIGRATION
	.migratepage	= migrate_page,
#endif
	.error_remove_page = generic_error_remove_page,
};

static const struct file_operations shmem_file_operations = {
	.mmap		= shmem_mmap,
	.get_unmapped_area = shmem_get_unmapped_area,
#ifdef CONFIG_TMPFS
	.llseek		= shmem_file_llseek,
	.read_iter	= shmem_file_read_iter,
	.write_iter	= generic_file_write_iter,
	.fsync		= noop_fsync,
	.splice_read	= generic_file_splice_read,
	.splice_write	= iter_file_splice_write,
	.fallocate	= shmem_fallocate,
#endif
};

static const struct inode_operations shmem_inode_operations = {
	.getattr	= shmem_getattr,
	.setattr	= shmem_setattr,
#ifdef CONFIG_TMPFS_XATTR
	.listxattr	= shmem_listxattr,
	.set_acl	= simple_set_acl,
#endif
};

static const struct inode_operations shmem_dir_inode_operations = {
#ifdef CONFIG_TMPFS
	.create		= shmem_create,
	.lookup		= simple_lookup,
	.link		= shmem_link,
	.unlink		= shmem_unlink,
	.symlink	= shmem_symlink,
	.mkdir		= shmem_mkdir,
	.rmdir		= shmem_rmdir,
	.mknod		= shmem_mknod,
	.rename		= shmem_rename2,
	.tmpfile	= shmem_tmpfile,
#endif
#ifdef CONFIG_TMPFS_XATTR
	.listxattr	= shmem_listxattr,
#endif
#ifdef CONFIG_TMPFS_POSIX_ACL
	.setattr	= shmem_setattr,
	.set_acl	= simple_set_acl,
#endif
};

static const struct inode_operations shmem_special_inode_operations = {
#ifdef CONFIG_TMPFS_XATTR
	.listxattr	= shmem_listxattr,
#endif
#ifdef CONFIG_TMPFS_POSIX_ACL
	.setattr	= shmem_setattr,
	.set_acl	= simple_set_acl,
#endif
};

static const struct super_operations shmem_ops = {
	.alloc_inode	= shmem_alloc_inode,
	.destroy_inode	= shmem_destroy_inode,
#ifdef CONFIG_TMPFS
	.statfs		= shmem_statfs,
	.remount_fs	= shmem_remount_fs,
	.show_options	= shmem_show_options,
#endif
	.evict_inode	= shmem_evict_inode,
	.drop_inode	= generic_delete_inode,
	.put_super	= shmem_put_super,
#ifdef CONFIG_TRANSPARENT_HUGE_PAGECACHE
	.nr_cached_objects	= shmem_unused_huge_count,
	.free_cached_objects	= shmem_unused_huge_scan,
#endif
};

static const struct vm_operations_struct shmem_vm_ops = {
	.fault		= shmem_fault,
	.map_pages	= filemap_map_pages,
#ifdef CONFIG_NUMA
	.set_policy     = shmem_set_policy,
	.get_policy     = shmem_get_policy,
#endif
};

static struct dentry *shmem_mount(struct file_system_type *fs_type,
	int flags, const char *dev_name, void *data)
{
	return mount_nodev(fs_type, flags, data, shmem_fill_super);
}

static struct file_system_type shmem_fs_type = {
	.owner		= THIS_MODULE,
	.name		= "tmpfs",
	.mount		= shmem_mount,
	.kill_sb	= kill_litter_super,
	.fs_flags	= FS_USERNS_MOUNT,
};

int __init shmem_init(void)
{
	int error;

	/* If rootfs called this, don't re-init */
	if (shmem_inode_cachep)
		return 0;

	shmem_init_inodecache();

	error = register_filesystem(&shmem_fs_type);
	if (error) {
		pr_err("Could not register tmpfs\n");
		goto out2;
	}

	shm_mnt = kern_mount(&shmem_fs_type);
	if (IS_ERR(shm_mnt)) {
		error = PTR_ERR(shm_mnt);
		pr_err("Could not kern_mount tmpfs\n");
		goto out1;
	}
	shmem_no_idr(shm_mnt->mnt_sb);

#ifdef CONFIG_TRANSPARENT_HUGE_PAGECACHE
	if (has_transparent_hugepage() && shmem_huge > SHMEM_HUGE_DENY)
		SHMEM_SB(shm_mnt->mnt_sb)->huge = shmem_huge;
	else
		shmem_huge = 0; /* just in case it was patched */
#endif
	return 0;

out1:
	unregister_filesystem(&shmem_fs_type);
out2:
	shmem_destroy_inodecache();
	shm_mnt = ERR_PTR(error);
	return error;
}

#if defined(CONFIG_TRANSPARENT_HUGE_PAGECACHE) && defined(CONFIG_SYSFS)
static ssize_t shmem_enabled_show(struct kobject *kobj,
		struct kobj_attribute *attr, char *buf)
{
	int values[] = {
		SHMEM_HUGE_ALWAYS,
		SHMEM_HUGE_WITHIN_SIZE,
		SHMEM_HUGE_ADVISE,
		SHMEM_HUGE_NEVER,
		SHMEM_HUGE_DENY,
		SHMEM_HUGE_FORCE,
	};
	int i, count;

	for (i = 0, count = 0; i < ARRAY_SIZE(values); i++) {
		const char *fmt = shmem_huge == values[i] ? "[%s] " : "%s ";

		count += sprintf(buf + count, fmt,
				shmem_format_huge(values[i]));
	}
	buf[count - 1] = '\n';
	return count;
}

static ssize_t shmem_enabled_store(struct kobject *kobj,
		struct kobj_attribute *attr, const char *buf, size_t count)
{
	char tmp[16];
	int huge;

	if (count + 1 > sizeof(tmp))
		return -EINVAL;
	memcpy(tmp, buf, count);
	tmp[count] = '\0';
	if (count && tmp[count - 1] == '\n')
		tmp[count - 1] = '\0';

	huge = shmem_parse_huge(tmp);
	if (huge == -EINVAL)
		return -EINVAL;
	if (!has_transparent_hugepage() &&
			huge != SHMEM_HUGE_NEVER && huge != SHMEM_HUGE_DENY)
		return -EINVAL;

	shmem_huge = huge;
	if (shmem_huge > SHMEM_HUGE_DENY)
		SHMEM_SB(shm_mnt->mnt_sb)->huge = shmem_huge;
	return count;
}

struct kobj_attribute shmem_enabled_attr =
	__ATTR(shmem_enabled, 0644, shmem_enabled_show, shmem_enabled_store);
#endif /* CONFIG_TRANSPARENT_HUGE_PAGECACHE && CONFIG_SYSFS */

#ifdef CONFIG_TRANSPARENT_HUGE_PAGECACHE
bool shmem_huge_enabled(struct vm_area_struct *vma)
{
	struct inode *inode = file_inode(vma->vm_file);
	struct shmem_sb_info *sbinfo = SHMEM_SB(inode->i_sb);
	loff_t i_size;
	pgoff_t off;

	if (shmem_huge == SHMEM_HUGE_FORCE)
		return true;
	if (shmem_huge == SHMEM_HUGE_DENY)
		return false;
	switch (sbinfo->huge) {
		case SHMEM_HUGE_NEVER:
			return false;
		case SHMEM_HUGE_ALWAYS:
			return true;
		case SHMEM_HUGE_WITHIN_SIZE:
			off = round_up(vma->vm_pgoff, HPAGE_PMD_NR);
			i_size = round_up(i_size_read(inode), PAGE_SIZE);
			if (i_size >= HPAGE_PMD_SIZE &&
					i_size >> PAGE_SHIFT >= off)
				return true;
			/* fall through */
		case SHMEM_HUGE_ADVISE:
			/* TODO: implement fadvise() hints */
			return (vma->vm_flags & VM_HUGEPAGE);
		default:
			VM_BUG_ON(1);
			return false;
	}
}
#endif /* CONFIG_TRANSPARENT_HUGE_PAGECACHE */

#else /* !CONFIG_SHMEM */

/*
 * tiny-shmem: simple shmemfs and tmpfs using ramfs code
 *
 * This is intended for small system where the benefits of the full
 * shmem code (swap-backed and resource-limited) are outweighed by
 * their complexity. On systems without swap this code should be
 * effectively equivalent, but much lighter weight.
 */

static struct file_system_type shmem_fs_type = {
	.name		= "tmpfs",
	.mount		= ramfs_mount,
	.kill_sb	= kill_litter_super,
	.fs_flags	= FS_USERNS_MOUNT,
};

int __init shmem_init(void)
{
	BUG_ON(register_filesystem(&shmem_fs_type) != 0);

	shm_mnt = kern_mount(&shmem_fs_type);
	BUG_ON(IS_ERR(shm_mnt));

	return 0;
}

int shmem_unuse(swp_entry_t swap, struct page *page)
{
	return 0;
}

int shmem_lock(struct file *file, int lock, struct user_struct *user)
{
	return 0;
}

void shmem_unlock_mapping(struct address_space *mapping)
{
}

#ifdef CONFIG_MMU
unsigned long shmem_get_unmapped_area(struct file *file,
				      unsigned long addr, unsigned long len,
				      unsigned long pgoff, unsigned long flags)
{
	return current->mm->get_unmapped_area(file, addr, len, pgoff, flags);
}
#endif

void shmem_truncate_range(struct inode *inode, loff_t lstart, loff_t lend)
{
	truncate_inode_pages_range(inode->i_mapping, lstart, lend);
}
EXPORT_SYMBOL_GPL(shmem_truncate_range);

#define shmem_vm_ops				generic_file_vm_ops
#define shmem_file_operations			ramfs_file_operations
#define shmem_get_inode(sb, dir, mode, dev, flags)	ramfs_get_inode(sb, dir, mode, dev)
#define shmem_acct_size(flags, size)		0
#define shmem_unacct_size(flags, size)		do {} while (0)

#endif /* CONFIG_SHMEM */

/* common code */

static struct file *__shmem_file_setup(struct vfsmount *mnt, const char *name, loff_t size,
				       unsigned long flags, unsigned int i_flags)
{
	struct inode *inode;
	struct file *res;

	if (IS_ERR(mnt))
		return ERR_CAST(mnt);

	if (size < 0 || size > MAX_LFS_FILESIZE)
		return ERR_PTR(-EINVAL);

	if (shmem_acct_size(flags, size))
		return ERR_PTR(-ENOMEM);

	inode = shmem_get_inode(mnt->mnt_sb, NULL, S_IFREG | S_IRWXUGO, 0,
				flags);
	if (unlikely(!inode)) {
		shmem_unacct_size(flags, size);
		return ERR_PTR(-ENOSPC);
	}
	inode->i_flags |= i_flags;
	inode->i_size = size;
	clear_nlink(inode);	/* It is unlinked */
	res = ERR_PTR(ramfs_nommu_expand_for_mapping(inode, size));
	if (!IS_ERR(res))
		res = alloc_file_pseudo(inode, mnt, name, O_RDWR,
				&shmem_file_operations);
	if (IS_ERR(res))
		iput(inode);
	return res;
}

/**
 * shmem_kernel_file_setup - get an unlinked file living in tmpfs which must be
 * 	kernel internal.  There will be NO LSM permission checks against the
 * 	underlying inode.  So users of this interface must do LSM checks at a
 *	higher layer.  The users are the big_key and shm implementations.  LSM
 *	checks are provided at the key or shm level rather than the inode.
 * @name: name for dentry (to be seen in /proc/<pid>/maps
 * @size: size to be set for the file
 * @flags: VM_NORESERVE suppresses pre-accounting of the entire object size
 */
struct file *shmem_kernel_file_setup(const char *name, loff_t size, unsigned long flags)
{
	return __shmem_file_setup(shm_mnt, name, size, flags, S_PRIVATE);
}

/**
 * shmem_file_setup - get an unlinked file living in tmpfs
 * @name: name for dentry (to be seen in /proc/<pid>/maps
 * @size: size to be set for the file
 * @flags: VM_NORESERVE suppresses pre-accounting of the entire object size
 */
struct file *shmem_file_setup(const char *name, loff_t size, unsigned long flags)
{
	return __shmem_file_setup(shm_mnt, name, size, flags, 0);
}
EXPORT_SYMBOL_GPL(shmem_file_setup);

/**
 * shmem_file_setup_with_mnt - get an unlinked file living in tmpfs
 * @mnt: the tmpfs mount where the file will be created
 * @name: name for dentry (to be seen in /proc/<pid>/maps
 * @size: size to be set for the file
 * @flags: VM_NORESERVE suppresses pre-accounting of the entire object size
 */
struct file *shmem_file_setup_with_mnt(struct vfsmount *mnt, const char *name,
				       loff_t size, unsigned long flags)
{
	return __shmem_file_setup(mnt, name, size, flags, 0);
}
EXPORT_SYMBOL_GPL(shmem_file_setup_with_mnt);

/**
 * shmem_zero_setup - setup a shared anonymous mapping
 * @vma: the vma to be mmapped is prepared by do_mmap_pgoff
 */
int shmem_zero_setup(struct vm_area_struct *vma)
{
	struct file *file;
	loff_t size = vma->vm_end - vma->vm_start;

	/*
	 * Cloning a new file under mmap_sem leads to a lock ordering conflict
	 * between XFS directory reading and selinux: since this file is only
	 * accessible to the user through its mapping, use S_PRIVATE flag to
	 * bypass file security, in the same way as shmem_kernel_file_setup().
	 */
	file = shmem_kernel_file_setup("dev/zero", size, vma->vm_flags);
	if (IS_ERR(file))
		return PTR_ERR(file);

	if (vma->vm_file)
		fput(vma->vm_file);
	vma->vm_file = file;
	vma->vm_ops = &shmem_vm_ops;

	if (IS_ENABLED(CONFIG_TRANSPARENT_HUGE_PAGECACHE) &&
			((vma->vm_start + ~HPAGE_PMD_MASK) & HPAGE_PMD_MASK) <
			(vma->vm_end & HPAGE_PMD_MASK)) {
		khugepaged_enter(vma, vma->vm_flags);
	}

	return 0;
}

/**
 * shmem_read_mapping_page_gfp - read into page cache, using specified page allocation flags.
 * @mapping:	the page's address_space
 * @index:	the page index
 * @gfp:	the page allocator flags to use if allocating
 *
 * This behaves as a tmpfs "read_cache_page_gfp(mapping, index, gfp)",
 * with any new page allocations done using the specified allocation flags.
 * But read_cache_page_gfp() uses the ->readpage() method: which does not
 * suit tmpfs, since it may have pages in swapcache, and needs to find those
 * for itself; although drivers/gpu/drm i915 and ttm rely upon this support.
 *
 * i915_gem_object_get_pages_gtt() mixes __GFP_NORETRY | __GFP_NOWARN in
 * with the mapping_gfp_mask(), to avoid OOMing the machine unnecessarily.
 */
struct page *shmem_read_mapping_page_gfp(struct address_space *mapping,
					 pgoff_t index, gfp_t gfp)
{
#ifdef CONFIG_SHMEM
	struct inode *inode = mapping->host;
	struct page *page;
	int error;

	BUG_ON(mapping->a_ops != &shmem_aops);
	error = shmem_getpage_gfp(inode, index, &page, SGP_CACHE,
				  gfp, NULL, NULL, NULL);
	if (error)
		page = ERR_PTR(error);
	else
		unlock_page(page);
	return page;
#else
	/*
	 * The tiny !SHMEM case uses ramfs without swap
	 */
	return read_cache_page_gfp(mapping, index, gfp);
#endif
}
EXPORT_SYMBOL_GPL(shmem_read_mapping_page_gfp);<|MERGE_RESOLUTION|>--- conflicted
+++ resolved
@@ -2237,9 +2237,6 @@
 			break;
 		}
 
-<<<<<<< HEAD
-		lockdep_annotate_inode_mutex_key(inode);
-=======
 		if (!sbinfo->idr_nouse) {
 			/* inum 0 and 1 are unused */
 			mutex_lock(&sbinfo->idr_lock);
@@ -2258,7 +2255,6 @@
 			}
 		} else
 			inode->i_ino = get_next_ino();
->>>>>>> 24f00bc4
 	} else
 		shmem_free_inode(sb);
 	return inode;
