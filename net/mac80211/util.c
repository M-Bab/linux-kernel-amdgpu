--- conflicted
+++ resolved
@@ -2479,16 +2479,7 @@
 			  WLAN_EID_CHAN_SWITCH_PARAM_TX_RESTRICT : 0x00;
 		put_unaligned_le16(WLAN_REASON_MESH_CHAN, pos); /* Reason Cd */
 		pos += 2;
-<<<<<<< HEAD
-		if (!ifmsh->pre_value)
-			ifmsh->pre_value = 1;
-		else
-			ifmsh->pre_value++;
 		put_unaligned_le16(ifmsh->pre_value, pos);/* Precedence Value */
-=======
-		pre_value = cpu_to_le16(ifmsh->pre_value);
-		memcpy(pos, &pre_value, 2);		/* Precedence Value */
->>>>>>> a59b40b3
 		pos += 2;
 	}
 
