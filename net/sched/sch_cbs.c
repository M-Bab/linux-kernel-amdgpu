--- conflicted
+++ resolved
@@ -306,11 +306,7 @@
 	if (err < 0)
 		goto skip;
 
-<<<<<<< HEAD
-	if (ecmd.base.speed != SPEED_UNKNOWN)
-=======
 	if (ecmd.base.speed && ecmd.base.speed != SPEED_UNKNOWN)
->>>>>>> 0858f639
 		speed = ecmd.base.speed;
 
 skip:
