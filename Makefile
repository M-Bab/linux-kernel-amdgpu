# SPDX-License-Identifier: GPL-2.0
VERSION = 5
PATCHLEVEL = 3
<<<<<<< HEAD
SUBLEVEL = 1
=======
SUBLEVEL = 5
>>>>>>> 0858f639
EXTRAVERSION =
NAME = Bobtail Squid

# *DOCUMENTATION*
# To see a list of typical targets execute "make help"
# More info can be located in ./README
# Comments in this file are targeted only to the developer, do not
# expect to learn how to build the kernel reading this file.

# That's our default target when none is given on the command line
PHONY := _all
_all:

# We are using a recursive build, so we need to do a little thinking
# to get the ordering right.
#
# Most importantly: sub-Makefiles should only ever modify files in
# their own directory. If in some directory we have a dependency on
# a file in another dir (which doesn't happen often, but it's often
# unavoidable when linking the built-in.a targets which finally
# turn into vmlinux), we will call a sub make in that other dir, and
# after that we are sure that everything which is in that other dir
# is now up to date.
#
# The only cases where we need to modify files which have global
# effects are thus separated out and done before the recursive
# descending is started. They are now explicitly listed as the
# prepare rule.

ifneq ($(sub_make_done),1)

# Do not use make's built-in rules and variables
# (this increases performance and avoids hard-to-debug behaviour)
MAKEFLAGS += -rR

# Avoid funny character set dependencies
unexport LC_ALL
LC_COLLATE=C
LC_NUMERIC=C
export LC_COLLATE LC_NUMERIC

# Avoid interference with shell env settings
unexport GREP_OPTIONS

# Beautify output
# ---------------------------------------------------------------------------
#
# Normally, we echo the whole command before executing it. By making
# that echo $($(quiet)$(cmd)), we now have the possibility to set
# $(quiet) to choose other forms of output instead, e.g.
#
#         quiet_cmd_cc_o_c = Compiling $(RELDIR)/$@
#         cmd_cc_o_c       = $(CC) $(c_flags) -c -o $@ $<
#
# If $(quiet) is empty, the whole command will be printed.
# If it is set to "quiet_", only the short version will be printed.
# If it is set to "silent_", nothing will be printed at all, since
# the variable $(silent_cmd_cc_o_c) doesn't exist.
#
# A simple variant is to prefix commands with $(Q) - that's useful
# for commands that shall be hidden in non-verbose mode.
#
#	$(Q)ln $@ :<
#
# If KBUILD_VERBOSE equals 0 then the above command will be hidden.
# If KBUILD_VERBOSE equals 1 then the above command is displayed.
#
# To put more focus on warnings, be less verbose as default
# Use 'make V=1' to see the full commands

ifeq ("$(origin V)", "command line")
  KBUILD_VERBOSE = $(V)
endif
ifndef KBUILD_VERBOSE
  KBUILD_VERBOSE = 0
endif

ifeq ($(KBUILD_VERBOSE),1)
  quiet =
  Q =
else
  quiet=quiet_
  Q = @
endif

# If the user is running make -s (silent mode), suppress echoing of
# commands

ifneq ($(findstring s,$(filter-out --%,$(MAKEFLAGS))),)
  quiet=silent_
endif

export quiet Q KBUILD_VERBOSE

# Kbuild will save output files in the current working directory.
# This does not need to match to the root of the kernel source tree.
#
# For example, you can do this:
#
#  cd /dir/to/store/output/files; make -f /dir/to/kernel/source/Makefile
#
# If you want to save output files in a different location, there are
# two syntaxes to specify it.
#
# 1) O=
# Use "make O=dir/to/store/output/files/"
#
# 2) Set KBUILD_OUTPUT
# Set the environment variable KBUILD_OUTPUT to point to the output directory.
# export KBUILD_OUTPUT=dir/to/store/output/files/; make
#
# The O= assignment takes precedence over the KBUILD_OUTPUT environment
# variable.

# Do we want to change the working directory?
ifeq ("$(origin O)", "command line")
  KBUILD_OUTPUT := $(O)
endif

ifneq ($(KBUILD_OUTPUT),)
# Make's built-in functions such as $(abspath ...), $(realpath ...) cannot
# expand a shell special character '~'. We use a somewhat tedious way here.
abs_objtree := $(shell mkdir -p $(KBUILD_OUTPUT) && cd $(KBUILD_OUTPUT) && pwd)
$(if $(abs_objtree),, \
     $(error failed to create output directory "$(KBUILD_OUTPUT)"))

# $(realpath ...) resolves symlinks
abs_objtree := $(realpath $(abs_objtree))
else
abs_objtree := $(CURDIR)
endif # ifneq ($(KBUILD_OUTPUT),)

ifeq ($(abs_objtree),$(CURDIR))
# Suppress "Entering directory ..." unless we are changing the work directory.
MAKEFLAGS += --no-print-directory
else
need-sub-make := 1
endif

abs_srctree := $(realpath $(dir $(lastword $(MAKEFILE_LIST))))

ifneq ($(words $(subst :, ,$(abs_srctree))), 1)
$(error source directory cannot contain spaces or colons)
endif

ifneq ($(abs_srctree),$(abs_objtree))
# Look for make include files relative to root of kernel src
#
# This does not become effective immediately because MAKEFLAGS is re-parsed
# once after the Makefile is read. We need to invoke sub-make.
MAKEFLAGS += --include-dir=$(abs_srctree)
need-sub-make := 1
endif

ifneq ($(filter 3.%,$(MAKE_VERSION)),)
# 'MAKEFLAGS += -rR' does not immediately become effective for GNU Make 3.x
# We need to invoke sub-make to avoid implicit rules in the top Makefile.
need-sub-make := 1
# Cancel implicit rules for this Makefile.
$(lastword $(MAKEFILE_LIST)): ;
endif

export abs_srctree abs_objtree
export sub_make_done := 1

ifeq ($(need-sub-make),1)

PHONY += $(MAKECMDGOALS) sub-make

$(filter-out _all sub-make $(lastword $(MAKEFILE_LIST)), $(MAKECMDGOALS)) _all: sub-make
	@:

# Invoke a second make in the output directory, passing relevant variables
sub-make:
	$(Q)$(MAKE) -C $(abs_objtree) -f $(abs_srctree)/Makefile $(MAKECMDGOALS)

endif # need-sub-make
endif # sub_make_done

# We process the rest of the Makefile if this is the final invocation of make
ifeq ($(need-sub-make),)

# Do not print "Entering directory ...",
# but we want to display it when entering to the output directory
# so that IDEs/editors are able to understand relative filenames.
MAKEFLAGS += --no-print-directory

# Call a source code checker (by default, "sparse") as part of the
# C compilation.
#
# Use 'make C=1' to enable checking of only re-compiled files.
# Use 'make C=2' to enable checking of *all* source files, regardless
# of whether they are re-compiled or not.
#
# See the file "Documentation/dev-tools/sparse.rst" for more details,
# including where to get the "sparse" utility.

ifeq ("$(origin C)", "command line")
  KBUILD_CHECKSRC = $(C)
endif
ifndef KBUILD_CHECKSRC
  KBUILD_CHECKSRC = 0
endif

# Call message checker as part of the C compilation
#
# Use 'make D=1' to enable checking
# Use 'make D=2' to create the message catalog

ifdef D
  ifeq ("$(origin D)", "command line")
    KBUILD_KMSG_CHECK = $(D)
  endif
endif
ifndef KBUILD_KMSG_CHECK
  KBUILD_KMSG_CHECK = 0
endif

# Use make M=dir to specify directory of external module to build
# Old syntax make ... SUBDIRS=$PWD is still supported
# Setting the environment variable KBUILD_EXTMOD take precedence
ifdef SUBDIRS
  $(warning ================= WARNING ================)
  $(warning 'SUBDIRS' will be removed after Linux 5.3)
  $(warning )
  $(warning If you are building an individual subdirectory)
  $(warning in the kernel tree, you can do like this:)
  $(warning $$ make path/to/dir/you/want/to/build/)
  $(warning (Do not forget the trailing slash))
  $(warning )
  $(warning If you are building an external module,)
  $(warning Please use 'M=' or 'KBUILD_EXTMOD' instead)
  $(warning ==========================================)
  KBUILD_EXTMOD ?= $(SUBDIRS)
endif

ifeq ("$(origin M)", "command line")
  KBUILD_EXTMOD := $(M)
endif

export KBUILD_CHECKSRC KBUILD_EXTMOD

ifeq ($(abs_srctree),$(abs_objtree))
        # building in the source tree
        srctree := .
	building_out_of_srctree :=
else
        ifeq ($(abs_srctree)/,$(dir $(abs_objtree)))
                # building in a subdirectory of the source tree
                srctree := ..
        else
                srctree := $(abs_srctree)
        endif
	building_out_of_srctree := 1
endif

ifneq ($(KBUILD_ABS_SRCTREE),)
srctree := $(abs_srctree)
endif

objtree		:= .
VPATH		:= $(srctree)

export building_out_of_srctree srctree objtree VPATH

# To make sure we do not include .config for any of the *config targets
# catch them early, and hand them over to scripts/kconfig/Makefile
# It is allowed to specify more targets when calling make, including
# mixing *config targets and build targets.
# For example 'make oldconfig all'.
# Detect when mixed targets is specified, and make a second invocation
# of make so .config is not included in this case either (for *config).

version_h := include/generated/uapi/linux/version.h
old_version_h := include/linux/version.h

clean-targets := %clean mrproper cleandocs
no-dot-config-targets := $(clean-targets) \
			 cscope gtags TAGS tags help% %docs check% coccicheck \
			 $(version_h) headers headers_% archheaders archscripts \
			 %asm-generic kernelversion %src-pkg
no-sync-config-targets := $(no-dot-config-targets) install %install \
			   kernelrelease

config-targets  := 0
mixed-targets   := 0
dot-config      := 1
may-sync-config := 1

ifneq ($(filter $(no-dot-config-targets), $(MAKECMDGOALS)),)
	ifeq ($(filter-out $(no-dot-config-targets), $(MAKECMDGOALS)),)
		dot-config := 0
	endif
endif

ifneq ($(filter $(no-sync-config-targets), $(MAKECMDGOALS)),)
	ifeq ($(filter-out $(no-sync-config-targets), $(MAKECMDGOALS)),)
		may-sync-config := 0
	endif
endif

ifneq ($(KBUILD_EXTMOD),)
	may-sync-config := 0
endif

ifeq ($(KBUILD_EXTMOD),)
        ifneq ($(filter config %config,$(MAKECMDGOALS)),)
                config-targets := 1
                ifneq ($(words $(MAKECMDGOALS)),1)
                        mixed-targets := 1
                endif
        endif
endif

# For "make -j clean all", "make -j mrproper defconfig all", etc.
ifneq ($(filter $(clean-targets),$(MAKECMDGOALS)),)
        ifneq ($(filter-out $(clean-targets),$(MAKECMDGOALS)),)
                mixed-targets := 1
        endif
endif

# install and modules_install need also be processed one by one
ifneq ($(filter install,$(MAKECMDGOALS)),)
        ifneq ($(filter modules_install,$(MAKECMDGOALS)),)
	        mixed-targets := 1
        endif
endif

ifeq ($(mixed-targets),1)
# ===========================================================================
# We're called with mixed targets (*config and build targets).
# Handle them one by one.

PHONY += $(MAKECMDGOALS) __build_one_by_one

$(filter-out __build_one_by_one, $(MAKECMDGOALS)): __build_one_by_one
	@:

__build_one_by_one:
	$(Q)set -e; \
	for i in $(MAKECMDGOALS); do \
		$(MAKE) -f $(srctree)/Makefile $$i; \
	done

else

include scripts/Kbuild.include

# Read KERNELRELEASE from include/config/kernel.release (if it exists)
KERNELRELEASE = $(shell cat include/config/kernel.release 2> /dev/null)
KERNELVERSION = $(VERSION)$(if $(PATCHLEVEL),.$(PATCHLEVEL)$(if $(SUBLEVEL),.$(SUBLEVEL)))$(EXTRAVERSION)
export VERSION PATCHLEVEL SUBLEVEL KERNELRELEASE KERNELVERSION

include scripts/subarch.include

# Cross compiling and selecting different set of gcc/bin-utils
# ---------------------------------------------------------------------------
#
# When performing cross compilation for other architectures ARCH shall be set
# to the target architecture. (See arch/* for the possibilities).
# ARCH can be set during invocation of make:
# make ARCH=ia64
# Another way is to have ARCH set in the environment.
# The default ARCH is the host where make is executed.

# CROSS_COMPILE specify the prefix used for all executables used
# during compilation. Only gcc and related bin-utils executables
# are prefixed with $(CROSS_COMPILE).
# CROSS_COMPILE can be set on the command line
# make CROSS_COMPILE=ia64-linux-
# Alternatively CROSS_COMPILE can be set in the environment.
# Default value for CROSS_COMPILE is not to prefix executables
# Note: Some architectures assign CROSS_COMPILE in their arch/*/Makefile
ARCH		?= $(SUBARCH)

# Architecture as present in compile.h
UTS_MACHINE 	:= $(ARCH)
SRCARCH 	:= $(ARCH)

# Additional ARCH settings for x86
ifeq ($(ARCH),i386)
        SRCARCH := x86
endif
ifeq ($(ARCH),x86_64)
        SRCARCH := x86
endif

# Additional ARCH settings for sparc
ifeq ($(ARCH),sparc32)
       SRCARCH := sparc
endif
ifeq ($(ARCH),sparc64)
       SRCARCH := sparc
endif

# Additional ARCH settings for sh
ifeq ($(ARCH),sh64)
       SRCARCH := sh
endif

KCONFIG_CONFIG	?= .config
export KCONFIG_CONFIG

# SHELL used by kbuild
CONFIG_SHELL := $(shell if [ -x "$$BASH" ]; then echo $$BASH; \
	  else if [ -x /bin/bash ]; then echo /bin/bash; \
	  else echo sh; fi ; fi)

HOST_LFS_CFLAGS := $(shell getconf LFS_CFLAGS 2>/dev/null)
HOST_LFS_LDFLAGS := $(shell getconf LFS_LDFLAGS 2>/dev/null)
HOST_LFS_LIBS := $(shell getconf LFS_LIBS 2>/dev/null)

HOSTCC       = gcc
HOSTCXX      = g++
KBUILD_HOSTCFLAGS   := -Wall -Wmissing-prototypes -Wstrict-prototypes -O2 \
		-fomit-frame-pointer -std=gnu89 $(HOST_LFS_CFLAGS) \
		$(HOSTCFLAGS)
KBUILD_HOSTCXXFLAGS := -O2 $(HOST_LFS_CFLAGS) $(HOSTCXXFLAGS)
KBUILD_HOSTLDFLAGS  := $(HOST_LFS_LDFLAGS) $(HOSTLDFLAGS)
KBUILD_HOSTLDLIBS   := $(HOST_LFS_LIBS) $(HOSTLDLIBS)

# Make variables (CC, etc...)
AS		= $(CROSS_COMPILE)as
LD		= $(CROSS_COMPILE)ld
CC		= $(CROSS_COMPILE)gcc
CPP		= $(CC) -E
AR		= $(CROSS_COMPILE)ar
NM		= $(CROSS_COMPILE)nm
STRIP		= $(CROSS_COMPILE)strip
OBJCOPY		= $(CROSS_COMPILE)objcopy
OBJDUMP		= $(CROSS_COMPILE)objdump
OBJSIZE		= $(CROSS_COMPILE)size
PAHOLE		= pahole
LEX		= flex
YACC		= bison
AWK		= awk
INSTALLKERNEL  := installkernel
DEPMOD		= /sbin/depmod
PERL		= perl
PYTHON		= python
PYTHON2		= python2
PYTHON3		= python3
CHECK		= sparse

CHECKFLAGS     := -D__linux__ -Dlinux -D__STDC__ -Dunix -D__unix__ \
		  -Wbitwise -Wno-return-void -Wno-unknown-attribute $(CF)
KMSG_CHECK	= $(srctree)/scripts/kmsg-doc
NOSTDINC_FLAGS :=
CFLAGS_MODULE   =
AFLAGS_MODULE   =
LDFLAGS_MODULE  =
CFLAGS_KERNEL	=
AFLAGS_KERNEL	=
LDFLAGS_vmlinux =

# Prefer linux-backports-modules
ifneq ($(KBUILD_SRC),)
ifneq ($(shell if test -e $(KBUILD_OUTPUT)/ubuntu-build; then echo yes; fi),yes)
UBUNTUINCLUDE := -I/usr/src/linux-headers-lbm-$(KERNELRELEASE)
endif
endif

# Use USERINCLUDE when you must reference the UAPI directories only.
USERINCLUDE    := \
		-I$(srctree)/arch/$(SRCARCH)/include/uapi \
		-I$(objtree)/arch/$(SRCARCH)/include/generated/uapi \
		-I$(srctree)/include/uapi \
		-I$(objtree)/include/generated/uapi \
                -include $(srctree)/include/linux/kconfig.h

# Use LINUXINCLUDE when you must reference the include/ directory.
# Needed to be compatible with the O= option
LINUXINCLUDE    := \
		$(UBUNTUINCLUDE) \
		-I$(srctree)/arch/$(SRCARCH)/include \
		-I$(objtree)/arch/$(SRCARCH)/include/generated \
		$(if $(building_out_of_srctree),-I$(srctree)/include) \
		-I$(objtree)/include \
		$(USERINCLUDE)

# UBUNTU: Include our third party driver stuff too
LINUXINCLUDE   += -Iubuntu/include $(if $(KBUILD_SRC),-I$(srctree)/ubuntu/include)

KBUILD_AFLAGS   := -D__ASSEMBLY__ -fno-PIE
KBUILD_CFLAGS   := -Wall -Wundef -Werror=strict-prototypes -Wno-trigraphs \
		   -fno-strict-aliasing -fno-common -fshort-wchar -fno-PIE \
		   -Werror=implicit-function-declaration -Werror=implicit-int \
		   -Wno-format-security \
		   -std=gnu89
KBUILD_CPPFLAGS := -D__KERNEL__
KBUILD_AFLAGS_KERNEL :=
KBUILD_CFLAGS_KERNEL :=
KBUILD_AFLAGS_MODULE  := -DMODULE
KBUILD_CFLAGS_MODULE  := -DMODULE
KBUILD_LDFLAGS_MODULE := -T $(srctree)/scripts/module-common.lds
KBUILD_LDFLAGS :=
GCC_PLUGINS_CFLAGS :=
CLANG_FLAGS :=

export ARCH SRCARCH CONFIG_SHELL HOSTCC KBUILD_HOSTCFLAGS CROSS_COMPILE AS LD CC
export CPP AR NM STRIP OBJCOPY OBJDUMP OBJSIZE PAHOLE LEX YACC AWK INSTALLKERNEL
export PERL PYTHON PYTHON2 PYTHON3 CHECK CHECKFLAGS MAKE UTS_MACHINE HOSTCXX
export KBUILD_HOSTCXXFLAGS KBUILD_HOSTLDFLAGS KBUILD_HOSTLDLIBS LDFLAGS_MODULE

export KBUILD_CPPFLAGS NOSTDINC_FLAGS LINUXINCLUDE OBJCOPYFLAGS KBUILD_LDFLAGS
export KBUILD_CFLAGS CFLAGS_KERNEL CFLAGS_MODULE
export CFLAGS_KASAN CFLAGS_KASAN_NOSANITIZE CFLAGS_UBSAN
export KBUILD_AFLAGS AFLAGS_KERNEL AFLAGS_MODULE
export KBUILD_KMSG_CHECK KMSG_CHECK
export KBUILD_AFLAGS_MODULE KBUILD_CFLAGS_MODULE KBUILD_LDFLAGS_MODULE
export KBUILD_AFLAGS_KERNEL KBUILD_CFLAGS_KERNEL
export KBUILD_ARFLAGS

# Files to ignore in find ... statements

export RCS_FIND_IGNORE := \( -name SCCS -o -name BitKeeper -o -name .svn -o    \
			  -name CVS -o -name .pc -o -name .hg -o -name .git \) \
			  -prune -o
export RCS_TAR_IGNORE := --exclude SCCS --exclude BitKeeper --exclude .svn \
			 --exclude CVS --exclude .pc --exclude .hg --exclude .git

# ===========================================================================
# Rules shared between *config targets and build targets

# Basic helpers built in scripts/basic/
PHONY += scripts_basic
scripts_basic:
	$(Q)$(MAKE) $(build)=scripts/basic
	$(Q)rm -f .tmp_quiet_recordmcount

PHONY += outputmakefile
# outputmakefile generates a Makefile in the output directory, if using a
# separate output directory. This allows convenient use of make in the
# output directory.
# At the same time when output Makefile generated, generate .gitignore to
# ignore whole output directory
outputmakefile:
ifdef building_out_of_srctree
	$(Q)ln -fsn $(srctree) source
	$(Q)$(CONFIG_SHELL) $(srctree)/scripts/mkmakefile $(srctree)
	$(Q)test -e .gitignore || \
	{ echo "# this is build directory, ignore it"; echo "*"; } > .gitignore
endif

ifneq ($(shell $(CC) --version 2>&1 | head -n 1 | grep clang),)
ifneq ($(CROSS_COMPILE),)
CLANG_FLAGS	+= --target=$(notdir $(CROSS_COMPILE:%-=%))
GCC_TOOLCHAIN_DIR := $(dir $(shell which $(CROSS_COMPILE)elfedit))
CLANG_FLAGS	+= --prefix=$(GCC_TOOLCHAIN_DIR)
GCC_TOOLCHAIN	:= $(realpath $(GCC_TOOLCHAIN_DIR)/..)
endif
ifneq ($(GCC_TOOLCHAIN),)
CLANG_FLAGS	+= --gcc-toolchain=$(GCC_TOOLCHAIN)
endif
ifeq ($(shell $(AS) --version 2>&1 | head -n 1 | grep clang),)
CLANG_FLAGS	+= -no-integrated-as
endif
CLANG_FLAGS	+= -Werror=unknown-warning-option
KBUILD_CFLAGS	+= $(CLANG_FLAGS)
KBUILD_AFLAGS	+= $(CLANG_FLAGS)
export CLANG_FLAGS
endif

# The expansion should be delayed until arch/$(SRCARCH)/Makefile is included.
# Some architectures define CROSS_COMPILE in arch/$(SRCARCH)/Makefile.
# CC_VERSION_TEXT is referenced from Kconfig (so it needs export),
# and from include/config/auto.conf.cmd to detect the compiler upgrade.
CC_VERSION_TEXT = $(shell $(CC) --version 2>/dev/null | head -n 1)

ifeq ($(config-targets),1)
# ===========================================================================
# *config targets only - make sure prerequisites are updated, and descend
# in scripts/kconfig to make the *config target

# Read arch specific Makefile to set KBUILD_DEFCONFIG as needed.
# KBUILD_DEFCONFIG may point out an alternative default configuration
# used for 'make defconfig'
include arch/$(SRCARCH)/Makefile
export KBUILD_DEFCONFIG KBUILD_KCONFIG CC_VERSION_TEXT

config: scripts_basic outputmakefile FORCE
	$(Q)$(MAKE) $(build)=scripts/kconfig $@

%config: scripts_basic outputmakefile FORCE
	$(Q)$(MAKE) $(build)=scripts/kconfig $@

else
# ===========================================================================
# Build targets only - this includes vmlinux, arch specific targets, clean
# targets and others. In general all targets except *config targets.

# If building an external module we do not care about the all: rule
# but instead _all depend on modules
PHONY += all
ifeq ($(KBUILD_EXTMOD),)
_all: all
else
_all: modules
endif

# Decide whether to build built-in, modular, or both.
# Normally, just do built-in.

KBUILD_MODULES :=
KBUILD_BUILTIN := 1

# If we have only "make modules", don't compile built-in objects.
# When we're building modules with modversions, we need to consider
# the built-in objects during the descend as well, in order to
# make sure the checksums are up to date before we record them.

ifeq ($(MAKECMDGOALS),modules)
  KBUILD_BUILTIN := $(if $(CONFIG_MODVERSIONS),1)
endif

# If we have "make <whatever> modules", compile modules
# in addition to whatever we do anyway.
# Just "make" or "make all" shall build modules as well

ifneq ($(filter all _all modules,$(MAKECMDGOALS)),)
  KBUILD_MODULES := 1
endif

ifeq ($(MAKECMDGOALS),)
  KBUILD_MODULES := 1
endif

export KBUILD_MODULES KBUILD_BUILTIN

ifeq ($(dot-config),1)
include include/config/auto.conf
endif

ifeq ($(KBUILD_EXTMOD),)
# Objects we will link into vmlinux / subdirs we need to visit
init-y		:= init/
drivers-y	:= drivers/ sound/ ubuntu/
drivers-$(CONFIG_SAMPLES) += samples/
drivers-$(CONFIG_KERNEL_HEADER_TEST) += include/
net-y		:= net/
libs-y		:= lib/
core-y		:= usr/
virt-y		:= virt/
endif # KBUILD_EXTMOD

# The all: target is the default when no target is given on the
# command line.
# This allow a user to issue only 'make' to build a kernel including modules
# Defaults to vmlinux, but the arch makefile usually adds further targets
all: vmlinux

CFLAGS_GCOV	:= -fprofile-arcs -ftest-coverage \
	$(call cc-option,-fno-tree-loop-im) \
	$(call cc-disable-warning,maybe-uninitialized,)
export CFLAGS_GCOV

# The arch Makefiles can override CC_FLAGS_FTRACE. We may also append it later.
ifdef CONFIG_FUNCTION_TRACER
  CC_FLAGS_FTRACE := -pg
endif

RETPOLINE_CFLAGS_GCC := -mindirect-branch=thunk-extern -mindirect-branch-register
RETPOLINE_VDSO_CFLAGS_GCC := -mindirect-branch=thunk-inline -mindirect-branch-register
RETPOLINE_CFLAGS_CLANG := -mretpoline-external-thunk
RETPOLINE_VDSO_CFLAGS_CLANG := -mretpoline
RETPOLINE_CFLAGS := $(call cc-option,$(RETPOLINE_CFLAGS_GCC),$(call cc-option,$(RETPOLINE_CFLAGS_CLANG)))
RETPOLINE_VDSO_CFLAGS := $(call cc-option,$(RETPOLINE_VDSO_CFLAGS_GCC),$(call cc-option,$(RETPOLINE_VDSO_CFLAGS_CLANG)))
export RETPOLINE_CFLAGS
export RETPOLINE_VDSO_CFLAGS

# The arch Makefile can set ARCH_{CPP,A,C}FLAGS to override the default
# values of the respective KBUILD_* variables
ARCH_CPPFLAGS :=
ARCH_AFLAGS :=
ARCH_CFLAGS :=
include arch/$(SRCARCH)/Makefile

ifeq ($(dot-config),1)
ifeq ($(may-sync-config),1)
# Read in dependencies to all Kconfig* files, make sure to run syncconfig if
# changes are detected. This should be included after arch/$(SRCARCH)/Makefile
# because some architectures define CROSS_COMPILE there.
include include/config/auto.conf.cmd

$(KCONFIG_CONFIG):
	@echo >&2 '***'
	@echo >&2 '*** Configuration file "$@" not found!'
	@echo >&2 '***'
	@echo >&2 '*** Please run some configurator (e.g. "make oldconfig" or'
	@echo >&2 '*** "make menuconfig" or "make xconfig").'
	@echo >&2 '***'
	@/bin/false

# The actual configuration files used during the build are stored in
# include/generated/ and include/config/. Update them if .config is newer than
# include/config/auto.conf (which mirrors .config).
#
# This exploits the 'multi-target pattern rule' trick.
# The syncconfig should be executed only once to make all the targets.
%/auto.conf %/auto.conf.cmd %/tristate.conf: $(KCONFIG_CONFIG)
	$(Q)$(MAKE) -f $(srctree)/Makefile syncconfig
else
# External modules and some install targets need include/generated/autoconf.h
# and include/config/auto.conf but do not care if they are up-to-date.
# Use auto.conf to trigger the test
PHONY += include/config/auto.conf

include/config/auto.conf:
	$(Q)test -e include/generated/autoconf.h -a -e $@ || (		\
	echo >&2;							\
	echo >&2 "  ERROR: Kernel configuration is invalid.";		\
	echo >&2 "         include/generated/autoconf.h or $@ are missing.";\
	echo >&2 "         Run 'make oldconfig && make prepare' on kernel src to fix it.";	\
	echo >&2 ;							\
	/bin/false)

endif # may-sync-config
endif # $(dot-config)

KBUILD_CFLAGS	+= $(call cc-option,-fno-delete-null-pointer-checks,)
KBUILD_CFLAGS	+= $(call cc-disable-warning,frame-address,)
KBUILD_CFLAGS	+= $(call cc-disable-warning, format-truncation)
KBUILD_CFLAGS	+= $(call cc-disable-warning, format-overflow)
KBUILD_CFLAGS	+= $(call cc-disable-warning, address-of-packed-member)

ifdef CONFIG_CC_OPTIMIZE_FOR_SIZE
KBUILD_CFLAGS	+= -Os
else
KBUILD_CFLAGS   += -O2
endif

ifdef CONFIG_CC_DISABLE_WARN_MAYBE_UNINITIALIZED
KBUILD_CFLAGS   += -Wno-maybe-uninitialized
endif

# Tell gcc to never replace conditional load with a non-conditional one
KBUILD_CFLAGS	+= $(call cc-option,--param=allow-store-data-races=0)

include scripts/Makefile.kcov
include scripts/Makefile.gcc-plugins

ifdef CONFIG_READABLE_ASM
# Disable optimizations that make assembler listings hard to read.
# reorder blocks reorders the control in the function
# ipa clone creates specialized cloned functions
# partial inlining inlines only parts of functions
KBUILD_CFLAGS += $(call cc-option,-fno-reorder-blocks,) \
                 $(call cc-option,-fno-ipa-cp-clone,) \
                 $(call cc-option,-fno-partial-inlining)
endif

ifneq ($(CONFIG_FRAME_WARN),0)
KBUILD_CFLAGS += $(call cc-option,-Wframe-larger-than=${CONFIG_FRAME_WARN})
endif

stackp-flags-$(CONFIG_CC_HAS_STACKPROTECTOR_NONE) := -fno-stack-protector
stackp-flags-$(CONFIG_STACKPROTECTOR)             := -fstack-protector
stackp-flags-$(CONFIG_STACKPROTECTOR_STRONG)      := -fstack-protector-strong

KBUILD_CFLAGS += $(stackp-flags-y)

ifdef CONFIG_CC_IS_CLANG
KBUILD_CPPFLAGS += -Qunused-arguments
KBUILD_CFLAGS += -Wno-format-invalid-specifier
KBUILD_CFLAGS += -Wno-gnu
# Quiet clang warning: comparison of unsigned expression < 0 is always false
KBUILD_CFLAGS += -Wno-tautological-compare
# CLANG uses a _MergedGlobals as optimization, but this breaks modpost, as the
# source of a reference will be _MergedGlobals and not on of the whitelisted names.
# See modpost pattern 2
KBUILD_CFLAGS += -mno-global-merge
else

# These warnings generated too much noise in a regular build.
# Use make W=1 to enable them (see scripts/Makefile.extrawarn)
KBUILD_CFLAGS += -Wno-unused-but-set-variable

# Warn about unmarked fall-throughs in switch statement.
# Disabled for clang while comment to attribute conversion happens and
# https://github.com/ClangBuiltLinux/linux/issues/636 is discussed.
KBUILD_CFLAGS += $(call cc-option,-Wimplicit-fallthrough,)
endif

KBUILD_CFLAGS += $(call cc-disable-warning, unused-const-variable)
ifdef CONFIG_FRAME_POINTER
KBUILD_CFLAGS	+= -fno-omit-frame-pointer -fno-optimize-sibling-calls
else
# Some targets (ARM with Thumb2, for example), can't be built with frame
# pointers.  For those, we don't have FUNCTION_TRACER automatically
# select FRAME_POINTER.  However, FUNCTION_TRACER adds -pg, and this is
# incompatible with -fomit-frame-pointer with current GCC, so we don't use
# -fomit-frame-pointer with FUNCTION_TRACER.
ifndef CONFIG_FUNCTION_TRACER
KBUILD_CFLAGS	+= -fomit-frame-pointer
endif
endif

# Initialize all stack variables with a pattern, if desired.
ifdef CONFIG_INIT_STACK_ALL
KBUILD_CFLAGS	+= -ftrivial-auto-var-init=pattern
endif

DEBUG_CFLAGS	:= $(call cc-option, -fno-var-tracking-assignments)

ifdef CONFIG_DEBUG_INFO
ifdef CONFIG_DEBUG_INFO_SPLIT
DEBUG_CFLAGS	+= -gsplit-dwarf
else
DEBUG_CFLAGS	+= -g
endif
KBUILD_AFLAGS	+= -Wa,-gdwarf-2
endif
ifdef CONFIG_DEBUG_INFO_DWARF4
DEBUG_CFLAGS	+= -gdwarf-4
endif

ifdef CONFIG_DEBUG_INFO_REDUCED
DEBUG_CFLAGS	+= $(call cc-option, -femit-struct-debug-baseonly) \
		   $(call cc-option,-fno-var-tracking)
endif

KBUILD_CFLAGS += $(DEBUG_CFLAGS)
export DEBUG_CFLAGS

ifdef CONFIG_FUNCTION_TRACER
ifdef CONFIG_FTRACE_MCOUNT_RECORD
  # gcc 5 supports generating the mcount tables directly
  ifeq ($(call cc-option-yn,-mrecord-mcount),y)
    CC_FLAGS_FTRACE	+= -mrecord-mcount
    export CC_USING_RECORD_MCOUNT := 1
  endif
  ifdef CONFIG_HAVE_NOP_MCOUNT
    ifeq ($(call cc-option-yn, -mnop-mcount),y)
      CC_FLAGS_FTRACE	+= -mnop-mcount
      CC_FLAGS_USING	+= -DCC_USING_NOP_MCOUNT
    endif
  endif
endif
ifdef CONFIG_HAVE_FENTRY
  ifeq ($(call cc-option-yn, -mfentry),y)
    CC_FLAGS_FTRACE	+= -mfentry
    CC_FLAGS_USING	+= -DCC_USING_FENTRY
  endif
endif
export CC_FLAGS_FTRACE
KBUILD_CFLAGS	+= $(CC_FLAGS_FTRACE) $(CC_FLAGS_USING)
KBUILD_AFLAGS	+= $(CC_FLAGS_USING)
ifdef CONFIG_DYNAMIC_FTRACE
	ifdef CONFIG_HAVE_C_RECORDMCOUNT
		BUILD_C_RECORDMCOUNT := y
		export BUILD_C_RECORDMCOUNT
	endif
endif
endif

# We trigger additional mismatches with less inlining
ifdef CONFIG_DEBUG_SECTION_MISMATCH
KBUILD_CFLAGS += $(call cc-option, -fno-inline-functions-called-once)
endif

ifdef CONFIG_LD_DEAD_CODE_DATA_ELIMINATION
KBUILD_CFLAGS_KERNEL += -ffunction-sections -fdata-sections
LDFLAGS_vmlinux += --gc-sections
endif

ifdef CONFIG_LIVEPATCH
KBUILD_CFLAGS += $(call cc-option, -flive-patching=inline-clone)
endif

# arch Makefile may override CC so keep this after arch Makefile is included
NOSTDINC_FLAGS += -nostdinc -isystem $(shell $(CC) -print-file-name=include)

# warn about C99 declaration after statement
KBUILD_CFLAGS += -Wdeclaration-after-statement

<<<<<<< HEAD
# Warn about unmarked fall-throughs in switch statement.
KBUILD_CFLAGS += $(call cc-option,-Wimplicit-fallthrough,)

=======
>>>>>>> 0858f639
# Variable Length Arrays (VLAs) should not be used anywhere in the kernel
KBUILD_CFLAGS += -Wvla

# disable pointer signed / unsigned warnings in gcc 4.0
KBUILD_CFLAGS += -Wno-pointer-sign

# disable stringop warnings in gcc 8+
KBUILD_CFLAGS += $(call cc-disable-warning, stringop-truncation)

# disable invalid "can't wrap" optimizations for signed / pointers
KBUILD_CFLAGS	+= $(call cc-option,-fno-strict-overflow)

# clang sets -fmerge-all-constants by default as optimization, but this
# is non-conforming behavior for C and in fact breaks the kernel, so we
# need to disable it here generally.
KBUILD_CFLAGS	+= $(call cc-option,-fno-merge-all-constants)

# for gcc -fno-merge-all-constants disables everything, but it is fine
# to have actual conforming behavior enabled.
KBUILD_CFLAGS	+= $(call cc-option,-fmerge-constants)

# Make sure -fstack-check isn't enabled (like gentoo apparently did)
KBUILD_CFLAGS  += $(call cc-option,-fno-stack-check,)

# conserve stack if available
KBUILD_CFLAGS   += $(call cc-option,-fconserve-stack)

# Prohibit date/time macros, which would make the build non-deterministic
KBUILD_CFLAGS   += $(call cc-option,-Werror=date-time)

# enforce correct pointer usage
KBUILD_CFLAGS   += $(call cc-option,-Werror=incompatible-pointer-types)

# Require designated initializers for all marked structures
KBUILD_CFLAGS   += $(call cc-option,-Werror=designated-init)

# change __FILE__ to the relative path from the srctree
KBUILD_CFLAGS	+= $(call cc-option,-fmacro-prefix-map=$(srctree)/=)

# ensure -fcf-protection is disabled when using retpoline as it is
# incompatible with -mindirect-branch=thunk-extern
ifdef CONFIG_RETPOLINE
KBUILD_CFLAGS += $(call cc-option,-fcf-protection=none)
endif

# use the deterministic mode of AR if available
KBUILD_ARFLAGS := $(call ar-option,D)

include scripts/Makefile.kasan
include scripts/Makefile.extrawarn
include scripts/Makefile.ubsan

# Add any arch overrides and user supplied CPPFLAGS, AFLAGS and CFLAGS as the
# last assignments
KBUILD_CPPFLAGS += $(ARCH_CPPFLAGS) $(KCPPFLAGS)
KBUILD_AFLAGS   += $(ARCH_AFLAGS)   $(KAFLAGS)
KBUILD_CFLAGS   += $(ARCH_CFLAGS)   $(KCFLAGS)

KBUILD_LDFLAGS_MODULE += --build-id
LDFLAGS_vmlinux += --build-id

ifeq ($(CONFIG_STRIP_ASM_SYMS),y)
LDFLAGS_vmlinux	+= $(call ld-option, -X,)
endif

# insure the checker run with the right endianness
CHECKFLAGS += $(if $(CONFIG_CPU_BIG_ENDIAN),-mbig-endian,-mlittle-endian)

# the checker needs the correct machine size
CHECKFLAGS += $(if $(CONFIG_64BIT),-m64,-m32)

# Default kernel image to build when no specific target is given.
# KBUILD_IMAGE may be overruled on the command line or
# set in the environment
# Also any assignments in arch/$(ARCH)/Makefile take precedence over
# this default value
export KBUILD_IMAGE ?= vmlinux

#
# INSTALL_PATH specifies where to place the updated kernel and system map
# images. Default is /boot, but you can set it to other values
export	INSTALL_PATH ?= /boot

#
# INSTALL_DTBS_PATH specifies a prefix for relocations required by build roots.
# Like INSTALL_MOD_PATH, it isn't defined in the Makefile, but can be passed as
# an argument if needed. Otherwise it defaults to the kernel install path
#
export INSTALL_DTBS_PATH ?= $(INSTALL_PATH)/dtbs/$(KERNELRELEASE)

#
# INSTALL_MOD_PATH specifies a prefix to MODLIB for module directory
# relocations required by build roots.  This is not defined in the
# makefile but the argument can be passed to make if needed.
#

MODLIB	= $(INSTALL_MOD_PATH)/lib/modules/$(KERNELRELEASE)
export MODLIB

#
# INSTALL_MOD_STRIP, if defined, will cause modules to be
# stripped after they are installed.  If INSTALL_MOD_STRIP is '1', then
# the default option --strip-debug will be used.  Otherwise,
# INSTALL_MOD_STRIP value will be used as the options to the strip command.

ifdef INSTALL_MOD_STRIP
ifeq ($(INSTALL_MOD_STRIP),1)
mod_strip_cmd = $(STRIP) --strip-debug
else
mod_strip_cmd = $(STRIP) $(INSTALL_MOD_STRIP)
endif # INSTALL_MOD_STRIP=1
else
mod_strip_cmd = true
endif # INSTALL_MOD_STRIP
export mod_strip_cmd

# CONFIG_MODULE_COMPRESS, if defined, will cause module to be compressed
# after they are installed in agreement with CONFIG_MODULE_COMPRESS_GZIP
# or CONFIG_MODULE_COMPRESS_XZ.

mod_compress_cmd = true
ifdef CONFIG_MODULE_COMPRESS
  ifdef CONFIG_MODULE_COMPRESS_GZIP
    mod_compress_cmd = gzip -n -f
  endif # CONFIG_MODULE_COMPRESS_GZIP
  ifdef CONFIG_MODULE_COMPRESS_XZ
    mod_compress_cmd = xz -f
  endif # CONFIG_MODULE_COMPRESS_XZ
endif # CONFIG_MODULE_COMPRESS
export mod_compress_cmd

ifdef CONFIG_MODULE_SIG_ALL
$(eval $(call config_filename,MODULE_SIG_KEY))

mod_sign_cmd = scripts/sign-file $(CONFIG_MODULE_SIG_HASH) $(MODULE_SIG_KEY_SRCPREFIX)$(CONFIG_MODULE_SIG_KEY) certs/signing_key.x509
else
mod_sign_cmd = true
endif
export mod_sign_cmd

HOST_LIBELF_LIBS = $(shell pkg-config libelf --libs 2>/dev/null || echo -lelf)

ifdef CONFIG_STACK_VALIDATION
  has_libelf := $(call try-run,\
		echo "int main() {}" | $(HOSTCC) -xc -o /dev/null $(HOST_LIBELF_LIBS) -,1,0)
  ifeq ($(has_libelf),1)
    objtool_target := tools/objtool FORCE
  else
    SKIP_STACK_VALIDATION := 1
    export SKIP_STACK_VALIDATION
  endif
endif

PHONY += prepare0

export MODORDER := $(if $(KBUILD_EXTMOD),$(KBUILD_EXTMOD)/)modules.order

ifeq ($(KBUILD_EXTMOD),)
core-y		+= kernel/ certs/ mm/ fs/ ipc/ security/ crypto/ block/

vmlinux-dirs	:= $(patsubst %/,%,$(filter %/, $(init-y) $(init-m) \
		     $(core-y) $(core-m) $(drivers-y) $(drivers-m) \
		     $(net-y) $(net-m) $(libs-y) $(libs-m) $(virt-y)))

vmlinux-alldirs	:= $(sort $(vmlinux-dirs) Documentation \
		     $(patsubst %/,%,$(filter %/, $(init-) $(core-) \
			$(drivers-) $(net-) $(libs-) $(virt-))))

init-y		:= $(patsubst %/, %/built-in.a, $(init-y))
core-y		:= $(patsubst %/, %/built-in.a, $(core-y))
drivers-y	:= $(patsubst %/, %/built-in.a, $(drivers-y))
net-y		:= $(patsubst %/, %/built-in.a, $(net-y))
libs-y1		:= $(patsubst %/, %/lib.a, $(libs-y))
libs-y2		:= $(patsubst %/, %/built-in.a, $(filter-out %.a, $(libs-y)))
virt-y		:= $(patsubst %/, %/built-in.a, $(virt-y))

# Externally visible symbols (used by link-vmlinux.sh)
export KBUILD_VMLINUX_OBJS := $(head-y) $(init-y) $(core-y) $(libs-y2) \
			      $(drivers-y) $(net-y) $(virt-y)
export KBUILD_VMLINUX_LIBS := $(libs-y1)
export KBUILD_LDS          := arch/$(SRCARCH)/kernel/vmlinux.lds
export LDFLAGS_vmlinux
# used by scripts/package/Makefile
export KBUILD_ALLDIRS := $(sort $(filter-out arch/%,$(vmlinux-alldirs)) LICENSES arch include scripts tools)

vmlinux-deps := $(KBUILD_LDS) $(KBUILD_VMLINUX_OBJS) $(KBUILD_VMLINUX_LIBS)

# Recurse until adjust_autoksyms.sh is satisfied
PHONY += autoksyms_recursive
ifdef CONFIG_TRIM_UNUSED_KSYMS
autoksyms_recursive: $(vmlinux-deps) modules.order
	$(Q)$(CONFIG_SHELL) $(srctree)/scripts/adjust_autoksyms.sh \
	  "$(MAKE) -f $(srctree)/Makefile vmlinux"
endif

# For the kernel to actually contain only the needed exported symbols,
# we have to build modules as well to determine what those symbols are.
# (this can be evaluated only once include/config/auto.conf has been included)
ifdef CONFIG_TRIM_UNUSED_KSYMS
  KBUILD_MODULES := 1
endif

autoksyms_h := $(if $(CONFIG_TRIM_UNUSED_KSYMS), include/generated/autoksyms.h)

$(autoksyms_h):
	$(Q)mkdir -p $(dir $@)
	$(Q)touch $@

ARCH_POSTLINK := $(wildcard $(srctree)/arch/$(SRCARCH)/Makefile.postlink)

# Final link of vmlinux with optional arch pass after final link
cmd_link-vmlinux =                                                 \
	$(CONFIG_SHELL) $< $(LD) $(KBUILD_LDFLAGS) $(LDFLAGS_vmlinux) ;    \
	$(if $(ARCH_POSTLINK), $(MAKE) -f $(ARCH_POSTLINK) $@, true)

vmlinux: scripts/link-vmlinux.sh autoksyms_recursive $(vmlinux-deps) FORCE
	+$(call if_changed,link-vmlinux)

targets := vmlinux

# The actual objects are generated when descending,
# make sure no implicit rule kicks in
$(sort $(vmlinux-deps)): $(vmlinux-dirs) ;

# Handle descending into subdirectories listed in $(vmlinux-dirs)
# Preset locale variables to speed up the build process. Limit locale
# tweaks to this spot to avoid wrong language settings when running
# make menuconfig etc.
# Error messages still appears in the original language

PHONY += $(vmlinux-dirs)
$(vmlinux-dirs): prepare
	$(Q)$(MAKE) $(build)=$@ need-builtin=1 need-modorder=1

filechk_kernel.release = \
	echo "$(KERNELVERSION)$$($(CONFIG_SHELL) $(srctree)/scripts/setlocalversion $(srctree))"

# Store (new) KERNELRELEASE string in include/config/kernel.release
include/config/kernel.release: FORCE
	$(call filechk,kernel.release)

# Additional helpers built in scripts/
# Carefully list dependencies so we do not try to build scripts twice
# in parallel
PHONY += scripts
scripts: scripts_basic scripts_dtc
	$(Q)$(MAKE) $(build)=$(@)

# Things we need to do before we recursively start building the kernel
# or the modules are listed in "prepare".
# A multi level approach is used. prepareN is processed before prepareN-1.
# archprepare is used in arch Makefiles and when processed asm symlink,
# version.h and scripts_basic is processed / created.

PHONY += prepare archprepare prepare3

# prepare3 is used to check if we are building in a separate output directory,
# and if so do:
# 1) Check that make has not been executed in the kernel src $(srctree)
prepare3: include/config/kernel.release
ifdef building_out_of_srctree
	@$(kecho) '  Using $(srctree) as source for kernel'
	$(Q)if [ -f $(srctree)/.config -o \
		 -d $(srctree)/include/config -o \
		 -d $(srctree)/arch/$(SRCARCH)/include/generated ]; then \
		echo >&2 "  $(srctree) is not clean, please run 'make ARCH=$(ARCH) mrproper'"; \
		echo >&2 "  in the '$(srctree)' directory.";\
		/bin/false; \
	fi;
endif

archprepare: archheaders archscripts scripts prepare3 outputmakefile \
	asm-generic $(version_h) $(autoksyms_h) include/generated/utsrelease.h

prepare0: archprepare
	$(Q)$(MAKE) $(build)=scripts/mod
	$(Q)$(MAKE) $(build)=.

# All the preparing..
prepare: prepare0 prepare-objtool

# Support for using generic headers in asm-generic
asm-generic := -f $(srctree)/scripts/Makefile.asm-generic obj

PHONY += asm-generic uapi-asm-generic
asm-generic: uapi-asm-generic
	$(Q)$(MAKE) $(asm-generic)=arch/$(SRCARCH)/include/generated/asm \
	generic=include/asm-generic
uapi-asm-generic:
	$(Q)$(MAKE) $(asm-generic)=arch/$(SRCARCH)/include/generated/uapi/asm \
	generic=include/uapi/asm-generic

PHONY += prepare-objtool
prepare-objtool: $(objtool_target)
ifeq ($(SKIP_STACK_VALIDATION),1)
ifdef CONFIG_UNWINDER_ORC
	@echo "error: Cannot generate ORC metadata for CONFIG_UNWINDER_ORC=y, please install libelf-dev, libelf-devel or elfutils-libelf-devel" >&2
	@false
else
	@echo "warning: Cannot use CONFIG_STACK_VALIDATION=y, please install libelf-dev, libelf-devel or elfutils-libelf-devel" >&2
endif
endif

# Generate some files
# ---------------------------------------------------------------------------

# KERNELRELEASE can change from a few different places, meaning version.h
# needs to be updated, so this check is forced on all builds

uts_len := 64
define filechk_utsrelease.h
	if [ `echo -n "$(KERNELRELEASE)" | wc -c ` -gt $(uts_len) ]; then \
	  echo '"$(KERNELRELEASE)" exceeds $(uts_len) characters' >&2;    \
	  exit 1;                                                         \
	fi;                                                               \
	echo \#define UTS_RELEASE \"$(KERNELRELEASE)\"
endef

define filechk_version.h
	echo \#define LINUX_VERSION_CODE $(shell                         \
	expr $(VERSION) \* 65536 + 0$(PATCHLEVEL) \* 256 + 0$(SUBLEVEL)); \
	echo '#define KERNEL_VERSION(a,b,c) (((a) << 16) + ((b) << 8) + (c))'
endef

$(version_h): FORCE
	$(call filechk,version.h)
	$(Q)rm -f $(old_version_h)

include/generated/utsrelease.h: include/config/kernel.release FORCE
	$(call filechk,utsrelease.h)

PHONY += headerdep
headerdep:
	$(Q)find $(srctree)/include/ -name '*.h' | xargs --max-args 1 \
	$(srctree)/scripts/headerdep.pl -I$(srctree)/include

# ---------------------------------------------------------------------------
# Kernel headers

#Default location for installed headers
export INSTALL_HDR_PATH = $(objtree)/usr

quiet_cmd_headers_install = INSTALL $(INSTALL_HDR_PATH)/include
      cmd_headers_install = \
	mkdir -p $(INSTALL_HDR_PATH); \
	rsync -mrl --include='*/' --include='*\.h' --exclude='*' \
	usr/include $(INSTALL_HDR_PATH)

PHONY += headers_install
headers_install: headers
	$(call cmd,headers_install)

PHONY += archheaders archscripts

hdr-inst := -f $(srctree)/scripts/Makefile.headersinst obj

PHONY += headers
headers: $(version_h) scripts_unifdef uapi-asm-generic archheaders archscripts
	$(if $(wildcard $(srctree)/arch/$(SRCARCH)/include/uapi/asm/Kbuild),, \
	  $(error Headers not exportable for the $(SRCARCH) architecture))
	$(Q)$(MAKE) $(hdr-inst)=include/uapi
	$(Q)$(MAKE) $(hdr-inst)=arch/$(SRCARCH)/include/uapi
	$(Q)$(MAKE) $(hdr-inst)=ubuntu/include dst=include oldheaders=

PHONY += headers_check
headers_check: headers
	$(Q)$(MAKE) $(hdr-inst)=include/uapi HDRCHECK=1
	$(Q)$(MAKE) $(hdr-inst)=arch/$(SRCARCH)/include/uapi HDRCHECK=1
	$(Q)$(MAKE) $(hdr-inst)=ubuntu/include dst=include oldheaders= HDRCHECK=1

ifdef CONFIG_HEADERS_INSTALL
prepare: headers
endif

ifdef CONFIG_HEADERS_CHECK
all: headers_check
endif

PHONY += scripts_unifdef
scripts_unifdef: scripts_basic
	$(Q)$(MAKE) $(build)=scripts scripts/unifdef

# ---------------------------------------------------------------------------
# Kernel selftest

PHONY += kselftest
kselftest:
	$(Q)$(MAKE) -C $(srctree)/tools/testing/selftests run_tests

PHONY += kselftest-clean
kselftest-clean:
	$(Q)$(MAKE) -C $(srctree)/tools/testing/selftests clean

PHONY += kselftest-merge
kselftest-merge:
	$(if $(wildcard $(objtree)/.config),, $(error No .config exists, config your kernel first!))
	$(Q)find $(srctree)/tools/testing/selftests -name config | \
		xargs $(srctree)/scripts/kconfig/merge_config.sh -m $(objtree)/.config
	+$(Q)$(MAKE) -f $(srctree)/Makefile olddefconfig

# ---------------------------------------------------------------------------
# Devicetree files

ifneq ($(wildcard $(srctree)/arch/$(SRCARCH)/boot/dts/),)
dtstree := arch/$(SRCARCH)/boot/dts
endif

ifneq ($(dtstree),)

%.dtb: prepare3 scripts_dtc
	$(Q)$(MAKE) $(build)=$(dtstree) $(dtstree)/$@

PHONY += dtbs dtbs_install dt_binding_check
dtbs dtbs_check: prepare3 scripts_dtc
	$(Q)$(MAKE) $(build)=$(dtstree)

dtbs_check: export CHECK_DTBS=1
dtbs_check: dt_binding_check

dtbs_install:
	$(Q)$(MAKE) $(dtbinst)=$(dtstree)

ifdef CONFIG_OF_EARLY_FLATTREE
all: dtbs
endif

endif

PHONY += scripts_dtc
scripts_dtc: scripts_basic
	$(Q)$(MAKE) $(build)=scripts/dtc

dt_binding_check: scripts_dtc
	$(Q)$(MAKE) $(build)=Documentation/devicetree/bindings

# ---------------------------------------------------------------------------
# Modules

ifdef CONFIG_MODULES

# By default, build modules as well

all: modules

# Build modules
#
# A module can be listed more than once in obj-m resulting in
# duplicate lines in modules.order files.  Those are removed
# using awk while concatenating to the final file.

PHONY += modules
modules: $(if $(KBUILD_BUILTIN),vmlinux) modules.order modules.builtin
	@$(kecho) '  Building modules, stage 2.';
	$(Q)$(MAKE) -f $(srctree)/scripts/Makefile.modpost
	$(Q)$(CONFIG_SHELL) $(srctree)/scripts/modules-check.sh

modules.order: $(vmlinux-dirs)
	$(Q)$(AWK) '!x[$$0]++' $(addsuffix /$@, $(vmlinux-dirs)) > $@

modbuiltin-dirs := $(addprefix _modbuiltin_, $(vmlinux-dirs))

modules.builtin: $(modbuiltin-dirs)
	$(Q)$(AWK) '!x[$$0]++' $(addsuffix /$@, $(vmlinux-dirs)) > $@

PHONY += $(modbuiltin-dirs)
# tristate.conf is not included from this Makefile. Add it as a prerequisite
# here to make it self-healing in case somebody accidentally removes it.
$(modbuiltin-dirs): include/config/tristate.conf
	$(Q)$(MAKE) $(modbuiltin)=$(patsubst _modbuiltin_%,%,$@)

# Target to prepare building external modules
PHONY += modules_prepare
modules_prepare: prepare

# Target to install modules
PHONY += modules_install
modules_install: _modinst_ _modinst_post

PHONY += _modinst_
_modinst_:
	@rm -rf $(MODLIB)/kernel
	@rm -f $(MODLIB)/source
	@mkdir -p $(MODLIB)/kernel
	@ln -s $(abspath $(srctree)) $(MODLIB)/source
	@if [ ! $(objtree) -ef  $(MODLIB)/build ]; then \
		rm -f $(MODLIB)/build ; \
		ln -s $(CURDIR) $(MODLIB)/build ; \
	fi
	@sed 's:^:kernel/:' modules.order > $(MODLIB)/modules.order
	@sed 's:^:kernel/:' modules.builtin > $(MODLIB)/modules.builtin
	@cp -f $(objtree)/modules.builtin.modinfo $(MODLIB)/
	$(Q)$(MAKE) -f $(srctree)/scripts/Makefile.modinst

# This depmod is only for convenience to give the initial
# boot a modules.dep even before / is mounted read-write.  However the
# boot script depmod is the master version.
PHONY += _modinst_post
_modinst_post: _modinst_
	$(call cmd,depmod)

ifeq ($(CONFIG_MODULE_SIG), y)
PHONY += modules_sign
modules_sign:
	$(Q)$(MAKE) -f $(srctree)/scripts/Makefile.modsign
endif

else # CONFIG_MODULES

# Modules not configured
# ---------------------------------------------------------------------------

PHONY += modules modules_install
modules modules_install:
	@echo >&2
	@echo >&2 "The present kernel configuration has modules disabled."
	@echo >&2 "Type 'make config' and enable loadable module support."
	@echo >&2 "Then build a kernel with module support enabled."
	@echo >&2
	@exit 1

endif # CONFIG_MODULES

###
# Cleaning is done on three levels.
# make clean     Delete most generated files
#                Leave enough to build external modules
# make mrproper  Delete the current configuration, and all generated files
# make distclean Remove editor backup files, patch leftover files and the like

# Directories & files removed with 'make clean'
CLEAN_DIRS  += include/ksym
CLEAN_FILES += modules.builtin.modinfo

# Directories & files removed with 'make mrproper'
MRPROPER_DIRS  += include/config include/generated          \
		  arch/$(SRCARCH)/include/generated .tmp_objdiff
MRPROPER_FILES += .config .config.old .version \
		  Module.symvers \
		  signing_key.pem signing_key.priv signing_key.x509	\
		  x509.genkey extra_certificates signing_key.x509.keyid	\
		  signing_key.x509.signer vmlinux-gdb.py

# Directories & files removed with 'make distclean'
DISTCLEAN_DIRS  +=
DISTCLEAN_FILES += tags TAGS cscope* GPATH GTAGS GRTAGS GSYMS

# clean - Delete most, but leave enough to build external modules
#
clean: rm-dirs  := $(CLEAN_DIRS)
clean: rm-files := $(CLEAN_FILES)
clean-dirs      := $(addprefix _clean_, . $(vmlinux-alldirs))

PHONY += $(clean-dirs) clean archclean vmlinuxclean
$(clean-dirs):
	$(Q)$(MAKE) $(clean)=$(patsubst _clean_%,%,$@)

vmlinuxclean:
	$(Q)$(CONFIG_SHELL) $(srctree)/scripts/link-vmlinux.sh clean
	$(Q)$(if $(ARCH_POSTLINK), $(MAKE) -f $(ARCH_POSTLINK) clean)

clean: archclean vmlinuxclean

# mrproper - Delete all generated files, including .config
#
mrproper: rm-dirs  := $(wildcard $(MRPROPER_DIRS))
mrproper: rm-files := $(wildcard $(MRPROPER_FILES))
mrproper-dirs      := $(addprefix _mrproper_,scripts)

PHONY += $(mrproper-dirs) mrproper
$(mrproper-dirs):
	$(Q)$(MAKE) $(clean)=$(patsubst _mrproper_%,%,$@)

mrproper: clean $(mrproper-dirs)
	$(call cmd,rmdirs)
	$(call cmd,rmfiles)

# distclean
#
distclean: rm-dirs  := $(wildcard $(DISTCLEAN_DIRS))
distclean: rm-files := $(wildcard $(DISTCLEAN_FILES))

PHONY += distclean

distclean: mrproper
	$(call cmd,rmdirs)
	$(call cmd,rmfiles)
	@find $(srctree) $(RCS_FIND_IGNORE) \
		\( -name '*.orig' -o -name '*.rej' -o -name '*~' \
		-o -name '*.bak' -o -name '#*#' -o -name '*%' \
		-o -name 'core' \) \
		-type f -print | xargs rm -f


# Packaging of the kernel to various formats
# ---------------------------------------------------------------------------
package-dir	:= scripts/package

%src-pkg: FORCE
	$(Q)$(MAKE) $(build)=$(package-dir) $@
%pkg: include/config/kernel.release FORCE
	$(Q)$(MAKE) $(build)=$(package-dir) $@


# Brief documentation of the typical targets used
# ---------------------------------------------------------------------------

boards := $(wildcard $(srctree)/arch/$(SRCARCH)/configs/*_defconfig)
boards := $(sort $(notdir $(boards)))
board-dirs := $(dir $(wildcard $(srctree)/arch/$(SRCARCH)/configs/*/*_defconfig))
board-dirs := $(sort $(notdir $(board-dirs:/=)))

PHONY += help
help:
	@echo  'Cleaning targets:'
	@echo  '  clean		  - Remove most generated files but keep the config and'
	@echo  '                    enough build support to build external modules'
	@echo  '  mrproper	  - Remove all generated files + config + various backup files'
	@echo  '  distclean	  - mrproper + remove editor backup and patch files'
	@echo  ''
	@echo  'Configuration targets:'
	@$(MAKE) -f $(srctree)/scripts/kconfig/Makefile help
	@echo  ''
	@echo  'Other generic targets:'
	@echo  '  all		  - Build all targets marked with [*]'
	@echo  '* vmlinux	  - Build the bare kernel'
	@echo  '* modules	  - Build all modules'
	@echo  '  modules_install - Install all modules to INSTALL_MOD_PATH (default: /)'
	@echo  '  dir/            - Build all files in dir and below'
	@echo  '  dir/file.[ois]  - Build specified target only'
	@echo  '  dir/file.ll     - Build the LLVM assembly file'
	@echo  '                    (requires compiler support for LLVM assembly generation)'
	@echo  '  dir/file.lst    - Build specified mixed source/assembly target only'
	@echo  '                    (requires a recent binutils and recent build (System.map))'
	@echo  '  dir/file.ko     - Build module including final link'
	@echo  '  modules_prepare - Set up for building external modules'
	@echo  '  tags/TAGS	  - Generate tags file for editors'
	@echo  '  cscope	  - Generate cscope index'
	@echo  '  gtags           - Generate GNU GLOBAL index'
	@echo  '  kernelrelease	  - Output the release version string (use with make -s)'
	@echo  '  kernelversion	  - Output the version stored in Makefile (use with make -s)'
	@echo  '  image_name	  - Output the image name (use with make -s)'
	@echo  '  headers_install - Install sanitised kernel headers to INSTALL_HDR_PATH'; \
	 echo  '                    (default: $(INSTALL_HDR_PATH))'; \
	 echo  ''
	@echo  'Static analysers:'
	@echo  '  checkstack      - Generate a list of stack hogs'
	@echo  '  namespacecheck  - Name space analysis on compiled kernel'
	@echo  '  versioncheck    - Sanity check on version.h usage'
	@echo  '  includecheck    - Check for duplicate included header files'
	@echo  '  export_report   - List the usages of all exported symbols'
	@echo  '  headers_check   - Sanity check on exported headers'
	@echo  '  headerdep       - Detect inclusion cycles in headers'
	@echo  '  coccicheck      - Check with Coccinelle'
	@echo  ''
	@echo  'Kernel selftest:'
	@echo  '  kselftest       - Build and run kernel selftest (run as root)'
	@echo  '                    Build, install, and boot kernel before'
	@echo  '                    running kselftest on it'
	@echo  '  kselftest-clean - Remove all generated kselftest files'
	@echo  '  kselftest-merge - Merge all the config dependencies of kselftest to existing'
	@echo  '                    .config.'
	@echo  ''
	@$(if $(dtstree), \
		echo 'Devicetree:'; \
		echo '* dtbs            - Build device tree blobs for enabled boards'; \
		echo '  dtbs_install    - Install dtbs to $(INSTALL_DTBS_PATH)'; \
		echo '')

	@echo 'Userspace tools targets:'
	@echo '  use "make tools/help"'
	@echo '  or  "cd tools; make help"'
	@echo  ''
	@echo  'Kernel packaging:'
	@$(MAKE) $(build)=$(package-dir) help
	@echo  ''
	@echo  'Documentation targets:'
	@$(MAKE) -f $(srctree)/Documentation/Makefile dochelp
	@echo  ''
	@echo  'Architecture specific targets ($(SRCARCH)):'
	@$(if $(archhelp),$(archhelp),\
		echo '  No architecture specific help defined for $(SRCARCH)')
	@echo  ''
	@$(if $(boards), \
		$(foreach b, $(boards), \
		printf "  %-24s - Build for %s\\n" $(b) $(subst _defconfig,,$(b));) \
		echo '')
	@$(if $(board-dirs), \
		$(foreach b, $(board-dirs), \
		printf "  %-16s - Show %s-specific targets\\n" help-$(b) $(b);) \
		printf "  %-16s - Show all of the above\\n" help-boards; \
		echo '')

	@echo  '  make V=0|1 [targets] 0 => quiet build (default), 1 => verbose build'
	@echo  '  make V=2   [targets] 2 => give reason for rebuild of target'
	@echo  '  make O=dir [targets] Locate all output files in "dir", including .config'
	@echo  '  make C=1   [targets] Check re-compiled c source with $$CHECK (sparse by default)'
	@echo  '  make C=2   [targets] Force check of all c source with $$CHECK'
	@echo  '  make RECORDMCOUNT_WARN=1 [targets] Warn about ignored mcount sections'
	@echo  '  make W=n   [targets] Enable extra gcc checks, n=1,2,3 where'
	@echo  '		1: warnings which may be relevant and do not occur too often'
	@echo  '		2: warnings which occur quite often but may still be relevant'
	@echo  '		3: more obscure warnings, can most likely be ignored'
	@echo  '		Multiple levels can be combined with W=12 or W=123'
	@echo  ''
	@echo  'Execute "make" or "make all" to build all targets marked with [*] '
	@echo  'For further info see the ./README file'


help-board-dirs := $(addprefix help-,$(board-dirs))

help-boards: $(help-board-dirs)

boards-per-dir = $(sort $(notdir $(wildcard $(srctree)/arch/$(SRCARCH)/configs/$*/*_defconfig)))

$(help-board-dirs): help-%:
	@echo  'Architecture specific targets ($(SRCARCH) $*):'
	@$(if $(boards-per-dir), \
		$(foreach b, $(boards-per-dir), \
		printf "  %-24s - Build for %s\\n" $*/$(b) $(subst _defconfig,,$(b));) \
		echo '')


# Documentation targets
# ---------------------------------------------------------------------------
DOC_TARGETS := xmldocs latexdocs pdfdocs htmldocs epubdocs cleandocs \
	       linkcheckdocs dochelp refcheckdocs
PHONY += $(DOC_TARGETS)
$(DOC_TARGETS): scripts_basic FORCE
	$(Q)$(MAKE) $(build)=Documentation $@

# Misc
# ---------------------------------------------------------------------------

PHONY += scripts_gdb
scripts_gdb: prepare0
	$(Q)$(MAKE) $(build)=scripts/gdb
	$(Q)ln -fsn $(abspath $(srctree)/scripts/gdb/vmlinux-gdb.py)

ifdef CONFIG_GDB_SCRIPTS
all: scripts_gdb
endif

else # KBUILD_EXTMOD

###
# External module support.
# When building external modules the kernel used as basis is considered
# read-only, and no consistency checks are made and the make
# system is not used on the basis kernel. If updates are required
# in the basis kernel ordinary make commands (without M=...) must
# be used.
#
# The following are the only valid targets when building external
# modules.
# make M=dir clean     Delete all automatically generated files
# make M=dir modules   Make all modules in specified dir
# make M=dir	       Same as 'make M=dir modules'
# make M=dir modules_install
#                      Install the modules built in the module directory
#                      Assumes install directory is already created

# We are always building modules
KBUILD_MODULES := 1

PHONY += $(objtree)/Module.symvers
$(objtree)/Module.symvers:
	@test -e $(objtree)/Module.symvers || ( \
	echo; \
	echo "  WARNING: Symbol version dump $(objtree)/Module.symvers"; \
	echo "           is missing; modules will have no dependencies and modversions."; \
	echo )

module-dirs := $(addprefix _module_,$(KBUILD_EXTMOD))
PHONY += $(module-dirs) modules
$(module-dirs): prepare $(objtree)/Module.symvers
	$(Q)$(MAKE) $(build)=$(patsubst _module_%,%,$@) need-modorder=1

modules: $(module-dirs)
	@$(kecho) '  Building modules, stage 2.';
	$(Q)$(MAKE) -f $(srctree)/scripts/Makefile.modpost

PHONY += modules_install
modules_install: _emodinst_ _emodinst_post

install-dir := $(if $(INSTALL_MOD_DIR),$(INSTALL_MOD_DIR),extra)
PHONY += _emodinst_
_emodinst_:
	$(Q)mkdir -p $(MODLIB)/$(install-dir)
	$(Q)$(MAKE) -f $(srctree)/scripts/Makefile.modinst

PHONY += _emodinst_post
_emodinst_post: _emodinst_
	$(call cmd,depmod)

clean-dirs := $(addprefix _clean_,$(KBUILD_EXTMOD))

PHONY += $(clean-dirs) clean
$(clean-dirs):
	$(Q)$(MAKE) $(clean)=$(patsubst _clean_%,%,$@)

clean: rm-files := $(KBUILD_EXTMOD)/Module.symvers

PHONY += help
help:
	@echo  '  Building external modules.'
	@echo  '  Syntax: make -C path/to/kernel/src M=$$PWD target'
	@echo  ''
	@echo  '  modules         - default target, build the module(s)'
	@echo  '  modules_install - install the module'
	@echo  '  clean           - remove generated files in module directory only'
	@echo  ''

PHONY += prepare
endif # KBUILD_EXTMOD

clean: $(clean-dirs)
	$(call cmd,rmdirs)
	$(call cmd,rmfiles)
	@find $(if $(KBUILD_EXTMOD), $(KBUILD_EXTMOD), .) $(RCS_FIND_IGNORE) \
		\( -name '*.[aios]' -o -name '*.ko' -o -name '.*.cmd' \
		-o -name '*.ko.*' \
		-o -name '*.dtb' -o -name '*.dtb.S' -o -name '*.dt.yaml' \
		-o -name '*.dwo' -o -name '*.lst' \
		-o -name '*.su' -o -name '*.mod' \
		-o -name '.*.d' -o -name '.*.tmp' -o -name '*.mod.c' \
		-o -name '*.lex.c' -o -name '*.tab.[ch]' \
		-o -name '*.asn1.[ch]' \
		-o -name '*.symtypes' -o -name 'modules.order' \
		-o -name modules.builtin -o -name '.tmp_*.o.*' \
		-o -name '*.c.[012]*.*' \
		-o -name '*.ll' \
		-o -name '*.gcno' \) -type f -print | xargs rm -f

# Generate tags for editors
# ---------------------------------------------------------------------------
quiet_cmd_tags = GEN     $@
      cmd_tags = $(CONFIG_SHELL) $(srctree)/scripts/tags.sh $@

tags TAGS cscope gtags: FORCE
	$(call cmd,tags)

# Scripts to check various things for consistency
# ---------------------------------------------------------------------------

PHONY += includecheck versioncheck coccicheck namespacecheck export_report

includecheck:
	find $(srctree)/* $(RCS_FIND_IGNORE) \
		-name '*.[hcS]' -type f -print | sort \
		| xargs $(PERL) -w $(srctree)/scripts/checkincludes.pl

versioncheck:
	find $(srctree)/* $(RCS_FIND_IGNORE) \
		-name '*.[hcS]' -type f -print | sort \
		| xargs $(PERL) -w $(srctree)/scripts/checkversion.pl

coccicheck:
	$(Q)$(CONFIG_SHELL) $(srctree)/scripts/$@

namespacecheck:
	$(PERL) $(srctree)/scripts/namespace.pl

export_report:
	$(PERL) $(srctree)/scripts/export_report.pl

PHONY += checkstack kernelrelease kernelversion image_name

# UML needs a little special treatment here.  It wants to use the host
# toolchain, so needs $(SUBARCH) passed to checkstack.pl.  Everyone
# else wants $(ARCH), including people doing cross-builds, which means
# that $(SUBARCH) doesn't work here.
ifeq ($(ARCH), um)
CHECKSTACK_ARCH := $(SUBARCH)
else
CHECKSTACK_ARCH := $(ARCH)
endif
checkstack:
	$(OBJDUMP) -d vmlinux $$(find . -name '*.ko') | \
	$(PERL) $(srctree)/scripts/checkstack.pl $(CHECKSTACK_ARCH)

kernelrelease:
	@echo "$(KERNELVERSION)$$($(CONFIG_SHELL) $(srctree)/scripts/setlocalversion $(srctree))"

kernelversion:
	@echo $(KERNELVERSION)

image_name:
	@echo $(KBUILD_IMAGE)

# Clear a bunch of variables before executing the submake

ifeq ($(quiet),silent_)
tools_silent=s
endif

tools/: FORCE
	$(Q)mkdir -p $(objtree)/tools
	$(Q)$(MAKE) LDFLAGS= MAKEFLAGS="$(tools_silent) $(filter --j% -j,$(MAKEFLAGS))" O=$(abspath $(objtree)) subdir=tools -C $(srctree)/tools/

tools/%: FORCE
	$(Q)mkdir -p $(objtree)/tools
	$(Q)$(MAKE) LDFLAGS= MAKEFLAGS="$(tools_silent) $(filter --j% -j,$(MAKEFLAGS))" O=$(abspath $(objtree)) subdir=tools -C $(srctree)/tools/ $*

# Single targets
# ---------------------------------------------------------------------------
# Single targets are compatible with:
# - build with mixed source and output
# - build with separate output dir 'make O=...'
# - external modules
#
#  target-dir => where to store outputfile
#  build-dir  => directory in kernel source tree to use

build-target = $(if $(KBUILD_EXTMOD), $(KBUILD_EXTMOD)/)$@
build-dir = $(patsubst %/,%,$(dir $(build-target)))

%.i: prepare FORCE
	$(Q)$(MAKE) $(build)=$(build-dir) $(build-target)
%.ll: prepare FORCE
	$(Q)$(MAKE) $(build)=$(build-dir) $(build-target)
%.lst: prepare FORCE
	$(Q)$(MAKE) $(build)=$(build-dir) $(build-target)
%.o: prepare FORCE
	$(Q)$(MAKE) $(build)=$(build-dir) $(build-target)
%.s: prepare FORCE
	$(Q)$(MAKE) $(build)=$(build-dir) $(build-target)
%.symtypes: prepare FORCE
	$(Q)$(MAKE) $(build)=$(build-dir) $(build-target)
ifeq ($(KBUILD_EXTMOD),)
# For the single build of an in-tree module, use a temporary file to avoid
# the situation of modules_install installing an invalid modules.order.
%.ko: MODORDER := .modules.tmp
endif
%.ko: prepare FORCE
	$(Q)$(MAKE) $(build)=$(build-dir) $(build-target:.ko=.mod)
	$(Q)echo $(build-target) > $(MODORDER)
	$(Q)$(MAKE) -f $(srctree)/scripts/Makefile.modpost

# Modules
PHONY += /
/: ./

%/: prepare FORCE
	$(Q)$(MAKE) KBUILD_MODULES=1 $(build)=$(build-dir) need-modorder=1

# FIXME Should go into a make.lib or something
# ===========================================================================

quiet_cmd_rmdirs = $(if $(wildcard $(rm-dirs)),CLEAN   $(wildcard $(rm-dirs)))
      cmd_rmdirs = rm -rf $(rm-dirs)

quiet_cmd_rmfiles = $(if $(wildcard $(rm-files)),CLEAN   $(wildcard $(rm-files)))
      cmd_rmfiles = rm -f $(rm-files)

# Run depmod only if we have System.map and depmod is executable
quiet_cmd_depmod = DEPMOD  $(KERNELRELEASE)
      cmd_depmod = $(CONFIG_SHELL) $(srctree)/scripts/depmod.sh $(DEPMOD) \
                   $(KERNELRELEASE)

# read saved command lines for existing targets
existing-targets := $(wildcard $(sort $(targets)))

-include $(foreach f,$(existing-targets),$(dir $(f)).$(notdir $(f)).cmd)

endif   # ifeq ($(config-targets),1)
endif   # ifeq ($(mixed-targets),1)
endif   # need-sub-make

PHONY += FORCE
FORCE:

# Declare the contents of the PHONY variable as phony.  We keep that
# information in a variable so we can use it in if_changed and friends.
.PHONY: $(PHONY)<|MERGE_RESOLUTION|>--- conflicted
+++ resolved
@@ -1,11 +1,7 @@
 # SPDX-License-Identifier: GPL-2.0
 VERSION = 5
 PATCHLEVEL = 3
-<<<<<<< HEAD
-SUBLEVEL = 1
-=======
 SUBLEVEL = 5
->>>>>>> 0858f639
 EXTRAVERSION =
 NAME = Bobtail Squid
 
@@ -881,12 +877,6 @@
 # warn about C99 declaration after statement
 KBUILD_CFLAGS += -Wdeclaration-after-statement
 
-<<<<<<< HEAD
-# Warn about unmarked fall-throughs in switch statement.
-KBUILD_CFLAGS += $(call cc-option,-Wimplicit-fallthrough,)
-
-=======
->>>>>>> 0858f639
 # Variable Length Arrays (VLAs) should not be used anywhere in the kernel
 KBUILD_CFLAGS += -Wvla
 
