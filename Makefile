--- conflicted
+++ resolved
@@ -1,11 +1,7 @@
 # SPDX-License-Identifier: GPL-2.0
 VERSION = 4
 PATCHLEVEL = 18
-<<<<<<< HEAD
-SUBLEVEL = 3
-=======
 SUBLEVEL = 4
->>>>>>> 0f09a0f4
 EXTRAVERSION =
 NAME = Merciless Moray
 
