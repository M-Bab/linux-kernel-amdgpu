--- conflicted
+++ resolved
@@ -1,10 +1,6 @@
 VERSION = 4
 PATCHLEVEL = 12
-<<<<<<< HEAD
-SUBLEVEL = 5
-=======
 SUBLEVEL = 7
->>>>>>> 1ea1c41d
 EXTRAVERSION =
 NAME = Fearless Coyote
 
