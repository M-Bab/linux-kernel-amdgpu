VERSION = 4
PATCHLEVEL = 13
<<<<<<< HEAD
SUBLEVEL = 5
=======
SUBLEVEL = 6
>>>>>>> b53ddce9
EXTRAVERSION =
NAME = Fearless Coyote

# *DOCUMENTATION*
# To see a list of typical targets execute "make help"
# More info can be located in ./README
# Comments in this file are targeted only to the developer, do not
# expect to learn how to build the kernel reading this file.

# o Do not use make's built-in rules and variables
#   (this increases performance and avoids hard-to-debug behaviour);
# o Look for make include files relative to root of kernel src
MAKEFLAGS += -rR --include-dir=$(CURDIR)

# Avoid funny character set dependencies
unexport LC_ALL
LC_COLLATE=C
LC_NUMERIC=C
export LC_COLLATE LC_NUMERIC

# Avoid interference with shell env settings
unexport GREP_OPTIONS

# We are using a recursive build, so we need to do a little thinking
# to get the ordering right.
#
# Most importantly: sub-Makefiles should only ever modify files in
# their own directory. If in some directory we have a dependency on
# a file in another dir (which doesn't happen often, but it's often
# unavoidable when linking the built-in.o targets which finally
# turn into vmlinux), we will call a sub make in that other dir, and
# after that we are sure that everything which is in that other dir
# is now up to date.
#
# The only cases where we need to modify files which have global
# effects are thus separated out and done before the recursive
# descending is started. They are now explicitly listed as the
# prepare rule.

# Beautify output
# ---------------------------------------------------------------------------
#
# Normally, we echo the whole command before executing it. By making
# that echo $($(quiet)$(cmd)), we now have the possibility to set
# $(quiet) to choose other forms of output instead, e.g.
#
#         quiet_cmd_cc_o_c = Compiling $(RELDIR)/$@
#         cmd_cc_o_c       = $(CC) $(c_flags) -c -o $@ $<
#
# If $(quiet) is empty, the whole command will be printed.
# If it is set to "quiet_", only the short version will be printed.
# If it is set to "silent_", nothing will be printed at all, since
# the variable $(silent_cmd_cc_o_c) doesn't exist.
#
# A simple variant is to prefix commands with $(Q) - that's useful
# for commands that shall be hidden in non-verbose mode.
#
#	$(Q)ln $@ :<
#
# If KBUILD_VERBOSE equals 0 then the above command will be hidden.
# If KBUILD_VERBOSE equals 1 then the above command is displayed.
#
# To put more focus on warnings, be less verbose as default
# Use 'make V=1' to see the full commands

ifeq ("$(origin V)", "command line")
  KBUILD_VERBOSE = $(V)
endif
ifndef KBUILD_VERBOSE
  KBUILD_VERBOSE = 0
endif

ifeq ($(KBUILD_VERBOSE),1)
  quiet =
  Q =
else
  quiet=quiet_
  Q = @
endif

# If the user is running make -s (silent mode), suppress echoing of
# commands

ifneq ($(findstring s,$(filter-out --%,$(MAKEFLAGS))),)
  quiet=silent_
  tools_silent=s
endif

export quiet Q KBUILD_VERBOSE

# kbuild supports saving output files in a separate directory.
# To locate output files in a separate directory two syntaxes are supported.
# In both cases the working directory must be the root of the kernel src.
# 1) O=
# Use "make O=dir/to/store/output/files/"
#
# 2) Set KBUILD_OUTPUT
# Set the environment variable KBUILD_OUTPUT to point to the directory
# where the output files shall be placed.
# export KBUILD_OUTPUT=dir/to/store/output/files/
# make
#
# The O= assignment takes precedence over the KBUILD_OUTPUT environment
# variable.

# KBUILD_SRC is not intended to be used by the regular user (for now),
# it is set on invocation of make with KBUILD_OUTPUT or O= specified.
ifeq ($(KBUILD_SRC),)

# OK, Make called in directory where kernel src resides
# Do we want to locate output files in a separate directory?
ifeq ("$(origin O)", "command line")
  KBUILD_OUTPUT := $(O)
endif

# That's our default target when none is given on the command line
PHONY := _all
_all:

# Cancel implicit rules on top Makefile
$(CURDIR)/Makefile Makefile: ;

ifneq ($(words $(subst :, ,$(CURDIR))), 1)
  $(error main directory cannot contain spaces nor colons)
endif

ifneq ($(KBUILD_OUTPUT),)
# check that the output directory actually exists
saved-output := $(KBUILD_OUTPUT)
KBUILD_OUTPUT := $(shell mkdir -p $(KBUILD_OUTPUT) && cd $(KBUILD_OUTPUT) \
								&& /bin/pwd)
$(if $(KBUILD_OUTPUT),, \
     $(error failed to create output directory "$(saved-output)"))

PHONY += $(MAKECMDGOALS) sub-make

$(filter-out _all sub-make $(CURDIR)/Makefile, $(MAKECMDGOALS)) _all: sub-make
	@:

# Invoke a second make in the output directory, passing relevant variables
sub-make:
	$(Q)$(MAKE) -C $(KBUILD_OUTPUT) KBUILD_SRC=$(CURDIR) \
	-f $(CURDIR)/Makefile $(filter-out _all sub-make,$(MAKECMDGOALS))

# Leave processing to above invocation of make
skip-makefile := 1
endif # ifneq ($(KBUILD_OUTPUT),)
endif # ifeq ($(KBUILD_SRC),)

# We process the rest of the Makefile if this is the final invocation of make
ifeq ($(skip-makefile),)

# Do not print "Entering directory ...",
# but we want to display it when entering to the output directory
# so that IDEs/editors are able to understand relative filenames.
MAKEFLAGS += --no-print-directory

# Call a source code checker (by default, "sparse") as part of the
# C compilation.
#
# Use 'make C=1' to enable checking of only re-compiled files.
# Use 'make C=2' to enable checking of *all* source files, regardless
# of whether they are re-compiled or not.
#
# See the file "Documentation/dev-tools/sparse.rst" for more details,
# including where to get the "sparse" utility.

ifeq ("$(origin C)", "command line")
  KBUILD_CHECKSRC = $(C)
endif
ifndef KBUILD_CHECKSRC
  KBUILD_CHECKSRC = 0
endif

# Call message checker as part of the C compilation
#
# Use 'make D=1' to enable checking
# Use 'make D=2' to create the message catalog

ifdef D
  ifeq ("$(origin D)", "command line")
    KBUILD_KMSG_CHECK = $(D)
  endif
endif
ifndef KBUILD_KMSG_CHECK
  KBUILD_KMSG_CHECK = 0
endif

# Use make M=dir to specify directory of external module to build
# Old syntax make ... SUBDIRS=$PWD is still supported
# Setting the environment variable KBUILD_EXTMOD take precedence
ifdef SUBDIRS
  KBUILD_EXTMOD ?= $(SUBDIRS)
endif

ifeq ("$(origin M)", "command line")
  KBUILD_EXTMOD := $(M)
endif

# If building an external module we do not care about the all: rule
# but instead _all depend on modules
PHONY += all
ifeq ($(KBUILD_EXTMOD),)
_all: all
else
_all: modules
endif

ifeq ($(KBUILD_SRC),)
        # building in the source tree
        srctree := .
else
        ifeq ($(KBUILD_SRC)/,$(dir $(CURDIR)))
                # building in a subdirectory of the source tree
                srctree := ..
        else
                srctree := $(KBUILD_SRC)
        endif
endif
objtree		:= .
src		:= $(srctree)
obj		:= $(objtree)

VPATH		:= $(srctree)$(if $(KBUILD_EXTMOD),:$(KBUILD_EXTMOD))

export srctree objtree VPATH

# SUBARCH tells the usermode build what the underlying arch is.  That is set
# first, and if a usermode build is happening, the "ARCH=um" on the command
# line overrides the setting of ARCH below.  If a native build is happening,
# then ARCH is assigned, getting whatever value it gets normally, and
# SUBARCH is subsequently ignored.

SUBARCH := $(shell uname -m | sed -e s/i.86/x86/ -e s/x86_64/x86/ \
				  -e s/sun4u/sparc64/ \
				  -e s/arm.*/arm/ -e s/sa110/arm/ \
				  -e s/s390x/s390/ -e s/parisc64/parisc/ \
				  -e s/ppc.*/powerpc/ -e s/mips.*/mips/ \
				  -e s/sh[234].*/sh/ -e s/aarch64.*/arm64/ )

# Cross compiling and selecting different set of gcc/bin-utils
# ---------------------------------------------------------------------------
#
# When performing cross compilation for other architectures ARCH shall be set
# to the target architecture. (See arch/* for the possibilities).
# ARCH can be set during invocation of make:
# make ARCH=ia64
# Another way is to have ARCH set in the environment.
# The default ARCH is the host where make is executed.

# CROSS_COMPILE specify the prefix used for all executables used
# during compilation. Only gcc and related bin-utils executables
# are prefixed with $(CROSS_COMPILE).
# CROSS_COMPILE can be set on the command line
# make CROSS_COMPILE=ia64-linux-
# Alternatively CROSS_COMPILE can be set in the environment.
# A third alternative is to store a setting in .config so that plain
# "make" in the configured kernel build directory always uses that.
# Default value for CROSS_COMPILE is not to prefix executables
# Note: Some architectures assign CROSS_COMPILE in their arch/*/Makefile
ARCH		?= $(SUBARCH)
CROSS_COMPILE	?= $(CONFIG_CROSS_COMPILE:"%"=%)

# Architecture as present in compile.h
UTS_MACHINE 	:= $(ARCH)
SRCARCH 	:= $(ARCH)

# Additional ARCH settings for x86
ifeq ($(ARCH),i386)
        SRCARCH := x86
endif
ifeq ($(ARCH),x86_64)
        SRCARCH := x86
endif

# Additional ARCH settings for sparc
ifeq ($(ARCH),sparc32)
       SRCARCH := sparc
endif
ifeq ($(ARCH),sparc64)
       SRCARCH := sparc
endif

# Additional ARCH settings for sh
ifeq ($(ARCH),sh64)
       SRCARCH := sh
endif

# Additional ARCH settings for tile
ifeq ($(ARCH),tilepro)
       SRCARCH := tile
endif
ifeq ($(ARCH),tilegx)
       SRCARCH := tile
endif

# Where to locate arch specific headers
hdr-arch  := $(SRCARCH)

KCONFIG_CONFIG	?= .config
export KCONFIG_CONFIG

# SHELL used by kbuild
CONFIG_SHELL := $(shell if [ -x "$$BASH" ]; then echo $$BASH; \
	  else if [ -x /bin/bash ]; then echo /bin/bash; \
	  else echo sh; fi ; fi)

HOST_LFS_CFLAGS := $(shell getconf LFS_CFLAGS)
HOST_LFS_LDFLAGS := $(shell getconf LFS_LDFLAGS)
HOST_LFS_LIBS := $(shell getconf LFS_LIBS)

HOSTCC       = gcc
HOSTCXX      = g++
HOSTCFLAGS   := -Wall -Wmissing-prototypes -Wstrict-prototypes -O2 \
		-fomit-frame-pointer -std=gnu89 $(HOST_LFS_CFLAGS)
HOSTCXXFLAGS := -O2 $(HOST_LFS_CFLAGS)
HOSTLDFLAGS  := $(HOST_LFS_LDFLAGS)
HOST_LOADLIBES := $(HOST_LFS_LIBS)

ifeq ($(shell $(HOSTCC) -v 2>&1 | grep -c "clang version"), 1)
HOSTCFLAGS  += -Wno-unused-value -Wno-unused-parameter \
		-Wno-missing-field-initializers -fno-delete-null-pointer-checks
endif

# Decide whether to build built-in, modular, or both.
# Normally, just do built-in.

KBUILD_MODULES :=
KBUILD_BUILTIN := 1

# If we have only "make modules", don't compile built-in objects.
# When we're building modules with modversions, we need to consider
# the built-in objects during the descend as well, in order to
# make sure the checksums are up to date before we record them.

ifeq ($(MAKECMDGOALS),modules)
  KBUILD_BUILTIN := $(if $(CONFIG_MODVERSIONS),1)
endif

# If we have "make <whatever> modules", compile modules
# in addition to whatever we do anyway.
# Just "make" or "make all" shall build modules as well

ifneq ($(filter all _all modules,$(MAKECMDGOALS)),)
  KBUILD_MODULES := 1
endif

ifeq ($(MAKECMDGOALS),)
  KBUILD_MODULES := 1
endif

export KBUILD_MODULES KBUILD_BUILTIN
export KBUILD_CHECKSRC KBUILD_SRC KBUILD_EXTMOD

# We need some generic definitions (do not try to remake the file).
scripts/Kbuild.include: ;
include scripts/Kbuild.include

# Make variables (CC, etc...)
AS		= $(CROSS_COMPILE)as
LD		= $(CROSS_COMPILE)ld
CC		= $(CROSS_COMPILE)gcc
CPP		= $(CC) -E
AR		= $(CROSS_COMPILE)ar
NM		= $(CROSS_COMPILE)nm
STRIP		= $(CROSS_COMPILE)strip
OBJCOPY		= $(CROSS_COMPILE)objcopy
OBJDUMP		= $(CROSS_COMPILE)objdump
AWK		= awk
GENKSYMS	= scripts/genksyms/genksyms
INSTALLKERNEL  := installkernel
DEPMOD		= /sbin/depmod
PERL		= perl
PYTHON		= python
CHECK		= sparse

CHECKFLAGS     := -D__linux__ -Dlinux -D__STDC__ -Dunix -D__unix__ \
		  -Wbitwise -Wno-return-void $(CF)
KMSG_CHECK	= $(srctree)/scripts/kmsg-doc
NOSTDINC_FLAGS  =
CFLAGS_MODULE   =
AFLAGS_MODULE   =
LDFLAGS_MODULE  =
CFLAGS_KERNEL	=
AFLAGS_KERNEL	=
LDFLAGS_vmlinux =
CFLAGS_GCOV	:= -fprofile-arcs -ftest-coverage -fno-tree-loop-im $(call cc-disable-warning,maybe-uninitialized,)
CFLAGS_KCOV	:= $(call cc-option,-fsanitize-coverage=trace-pc,)

# Prefer linux-backports-modules
ifneq ($(KBUILD_SRC),)
ifneq ($(shell if test -e $(KBUILD_OUTPUT)/ubuntu-build; then echo yes; fi),yes)
UBUNTUINCLUDE := -I/usr/src/linux-headers-lbm-$(KERNELRELEASE)
endif
endif

# Use USERINCLUDE when you must reference the UAPI directories only.
USERINCLUDE    := \
		-I$(srctree)/arch/$(hdr-arch)/include/uapi \
		-I$(objtree)/arch/$(hdr-arch)/include/generated/uapi \
		-I$(srctree)/include/uapi \
		-I$(objtree)/include/generated/uapi \
                -include $(srctree)/include/linux/kconfig.h

# Use LINUXINCLUDE when you must reference the include/ directory.
# Needed to be compatible with the O= option
LINUXINCLUDE    := \
		$(UBUNTUINCLUDE) \
		-I$(srctree)/arch/$(hdr-arch)/include \
		-I$(objtree)/arch/$(hdr-arch)/include/generated \
		$(if $(KBUILD_SRC), -I$(srctree)/include) \
		-I$(objtree)/include \
		$(USERINCLUDE)

# UBUNTU: Include our third party driver stuff too
LINUXINCLUDE   += -Iubuntu/include $(if $(KBUILD_SRC),-I$(srctree)/ubuntu/include)

KBUILD_CPPFLAGS := -D__KERNEL__

KBUILD_CFLAGS   := -Wall -Wundef -Wstrict-prototypes -Wno-trigraphs \
		   -fno-strict-aliasing -fno-common -fshort-wchar \
		   -Werror-implicit-function-declaration \
		   -Wno-format-security \
		   -std=gnu89 $(call cc-option,-fno-PIE)


KBUILD_AFLAGS_KERNEL :=
KBUILD_CFLAGS_KERNEL :=
KBUILD_AFLAGS   := -D__ASSEMBLY__ $(call cc-option,-fno-PIE)
KBUILD_AFLAGS_MODULE  := -DMODULE
KBUILD_CFLAGS_MODULE  := -DMODULE
KBUILD_LDFLAGS_MODULE := -T $(srctree)/scripts/module-common.lds

# Read KERNELRELEASE from include/config/kernel.release (if it exists)
KERNELRELEASE = $(shell cat include/config/kernel.release 2> /dev/null)
KERNELVERSION = $(VERSION)$(if $(PATCHLEVEL),.$(PATCHLEVEL)$(if $(SUBLEVEL),.$(SUBLEVEL)))$(EXTRAVERSION)

export VERSION PATCHLEVEL SUBLEVEL KERNELRELEASE KERNELVERSION
export ARCH SRCARCH CONFIG_SHELL HOSTCC HOSTCFLAGS CROSS_COMPILE AS LD CC
export CPP AR NM STRIP OBJCOPY OBJDUMP HOSTLDFLAGS HOST_LOADLIBES
export MAKE AWK GENKSYMS INSTALLKERNEL PERL PYTHON UTS_MACHINE
export HOSTCXX HOSTCXXFLAGS LDFLAGS_MODULE CHECK CHECKFLAGS

export KBUILD_CPPFLAGS NOSTDINC_FLAGS LINUXINCLUDE OBJCOPYFLAGS LDFLAGS
export KBUILD_CFLAGS CFLAGS_KERNEL CFLAGS_MODULE CFLAGS_GCOV CFLAGS_KCOV CFLAGS_KASAN CFLAGS_UBSAN
export KBUILD_AFLAGS AFLAGS_KERNEL AFLAGS_MODULE
export KBUILD_KMSG_CHECK KMSG_CHECK
export KBUILD_AFLAGS_MODULE KBUILD_CFLAGS_MODULE KBUILD_LDFLAGS_MODULE
export KBUILD_AFLAGS_KERNEL KBUILD_CFLAGS_KERNEL
export KBUILD_ARFLAGS

# When compiling out-of-tree modules, put MODVERDIR in the module
# tree rather than in the kernel tree. The kernel tree might
# even be read-only.
export MODVERDIR := $(if $(KBUILD_EXTMOD),$(firstword $(KBUILD_EXTMOD))/).tmp_versions

# Files to ignore in find ... statements

export RCS_FIND_IGNORE := \( -name SCCS -o -name BitKeeper -o -name .svn -o    \
			  -name CVS -o -name .pc -o -name .hg -o -name .git \) \
			  -prune -o
export RCS_TAR_IGNORE := --exclude SCCS --exclude BitKeeper --exclude .svn \
			 --exclude CVS --exclude .pc --exclude .hg --exclude .git

# ===========================================================================
# Rules shared between *config targets and build targets

# Basic helpers built in scripts/basic/
PHONY += scripts_basic
scripts_basic:
	$(Q)$(MAKE) $(build)=scripts/basic
	$(Q)rm -f .tmp_quiet_recordmcount

# To avoid any implicit rule to kick in, define an empty command.
scripts/basic/%: scripts_basic ;

PHONY += outputmakefile
# outputmakefile generates a Makefile in the output directory, if using a
# separate output directory. This allows convenient use of make in the
# output directory.
outputmakefile:
ifneq ($(KBUILD_SRC),)
	$(Q)ln -fsn $(srctree) source
	$(Q)$(CONFIG_SHELL) $(srctree)/scripts/mkmakefile \
	    $(srctree) $(objtree) $(VERSION) $(PATCHLEVEL)
endif

# Support for using generic headers in asm-generic
PHONY += asm-generic uapi-asm-generic
asm-generic: uapi-asm-generic
	$(Q)$(MAKE) -f $(srctree)/scripts/Makefile.asm-generic \
	            src=asm obj=arch/$(SRCARCH)/include/generated/asm
uapi-asm-generic:
	$(Q)$(MAKE) -f $(srctree)/scripts/Makefile.asm-generic \
	            src=uapi/asm obj=arch/$(SRCARCH)/include/generated/uapi/asm

# To make sure we do not include .config for any of the *config targets
# catch them early, and hand them over to scripts/kconfig/Makefile
# It is allowed to specify more targets when calling make, including
# mixing *config targets and build targets.
# For example 'make oldconfig all'.
# Detect when mixed targets is specified, and make a second invocation
# of make so .config is not included in this case either (for *config).

version_h := include/generated/uapi/linux/version.h
old_version_h := include/linux/version.h

no-dot-config-targets := clean mrproper distclean \
			 cscope gtags TAGS tags help% %docs check% coccicheck \
			 $(version_h) headers_% archheaders archscripts \
			 kernelversion %src-pkg

config-targets := 0
mixed-targets  := 0
dot-config     := 1

ifneq ($(filter $(no-dot-config-targets), $(MAKECMDGOALS)),)
	ifeq ($(filter-out $(no-dot-config-targets), $(MAKECMDGOALS)),)
		dot-config := 0
	endif
endif

ifeq ($(KBUILD_EXTMOD),)
        ifneq ($(filter config %config,$(MAKECMDGOALS)),)
                config-targets := 1
                ifneq ($(words $(MAKECMDGOALS)),1)
                        mixed-targets := 1
                endif
        endif
endif
# install and modules_install need also be processed one by one
ifneq ($(filter install,$(MAKECMDGOALS)),)
        ifneq ($(filter modules_install,$(MAKECMDGOALS)),)
	        mixed-targets := 1
        endif
endif

ifeq ($(mixed-targets),1)
# ===========================================================================
# We're called with mixed targets (*config and build targets).
# Handle them one by one.

PHONY += $(MAKECMDGOALS) __build_one_by_one

$(filter-out __build_one_by_one, $(MAKECMDGOALS)): __build_one_by_one
	@:

__build_one_by_one:
	$(Q)set -e; \
	for i in $(MAKECMDGOALS); do \
		$(MAKE) -f $(srctree)/Makefile $$i; \
	done

else
ifeq ($(config-targets),1)
# ===========================================================================
# *config targets only - make sure prerequisites are updated, and descend
# in scripts/kconfig to make the *config target

# Read arch specific Makefile to set KBUILD_DEFCONFIG as needed.
# KBUILD_DEFCONFIG may point out an alternative default configuration
# used for 'make defconfig'
include arch/$(SRCARCH)/Makefile
export KBUILD_DEFCONFIG KBUILD_KCONFIG

config: scripts_basic outputmakefile FORCE
	$(Q)$(MAKE) $(build)=scripts/kconfig $@

%config: scripts_basic outputmakefile FORCE
	$(Q)$(MAKE) $(build)=scripts/kconfig $@

else
# ===========================================================================
# Build targets only - this includes vmlinux, arch specific targets, clean
# targets and others. In general all targets except *config targets.

ifeq ($(KBUILD_EXTMOD),)
# Additional helpers built in scripts/
# Carefully list dependencies so we do not try to build scripts twice
# in parallel
PHONY += scripts
scripts: scripts_basic include/config/auto.conf include/config/tristate.conf \
	 asm-generic gcc-plugins
	$(Q)$(MAKE) $(build)=$(@)

# Objects we will link into vmlinux / subdirs we need to visit
init-y		:= init/
drivers-y	:= drivers/ sound/ firmware/ ubuntu/
net-y		:= net/
libs-y		:= lib/
core-y		:= usr/
virt-y		:= virt/
endif # KBUILD_EXTMOD

ifeq ($(dot-config),1)
# Read in config
-include include/config/auto.conf

ifeq ($(KBUILD_EXTMOD),)
# Read in dependencies to all Kconfig* files, make sure to run
# oldconfig if changes are detected.
-include include/config/auto.conf.cmd

# To avoid any implicit rule to kick in, define an empty command
$(KCONFIG_CONFIG) include/config/auto.conf.cmd: ;

# If .config is newer than include/config/auto.conf, someone tinkered
# with it and forgot to run make oldconfig.
# if auto.conf.cmd is missing then we are probably in a cleaned tree so
# we execute the config step to be sure to catch updated Kconfig files
include/config/%.conf: $(KCONFIG_CONFIG) include/config/auto.conf.cmd
	$(Q)$(MAKE) -f $(srctree)/Makefile silentoldconfig
else
# external modules needs include/generated/autoconf.h and include/config/auto.conf
# but do not care if they are up-to-date. Use auto.conf to trigger the test
PHONY += include/config/auto.conf

include/config/auto.conf:
	$(Q)test -e include/generated/autoconf.h -a -e $@ || (		\
	echo >&2;							\
	echo >&2 "  ERROR: Kernel configuration is invalid.";		\
	echo >&2 "         include/generated/autoconf.h or $@ are missing.";\
	echo >&2 "         Run 'make oldconfig && make prepare' on kernel src to fix it.";	\
	echo >&2 ;							\
	/bin/false)

endif # KBUILD_EXTMOD

else
# Dummy target needed, because used as prerequisite
include/config/auto.conf: ;
endif # $(dot-config)

# For the kernel to actually contain only the needed exported symbols,
# we have to build modules as well to determine what those symbols are.
# (this can be evaluated only once include/config/auto.conf has been included)
ifdef CONFIG_TRIM_UNUSED_KSYMS
  KBUILD_MODULES := 1
endif

# The all: target is the default when no target is given on the
# command line.
# This allow a user to issue only 'make' to build a kernel including modules
# Defaults to vmlinux, but the arch makefile usually adds further targets
all: vmlinux

# force no-pie for distro compilers that enable pie by default
KBUILD_CFLAGS += $(call cc-option, -fno-pie)
KBUILD_CFLAGS += $(call cc-option, -no-pie)
KBUILD_AFLAGS += $(call cc-option, -fno-pie)
KBUILD_CPPFLAGS += $(call cc-option, -fno-pie)

# The arch Makefile can set ARCH_{CPP,A,C}FLAGS to override the default
# values of the respective KBUILD_* variables
ARCH_CPPFLAGS :=
ARCH_AFLAGS :=
ARCH_CFLAGS :=
include arch/$(SRCARCH)/Makefile

KBUILD_CFLAGS	+= $(call cc-option,-fno-delete-null-pointer-checks,)
KBUILD_CFLAGS	+= $(call cc-disable-warning,frame-address,)
KBUILD_CFLAGS	+= $(call cc-disable-warning, format-truncation)
KBUILD_CFLAGS	+= $(call cc-disable-warning, format-overflow)
KBUILD_CFLAGS	+= $(call cc-disable-warning, int-in-bool-context)

ifdef CONFIG_CC_OPTIMIZE_FOR_SIZE
KBUILD_CFLAGS	+= $(call cc-option,-Oz,-Os)
KBUILD_CFLAGS	+= $(call cc-disable-warning,maybe-uninitialized,)
else
ifdef CONFIG_PROFILE_ALL_BRANCHES
KBUILD_CFLAGS	+= -O2 $(call cc-disable-warning,maybe-uninitialized,)
else
KBUILD_CFLAGS   += -O2
endif
endif

KBUILD_CFLAGS += $(call cc-ifversion, -lt, 0409, \
			$(call cc-disable-warning,maybe-uninitialized,))

# Tell gcc to never replace conditional load with a non-conditional one
KBUILD_CFLAGS	+= $(call cc-option,--param=allow-store-data-races=0)

# check for 'asm goto'
ifeq ($(shell $(CONFIG_SHELL) $(srctree)/scripts/gcc-goto.sh $(CC) $(KBUILD_CFLAGS)), y)
	KBUILD_CFLAGS += -DCC_HAVE_ASM_GOTO
	KBUILD_AFLAGS += -DCC_HAVE_ASM_GOTO
endif

include scripts/Makefile.gcc-plugins

ifdef CONFIG_READABLE_ASM
# Disable optimizations that make assembler listings hard to read.
# reorder blocks reorders the control in the function
# ipa clone creates specialized cloned functions
# partial inlining inlines only parts of functions
KBUILD_CFLAGS += $(call cc-option,-fno-reorder-blocks,) \
                 $(call cc-option,-fno-ipa-cp-clone,) \
                 $(call cc-option,-fno-partial-inlining)
endif

ifneq ($(CONFIG_FRAME_WARN),0)
KBUILD_CFLAGS += $(call cc-option,-Wframe-larger-than=${CONFIG_FRAME_WARN})
endif

# This selects the stack protector compiler flag. Testing it is delayed
# until after .config has been reprocessed, in the prepare-compiler-check
# target.
ifdef CONFIG_CC_STACKPROTECTOR_REGULAR
  stackp-flag := -fstack-protector
  stackp-name := REGULAR
else
ifdef CONFIG_CC_STACKPROTECTOR_STRONG
  stackp-flag := -fstack-protector-strong
  stackp-name := STRONG
else
  # Force off for distro compilers that enable stack protector by default.
  stackp-flag := $(call cc-option, -fno-stack-protector)
endif
endif
# Find arch-specific stack protector compiler sanity-checking script.
ifdef CONFIG_CC_STACKPROTECTOR
  stackp-path := $(srctree)/scripts/gcc-$(SRCARCH)_$(BITS)-has-stack-protector.sh
  stackp-check := $(wildcard $(stackp-path))
endif
KBUILD_CFLAGS += $(stackp-flag)

ifeq ($(cc-name),clang)
ifneq ($(CROSS_COMPILE),)
CLANG_TARGET	:= -target $(notdir $(CROSS_COMPILE:%-=%))
GCC_TOOLCHAIN	:= $(realpath $(dir $(shell which $(LD)))/..)
endif
ifneq ($(GCC_TOOLCHAIN),)
CLANG_GCC_TC	:= -gcc-toolchain $(GCC_TOOLCHAIN)
endif
KBUILD_CFLAGS += $(CLANG_TARGET) $(CLANG_GCC_TC)
KBUILD_AFLAGS += $(CLANG_TARGET) $(CLANG_GCC_TC)
KBUILD_CPPFLAGS += $(call cc-option,-Qunused-arguments,)
KBUILD_CFLAGS += $(call cc-disable-warning, unused-variable)
KBUILD_CFLAGS += $(call cc-disable-warning, format-invalid-specifier)
KBUILD_CFLAGS += $(call cc-disable-warning, gnu)
KBUILD_CFLAGS += $(call cc-disable-warning, address-of-packed-member)
# Quiet clang warning: comparison of unsigned expression < 0 is always false
KBUILD_CFLAGS += $(call cc-disable-warning, tautological-compare)
# CLANG uses a _MergedGlobals as optimization, but this breaks modpost, as the
# source of a reference will be _MergedGlobals and not on of the whitelisted names.
# See modpost pattern 2
KBUILD_CFLAGS += $(call cc-option, -mno-global-merge,)
KBUILD_CFLAGS += $(call cc-option, -fcatch-undefined-behavior)
KBUILD_CFLAGS += $(call cc-option, -no-integrated-as)
KBUILD_AFLAGS += $(call cc-option, -no-integrated-as)
else

# These warnings generated too much noise in a regular build.
# Use make W=1 to enable them (see scripts/Makefile.extrawarn)
KBUILD_CFLAGS += $(call cc-disable-warning, unused-but-set-variable)
KBUILD_CFLAGS += $(call cc-disable-warning, unused-const-variable)
endif

ifdef CONFIG_FRAME_POINTER
KBUILD_CFLAGS	+= -fno-omit-frame-pointer -fno-optimize-sibling-calls
else
# Some targets (ARM with Thumb2, for example), can't be built with frame
# pointers.  For those, we don't have FUNCTION_TRACER automatically
# select FRAME_POINTER.  However, FUNCTION_TRACER adds -pg, and this is
# incompatible with -fomit-frame-pointer with current GCC, so we don't use
# -fomit-frame-pointer with FUNCTION_TRACER.
ifndef CONFIG_FUNCTION_TRACER
KBUILD_CFLAGS	+= -fomit-frame-pointer
endif
endif

KBUILD_CFLAGS   += $(call cc-option, -fno-var-tracking-assignments)

ifdef CONFIG_DEBUG_INFO
ifdef CONFIG_DEBUG_INFO_SPLIT
KBUILD_CFLAGS   += $(call cc-option, -gsplit-dwarf, -g)
else
KBUILD_CFLAGS	+= -g
endif
KBUILD_AFLAGS	+= -Wa,-gdwarf-2
endif
ifdef CONFIG_DEBUG_INFO_DWARF4
KBUILD_CFLAGS	+= $(call cc-option, -gdwarf-4,)
endif

ifdef CONFIG_DEBUG_INFO_REDUCED
KBUILD_CFLAGS 	+= $(call cc-option, -femit-struct-debug-baseonly) \
		   $(call cc-option,-fno-var-tracking)
endif

ifdef CONFIG_FUNCTION_TRACER
ifndef CC_FLAGS_FTRACE
CC_FLAGS_FTRACE := -pg
endif
export CC_FLAGS_FTRACE
ifdef CONFIG_HAVE_FENTRY
CC_USING_FENTRY	:= $(call cc-option, -mfentry -DCC_USING_FENTRY)
endif
KBUILD_CFLAGS	+= $(CC_FLAGS_FTRACE) $(CC_USING_FENTRY)
KBUILD_AFLAGS	+= $(CC_USING_FENTRY)
ifdef CONFIG_DYNAMIC_FTRACE
	ifdef CONFIG_HAVE_C_RECORDMCOUNT
		BUILD_C_RECORDMCOUNT := y
		export BUILD_C_RECORDMCOUNT
	endif
endif
endif

# We trigger additional mismatches with less inlining
ifdef CONFIG_DEBUG_SECTION_MISMATCH
KBUILD_CFLAGS += $(call cc-option, -fno-inline-functions-called-once)
endif

ifdef CONFIG_LD_DEAD_CODE_DATA_ELIMINATION
KBUILD_CFLAGS	+= $(call cc-option,-ffunction-sections,)
KBUILD_CFLAGS	+= $(call cc-option,-fdata-sections,)
endif

# arch Makefile may override CC so keep this after arch Makefile is included
NOSTDINC_FLAGS += -nostdinc -isystem $(shell $(CC) -print-file-name=include)
CHECKFLAGS     += $(NOSTDINC_FLAGS)

# warn about C99 declaration after statement
KBUILD_CFLAGS += $(call cc-option,-Wdeclaration-after-statement,)

# disable pointer signed / unsigned warnings in gcc 4.0
KBUILD_CFLAGS += $(call cc-disable-warning, pointer-sign)

# disable invalid "can't wrap" optimizations for signed / pointers
KBUILD_CFLAGS	+= $(call cc-option,-fno-strict-overflow)

# conserve stack if available
KBUILD_CFLAGS   += $(call cc-option,-fconserve-stack)

# disallow errors like 'EXPORT_GPL(foo);' with missing header
KBUILD_CFLAGS   += $(call cc-option,-Werror=implicit-int)

# require functions to have arguments in prototypes, not empty 'int foo()'
KBUILD_CFLAGS   += $(call cc-option,-Werror=strict-prototypes)

# Prohibit date/time macros, which would make the build non-deterministic
KBUILD_CFLAGS   += $(call cc-option,-Werror=date-time)

# enforce correct pointer usage
KBUILD_CFLAGS   += $(call cc-option,-Werror=incompatible-pointer-types)

# Require designated initializers for all marked structures
KBUILD_CFLAGS   += $(call cc-option,-Werror=designated-init)

# use the deterministic mode of AR if available
KBUILD_ARFLAGS := $(call ar-option,D)

include scripts/Makefile.kasan
include scripts/Makefile.extrawarn
include scripts/Makefile.ubsan

# Add any arch overrides and user supplied CPPFLAGS, AFLAGS and CFLAGS as the
# last assignments
KBUILD_CPPFLAGS += $(ARCH_CPPFLAGS) $(KCPPFLAGS)
KBUILD_AFLAGS   += $(ARCH_AFLAGS)   $(KAFLAGS)
KBUILD_CFLAGS   += $(ARCH_CFLAGS)   $(KCFLAGS)

# Use --build-id when available.
LDFLAGS_BUILD_ID := $(patsubst -Wl$(comma)%,%,\
			      $(call cc-ldoption, -Wl$(comma)--build-id,))
KBUILD_LDFLAGS_MODULE += $(LDFLAGS_BUILD_ID)
LDFLAGS_vmlinux += $(LDFLAGS_BUILD_ID)

ifdef CONFIG_LD_DEAD_CODE_DATA_ELIMINATION
LDFLAGS_vmlinux	+= $(call ld-option, --gc-sections,)
endif

ifeq ($(CONFIG_STRIP_ASM_SYMS),y)
LDFLAGS_vmlinux	+= $(call ld-option, -X,)
endif

# Default kernel image to build when no specific target is given.
# KBUILD_IMAGE may be overruled on the command line or
# set in the environment
# Also any assignments in arch/$(ARCH)/Makefile take precedence over
# this default value
export KBUILD_IMAGE ?= vmlinux

#
# INSTALL_PATH specifies where to place the updated kernel and system map
# images. Default is /boot, but you can set it to other values
export	INSTALL_PATH ?= /boot

#
# INSTALL_DTBS_PATH specifies a prefix for relocations required by build roots.
# Like INSTALL_MOD_PATH, it isn't defined in the Makefile, but can be passed as
# an argument if needed. Otherwise it defaults to the kernel install path
#
export INSTALL_DTBS_PATH ?= $(INSTALL_PATH)/dtbs/$(KERNELRELEASE)

#
# INSTALL_MOD_PATH specifies a prefix to MODLIB for module directory
# relocations required by build roots.  This is not defined in the
# makefile but the argument can be passed to make if needed.
#

MODLIB	= $(INSTALL_MOD_PATH)/lib/modules/$(KERNELRELEASE)
export MODLIB

#
# INSTALL_MOD_STRIP, if defined, will cause modules to be
# stripped after they are installed.  If INSTALL_MOD_STRIP is '1', then
# the default option --strip-debug will be used.  Otherwise,
# INSTALL_MOD_STRIP value will be used as the options to the strip command.

ifdef INSTALL_MOD_STRIP
ifeq ($(INSTALL_MOD_STRIP),1)
mod_strip_cmd = $(STRIP) --strip-debug
else
mod_strip_cmd = $(STRIP) $(INSTALL_MOD_STRIP)
endif # INSTALL_MOD_STRIP=1
else
mod_strip_cmd = true
endif # INSTALL_MOD_STRIP
export mod_strip_cmd

# CONFIG_MODULE_COMPRESS, if defined, will cause module to be compressed
# after they are installed in agreement with CONFIG_MODULE_COMPRESS_GZIP
# or CONFIG_MODULE_COMPRESS_XZ.

mod_compress_cmd = true
ifdef CONFIG_MODULE_COMPRESS
  ifdef CONFIG_MODULE_COMPRESS_GZIP
    mod_compress_cmd = gzip -n -f
  endif # CONFIG_MODULE_COMPRESS_GZIP
  ifdef CONFIG_MODULE_COMPRESS_XZ
    mod_compress_cmd = xz -f
  endif # CONFIG_MODULE_COMPRESS_XZ
endif # CONFIG_MODULE_COMPRESS
export mod_compress_cmd

# Select initial ramdisk compression format, default is gzip(1).
# This shall be used by the dracut(8) tool while creating an initramfs image.
#
INITRD_COMPRESS-y                  := gzip
INITRD_COMPRESS-$(CONFIG_RD_BZIP2) := bzip2
INITRD_COMPRESS-$(CONFIG_RD_LZMA)  := lzma
INITRD_COMPRESS-$(CONFIG_RD_XZ)    := xz
INITRD_COMPRESS-$(CONFIG_RD_LZO)   := lzo
INITRD_COMPRESS-$(CONFIG_RD_LZ4)   := lz4
# do not export INITRD_COMPRESS, since we didn't actually
# choose a sane default compression above.
# export INITRD_COMPRESS := $(INITRD_COMPRESS-y)

ifdef CONFIG_MODULE_SIG_ALL
$(eval $(call config_filename,MODULE_SIG_KEY))

mod_sign_cmd = scripts/sign-file $(CONFIG_MODULE_SIG_HASH) $(MODULE_SIG_KEY_SRCPREFIX)$(CONFIG_MODULE_SIG_KEY) certs/signing_key.x509
else
mod_sign_cmd = true
endif
export mod_sign_cmd

ifdef CONFIG_STACK_VALIDATION
  has_libelf := $(call try-run,\
		echo "int main() {}" | $(HOSTCC) -xc -o /dev/null -lelf -,1,0)
  ifeq ($(has_libelf),1)
    objtool_target := tools/objtool FORCE
  else
    $(warning "Cannot use CONFIG_STACK_VALIDATION, please install libelf-dev, libelf-devel or elfutils-libelf-devel")
    SKIP_STACK_VALIDATION := 1
    export SKIP_STACK_VALIDATION
  endif
endif


ifeq ($(KBUILD_EXTMOD),)
core-y		+= kernel/ certs/ mm/ fs/ ipc/ security/ crypto/ block/

vmlinux-dirs	:= $(patsubst %/,%,$(filter %/, $(init-y) $(init-m) \
		     $(core-y) $(core-m) $(drivers-y) $(drivers-m) \
		     $(net-y) $(net-m) $(libs-y) $(libs-m) $(virt-y)))

vmlinux-alldirs	:= $(sort $(vmlinux-dirs) $(patsubst %/,%,$(filter %/, \
		     $(init-) $(core-) $(drivers-) $(net-) $(libs-) $(virt-))))

init-y		:= $(patsubst %/, %/built-in.o, $(init-y))
core-y		:= $(patsubst %/, %/built-in.o, $(core-y))
drivers-y	:= $(patsubst %/, %/built-in.o, $(drivers-y))
net-y		:= $(patsubst %/, %/built-in.o, $(net-y))
libs-y1		:= $(patsubst %/, %/lib.a, $(libs-y))
libs-y2		:= $(filter-out %.a, $(patsubst %/, %/built-in.o, $(libs-y)))
virt-y		:= $(patsubst %/, %/built-in.o, $(virt-y))

# Externally visible symbols (used by link-vmlinux.sh)
export KBUILD_VMLINUX_INIT := $(head-y) $(init-y)
export KBUILD_VMLINUX_MAIN := $(core-y) $(libs-y2) $(drivers-y) $(net-y) $(virt-y)
export KBUILD_VMLINUX_LIBS := $(libs-y1)
export KBUILD_LDS          := arch/$(SRCARCH)/kernel/vmlinux.lds
export LDFLAGS_vmlinux
# used by scripts/package/Makefile
export KBUILD_ALLDIRS := $(sort $(filter-out arch/%,$(vmlinux-alldirs)) arch Documentation include samples scripts tools)

vmlinux-deps := $(KBUILD_LDS) $(KBUILD_VMLINUX_INIT) $(KBUILD_VMLINUX_MAIN) $(KBUILD_VMLINUX_LIBS)

# Include targets which we want to execute sequentially if the rest of the
# kernel build went well. If CONFIG_TRIM_UNUSED_KSYMS is set, this might be
# evaluated more than once.
PHONY += vmlinux_prereq
vmlinux_prereq: $(vmlinux-deps) FORCE
ifdef CONFIG_HEADERS_CHECK
	$(Q)$(MAKE) -f $(srctree)/Makefile headers_check
endif
ifdef CONFIG_GDB_SCRIPTS
	$(Q)ln -fsn `cd $(srctree) && /bin/pwd`/scripts/gdb/vmlinux-gdb.py
endif
ifdef CONFIG_TRIM_UNUSED_KSYMS
	$(Q)$(CONFIG_SHELL) $(srctree)/scripts/adjust_autoksyms.sh \
	  "$(MAKE) -f $(srctree)/Makefile vmlinux"
endif

# standalone target for easier testing
include/generated/autoksyms.h: FORCE
	$(Q)$(CONFIG_SHELL) $(srctree)/scripts/adjust_autoksyms.sh true

ARCH_POSTLINK := $(wildcard $(srctree)/arch/$(SRCARCH)/Makefile.postlink)

# Final link of vmlinux with optional arch pass after final link
cmd_link-vmlinux =                                                 \
	$(CONFIG_SHELL) $< $(LD) $(LDFLAGS) $(LDFLAGS_vmlinux) ;    \
	$(if $(ARCH_POSTLINK), $(MAKE) -f $(ARCH_POSTLINK) $@, true)

vmlinux: scripts/link-vmlinux.sh vmlinux_prereq $(vmlinux-deps) FORCE
	+$(call if_changed,link-vmlinux)

# Build samples along the rest of the kernel
ifdef CONFIG_SAMPLES
vmlinux-dirs += samples
endif

# The actual objects are generated when descending,
# make sure no implicit rule kicks in
$(sort $(vmlinux-deps)): $(vmlinux-dirs) ;

# Handle descending into subdirectories listed in $(vmlinux-dirs)
# Preset locale variables to speed up the build process. Limit locale
# tweaks to this spot to avoid wrong language settings when running
# make menuconfig etc.
# Error messages still appears in the original language

PHONY += $(vmlinux-dirs)
$(vmlinux-dirs): prepare scripts
	$(Q)$(MAKE) $(build)=$@

define filechk_kernel.release
	echo "$(KERNELVERSION)$$($(CONFIG_SHELL) $(srctree)/scripts/setlocalversion $(srctree))"
endef

# Store (new) KERNELRELEASE string in include/config/kernel.release
include/config/kernel.release: include/config/auto.conf FORCE
	$(call filechk,kernel.release)


# Things we need to do before we recursively start building the kernel
# or the modules are listed in "prepare".
# A multi level approach is used. prepareN is processed before prepareN-1.
# archprepare is used in arch Makefiles and when processed asm symlink,
# version.h and scripts_basic is processed / created.

# Listed in dependency order
PHONY += prepare archprepare prepare0 prepare1 prepare2 prepare3

# prepare3 is used to check if we are building in a separate output directory,
# and if so do:
# 1) Check that make has not been executed in the kernel src $(srctree)
prepare3: include/config/kernel.release
ifneq ($(KBUILD_SRC),)
	@$(kecho) '  Using $(srctree) as source for kernel'
	$(Q)if [ -f $(srctree)/.config -o -d $(srctree)/include/config ]; then \
		echo >&2 "  $(srctree) is not clean, please run 'make mrproper'"; \
		echo >&2 "  in the '$(srctree)' directory.";\
		/bin/false; \
	fi;
endif

# prepare2 creates a makefile if using a separate output directory.
# From this point forward, .config has been reprocessed, so any rules
# that need to depend on updated CONFIG_* values can be checked here.
prepare2: prepare3 prepare-compiler-check outputmakefile asm-generic

prepare1: prepare2 $(version_h) include/generated/utsrelease.h \
                   include/config/auto.conf
	$(cmd_crmodverdir)

archprepare: archheaders archscripts prepare1 scripts_basic

prepare0: archprepare gcc-plugins
	$(Q)$(MAKE) $(build)=.

# All the preparing..
prepare: prepare0 prepare-objtool

PHONY += prepare-objtool
prepare-objtool: $(objtool_target)

# Check for CONFIG flags that require compiler support. Abort the build
# after .config has been processed, but before the kernel build starts.
#
# For security-sensitive CONFIG options, we don't want to fallback and/or
# silently change which compiler flags will be used, since that leads to
# producing kernels with different security feature characteristics
# depending on the compiler used. (For example, "But I selected
# CC_STACKPROTECTOR_STRONG! Why did it build with _REGULAR?!")
PHONY += prepare-compiler-check
prepare-compiler-check: FORCE
# Make sure compiler supports requested stack protector flag.
ifdef stackp-name
  ifeq ($(call cc-option, $(stackp-flag)),)
	@echo Cannot use CONFIG_CC_STACKPROTECTOR_$(stackp-name): \
		  $(stackp-flag) not supported by compiler >&2 && exit 1
  endif
endif
# Make sure compiler does not have buggy stack-protector support.
ifdef stackp-check
  ifneq ($(shell $(CONFIG_SHELL) $(stackp-check) $(CC) $(KBUILD_CPPFLAGS) $(biarch)),y)
	@echo Cannot use CONFIG_CC_STACKPROTECTOR_$(stackp-name): \
                  $(stackp-flag) available but compiler is broken >&2 && exit 1
  endif
endif
	@:

# Generate some files
# ---------------------------------------------------------------------------

# KERNELRELEASE can change from a few different places, meaning version.h
# needs to be updated, so this check is forced on all builds

uts_len := 64
define filechk_utsrelease.h
	if [ `echo -n "$(KERNELRELEASE)" | wc -c ` -gt $(uts_len) ]; then \
	  echo '"$(KERNELRELEASE)" exceeds $(uts_len) characters' >&2;    \
	  exit 1;                                                         \
	fi;                                                               \
	(echo \#define UTS_RELEASE \"$(KERNELRELEASE)\";)
endef

define filechk_version.h
	(echo \#define LINUX_VERSION_CODE $(shell                         \
	expr $(VERSION) \* 65536 + 0$(PATCHLEVEL) \* 256 + 0$(SUBLEVEL)); \
	echo '#define KERNEL_VERSION(a,b,c) (((a) << 16) + ((b) << 8) + (c))';)
endef

$(version_h): $(srctree)/Makefile FORCE
	$(call filechk,version.h)
	$(Q)rm -f $(old_version_h)

include/generated/utsrelease.h: include/config/kernel.release FORCE
	$(call filechk,utsrelease.h)

PHONY += headerdep
headerdep:
	$(Q)find $(srctree)/include/ -name '*.h' | xargs --max-args 1 \
	$(srctree)/scripts/headerdep.pl -I$(srctree)/include

# ---------------------------------------------------------------------------
# Firmware install
INSTALL_FW_PATH=$(INSTALL_MOD_PATH)/lib/firmware
export INSTALL_FW_PATH

PHONY += firmware_install
firmware_install:
	@mkdir -p $(objtree)/firmware
	$(Q)$(MAKE) -f $(srctree)/scripts/Makefile.fwinst obj=firmware __fw_install

# ---------------------------------------------------------------------------
# Kernel headers

#Default location for installed headers
export INSTALL_HDR_PATH = $(objtree)/usr

# If we do an all arch process set dst to include/arch-$(hdr-arch)
hdr-dst = $(if $(KBUILD_HEADERS), dst=include/arch-$(hdr-arch), dst=include)

PHONY += archheaders
archheaders:

PHONY += archscripts
archscripts:

PHONY += __headers
__headers: $(version_h) scripts_basic uapi-asm-generic archheaders archscripts
	$(Q)$(MAKE) $(build)=scripts build_unifdef

PHONY += headers_install_all
headers_install_all:
	$(Q)$(CONFIG_SHELL) $(srctree)/scripts/headers.sh install

PHONY += headers_install
headers_install: __headers
	$(if $(wildcard $(srctree)/arch/$(hdr-arch)/include/uapi/asm/Kbuild),, \
	  $(error Headers not exportable for the $(SRCARCH) architecture))
	$(Q)$(MAKE) $(hdr-inst)=include/uapi dst=include
	$(Q)$(MAKE) $(hdr-inst)=arch/$(hdr-arch)/include/uapi $(hdr-dst)
	$(Q)$(MAKE) $(hdr-inst)=ubuntu/include dst=include oldheaders=

PHONY += headers_check_all
headers_check_all: headers_install_all
	$(Q)$(CONFIG_SHELL) $(srctree)/scripts/headers.sh check

PHONY += headers_check
headers_check: headers_install
	$(Q)$(MAKE) $(hdr-inst)=include/uapi dst=include HDRCHECK=1
	$(Q)$(MAKE) $(hdr-inst)=arch/$(hdr-arch)/include/uapi $(hdr-dst) HDRCHECK=1
	$(Q)$(MAKE) $(hdr-inst)=ubuntu/include dst=include oldheaders= HDRCHECK=1

# ---------------------------------------------------------------------------
# Kernel selftest

PHONY += kselftest
kselftest:
	$(Q)$(MAKE) -C tools/testing/selftests run_tests

PHONY += kselftest-clean
kselftest-clean:
	$(Q)$(MAKE) -C tools/testing/selftests clean

PHONY += kselftest-merge
kselftest-merge:
	$(if $(wildcard $(objtree)/.config),, $(error No .config exists, config your kernel first!))
	$(Q)$(CONFIG_SHELL) $(srctree)/scripts/kconfig/merge_config.sh \
		-m $(objtree)/.config \
		$(srctree)/tools/testing/selftests/*/config
	+$(Q)$(MAKE) -f $(srctree)/Makefile olddefconfig

# ---------------------------------------------------------------------------
# Modules

ifdef CONFIG_MODULES

# By default, build modules as well

all: modules

# Build modules
#
# A module can be listed more than once in obj-m resulting in
# duplicate lines in modules.order files.  Those are removed
# using awk while concatenating to the final file.

PHONY += modules
modules: $(vmlinux-dirs) $(if $(KBUILD_BUILTIN),vmlinux) modules.builtin
	$(Q)$(AWK) '!x[$$0]++' $(vmlinux-dirs:%=$(objtree)/%/modules.order) > $(objtree)/modules.order
	@$(kecho) '  Building modules, stage 2.';
	$(Q)$(MAKE) -f $(srctree)/scripts/Makefile.modpost
	$(Q)$(MAKE) -f $(srctree)/scripts/Makefile.fwinst obj=firmware __fw_modbuild

modules.builtin: $(vmlinux-dirs:%=%/modules.builtin)
	$(Q)$(AWK) '!x[$$0]++' $^ > $(objtree)/modules.builtin

%/modules.builtin: include/config/auto.conf
	$(Q)$(MAKE) $(modbuiltin)=$*


# Target to prepare building external modules
PHONY += modules_prepare
modules_prepare: prepare scripts

# Target to install modules
PHONY += modules_install
modules_install: _modinst_ _modinst_post

PHONY += _modinst_
_modinst_:
	@rm -rf $(MODLIB)/kernel
	@rm -f $(MODLIB)/source
	@mkdir -p $(MODLIB)/kernel
	@ln -s `cd $(srctree) && /bin/pwd` $(MODLIB)/source
	@if [ ! $(objtree) -ef  $(MODLIB)/build ]; then \
		rm -f $(MODLIB)/build ; \
		ln -s $(CURDIR) $(MODLIB)/build ; \
	fi
	@cp -f $(objtree)/modules.order $(MODLIB)/
	@cp -f $(objtree)/modules.builtin $(MODLIB)/
	$(Q)$(MAKE) -f $(srctree)/scripts/Makefile.modinst

# This depmod is only for convenience to give the initial
# boot a modules.dep even before / is mounted read-write.  However the
# boot script depmod is the master version.
PHONY += _modinst_post
_modinst_post: _modinst_
	$(Q)$(MAKE) -f $(srctree)/scripts/Makefile.fwinst obj=firmware __fw_modinst
	$(call cmd,depmod)

ifeq ($(CONFIG_MODULE_SIG), y)
PHONY += modules_sign
modules_sign:
	$(Q)$(MAKE) -f $(srctree)/scripts/Makefile.modsign
endif

else # CONFIG_MODULES

# Modules not configured
# ---------------------------------------------------------------------------

PHONY += modules modules_install
modules modules_install:
	@echo >&2
	@echo >&2 "The present kernel configuration has modules disabled."
	@echo >&2 "Type 'make config' and enable loadable module support."
	@echo >&2 "Then build a kernel with module support enabled."
	@echo >&2
	@exit 1

endif # CONFIG_MODULES

###
# Cleaning is done on three levels.
# make clean     Delete most generated files
#                Leave enough to build external modules
# make mrproper  Delete the current configuration, and all generated files
# make distclean Remove editor backup files, patch leftover files and the like

# Directories & files removed with 'make clean'
CLEAN_DIRS  += $(MODVERDIR)

# Directories & files removed with 'make mrproper'
MRPROPER_DIRS  += include/config usr/include include/generated          \
		  arch/*/include/generated .tmp_objdiff
MRPROPER_FILES += .config .config.old .version .old_version \
		  Module.symvers tags TAGS cscope* GPATH GTAGS GRTAGS GSYMS \
		  signing_key.pem signing_key.priv signing_key.x509	\
		  x509.genkey extra_certificates signing_key.x509.keyid	\
		  signing_key.x509.signer vmlinux-gdb.py

# clean - Delete most, but leave enough to build external modules
#
clean: rm-dirs  := $(CLEAN_DIRS)
clean: rm-files := $(CLEAN_FILES)
clean-dirs      := $(addprefix _clean_, . $(vmlinux-alldirs) Documentation samples)

PHONY += $(clean-dirs) clean archclean vmlinuxclean
$(clean-dirs):
	$(Q)$(MAKE) $(clean)=$(patsubst _clean_%,%,$@)

vmlinuxclean:
	$(Q)$(CONFIG_SHELL) $(srctree)/scripts/link-vmlinux.sh clean
	$(Q)$(if $(ARCH_POSTLINK), $(MAKE) -f $(ARCH_POSTLINK) clean)

clean: archclean vmlinuxclean

# mrproper - Delete all generated files, including .config
#
mrproper: rm-dirs  := $(wildcard $(MRPROPER_DIRS))
mrproper: rm-files := $(wildcard $(MRPROPER_FILES))
mrproper-dirs      := $(addprefix _mrproper_,scripts)

PHONY += $(mrproper-dirs) mrproper archmrproper
$(mrproper-dirs):
	$(Q)$(MAKE) $(clean)=$(patsubst _mrproper_%,%,$@)

mrproper: clean archmrproper $(mrproper-dirs)
	$(call cmd,rmdirs)
	$(call cmd,rmfiles)

# distclean
#
PHONY += distclean

distclean: mrproper
	@find $(srctree) $(RCS_FIND_IGNORE) \
		\( -name '*.orig' -o -name '*.rej' -o -name '*~' \
		-o -name '*.bak' -o -name '#*#' -o -name '*%' \
		-o -name 'core' \) \
		-type f -print | xargs rm -f


# Packaging of the kernel to various formats
# ---------------------------------------------------------------------------
# rpm target kept for backward compatibility
package-dir	:= scripts/package

%src-pkg: FORCE
	$(Q)$(MAKE) $(build)=$(package-dir) $@
%pkg: include/config/kernel.release FORCE
	$(Q)$(MAKE) $(build)=$(package-dir) $@
rpm: include/config/kernel.release FORCE
	$(Q)$(MAKE) $(build)=$(package-dir) $@


# Brief documentation of the typical targets used
# ---------------------------------------------------------------------------

boards := $(wildcard $(srctree)/arch/$(SRCARCH)/configs/*_defconfig)
boards := $(sort $(notdir $(boards)))
board-dirs := $(dir $(wildcard $(srctree)/arch/$(SRCARCH)/configs/*/*_defconfig))
board-dirs := $(sort $(notdir $(board-dirs:/=)))

PHONY += help
help:
	@echo  'Cleaning targets:'
	@echo  '  clean		  - Remove most generated files but keep the config and'
	@echo  '                    enough build support to build external modules'
	@echo  '  mrproper	  - Remove all generated files + config + various backup files'
	@echo  '  distclean	  - mrproper + remove editor backup and patch files'
	@echo  ''
	@echo  'Configuration targets:'
	@$(MAKE) -f $(srctree)/scripts/kconfig/Makefile help
	@echo  ''
	@echo  'Other generic targets:'
	@echo  '  all		  - Build all targets marked with [*]'
	@echo  '* vmlinux	  - Build the bare kernel'
	@echo  '* modules	  - Build all modules'
	@echo  '  modules_install - Install all modules to INSTALL_MOD_PATH (default: /)'
	@echo  '  firmware_install- Install all firmware to INSTALL_FW_PATH'
	@echo  '                    (default: $$(INSTALL_MOD_PATH)/lib/firmware)'
	@echo  '  dir/            - Build all files in dir and below'
	@echo  '  dir/file.[ois]  - Build specified target only'
	@echo  '  dir/file.ll     - Build the LLVM assembly file'
	@echo  '                    (requires compiler support for LLVM assembly generation)'
	@echo  '  dir/file.lst    - Build specified mixed source/assembly target only'
	@echo  '                    (requires a recent binutils and recent build (System.map))'
	@echo  '  dir/file.ko     - Build module including final link'
	@echo  '  modules_prepare - Set up for building external modules'
	@echo  '  tags/TAGS	  - Generate tags file for editors'
	@echo  '  cscope	  - Generate cscope index'
	@echo  '  gtags           - Generate GNU GLOBAL index'
	@echo  '  kernelrelease	  - Output the release version string (use with make -s)'
	@echo  '  kernelversion	  - Output the version stored in Makefile (use with make -s)'
	@echo  '  image_name	  - Output the image name (use with make -s)'
	@echo  '  headers_install - Install sanitised kernel headers to INSTALL_HDR_PATH'; \
	 echo  '                    (default: $(INSTALL_HDR_PATH))'; \
	 echo  ''
	@echo  'Static analysers:'
	@echo  '  checkstack      - Generate a list of stack hogs'
	@echo  '  namespacecheck  - Name space analysis on compiled kernel'
	@echo  '  versioncheck    - Sanity check on version.h usage'
	@echo  '  includecheck    - Check for duplicate included header files'
	@echo  '  export_report   - List the usages of all exported symbols'
	@echo  '  headers_check   - Sanity check on exported headers'
	@echo  '  headerdep       - Detect inclusion cycles in headers'
	@$(MAKE) -f $(srctree)/scripts/Makefile.help checker-help
	@echo  ''
	@echo  'Kernel selftest:'
	@echo  '  kselftest       - Build and run kernel selftest (run as root)'
	@echo  '                    Build, install, and boot kernel before'
	@echo  '                    running kselftest on it'
	@echo  '  kselftest-clean - Remove all generated kselftest files'
	@echo  '  kselftest-merge - Merge all the config dependencies of kselftest to existed'
	@echo  '                    .config.'
	@echo  ''
	@echo 'Userspace tools targets:'
	@echo '  use "make tools/help"'
	@echo '  or  "cd tools; make help"'
	@echo  ''
	@echo  'Kernel packaging:'
	@$(MAKE) $(build)=$(package-dir) help
	@echo  ''
	@echo  'Documentation targets:'
	@$(MAKE) -f $(srctree)/Documentation/Makefile dochelp
	@echo  ''
	@echo  'Architecture specific targets ($(SRCARCH)):'
	@$(if $(archhelp),$(archhelp),\
		echo '  No architecture specific help defined for $(SRCARCH)')
	@echo  ''
	@$(if $(boards), \
		$(foreach b, $(boards), \
		printf "  %-24s - Build for %s\\n" $(b) $(subst _defconfig,,$(b));) \
		echo '')
	@$(if $(board-dirs), \
		$(foreach b, $(board-dirs), \
		printf "  %-16s - Show %s-specific targets\\n" help-$(b) $(b);) \
		printf "  %-16s - Show all of the above\\n" help-boards; \
		echo '')

	@echo  '  make V=0|1 [targets] 0 => quiet build (default), 1 => verbose build'
	@echo  '  make V=2   [targets] 2 => give reason for rebuild of target'
	@echo  '  make O=dir [targets] Locate all output files in "dir", including .config'
	@echo  '  make C=1   [targets] Check re-compiled c source with $$CHECK (sparse by default)'
	@echo  '  make C=2   [targets] Force check of all c source with $$CHECK'
	@echo  '  make RECORDMCOUNT_WARN=1 [targets] Warn about ignored mcount sections'
	@echo  '  make W=n   [targets] Enable extra gcc checks, n=1,2,3 where'
	@echo  '		1: warnings which may be relevant and do not occur too often'
	@echo  '		2: warnings which occur quite often but may still be relevant'
	@echo  '		3: more obscure warnings, can most likely be ignored'
	@echo  '		Multiple levels can be combined with W=12 or W=123'
	@echo  ''
	@echo  'Execute "make" or "make all" to build all targets marked with [*] '
	@echo  'For further info see the ./README file'


help-board-dirs := $(addprefix help-,$(board-dirs))

help-boards: $(help-board-dirs)

boards-per-dir = $(sort $(notdir $(wildcard $(srctree)/arch/$(SRCARCH)/configs/$*/*_defconfig)))

$(help-board-dirs): help-%:
	@echo  'Architecture specific targets ($(SRCARCH) $*):'
	@$(if $(boards-per-dir), \
		$(foreach b, $(boards-per-dir), \
		printf "  %-24s - Build for %s\\n" $*/$(b) $(subst _defconfig,,$(b));) \
		echo '')


# Documentation targets
# ---------------------------------------------------------------------------
DOC_TARGETS := xmldocs sgmldocs psdocs latexdocs pdfdocs htmldocs mandocs installmandocs epubdocs cleandocs linkcheckdocs
PHONY += $(DOC_TARGETS)
$(DOC_TARGETS): scripts_basic FORCE
	$(Q)$(MAKE) $(build)=Documentation $@

else # KBUILD_EXTMOD

###
# External module support.
# When building external modules the kernel used as basis is considered
# read-only, and no consistency checks are made and the make
# system is not used on the basis kernel. If updates are required
# in the basis kernel ordinary make commands (without M=...) must
# be used.
#
# The following are the only valid targets when building external
# modules.
# make M=dir clean     Delete all automatically generated files
# make M=dir modules   Make all modules in specified dir
# make M=dir	       Same as 'make M=dir modules'
# make M=dir modules_install
#                      Install the modules built in the module directory
#                      Assumes install directory is already created

# We are always building modules
KBUILD_MODULES := 1
PHONY += crmodverdir
crmodverdir:
	$(cmd_crmodverdir)

PHONY += $(objtree)/Module.symvers
$(objtree)/Module.symvers:
	@test -e $(objtree)/Module.symvers || ( \
	echo; \
	echo "  WARNING: Symbol version dump $(objtree)/Module.symvers"; \
	echo "           is missing; modules will have no dependencies and modversions."; \
	echo )

module-dirs := $(addprefix _module_,$(KBUILD_EXTMOD))
PHONY += $(module-dirs) modules
$(module-dirs): crmodverdir $(objtree)/Module.symvers
	$(Q)$(MAKE) $(build)=$(patsubst _module_%,%,$@)

modules: $(module-dirs)
	@$(kecho) '  Building modules, stage 2.';
	$(Q)$(MAKE) -f $(srctree)/scripts/Makefile.modpost

PHONY += modules_install
modules_install: _emodinst_ _emodinst_post

install-dir := $(if $(INSTALL_MOD_DIR),$(INSTALL_MOD_DIR),extra)
PHONY += _emodinst_
_emodinst_:
	$(Q)mkdir -p $(MODLIB)/$(install-dir)
	$(Q)$(MAKE) -f $(srctree)/scripts/Makefile.modinst

PHONY += _emodinst_post
_emodinst_post: _emodinst_
	$(call cmd,depmod)

clean-dirs := $(addprefix _clean_,$(KBUILD_EXTMOD))

PHONY += $(clean-dirs) clean
$(clean-dirs):
	$(Q)$(MAKE) $(clean)=$(patsubst _clean_%,%,$@)

clean:	rm-dirs := $(MODVERDIR)
clean: rm-files := $(KBUILD_EXTMOD)/Module.symvers

PHONY += help
help:
	@echo  '  Building external modules.'
	@echo  '  Syntax: make -C path/to/kernel/src M=$$PWD target'
	@echo  ''
	@echo  '  modules         - default target, build the module(s)'
	@echo  '  modules_install - install the module'
	@echo  '  clean           - remove generated files in module directory only'
	@echo  ''

# Dummies...
PHONY += prepare scripts
prepare: ;
scripts: ;
endif # KBUILD_EXTMOD

clean: $(clean-dirs)
	$(call cmd,rmdirs)
	$(call cmd,rmfiles)
	@find $(if $(KBUILD_EXTMOD), $(KBUILD_EXTMOD), .) $(RCS_FIND_IGNORE) \
		\( -name '*.[oas]' -o -name '*.ko' -o -name '.*.cmd' \
		-o -name '*.ko.*' \
		-o -name '*.dwo'  \
		-o -name '*.su'  \
		-o -name '.*.d' -o -name '.*.tmp' -o -name '*.mod.c' \
		-o -name '*.symtypes' -o -name 'modules.order' \
		-o -name modules.builtin -o -name '.tmp_*.o.*' \
		-o -name '*.c.[012]*.*' \
		-o -name '*.ll' \
		-o -name '*.gcno' \) -type f -print | xargs rm -f

# Generate tags for editors
# ---------------------------------------------------------------------------
quiet_cmd_tags = GEN     $@
      cmd_tags = $(CONFIG_SHELL) $(srctree)/scripts/tags.sh $@

tags TAGS cscope gtags: FORCE
	$(call cmd,tags)

# Scripts to check various things for consistency
# ---------------------------------------------------------------------------

PHONY += includecheck versioncheck coccicheck namespacecheck export_report

includecheck:
	find $(srctree)/* $(RCS_FIND_IGNORE) \
		-name '*.[hcS]' -type f -print | sort \
		| xargs $(PERL) -w $(srctree)/scripts/checkincludes.pl

versioncheck:
	find $(srctree)/* $(RCS_FIND_IGNORE) \
		-name '*.[hcS]' -type f -print | sort \
		| xargs $(PERL) -w $(srctree)/scripts/checkversion.pl

coccicheck:
	$(Q)$(CONFIG_SHELL) $(srctree)/scripts/$@

namespacecheck:
	$(PERL) $(srctree)/scripts/namespace.pl

export_report:
	$(PERL) $(srctree)/scripts/export_report.pl

endif #ifeq ($(config-targets),1)
endif #ifeq ($(mixed-targets),1)

PHONY += checkstack kernelrelease kernelversion image_name

# UML needs a little special treatment here.  It wants to use the host
# toolchain, so needs $(SUBARCH) passed to checkstack.pl.  Everyone
# else wants $(ARCH), including people doing cross-builds, which means
# that $(SUBARCH) doesn't work here.
ifeq ($(ARCH), um)
CHECKSTACK_ARCH := $(SUBARCH)
else
CHECKSTACK_ARCH := $(ARCH)
endif
checkstack:
	$(OBJDUMP) -d vmlinux $$(find . -name '*.ko') | \
	$(PERL) $(src)/scripts/checkstack.pl $(CHECKSTACK_ARCH)

kernelrelease:
	@echo "$(KERNELVERSION)$$($(CONFIG_SHELL) $(srctree)/scripts/setlocalversion $(srctree))"

kernelversion:
	@echo $(KERNELVERSION)

image_name:
	@echo $(KBUILD_IMAGE)

# Clear a bunch of variables before executing the submake
tools/: FORCE
	$(Q)mkdir -p $(objtree)/tools
	$(Q)$(MAKE) LDFLAGS= MAKEFLAGS="$(tools_silent) $(filter --j% -j,$(MAKEFLAGS))" O=$(shell cd $(objtree) && /bin/pwd) subdir=tools -C $(src)/tools/

tools/%: FORCE
	$(Q)mkdir -p $(objtree)/tools
	$(Q)$(MAKE) LDFLAGS= MAKEFLAGS="$(tools_silent) $(filter --j% -j,$(MAKEFLAGS))" O=$(shell cd $(objtree) && /bin/pwd) subdir=tools -C $(src)/tools/ $*

# Single targets
# ---------------------------------------------------------------------------
# Single targets are compatible with:
# - build with mixed source and output
# - build with separate output dir 'make O=...'
# - external modules
#
#  target-dir => where to store outputfile
#  build-dir  => directory in kernel source tree to use

ifeq ($(KBUILD_EXTMOD),)
        build-dir  = $(patsubst %/,%,$(dir $@))
        target-dir = $(dir $@)
else
        zap-slash=$(filter-out .,$(patsubst %/,%,$(dir $@)))
        build-dir  = $(KBUILD_EXTMOD)$(if $(zap-slash),/$(zap-slash))
        target-dir = $(if $(KBUILD_EXTMOD),$(dir $<),$(dir $@))
endif

%.s: %.c prepare scripts FORCE
	$(Q)$(MAKE) $(build)=$(build-dir) $(target-dir)$(notdir $@)
%.i: %.c prepare scripts FORCE
	$(Q)$(MAKE) $(build)=$(build-dir) $(target-dir)$(notdir $@)
%.o: %.c prepare scripts FORCE
	$(Q)$(MAKE) $(build)=$(build-dir) $(target-dir)$(notdir $@)
%.lst: %.c prepare scripts FORCE
	$(Q)$(MAKE) $(build)=$(build-dir) $(target-dir)$(notdir $@)
%.s: %.S prepare scripts FORCE
	$(Q)$(MAKE) $(build)=$(build-dir) $(target-dir)$(notdir $@)
%.o: %.S prepare scripts FORCE
	$(Q)$(MAKE) $(build)=$(build-dir) $(target-dir)$(notdir $@)
%.symtypes: %.c prepare scripts FORCE
	$(Q)$(MAKE) $(build)=$(build-dir) $(target-dir)$(notdir $@)
%.ll: %.c prepare scripts FORCE
	$(Q)$(MAKE) $(build)=$(build-dir) $(target-dir)$(notdir $@)

# Modules
/: prepare scripts FORCE
	$(cmd_crmodverdir)
	$(Q)$(MAKE) KBUILD_MODULES=$(if $(CONFIG_MODULES),1) \
	$(build)=$(build-dir)
# Make sure the latest headers are built for Documentation
Documentation/ samples/: headers_install
%/: prepare scripts FORCE
	$(cmd_crmodverdir)
	$(Q)$(MAKE) KBUILD_MODULES=$(if $(CONFIG_MODULES),1) \
	$(build)=$(build-dir)
%.ko: prepare scripts FORCE
	$(cmd_crmodverdir)
	$(Q)$(MAKE) KBUILD_MODULES=$(if $(CONFIG_MODULES),1)   \
	$(build)=$(build-dir) $(@:.ko=.o)
	$(Q)$(MAKE) -f $(srctree)/scripts/Makefile.modpost

# FIXME Should go into a make.lib or something
# ===========================================================================

quiet_cmd_rmdirs = $(if $(wildcard $(rm-dirs)),CLEAN   $(wildcard $(rm-dirs)))
      cmd_rmdirs = rm -rf $(rm-dirs)

quiet_cmd_rmfiles = $(if $(wildcard $(rm-files)),CLEAN   $(wildcard $(rm-files)))
      cmd_rmfiles = rm -f $(rm-files)

# Run depmod only if we have System.map and depmod is executable
quiet_cmd_depmod = DEPMOD  $(KERNELRELEASE)
      cmd_depmod = $(CONFIG_SHELL) $(srctree)/scripts/depmod.sh $(DEPMOD) \
                   $(KERNELRELEASE) "$(patsubst y,_,$(CONFIG_HAVE_UNDERSCORE_SYMBOL_PREFIX))"

# Create temporary dir for module support files
# clean it up only when building all modules
cmd_crmodverdir = $(Q)mkdir -p $(MODVERDIR) \
                  $(if $(KBUILD_MODULES),; rm -f $(MODVERDIR)/*)

# read all saved command lines

targets := $(wildcard $(sort $(targets)))
cmd_files := $(wildcard .*.cmd $(foreach f,$(targets),$(dir $(f)).$(notdir $(f)).cmd))

ifneq ($(cmd_files),)
  $(cmd_files): ;	# Do not try to update included dependency files
  include $(cmd_files)
endif

endif	# skip-makefile

PHONY += FORCE
FORCE:

# Declare the contents of the .PHONY variable as phony.  We keep that
# information in a variable so we can use it in if_changed and friends.
.PHONY: $(PHONY)<|MERGE_RESOLUTION|>--- conflicted
+++ resolved
@@ -1,10 +1,6 @@
 VERSION = 4
 PATCHLEVEL = 13
-<<<<<<< HEAD
-SUBLEVEL = 5
-=======
 SUBLEVEL = 6
->>>>>>> b53ddce9
 EXTRAVERSION =
 NAME = Fearless Coyote
 
