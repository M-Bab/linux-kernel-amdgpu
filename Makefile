--- conflicted
+++ resolved
@@ -1,11 +1,7 @@
 # SPDX-License-Identifier: GPL-2.0
 VERSION = 4
 PATCHLEVEL = 18
-<<<<<<< HEAD
-SUBLEVEL = 5
-=======
 SUBLEVEL = 6
->>>>>>> 3a2c2383
 EXTRAVERSION =
 NAME = Merciless Moray
 
