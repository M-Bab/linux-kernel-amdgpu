--- conflicted
+++ resolved
@@ -2,11 +2,7 @@
 VERSION = 5
 PATCHLEVEL = 9
 SUBLEVEL = 0
-<<<<<<< HEAD
-EXTRAVERSION = -rc6
-=======
 EXTRAVERSION = -rc8
->>>>>>> 29bc9159
 NAME = Kleptomaniac Octopus
 
 # *DOCUMENTATION*
