// SPDX-License-Identifier: GPL-2.0-or-later
/*
 * Universal Interface for Intel High Definition Audio Codec
 *
 * HD audio interface patch for Realtek ALC codecs
 *
 * Copyright (c) 2004 Kailang Yang <kailang@realtek.com.tw>
 *                    PeiSen Hou <pshou@realtek.com.tw>
 *                    Takashi Iwai <tiwai@suse.de>
 *                    Jonathan Woithe <jwoithe@just42.net>
 */

#include <linux/init.h>
#include <linux/delay.h>
#include <linux/slab.h>
#include <linux/pci.h>
#include <linux/dmi.h>
#include <linux/module.h>
#include <linux/input.h>
#include <sound/core.h>
#include <sound/jack.h>
#include <sound/hda_codec.h>
#include "hda_local.h"
#include "hda_auto_parser.h"
#include "hda_jack.h"
#include "hda_generic.h"

/* keep halting ALC5505 DSP, for power saving */
#define HALT_REALTEK_ALC5505

/* extra amp-initialization sequence types */
enum {
	ALC_INIT_UNDEFINED,
	ALC_INIT_NONE,
	ALC_INIT_DEFAULT,
};

enum {
	ALC_HEADSET_MODE_UNKNOWN,
	ALC_HEADSET_MODE_UNPLUGGED,
	ALC_HEADSET_MODE_HEADSET,
	ALC_HEADSET_MODE_MIC,
	ALC_HEADSET_MODE_HEADPHONE,
};

enum {
	ALC_HEADSET_TYPE_UNKNOWN,
	ALC_HEADSET_TYPE_CTIA,
	ALC_HEADSET_TYPE_OMTP,
};

enum {
	ALC_KEY_MICMUTE_INDEX,
};

struct alc_customize_define {
	unsigned int  sku_cfg;
	unsigned char port_connectivity;
	unsigned char check_sum;
	unsigned char customization;
	unsigned char external_amp;
	unsigned int  enable_pcbeep:1;
	unsigned int  platform_type:1;
	unsigned int  swap:1;
	unsigned int  override:1;
	unsigned int  fixup:1; /* Means that this sku is set by driver, not read from hw */
};

struct alc_spec {
	struct hda_gen_spec gen; /* must be at head */

	/* codec parameterization */
	struct alc_customize_define cdefine;
	unsigned int parse_flags; /* flag for snd_hda_parse_pin_defcfg() */

	/* GPIO bits */
	unsigned int gpio_mask;
	unsigned int gpio_dir;
	unsigned int gpio_data;
	bool gpio_write_delay;	/* add a delay before writing gpio_data */

	/* mute LED for HP laptops, see alc269_fixup_mic_mute_hook() */
	int mute_led_polarity;
	hda_nid_t mute_led_nid;
	hda_nid_t cap_mute_led_nid;

	unsigned int gpio_mute_led_mask;
	unsigned int gpio_mic_led_mask;

	hda_nid_t headset_mic_pin;
	hda_nid_t headphone_mic_pin;
	int current_headset_mode;
	int current_headset_type;

	/* hooks */
	void (*init_hook)(struct hda_codec *codec);
#ifdef CONFIG_PM
	void (*power_hook)(struct hda_codec *codec);
#endif
	void (*shutup)(struct hda_codec *codec);
	void (*reboot_notify)(struct hda_codec *codec);

	int init_amp;
	int codec_variant;	/* flag for other variants */
	unsigned int has_alc5505_dsp:1;
	unsigned int no_depop_delay:1;
	unsigned int done_hp_init:1;
	unsigned int no_shutup_pins:1;
	unsigned int ultra_low_power:1;

	/* for PLL fix */
	hda_nid_t pll_nid;
	unsigned int pll_coef_idx, pll_coef_bit;
	unsigned int coef0;
	struct input_dev *kb_dev;
	u8 alc_mute_keycode_map[1];
};

/*
 * COEF access helper functions
 */

static int alc_read_coefex_idx(struct hda_codec *codec, hda_nid_t nid,
			       unsigned int coef_idx)
{
	unsigned int val;

	snd_hda_codec_write(codec, nid, 0, AC_VERB_SET_COEF_INDEX, coef_idx);
	val = snd_hda_codec_read(codec, nid, 0, AC_VERB_GET_PROC_COEF, 0);
	return val;
}

#define alc_read_coef_idx(codec, coef_idx) \
	alc_read_coefex_idx(codec, 0x20, coef_idx)

static void alc_write_coefex_idx(struct hda_codec *codec, hda_nid_t nid,
				 unsigned int coef_idx, unsigned int coef_val)
{
	snd_hda_codec_write(codec, nid, 0, AC_VERB_SET_COEF_INDEX, coef_idx);
	snd_hda_codec_write(codec, nid, 0, AC_VERB_SET_PROC_COEF, coef_val);
}

#define alc_write_coef_idx(codec, coef_idx, coef_val) \
	alc_write_coefex_idx(codec, 0x20, coef_idx, coef_val)

static void alc_update_coefex_idx(struct hda_codec *codec, hda_nid_t nid,
				  unsigned int coef_idx, unsigned int mask,
				  unsigned int bits_set)
{
	unsigned int val = alc_read_coefex_idx(codec, nid, coef_idx);

	if (val != -1)
		alc_write_coefex_idx(codec, nid, coef_idx,
				     (val & ~mask) | bits_set);
}

#define alc_update_coef_idx(codec, coef_idx, mask, bits_set)	\
	alc_update_coefex_idx(codec, 0x20, coef_idx, mask, bits_set)

/* a special bypass for COEF 0; read the cached value at the second time */
static unsigned int alc_get_coef0(struct hda_codec *codec)
{
	struct alc_spec *spec = codec->spec;

	if (!spec->coef0)
		spec->coef0 = alc_read_coef_idx(codec, 0);
	return spec->coef0;
}

/* coef writes/updates batch */
struct coef_fw {
	unsigned char nid;
	unsigned char idx;
	unsigned short mask;
	unsigned short val;
};

#define UPDATE_COEFEX(_nid, _idx, _mask, _val) \
	{ .nid = (_nid), .idx = (_idx), .mask = (_mask), .val = (_val) }
#define WRITE_COEFEX(_nid, _idx, _val) UPDATE_COEFEX(_nid, _idx, -1, _val)
#define WRITE_COEF(_idx, _val) WRITE_COEFEX(0x20, _idx, _val)
#define UPDATE_COEF(_idx, _mask, _val) UPDATE_COEFEX(0x20, _idx, _mask, _val)

static void alc_process_coef_fw(struct hda_codec *codec,
				const struct coef_fw *fw)
{
	for (; fw->nid; fw++) {
		if (fw->mask == (unsigned short)-1)
			alc_write_coefex_idx(codec, fw->nid, fw->idx, fw->val);
		else
			alc_update_coefex_idx(codec, fw->nid, fw->idx,
					      fw->mask, fw->val);
	}
}

/*
 * GPIO setup tables, used in initialization
 */

/* Enable GPIO mask and set output */
static void alc_setup_gpio(struct hda_codec *codec, unsigned int mask)
{
	struct alc_spec *spec = codec->spec;

	spec->gpio_mask |= mask;
	spec->gpio_dir |= mask;
	spec->gpio_data |= mask;
}

static void alc_write_gpio_data(struct hda_codec *codec)
{
	struct alc_spec *spec = codec->spec;

	snd_hda_codec_write(codec, 0x01, 0, AC_VERB_SET_GPIO_DATA,
			    spec->gpio_data);
}

static void alc_update_gpio_data(struct hda_codec *codec, unsigned int mask,
				 bool on)
{
	struct alc_spec *spec = codec->spec;
	unsigned int oldval = spec->gpio_data;

	if (on)
		spec->gpio_data |= mask;
	else
		spec->gpio_data &= ~mask;
	if (oldval != spec->gpio_data)
		alc_write_gpio_data(codec);
}

static void alc_write_gpio(struct hda_codec *codec)
{
	struct alc_spec *spec = codec->spec;

	if (!spec->gpio_mask)
		return;

	snd_hda_codec_write(codec, codec->core.afg, 0,
			    AC_VERB_SET_GPIO_MASK, spec->gpio_mask);
	snd_hda_codec_write(codec, codec->core.afg, 0,
			    AC_VERB_SET_GPIO_DIRECTION, spec->gpio_dir);
	if (spec->gpio_write_delay)
		msleep(1);
	alc_write_gpio_data(codec);
}

static void alc_fixup_gpio(struct hda_codec *codec, int action,
			   unsigned int mask)
{
	if (action == HDA_FIXUP_ACT_PRE_PROBE)
		alc_setup_gpio(codec, mask);
}

static void alc_fixup_gpio1(struct hda_codec *codec,
			    const struct hda_fixup *fix, int action)
{
	alc_fixup_gpio(codec, action, 0x01);
}

static void alc_fixup_gpio2(struct hda_codec *codec,
			    const struct hda_fixup *fix, int action)
{
	alc_fixup_gpio(codec, action, 0x02);
}

static void alc_fixup_gpio3(struct hda_codec *codec,
			    const struct hda_fixup *fix, int action)
{
	alc_fixup_gpio(codec, action, 0x03);
}

static void alc_fixup_gpio4(struct hda_codec *codec,
			    const struct hda_fixup *fix, int action)
{
	alc_fixup_gpio(codec, action, 0x04);
}

/*
 * Fix hardware PLL issue
 * On some codecs, the analog PLL gating control must be off while
 * the default value is 1.
 */
static void alc_fix_pll(struct hda_codec *codec)
{
	struct alc_spec *spec = codec->spec;

	if (spec->pll_nid)
		alc_update_coefex_idx(codec, spec->pll_nid, spec->pll_coef_idx,
				      1 << spec->pll_coef_bit, 0);
}

static void alc_fix_pll_init(struct hda_codec *codec, hda_nid_t nid,
			     unsigned int coef_idx, unsigned int coef_bit)
{
	struct alc_spec *spec = codec->spec;
	spec->pll_nid = nid;
	spec->pll_coef_idx = coef_idx;
	spec->pll_coef_bit = coef_bit;
	alc_fix_pll(codec);
}

/* update the master volume per volume-knob's unsol event */
static void alc_update_knob_master(struct hda_codec *codec,
				   struct hda_jack_callback *jack)
{
	unsigned int val;
	struct snd_kcontrol *kctl;
	struct snd_ctl_elem_value *uctl;

	kctl = snd_hda_find_mixer_ctl(codec, "Master Playback Volume");
	if (!kctl)
		return;
	uctl = kzalloc(sizeof(*uctl), GFP_KERNEL);
	if (!uctl)
		return;
	val = snd_hda_codec_read(codec, jack->nid, 0,
				 AC_VERB_GET_VOLUME_KNOB_CONTROL, 0);
	val &= HDA_AMP_VOLMASK;
	uctl->value.integer.value[0] = val;
	uctl->value.integer.value[1] = val;
	kctl->put(kctl, uctl);
	kfree(uctl);
}

static void alc880_unsol_event(struct hda_codec *codec, unsigned int res)
{
	/* For some reason, the res given from ALC880 is broken.
	   Here we adjust it properly. */
	snd_hda_jack_unsol_event(codec, res >> 2);
}

/* Change EAPD to verb control */
static void alc_fill_eapd_coef(struct hda_codec *codec)
{
	int coef;

	coef = alc_get_coef0(codec);

	switch (codec->core.vendor_id) {
	case 0x10ec0262:
		alc_update_coef_idx(codec, 0x7, 0, 1<<5);
		break;
	case 0x10ec0267:
	case 0x10ec0268:
		alc_update_coef_idx(codec, 0x7, 0, 1<<13);
		break;
	case 0x10ec0269:
		if ((coef & 0x00f0) == 0x0010)
			alc_update_coef_idx(codec, 0xd, 0, 1<<14);
		if ((coef & 0x00f0) == 0x0020)
			alc_update_coef_idx(codec, 0x4, 1<<15, 0);
		if ((coef & 0x00f0) == 0x0030)
			alc_update_coef_idx(codec, 0x10, 1<<9, 0);
		break;
	case 0x10ec0280:
	case 0x10ec0284:
	case 0x10ec0290:
	case 0x10ec0292:
		alc_update_coef_idx(codec, 0x4, 1<<15, 0);
		break;
	case 0x10ec0225:
	case 0x10ec0295:
	case 0x10ec0299:
		alc_update_coef_idx(codec, 0x67, 0xf000, 0x3000);
		/* fallthrough */
	case 0x10ec0215:
	case 0x10ec0233:
	case 0x10ec0235:
	case 0x10ec0236:
	case 0x10ec0255:
	case 0x10ec0256:
	case 0x10ec0257:
	case 0x10ec0282:
	case 0x10ec0283:
	case 0x10ec0286:
	case 0x10ec0288:
	case 0x10ec0285:
	case 0x10ec0298:
	case 0x10ec0289:
	case 0x10ec0300:
		alc_update_coef_idx(codec, 0x10, 1<<9, 0);
		break;
	case 0x10ec0275:
		alc_update_coef_idx(codec, 0xe, 0, 1<<0);
		break;
	case 0x10ec0293:
		alc_update_coef_idx(codec, 0xa, 1<<13, 0);
		break;
	case 0x10ec0234:
	case 0x10ec0274:
	case 0x10ec0294:
	case 0x10ec0700:
	case 0x10ec0701:
	case 0x10ec0703:
		alc_update_coef_idx(codec, 0x10, 1<<15, 0);
		break;
	case 0x10ec0662:
		if ((coef & 0x00f0) == 0x0030)
			alc_update_coef_idx(codec, 0x4, 1<<10, 0); /* EAPD Ctrl */
		break;
	case 0x10ec0272:
	case 0x10ec0273:
	case 0x10ec0663:
	case 0x10ec0665:
	case 0x10ec0670:
	case 0x10ec0671:
	case 0x10ec0672:
		alc_update_coef_idx(codec, 0xd, 0, 1<<14); /* EAPD Ctrl */
		break;
	case 0x10ec0668:
		alc_update_coef_idx(codec, 0x7, 3<<13, 0);
		break;
	case 0x10ec0867:
		alc_update_coef_idx(codec, 0x4, 1<<10, 0);
		break;
	case 0x10ec0888:
		if ((coef & 0x00f0) == 0x0020 || (coef & 0x00f0) == 0x0030)
			alc_update_coef_idx(codec, 0x7, 1<<5, 0);
		break;
	case 0x10ec0892:
		alc_update_coef_idx(codec, 0x7, 1<<5, 0);
		break;
	case 0x10ec0899:
	case 0x10ec0900:
	case 0x10ec1168:
	case 0x10ec1220:
		alc_update_coef_idx(codec, 0x7, 1<<1, 0);
		break;
	}
}

/* additional initialization for ALC888 variants */
static void alc888_coef_init(struct hda_codec *codec)
{
	switch (alc_get_coef0(codec) & 0x00f0) {
	/* alc888-VA */
	case 0x00:
	/* alc888-VB */
	case 0x10:
		alc_update_coef_idx(codec, 7, 0, 0x2030); /* Turn EAPD to High */
		break;
	}
}

/* turn on/off EAPD control (only if available) */
static void set_eapd(struct hda_codec *codec, hda_nid_t nid, int on)
{
	if (get_wcaps_type(get_wcaps(codec, nid)) != AC_WID_PIN)
		return;
	if (snd_hda_query_pin_caps(codec, nid) & AC_PINCAP_EAPD)
		snd_hda_codec_write(codec, nid, 0, AC_VERB_SET_EAPD_BTLENABLE,
				    on ? 2 : 0);
}

/* turn on/off EAPD controls of the codec */
static void alc_auto_setup_eapd(struct hda_codec *codec, bool on)
{
	/* We currently only handle front, HP */
	static hda_nid_t pins[] = {
		0x0f, 0x10, 0x14, 0x15, 0x17, 0
	};
	hda_nid_t *p;
	for (p = pins; *p; p++)
		set_eapd(codec, *p, on);
}

static int find_ext_mic_pin(struct hda_codec *codec);

static void alc_headset_mic_no_shutup(struct hda_codec *codec)
{
	const struct hda_pincfg *pin;
	int mic_pin = find_ext_mic_pin(codec);
	int i;

	/* don't shut up pins when unloading the driver; otherwise it breaks
	 * the default pin setup at the next load of the driver
	 */
	if (codec->bus->shutdown)
		return;

	snd_array_for_each(&codec->init_pins, i, pin) {
		/* use read here for syncing after issuing each verb */
		if (pin->nid != mic_pin)
			snd_hda_codec_read(codec, pin->nid, 0,
					AC_VERB_SET_PIN_WIDGET_CONTROL, 0);
	}

	codec->pins_shutup = 1;
}

static void alc_shutup_pins(struct hda_codec *codec)
{
	struct alc_spec *spec = codec->spec;

	switch (codec->core.vendor_id) {
	case 0x10ec0286:
	case 0x10ec0288:
	case 0x10ec0298:
		alc_headset_mic_no_shutup(codec);
		break;
	default:
		if (!spec->no_shutup_pins)
			snd_hda_shutup_pins(codec);
		break;
	}
}

/* generic shutup callback;
 * just turning off EAPD and a little pause for avoiding pop-noise
 */
static void alc_eapd_shutup(struct hda_codec *codec)
{
	struct alc_spec *spec = codec->spec;

	alc_auto_setup_eapd(codec, false);
	if (!spec->no_depop_delay)
		msleep(200);
	alc_shutup_pins(codec);
}

/* generic EAPD initialization */
static void alc_auto_init_amp(struct hda_codec *codec, int type)
{
	alc_auto_setup_eapd(codec, true);
	alc_write_gpio(codec);
	switch (type) {
	case ALC_INIT_DEFAULT:
		switch (codec->core.vendor_id) {
		case 0x10ec0260:
			alc_update_coefex_idx(codec, 0x1a, 7, 0, 0x2010);
			break;
		case 0x10ec0880:
		case 0x10ec0882:
		case 0x10ec0883:
		case 0x10ec0885:
			alc_update_coef_idx(codec, 7, 0, 0x2030);
			break;
		case 0x10ec0888:
			alc888_coef_init(codec);
			break;
		}
		break;
	}
}

/* get a primary headphone pin if available */
static hda_nid_t alc_get_hp_pin(struct alc_spec *spec)
{
	if (spec->gen.autocfg.hp_pins[0])
		return spec->gen.autocfg.hp_pins[0];
	if (spec->gen.autocfg.line_out_type == AC_JACK_HP_OUT)
		return spec->gen.autocfg.line_out_pins[0];
	return 0;
}

/*
 * Realtek SSID verification
 */

/* Could be any non-zero and even value. When used as fixup, tells
 * the driver to ignore any present sku defines.
 */
#define ALC_FIXUP_SKU_IGNORE (2)

static void alc_fixup_sku_ignore(struct hda_codec *codec,
				 const struct hda_fixup *fix, int action)
{
	struct alc_spec *spec = codec->spec;
	if (action == HDA_FIXUP_ACT_PRE_PROBE) {
		spec->cdefine.fixup = 1;
		spec->cdefine.sku_cfg = ALC_FIXUP_SKU_IGNORE;
	}
}

static void alc_fixup_no_depop_delay(struct hda_codec *codec,
				    const struct hda_fixup *fix, int action)
{
	struct alc_spec *spec = codec->spec;

	if (action == HDA_FIXUP_ACT_PROBE) {
		spec->no_depop_delay = 1;
		codec->depop_delay = 0;
	}
}

static int alc_auto_parse_customize_define(struct hda_codec *codec)
{
	unsigned int ass, tmp, i;
	unsigned nid = 0;
	struct alc_spec *spec = codec->spec;

	spec->cdefine.enable_pcbeep = 1; /* assume always enabled */

	if (spec->cdefine.fixup) {
		ass = spec->cdefine.sku_cfg;
		if (ass == ALC_FIXUP_SKU_IGNORE)
			return -1;
		goto do_sku;
	}

	if (!codec->bus->pci)
		return -1;
	ass = codec->core.subsystem_id & 0xffff;
	if (ass != codec->bus->pci->subsystem_device && (ass & 1))
		goto do_sku;

	nid = 0x1d;
	if (codec->core.vendor_id == 0x10ec0260)
		nid = 0x17;
	ass = snd_hda_codec_get_pincfg(codec, nid);

	if (!(ass & 1)) {
		codec_info(codec, "%s: SKU not ready 0x%08x\n",
			   codec->core.chip_name, ass);
		return -1;
	}

	/* check sum */
	tmp = 0;
	for (i = 1; i < 16; i++) {
		if ((ass >> i) & 1)
			tmp++;
	}
	if (((ass >> 16) & 0xf) != tmp)
		return -1;

	spec->cdefine.port_connectivity = ass >> 30;
	spec->cdefine.enable_pcbeep = (ass & 0x100000) >> 20;
	spec->cdefine.check_sum = (ass >> 16) & 0xf;
	spec->cdefine.customization = ass >> 8;
do_sku:
	spec->cdefine.sku_cfg = ass;
	spec->cdefine.external_amp = (ass & 0x38) >> 3;
	spec->cdefine.platform_type = (ass & 0x4) >> 2;
	spec->cdefine.swap = (ass & 0x2) >> 1;
	spec->cdefine.override = ass & 0x1;

	codec_dbg(codec, "SKU: Nid=0x%x sku_cfg=0x%08x\n",
		   nid, spec->cdefine.sku_cfg);
	codec_dbg(codec, "SKU: port_connectivity=0x%x\n",
		   spec->cdefine.port_connectivity);
	codec_dbg(codec, "SKU: enable_pcbeep=0x%x\n", spec->cdefine.enable_pcbeep);
	codec_dbg(codec, "SKU: check_sum=0x%08x\n", spec->cdefine.check_sum);
	codec_dbg(codec, "SKU: customization=0x%08x\n", spec->cdefine.customization);
	codec_dbg(codec, "SKU: external_amp=0x%x\n", spec->cdefine.external_amp);
	codec_dbg(codec, "SKU: platform_type=0x%x\n", spec->cdefine.platform_type);
	codec_dbg(codec, "SKU: swap=0x%x\n", spec->cdefine.swap);
	codec_dbg(codec, "SKU: override=0x%x\n", spec->cdefine.override);

	return 0;
}

/* return the position of NID in the list, or -1 if not found */
static int find_idx_in_nid_list(hda_nid_t nid, const hda_nid_t *list, int nums)
{
	int i;
	for (i = 0; i < nums; i++)
		if (list[i] == nid)
			return i;
	return -1;
}
/* return true if the given NID is found in the list */
static bool found_in_nid_list(hda_nid_t nid, const hda_nid_t *list, int nums)
{
	return find_idx_in_nid_list(nid, list, nums) >= 0;
}

/* check subsystem ID and set up device-specific initialization;
 * return 1 if initialized, 0 if invalid SSID
 */
/* 32-bit subsystem ID for BIOS loading in HD Audio codec.
 *	31 ~ 16 :	Manufacture ID
 *	15 ~ 8	:	SKU ID
 *	7  ~ 0	:	Assembly ID
 *	port-A --> pin 39/41, port-E --> pin 14/15, port-D --> pin 35/36
 */
static int alc_subsystem_id(struct hda_codec *codec, const hda_nid_t *ports)
{
	unsigned int ass, tmp, i;
	unsigned nid;
	struct alc_spec *spec = codec->spec;

	if (spec->cdefine.fixup) {
		ass = spec->cdefine.sku_cfg;
		if (ass == ALC_FIXUP_SKU_IGNORE)
			return 0;
		goto do_sku;
	}

	ass = codec->core.subsystem_id & 0xffff;
	if (codec->bus->pci &&
	    ass != codec->bus->pci->subsystem_device && (ass & 1))
		goto do_sku;

	/* invalid SSID, check the special NID pin defcfg instead */
	/*
	 * 31~30	: port connectivity
	 * 29~21	: reserve
	 * 20		: PCBEEP input
	 * 19~16	: Check sum (15:1)
	 * 15~1		: Custom
	 * 0		: override
	*/
	nid = 0x1d;
	if (codec->core.vendor_id == 0x10ec0260)
		nid = 0x17;
	ass = snd_hda_codec_get_pincfg(codec, nid);
	codec_dbg(codec,
		  "realtek: No valid SSID, checking pincfg 0x%08x for NID 0x%x\n",
		   ass, nid);
	if (!(ass & 1))
		return 0;
	if ((ass >> 30) != 1)	/* no physical connection */
		return 0;

	/* check sum */
	tmp = 0;
	for (i = 1; i < 16; i++) {
		if ((ass >> i) & 1)
			tmp++;
	}
	if (((ass >> 16) & 0xf) != tmp)
		return 0;
do_sku:
	codec_dbg(codec, "realtek: Enabling init ASM_ID=0x%04x CODEC_ID=%08x\n",
		   ass & 0xffff, codec->core.vendor_id);
	/*
	 * 0 : override
	 * 1 :	Swap Jack
	 * 2 : 0 --> Desktop, 1 --> Laptop
	 * 3~5 : External Amplifier control
	 * 7~6 : Reserved
	*/
	tmp = (ass & 0x38) >> 3;	/* external Amp control */
	if (spec->init_amp == ALC_INIT_UNDEFINED) {
		switch (tmp) {
		case 1:
			alc_setup_gpio(codec, 0x01);
			break;
		case 3:
			alc_setup_gpio(codec, 0x02);
			break;
		case 7:
			alc_setup_gpio(codec, 0x03);
			break;
		case 5:
		default:
			spec->init_amp = ALC_INIT_DEFAULT;
			break;
		}
	}

	/* is laptop or Desktop and enable the function "Mute internal speaker
	 * when the external headphone out jack is plugged"
	 */
	if (!(ass & 0x8000))
		return 1;
	/*
	 * 10~8 : Jack location
	 * 12~11: Headphone out -> 00: PortA, 01: PortE, 02: PortD, 03: Resvered
	 * 14~13: Resvered
	 * 15   : 1 --> enable the function "Mute internal speaker
	 *	        when the external headphone out jack is plugged"
	 */
	if (!alc_get_hp_pin(spec)) {
		hda_nid_t nid;
		tmp = (ass >> 11) & 0x3;	/* HP to chassis */
		nid = ports[tmp];
		if (found_in_nid_list(nid, spec->gen.autocfg.line_out_pins,
				      spec->gen.autocfg.line_outs))
			return 1;
		spec->gen.autocfg.hp_pins[0] = nid;
	}
	return 1;
}

/* Check the validity of ALC subsystem-id
 * ports contains an array of 4 pin NIDs for port-A, E, D and I */
static void alc_ssid_check(struct hda_codec *codec, const hda_nid_t *ports)
{
	if (!alc_subsystem_id(codec, ports)) {
		struct alc_spec *spec = codec->spec;
		codec_dbg(codec,
			  "realtek: Enable default setup for auto mode as fallback\n");
		spec->init_amp = ALC_INIT_DEFAULT;
	}
}

/*
 */

static void alc_fixup_inv_dmic(struct hda_codec *codec,
			       const struct hda_fixup *fix, int action)
{
	struct alc_spec *spec = codec->spec;

	spec->gen.inv_dmic_split = 1;
}


static int alc_build_controls(struct hda_codec *codec)
{
	int err;

	err = snd_hda_gen_build_controls(codec);
	if (err < 0)
		return err;

	snd_hda_apply_fixup(codec, HDA_FIXUP_ACT_BUILD);
	return 0;
}


/*
 * Common callbacks
 */

static void alc_pre_init(struct hda_codec *codec)
{
	alc_fill_eapd_coef(codec);
}

#define is_s3_resume(codec) \
	((codec)->core.dev.power.power_state.event == PM_EVENT_RESUME)
#define is_s4_resume(codec) \
	((codec)->core.dev.power.power_state.event == PM_EVENT_RESTORE)

static int alc_init(struct hda_codec *codec)
{
	struct alc_spec *spec = codec->spec;

	/* hibernation resume needs the full chip initialization */
	if (is_s4_resume(codec))
		alc_pre_init(codec);

	if (spec->init_hook)
		spec->init_hook(codec);

	spec->gen.skip_verbs = 1; /* applied in below */
	snd_hda_gen_init(codec);
	alc_fix_pll(codec);
	alc_auto_init_amp(codec, spec->init_amp);
	snd_hda_apply_verbs(codec); /* apply verbs here after own init */

	snd_hda_apply_fixup(codec, HDA_FIXUP_ACT_INIT);

	return 0;
}

static inline void alc_shutup(struct hda_codec *codec)
{
	struct alc_spec *spec = codec->spec;

	if (!snd_hda_get_bool_hint(codec, "shutup"))
		return; /* disabled explicitly by hints */

	if (spec && spec->shutup)
		spec->shutup(codec);
	else
		alc_shutup_pins(codec);
}

static void alc_reboot_notify(struct hda_codec *codec)
{
	struct alc_spec *spec = codec->spec;

	if (spec && spec->reboot_notify)
		spec->reboot_notify(codec);
	else
		alc_shutup(codec);
}

#define alc_free	snd_hda_gen_free

#ifdef CONFIG_PM
static void alc_power_eapd(struct hda_codec *codec)
{
	alc_auto_setup_eapd(codec, false);
}

static int alc_suspend(struct hda_codec *codec)
{
	struct alc_spec *spec = codec->spec;
	alc_shutup(codec);
	if (spec && spec->power_hook)
		spec->power_hook(codec);
	return 0;
}
#endif

#ifdef CONFIG_PM
static int alc_resume(struct hda_codec *codec)
{
	struct alc_spec *spec = codec->spec;

	if (!spec->no_depop_delay)
		msleep(150); /* to avoid pop noise */
	codec->patch_ops.init(codec);
	regcache_sync(codec->core.regmap);
	hda_call_check_power_status(codec, 0x01);
	return 0;
}
#endif

/*
 */
static const struct hda_codec_ops alc_patch_ops = {
	.build_controls = alc_build_controls,
	.build_pcms = snd_hda_gen_build_pcms,
	.init = alc_init,
	.free = alc_free,
	.unsol_event = snd_hda_jack_unsol_event,
#ifdef CONFIG_PM
	.resume = alc_resume,
	.suspend = alc_suspend,
	.check_power_status = snd_hda_gen_check_power_status,
#endif
	.reboot_notify = alc_reboot_notify,
};


#define alc_codec_rename(codec, name) snd_hda_codec_set_name(codec, name)

/*
 * Rename codecs appropriately from COEF value or subvendor id
 */
struct alc_codec_rename_table {
	unsigned int vendor_id;
	unsigned short coef_mask;
	unsigned short coef_bits;
	const char *name;
};

struct alc_codec_rename_pci_table {
	unsigned int codec_vendor_id;
	unsigned short pci_subvendor;
	unsigned short pci_subdevice;
	const char *name;
};

static struct alc_codec_rename_table rename_tbl[] = {
	{ 0x10ec0221, 0xf00f, 0x1003, "ALC231" },
	{ 0x10ec0269, 0xfff0, 0x3010, "ALC277" },
	{ 0x10ec0269, 0xf0f0, 0x2010, "ALC259" },
	{ 0x10ec0269, 0xf0f0, 0x3010, "ALC258" },
	{ 0x10ec0269, 0x00f0, 0x0010, "ALC269VB" },
	{ 0x10ec0269, 0xffff, 0xa023, "ALC259" },
	{ 0x10ec0269, 0xffff, 0x6023, "ALC281X" },
	{ 0x10ec0269, 0x00f0, 0x0020, "ALC269VC" },
	{ 0x10ec0269, 0x00f0, 0x0030, "ALC269VD" },
	{ 0x10ec0662, 0xffff, 0x4020, "ALC656" },
	{ 0x10ec0887, 0x00f0, 0x0030, "ALC887-VD" },
	{ 0x10ec0888, 0x00f0, 0x0030, "ALC888-VD" },
	{ 0x10ec0888, 0xf0f0, 0x3020, "ALC886" },
	{ 0x10ec0899, 0x2000, 0x2000, "ALC899" },
	{ 0x10ec0892, 0xffff, 0x8020, "ALC661" },
	{ 0x10ec0892, 0xffff, 0x8011, "ALC661" },
	{ 0x10ec0892, 0xffff, 0x4011, "ALC656" },
	{ } /* terminator */
};

static struct alc_codec_rename_pci_table rename_pci_tbl[] = {
	{ 0x10ec0280, 0x1028, 0, "ALC3220" },
	{ 0x10ec0282, 0x1028, 0, "ALC3221" },
	{ 0x10ec0283, 0x1028, 0, "ALC3223" },
	{ 0x10ec0288, 0x1028, 0, "ALC3263" },
	{ 0x10ec0292, 0x1028, 0, "ALC3226" },
	{ 0x10ec0293, 0x1028, 0, "ALC3235" },
	{ 0x10ec0255, 0x1028, 0, "ALC3234" },
	{ 0x10ec0668, 0x1028, 0, "ALC3661" },
	{ 0x10ec0275, 0x1028, 0, "ALC3260" },
	{ 0x10ec0899, 0x1028, 0, "ALC3861" },
	{ 0x10ec0298, 0x1028, 0, "ALC3266" },
	{ 0x10ec0236, 0x1028, 0, "ALC3204" },
	{ 0x10ec0256, 0x1028, 0, "ALC3246" },
	{ 0x10ec0225, 0x1028, 0, "ALC3253" },
	{ 0x10ec0295, 0x1028, 0, "ALC3254" },
	{ 0x10ec0299, 0x1028, 0, "ALC3271" },
	{ 0x10ec0670, 0x1025, 0, "ALC669X" },
	{ 0x10ec0676, 0x1025, 0, "ALC679X" },
	{ 0x10ec0282, 0x1043, 0, "ALC3229" },
	{ 0x10ec0233, 0x1043, 0, "ALC3236" },
	{ 0x10ec0280, 0x103c, 0, "ALC3228" },
	{ 0x10ec0282, 0x103c, 0, "ALC3227" },
	{ 0x10ec0286, 0x103c, 0, "ALC3242" },
	{ 0x10ec0290, 0x103c, 0, "ALC3241" },
	{ 0x10ec0668, 0x103c, 0, "ALC3662" },
	{ 0x10ec0283, 0x17aa, 0, "ALC3239" },
	{ 0x10ec0292, 0x17aa, 0, "ALC3232" },
	{ } /* terminator */
};

static int alc_codec_rename_from_preset(struct hda_codec *codec)
{
	const struct alc_codec_rename_table *p;
	const struct alc_codec_rename_pci_table *q;

	for (p = rename_tbl; p->vendor_id; p++) {
		if (p->vendor_id != codec->core.vendor_id)
			continue;
		if ((alc_get_coef0(codec) & p->coef_mask) == p->coef_bits)
			return alc_codec_rename(codec, p->name);
	}

	if (!codec->bus->pci)
		return 0;
	for (q = rename_pci_tbl; q->codec_vendor_id; q++) {
		if (q->codec_vendor_id != codec->core.vendor_id)
			continue;
		if (q->pci_subvendor != codec->bus->pci->subsystem_vendor)
			continue;
		if (!q->pci_subdevice ||
		    q->pci_subdevice == codec->bus->pci->subsystem_device)
			return alc_codec_rename(codec, q->name);
	}

	return 0;
}


/*
 * Digital-beep handlers
 */
#ifdef CONFIG_SND_HDA_INPUT_BEEP

/* additional beep mixers; private_value will be overwritten */
static const struct snd_kcontrol_new alc_beep_mixer[] = {
	HDA_CODEC_VOLUME("Beep Playback Volume", 0, 0, HDA_INPUT),
	HDA_CODEC_MUTE_BEEP("Beep Playback Switch", 0, 0, HDA_INPUT),
};

/* set up and create beep controls */
static int set_beep_amp(struct alc_spec *spec, hda_nid_t nid,
			int idx, int dir)
{
	struct snd_kcontrol_new *knew;
	unsigned int beep_amp = HDA_COMPOSE_AMP_VAL(nid, 3, idx, dir);
	int i;

	for (i = 0; i < ARRAY_SIZE(alc_beep_mixer); i++) {
		knew = snd_hda_gen_add_kctl(&spec->gen, NULL,
					    &alc_beep_mixer[i]);
		if (!knew)
			return -ENOMEM;
		knew->private_value = beep_amp;
	}
	return 0;
}

static const struct snd_pci_quirk beep_white_list[] = {
	SND_PCI_QUIRK(0x1043, 0x103c, "ASUS", 1),
	SND_PCI_QUIRK(0x1043, 0x115d, "ASUS", 1),
	SND_PCI_QUIRK(0x1043, 0x829f, "ASUS", 1),
	SND_PCI_QUIRK(0x1043, 0x8376, "EeePC", 1),
	SND_PCI_QUIRK(0x1043, 0x83ce, "EeePC", 1),
	SND_PCI_QUIRK(0x1043, 0x831a, "EeePC", 1),
	SND_PCI_QUIRK(0x1043, 0x834a, "EeePC", 1),
	SND_PCI_QUIRK(0x1458, 0xa002, "GA-MA790X", 1),
	SND_PCI_QUIRK(0x8086, 0xd613, "Intel", 1),
	/* blacklist -- no beep available */
	SND_PCI_QUIRK(0x17aa, 0x309e, "Lenovo ThinkCentre M73", 0),
	SND_PCI_QUIRK(0x17aa, 0x30a3, "Lenovo ThinkCentre M93", 0),
	{}
};

static inline int has_cdefine_beep(struct hda_codec *codec)
{
	struct alc_spec *spec = codec->spec;
	const struct snd_pci_quirk *q;
	q = snd_pci_quirk_lookup(codec->bus->pci, beep_white_list);
	if (q)
		return q->value;
	return spec->cdefine.enable_pcbeep;
}
#else
#define set_beep_amp(spec, nid, idx, dir)	0
#define has_cdefine_beep(codec)		0
#endif

/* parse the BIOS configuration and set up the alc_spec */
/* return 1 if successful, 0 if the proper config is not found,
 * or a negative error code
 */
static int alc_parse_auto_config(struct hda_codec *codec,
				 const hda_nid_t *ignore_nids,
				 const hda_nid_t *ssid_nids)
{
	struct alc_spec *spec = codec->spec;
	struct auto_pin_cfg *cfg = &spec->gen.autocfg;
	int err;

	err = snd_hda_parse_pin_defcfg(codec, cfg, ignore_nids,
				       spec->parse_flags);
	if (err < 0)
		return err;

	if (ssid_nids)
		alc_ssid_check(codec, ssid_nids);

	err = snd_hda_gen_parse_auto_config(codec, cfg);
	if (err < 0)
		return err;

	return 1;
}

/* common preparation job for alc_spec */
static int alc_alloc_spec(struct hda_codec *codec, hda_nid_t mixer_nid)
{
	struct alc_spec *spec = kzalloc(sizeof(*spec), GFP_KERNEL);
	int err;

	if (!spec)
		return -ENOMEM;
	codec->spec = spec;
	snd_hda_gen_spec_init(&spec->gen);
	spec->gen.mixer_nid = mixer_nid;
	spec->gen.own_eapd_ctl = 1;
	codec->single_adc_amp = 1;
	/* FIXME: do we need this for all Realtek codec models? */
	codec->spdif_status_reset = 1;
	codec->patch_ops = alc_patch_ops;

	err = alc_codec_rename_from_preset(codec);
	if (err < 0) {
		kfree(spec);
		return err;
	}
	return 0;
}

static int alc880_parse_auto_config(struct hda_codec *codec)
{
	static const hda_nid_t alc880_ignore[] = { 0x1d, 0 };
	static const hda_nid_t alc880_ssids[] = { 0x15, 0x1b, 0x14, 0 };
	return alc_parse_auto_config(codec, alc880_ignore, alc880_ssids);
}

/*
 * ALC880 fix-ups
 */
enum {
	ALC880_FIXUP_GPIO1,
	ALC880_FIXUP_GPIO2,
	ALC880_FIXUP_MEDION_RIM,
	ALC880_FIXUP_LG,
	ALC880_FIXUP_LG_LW25,
	ALC880_FIXUP_W810,
	ALC880_FIXUP_EAPD_COEF,
	ALC880_FIXUP_TCL_S700,
	ALC880_FIXUP_VOL_KNOB,
	ALC880_FIXUP_FUJITSU,
	ALC880_FIXUP_F1734,
	ALC880_FIXUP_UNIWILL,
	ALC880_FIXUP_UNIWILL_DIG,
	ALC880_FIXUP_Z71V,
	ALC880_FIXUP_ASUS_W5A,
	ALC880_FIXUP_3ST_BASE,
	ALC880_FIXUP_3ST,
	ALC880_FIXUP_3ST_DIG,
	ALC880_FIXUP_5ST_BASE,
	ALC880_FIXUP_5ST,
	ALC880_FIXUP_5ST_DIG,
	ALC880_FIXUP_6ST_BASE,
	ALC880_FIXUP_6ST,
	ALC880_FIXUP_6ST_DIG,
	ALC880_FIXUP_6ST_AUTOMUTE,
};

/* enable the volume-knob widget support on NID 0x21 */
static void alc880_fixup_vol_knob(struct hda_codec *codec,
				  const struct hda_fixup *fix, int action)
{
	if (action == HDA_FIXUP_ACT_PROBE)
		snd_hda_jack_detect_enable_callback(codec, 0x21,
						    alc_update_knob_master);
}

static const struct hda_fixup alc880_fixups[] = {
	[ALC880_FIXUP_GPIO1] = {
		.type = HDA_FIXUP_FUNC,
		.v.func = alc_fixup_gpio1,
	},
	[ALC880_FIXUP_GPIO2] = {
		.type = HDA_FIXUP_FUNC,
		.v.func = alc_fixup_gpio2,
	},
	[ALC880_FIXUP_MEDION_RIM] = {
		.type = HDA_FIXUP_VERBS,
		.v.verbs = (const struct hda_verb[]) {
			{ 0x20, AC_VERB_SET_COEF_INDEX, 0x07 },
			{ 0x20, AC_VERB_SET_PROC_COEF,  0x3060 },
			{ }
		},
		.chained = true,
		.chain_id = ALC880_FIXUP_GPIO2,
	},
	[ALC880_FIXUP_LG] = {
		.type = HDA_FIXUP_PINS,
		.v.pins = (const struct hda_pintbl[]) {
			/* disable bogus unused pins */
			{ 0x16, 0x411111f0 },
			{ 0x18, 0x411111f0 },
			{ 0x1a, 0x411111f0 },
			{ }
		}
	},
	[ALC880_FIXUP_LG_LW25] = {
		.type = HDA_FIXUP_PINS,
		.v.pins = (const struct hda_pintbl[]) {
			{ 0x1a, 0x0181344f }, /* line-in */
			{ 0x1b, 0x0321403f }, /* headphone */
			{ }
		}
	},
	[ALC880_FIXUP_W810] = {
		.type = HDA_FIXUP_PINS,
		.v.pins = (const struct hda_pintbl[]) {
			/* disable bogus unused pins */
			{ 0x17, 0x411111f0 },
			{ }
		},
		.chained = true,
		.chain_id = ALC880_FIXUP_GPIO2,
	},
	[ALC880_FIXUP_EAPD_COEF] = {
		.type = HDA_FIXUP_VERBS,
		.v.verbs = (const struct hda_verb[]) {
			/* change to EAPD mode */
			{ 0x20, AC_VERB_SET_COEF_INDEX, 0x07 },
			{ 0x20, AC_VERB_SET_PROC_COEF,  0x3060 },
			{}
		},
	},
	[ALC880_FIXUP_TCL_S700] = {
		.type = HDA_FIXUP_VERBS,
		.v.verbs = (const struct hda_verb[]) {
			/* change to EAPD mode */
			{ 0x20, AC_VERB_SET_COEF_INDEX, 0x07 },
			{ 0x20, AC_VERB_SET_PROC_COEF,  0x3070 },
			{}
		},
		.chained = true,
		.chain_id = ALC880_FIXUP_GPIO2,
	},
	[ALC880_FIXUP_VOL_KNOB] = {
		.type = HDA_FIXUP_FUNC,
		.v.func = alc880_fixup_vol_knob,
	},
	[ALC880_FIXUP_FUJITSU] = {
		/* override all pins as BIOS on old Amilo is broken */
		.type = HDA_FIXUP_PINS,
		.v.pins = (const struct hda_pintbl[]) {
			{ 0x14, 0x0121401f }, /* HP */
			{ 0x15, 0x99030120 }, /* speaker */
			{ 0x16, 0x99030130 }, /* bass speaker */
			{ 0x17, 0x411111f0 }, /* N/A */
			{ 0x18, 0x411111f0 }, /* N/A */
			{ 0x19, 0x01a19950 }, /* mic-in */
			{ 0x1a, 0x411111f0 }, /* N/A */
			{ 0x1b, 0x411111f0 }, /* N/A */
			{ 0x1c, 0x411111f0 }, /* N/A */
			{ 0x1d, 0x411111f0 }, /* N/A */
			{ 0x1e, 0x01454140 }, /* SPDIF out */
			{ }
		},
		.chained = true,
		.chain_id = ALC880_FIXUP_VOL_KNOB,
	},
	[ALC880_FIXUP_F1734] = {
		/* almost compatible with FUJITSU, but no bass and SPDIF */
		.type = HDA_FIXUP_PINS,
		.v.pins = (const struct hda_pintbl[]) {
			{ 0x14, 0x0121401f }, /* HP */
			{ 0x15, 0x99030120 }, /* speaker */
			{ 0x16, 0x411111f0 }, /* N/A */
			{ 0x17, 0x411111f0 }, /* N/A */
			{ 0x18, 0x411111f0 }, /* N/A */
			{ 0x19, 0x01a19950 }, /* mic-in */
			{ 0x1a, 0x411111f0 }, /* N/A */
			{ 0x1b, 0x411111f0 }, /* N/A */
			{ 0x1c, 0x411111f0 }, /* N/A */
			{ 0x1d, 0x411111f0 }, /* N/A */
			{ 0x1e, 0x411111f0 }, /* N/A */
			{ }
		},
		.chained = true,
		.chain_id = ALC880_FIXUP_VOL_KNOB,
	},
	[ALC880_FIXUP_UNIWILL] = {
		/* need to fix HP and speaker pins to be parsed correctly */
		.type = HDA_FIXUP_PINS,
		.v.pins = (const struct hda_pintbl[]) {
			{ 0x14, 0x0121411f }, /* HP */
			{ 0x15, 0x99030120 }, /* speaker */
			{ 0x16, 0x99030130 }, /* bass speaker */
			{ }
		},
	},
	[ALC880_FIXUP_UNIWILL_DIG] = {
		.type = HDA_FIXUP_PINS,
		.v.pins = (const struct hda_pintbl[]) {
			/* disable bogus unused pins */
			{ 0x17, 0x411111f0 },
			{ 0x19, 0x411111f0 },
			{ 0x1b, 0x411111f0 },
			{ 0x1f, 0x411111f0 },
			{ }
		}
	},
	[ALC880_FIXUP_Z71V] = {
		.type = HDA_FIXUP_PINS,
		.v.pins = (const struct hda_pintbl[]) {
			/* set up the whole pins as BIOS is utterly broken */
			{ 0x14, 0x99030120 }, /* speaker */
			{ 0x15, 0x0121411f }, /* HP */
			{ 0x16, 0x411111f0 }, /* N/A */
			{ 0x17, 0x411111f0 }, /* N/A */
			{ 0x18, 0x01a19950 }, /* mic-in */
			{ 0x19, 0x411111f0 }, /* N/A */
			{ 0x1a, 0x01813031 }, /* line-in */
			{ 0x1b, 0x411111f0 }, /* N/A */
			{ 0x1c, 0x411111f0 }, /* N/A */
			{ 0x1d, 0x411111f0 }, /* N/A */
			{ 0x1e, 0x0144111e }, /* SPDIF */
			{ }
		}
	},
	[ALC880_FIXUP_ASUS_W5A] = {
		.type = HDA_FIXUP_PINS,
		.v.pins = (const struct hda_pintbl[]) {
			/* set up the whole pins as BIOS is utterly broken */
			{ 0x14, 0x0121411f }, /* HP */
			{ 0x15, 0x411111f0 }, /* N/A */
			{ 0x16, 0x411111f0 }, /* N/A */
			{ 0x17, 0x411111f0 }, /* N/A */
			{ 0x18, 0x90a60160 }, /* mic */
			{ 0x19, 0x411111f0 }, /* N/A */
			{ 0x1a, 0x411111f0 }, /* N/A */
			{ 0x1b, 0x411111f0 }, /* N/A */
			{ 0x1c, 0x411111f0 }, /* N/A */
			{ 0x1d, 0x411111f0 }, /* N/A */
			{ 0x1e, 0xb743111e }, /* SPDIF out */
			{ }
		},
		.chained = true,
		.chain_id = ALC880_FIXUP_GPIO1,
	},
	[ALC880_FIXUP_3ST_BASE] = {
		.type = HDA_FIXUP_PINS,
		.v.pins = (const struct hda_pintbl[]) {
			{ 0x14, 0x01014010 }, /* line-out */
			{ 0x15, 0x411111f0 }, /* N/A */
			{ 0x16, 0x411111f0 }, /* N/A */
			{ 0x17, 0x411111f0 }, /* N/A */
			{ 0x18, 0x01a19c30 }, /* mic-in */
			{ 0x19, 0x0121411f }, /* HP */
			{ 0x1a, 0x01813031 }, /* line-in */
			{ 0x1b, 0x02a19c40 }, /* front-mic */
			{ 0x1c, 0x411111f0 }, /* N/A */
			{ 0x1d, 0x411111f0 }, /* N/A */
			/* 0x1e is filled in below */
			{ 0x1f, 0x411111f0 }, /* N/A */
			{ }
		}
	},
	[ALC880_FIXUP_3ST] = {
		.type = HDA_FIXUP_PINS,
		.v.pins = (const struct hda_pintbl[]) {
			{ 0x1e, 0x411111f0 }, /* N/A */
			{ }
		},
		.chained = true,
		.chain_id = ALC880_FIXUP_3ST_BASE,
	},
	[ALC880_FIXUP_3ST_DIG] = {
		.type = HDA_FIXUP_PINS,
		.v.pins = (const struct hda_pintbl[]) {
			{ 0x1e, 0x0144111e }, /* SPDIF */
			{ }
		},
		.chained = true,
		.chain_id = ALC880_FIXUP_3ST_BASE,
	},
	[ALC880_FIXUP_5ST_BASE] = {
		.type = HDA_FIXUP_PINS,
		.v.pins = (const struct hda_pintbl[]) {
			{ 0x14, 0x01014010 }, /* front */
			{ 0x15, 0x411111f0 }, /* N/A */
			{ 0x16, 0x01011411 }, /* CLFE */
			{ 0x17, 0x01016412 }, /* surr */
			{ 0x18, 0x01a19c30 }, /* mic-in */
			{ 0x19, 0x0121411f }, /* HP */
			{ 0x1a, 0x01813031 }, /* line-in */
			{ 0x1b, 0x02a19c40 }, /* front-mic */
			{ 0x1c, 0x411111f0 }, /* N/A */
			{ 0x1d, 0x411111f0 }, /* N/A */
			/* 0x1e is filled in below */
			{ 0x1f, 0x411111f0 }, /* N/A */
			{ }
		}
	},
	[ALC880_FIXUP_5ST] = {
		.type = HDA_FIXUP_PINS,
		.v.pins = (const struct hda_pintbl[]) {
			{ 0x1e, 0x411111f0 }, /* N/A */
			{ }
		},
		.chained = true,
		.chain_id = ALC880_FIXUP_5ST_BASE,
	},
	[ALC880_FIXUP_5ST_DIG] = {
		.type = HDA_FIXUP_PINS,
		.v.pins = (const struct hda_pintbl[]) {
			{ 0x1e, 0x0144111e }, /* SPDIF */
			{ }
		},
		.chained = true,
		.chain_id = ALC880_FIXUP_5ST_BASE,
	},
	[ALC880_FIXUP_6ST_BASE] = {
		.type = HDA_FIXUP_PINS,
		.v.pins = (const struct hda_pintbl[]) {
			{ 0x14, 0x01014010 }, /* front */
			{ 0x15, 0x01016412 }, /* surr */
			{ 0x16, 0x01011411 }, /* CLFE */
			{ 0x17, 0x01012414 }, /* side */
			{ 0x18, 0x01a19c30 }, /* mic-in */
			{ 0x19, 0x02a19c40 }, /* front-mic */
			{ 0x1a, 0x01813031 }, /* line-in */
			{ 0x1b, 0x0121411f }, /* HP */
			{ 0x1c, 0x411111f0 }, /* N/A */
			{ 0x1d, 0x411111f0 }, /* N/A */
			/* 0x1e is filled in below */
			{ 0x1f, 0x411111f0 }, /* N/A */
			{ }
		}
	},
	[ALC880_FIXUP_6ST] = {
		.type = HDA_FIXUP_PINS,
		.v.pins = (const struct hda_pintbl[]) {
			{ 0x1e, 0x411111f0 }, /* N/A */
			{ }
		},
		.chained = true,
		.chain_id = ALC880_FIXUP_6ST_BASE,
	},
	[ALC880_FIXUP_6ST_DIG] = {
		.type = HDA_FIXUP_PINS,
		.v.pins = (const struct hda_pintbl[]) {
			{ 0x1e, 0x0144111e }, /* SPDIF */
			{ }
		},
		.chained = true,
		.chain_id = ALC880_FIXUP_6ST_BASE,
	},
	[ALC880_FIXUP_6ST_AUTOMUTE] = {
		.type = HDA_FIXUP_PINS,
		.v.pins = (const struct hda_pintbl[]) {
			{ 0x1b, 0x0121401f }, /* HP with jack detect */
			{ }
		},
		.chained_before = true,
		.chain_id = ALC880_FIXUP_6ST_BASE,
	},
};

static const struct snd_pci_quirk alc880_fixup_tbl[] = {
	SND_PCI_QUIRK(0x1019, 0x0f69, "Coeus G610P", ALC880_FIXUP_W810),
	SND_PCI_QUIRK(0x1043, 0x10c3, "ASUS W5A", ALC880_FIXUP_ASUS_W5A),
	SND_PCI_QUIRK(0x1043, 0x1964, "ASUS Z71V", ALC880_FIXUP_Z71V),
	SND_PCI_QUIRK_VENDOR(0x1043, "ASUS", ALC880_FIXUP_GPIO1),
	SND_PCI_QUIRK(0x147b, 0x1045, "ABit AA8XE", ALC880_FIXUP_6ST_AUTOMUTE),
	SND_PCI_QUIRK(0x1558, 0x5401, "Clevo GPIO2", ALC880_FIXUP_GPIO2),
	SND_PCI_QUIRK_VENDOR(0x1558, "Clevo", ALC880_FIXUP_EAPD_COEF),
	SND_PCI_QUIRK(0x1584, 0x9050, "Uniwill", ALC880_FIXUP_UNIWILL_DIG),
	SND_PCI_QUIRK(0x1584, 0x9054, "Uniwill", ALC880_FIXUP_F1734),
	SND_PCI_QUIRK(0x1584, 0x9070, "Uniwill", ALC880_FIXUP_UNIWILL),
	SND_PCI_QUIRK(0x1584, 0x9077, "Uniwill P53", ALC880_FIXUP_VOL_KNOB),
	SND_PCI_QUIRK(0x161f, 0x203d, "W810", ALC880_FIXUP_W810),
	SND_PCI_QUIRK(0x161f, 0x205d, "Medion Rim 2150", ALC880_FIXUP_MEDION_RIM),
	SND_PCI_QUIRK(0x1631, 0xe011, "PB 13201056", ALC880_FIXUP_6ST_AUTOMUTE),
	SND_PCI_QUIRK(0x1734, 0x107c, "FSC Amilo M1437", ALC880_FIXUP_FUJITSU),
	SND_PCI_QUIRK(0x1734, 0x1094, "FSC Amilo M1451G", ALC880_FIXUP_FUJITSU),
	SND_PCI_QUIRK(0x1734, 0x10ac, "FSC AMILO Xi 1526", ALC880_FIXUP_F1734),
	SND_PCI_QUIRK(0x1734, 0x10b0, "FSC Amilo Pi1556", ALC880_FIXUP_FUJITSU),
	SND_PCI_QUIRK(0x1854, 0x003b, "LG", ALC880_FIXUP_LG),
	SND_PCI_QUIRK(0x1854, 0x005f, "LG P1 Express", ALC880_FIXUP_LG),
	SND_PCI_QUIRK(0x1854, 0x0068, "LG w1", ALC880_FIXUP_LG),
	SND_PCI_QUIRK(0x1854, 0x0077, "LG LW25", ALC880_FIXUP_LG_LW25),
	SND_PCI_QUIRK(0x19db, 0x4188, "TCL S700", ALC880_FIXUP_TCL_S700),

	/* Below is the copied entries from alc880_quirks.c.
	 * It's not quite sure whether BIOS sets the correct pin-config table
	 * on these machines, thus they are kept to be compatible with
	 * the old static quirks.  Once when it's confirmed to work without
	 * these overrides, it'd be better to remove.
	 */
	SND_PCI_QUIRK(0x1019, 0xa880, "ECS", ALC880_FIXUP_5ST_DIG),
	SND_PCI_QUIRK(0x1019, 0xa884, "Acer APFV", ALC880_FIXUP_6ST),
	SND_PCI_QUIRK(0x1025, 0x0070, "ULI", ALC880_FIXUP_3ST_DIG),
	SND_PCI_QUIRK(0x1025, 0x0077, "ULI", ALC880_FIXUP_6ST_DIG),
	SND_PCI_QUIRK(0x1025, 0x0078, "ULI", ALC880_FIXUP_6ST_DIG),
	SND_PCI_QUIRK(0x1025, 0x0087, "ULI", ALC880_FIXUP_6ST_DIG),
	SND_PCI_QUIRK(0x1025, 0xe309, "ULI", ALC880_FIXUP_3ST_DIG),
	SND_PCI_QUIRK(0x1025, 0xe310, "ULI", ALC880_FIXUP_3ST),
	SND_PCI_QUIRK(0x1039, 0x1234, NULL, ALC880_FIXUP_6ST_DIG),
	SND_PCI_QUIRK(0x104d, 0x81a0, "Sony", ALC880_FIXUP_3ST),
	SND_PCI_QUIRK(0x104d, 0x81d6, "Sony", ALC880_FIXUP_3ST),
	SND_PCI_QUIRK(0x107b, 0x3032, "Gateway", ALC880_FIXUP_5ST),
	SND_PCI_QUIRK(0x107b, 0x3033, "Gateway", ALC880_FIXUP_5ST),
	SND_PCI_QUIRK(0x107b, 0x4039, "Gateway", ALC880_FIXUP_5ST),
	SND_PCI_QUIRK(0x1297, 0xc790, "Shuttle ST20G5", ALC880_FIXUP_6ST_DIG),
	SND_PCI_QUIRK(0x1458, 0xa102, "Gigabyte K8", ALC880_FIXUP_6ST_DIG),
	SND_PCI_QUIRK(0x1462, 0x1150, "MSI", ALC880_FIXUP_6ST_DIG),
	SND_PCI_QUIRK(0x1509, 0x925d, "FIC P4M", ALC880_FIXUP_6ST_DIG),
	SND_PCI_QUIRK(0x1565, 0x8202, "Biostar", ALC880_FIXUP_5ST_DIG),
	SND_PCI_QUIRK(0x1695, 0x400d, "EPoX", ALC880_FIXUP_5ST_DIG),
	SND_PCI_QUIRK(0x1695, 0x4012, "EPox EP-5LDA", ALC880_FIXUP_5ST_DIG),
	SND_PCI_QUIRK(0x2668, 0x8086, NULL, ALC880_FIXUP_6ST_DIG), /* broken BIOS */
	SND_PCI_QUIRK(0x8086, 0x2668, NULL, ALC880_FIXUP_6ST_DIG),
	SND_PCI_QUIRK(0x8086, 0xa100, "Intel mobo", ALC880_FIXUP_5ST_DIG),
	SND_PCI_QUIRK(0x8086, 0xd400, "Intel mobo", ALC880_FIXUP_5ST_DIG),
	SND_PCI_QUIRK(0x8086, 0xd401, "Intel mobo", ALC880_FIXUP_5ST_DIG),
	SND_PCI_QUIRK(0x8086, 0xd402, "Intel mobo", ALC880_FIXUP_3ST_DIG),
	SND_PCI_QUIRK(0x8086, 0xe224, "Intel mobo", ALC880_FIXUP_5ST_DIG),
	SND_PCI_QUIRK(0x8086, 0xe305, "Intel mobo", ALC880_FIXUP_3ST_DIG),
	SND_PCI_QUIRK(0x8086, 0xe308, "Intel mobo", ALC880_FIXUP_3ST_DIG),
	SND_PCI_QUIRK(0x8086, 0xe400, "Intel mobo", ALC880_FIXUP_5ST_DIG),
	SND_PCI_QUIRK(0x8086, 0xe401, "Intel mobo", ALC880_FIXUP_5ST_DIG),
	SND_PCI_QUIRK(0x8086, 0xe402, "Intel mobo", ALC880_FIXUP_5ST_DIG),
	/* default Intel */
	SND_PCI_QUIRK_VENDOR(0x8086, "Intel mobo", ALC880_FIXUP_3ST),
	SND_PCI_QUIRK(0xa0a0, 0x0560, "AOpen i915GMm-HFS", ALC880_FIXUP_5ST_DIG),
	SND_PCI_QUIRK(0xe803, 0x1019, NULL, ALC880_FIXUP_6ST_DIG),
	{}
};

static const struct hda_model_fixup alc880_fixup_models[] = {
	{.id = ALC880_FIXUP_3ST, .name = "3stack"},
	{.id = ALC880_FIXUP_3ST_DIG, .name = "3stack-digout"},
	{.id = ALC880_FIXUP_5ST, .name = "5stack"},
	{.id = ALC880_FIXUP_5ST_DIG, .name = "5stack-digout"},
	{.id = ALC880_FIXUP_6ST, .name = "6stack"},
	{.id = ALC880_FIXUP_6ST_DIG, .name = "6stack-digout"},
	{.id = ALC880_FIXUP_6ST_AUTOMUTE, .name = "6stack-automute"},
	{}
};


/*
 * OK, here we have finally the patch for ALC880
 */
static int patch_alc880(struct hda_codec *codec)
{
	struct alc_spec *spec;
	int err;

	err = alc_alloc_spec(codec, 0x0b);
	if (err < 0)
		return err;

	spec = codec->spec;
	spec->gen.need_dac_fix = 1;
	spec->gen.beep_nid = 0x01;

	codec->patch_ops.unsol_event = alc880_unsol_event;

	alc_pre_init(codec);

	snd_hda_pick_fixup(codec, alc880_fixup_models, alc880_fixup_tbl,
		       alc880_fixups);
	snd_hda_apply_fixup(codec, HDA_FIXUP_ACT_PRE_PROBE);

	/* automatic parse from the BIOS config */
	err = alc880_parse_auto_config(codec);
	if (err < 0)
		goto error;

	if (!spec->gen.no_analog) {
		err = set_beep_amp(spec, 0x0b, 0x05, HDA_INPUT);
		if (err < 0)
			goto error;
	}

	snd_hda_apply_fixup(codec, HDA_FIXUP_ACT_PROBE);

	return 0;

 error:
	alc_free(codec);
	return err;
}


/*
 * ALC260 support
 */
static int alc260_parse_auto_config(struct hda_codec *codec)
{
	static const hda_nid_t alc260_ignore[] = { 0x17, 0 };
	static const hda_nid_t alc260_ssids[] = { 0x10, 0x15, 0x0f, 0 };
	return alc_parse_auto_config(codec, alc260_ignore, alc260_ssids);
}

/*
 * Pin config fixes
 */
enum {
	ALC260_FIXUP_HP_DC5750,
	ALC260_FIXUP_HP_PIN_0F,
	ALC260_FIXUP_COEF,
	ALC260_FIXUP_GPIO1,
	ALC260_FIXUP_GPIO1_TOGGLE,
	ALC260_FIXUP_REPLACER,
	ALC260_FIXUP_HP_B1900,
	ALC260_FIXUP_KN1,
	ALC260_FIXUP_FSC_S7020,
	ALC260_FIXUP_FSC_S7020_JWSE,
	ALC260_FIXUP_VAIO_PINS,
};

static void alc260_gpio1_automute(struct hda_codec *codec)
{
	struct alc_spec *spec = codec->spec;

	alc_update_gpio_data(codec, 0x01, spec->gen.hp_jack_present);
}

static void alc260_fixup_gpio1_toggle(struct hda_codec *codec,
				      const struct hda_fixup *fix, int action)
{
	struct alc_spec *spec = codec->spec;
	if (action == HDA_FIXUP_ACT_PROBE) {
		/* although the machine has only one output pin, we need to
		 * toggle GPIO1 according to the jack state
		 */
		spec->gen.automute_hook = alc260_gpio1_automute;
		spec->gen.detect_hp = 1;
		spec->gen.automute_speaker = 1;
		spec->gen.autocfg.hp_pins[0] = 0x0f; /* copy it for automute */
		snd_hda_jack_detect_enable_callback(codec, 0x0f,
						    snd_hda_gen_hp_automute);
		alc_setup_gpio(codec, 0x01);
	}
}

static void alc260_fixup_kn1(struct hda_codec *codec,
			     const struct hda_fixup *fix, int action)
{
	struct alc_spec *spec = codec->spec;
	static const struct hda_pintbl pincfgs[] = {
		{ 0x0f, 0x02214000 }, /* HP/speaker */
		{ 0x12, 0x90a60160 }, /* int mic */
		{ 0x13, 0x02a19000 }, /* ext mic */
		{ 0x18, 0x01446000 }, /* SPDIF out */
		/* disable bogus I/O pins */
		{ 0x10, 0x411111f0 },
		{ 0x11, 0x411111f0 },
		{ 0x14, 0x411111f0 },
		{ 0x15, 0x411111f0 },
		{ 0x16, 0x411111f0 },
		{ 0x17, 0x411111f0 },
		{ 0x19, 0x411111f0 },
		{ }
	};

	switch (action) {
	case HDA_FIXUP_ACT_PRE_PROBE:
		snd_hda_apply_pincfgs(codec, pincfgs);
		spec->init_amp = ALC_INIT_NONE;
		break;
	}
}

static void alc260_fixup_fsc_s7020(struct hda_codec *codec,
				   const struct hda_fixup *fix, int action)
{
	struct alc_spec *spec = codec->spec;
	if (action == HDA_FIXUP_ACT_PRE_PROBE)
		spec->init_amp = ALC_INIT_NONE;
}

static void alc260_fixup_fsc_s7020_jwse(struct hda_codec *codec,
				   const struct hda_fixup *fix, int action)
{
	struct alc_spec *spec = codec->spec;
	if (action == HDA_FIXUP_ACT_PRE_PROBE) {
		spec->gen.add_jack_modes = 1;
		spec->gen.hp_mic = 1;
	}
}

static const struct hda_fixup alc260_fixups[] = {
	[ALC260_FIXUP_HP_DC5750] = {
		.type = HDA_FIXUP_PINS,
		.v.pins = (const struct hda_pintbl[]) {
			{ 0x11, 0x90130110 }, /* speaker */
			{ }
		}
	},
	[ALC260_FIXUP_HP_PIN_0F] = {
		.type = HDA_FIXUP_PINS,
		.v.pins = (const struct hda_pintbl[]) {
			{ 0x0f, 0x01214000 }, /* HP */
			{ }
		}
	},
	[ALC260_FIXUP_COEF] = {
		.type = HDA_FIXUP_VERBS,
		.v.verbs = (const struct hda_verb[]) {
			{ 0x1a, AC_VERB_SET_COEF_INDEX, 0x07 },
			{ 0x1a, AC_VERB_SET_PROC_COEF,  0x3040 },
			{ }
		},
	},
	[ALC260_FIXUP_GPIO1] = {
		.type = HDA_FIXUP_FUNC,
		.v.func = alc_fixup_gpio1,
	},
	[ALC260_FIXUP_GPIO1_TOGGLE] = {
		.type = HDA_FIXUP_FUNC,
		.v.func = alc260_fixup_gpio1_toggle,
		.chained = true,
		.chain_id = ALC260_FIXUP_HP_PIN_0F,
	},
	[ALC260_FIXUP_REPLACER] = {
		.type = HDA_FIXUP_VERBS,
		.v.verbs = (const struct hda_verb[]) {
			{ 0x1a, AC_VERB_SET_COEF_INDEX, 0x07 },
			{ 0x1a, AC_VERB_SET_PROC_COEF,  0x3050 },
			{ }
		},
		.chained = true,
		.chain_id = ALC260_FIXUP_GPIO1_TOGGLE,
	},
	[ALC260_FIXUP_HP_B1900] = {
		.type = HDA_FIXUP_FUNC,
		.v.func = alc260_fixup_gpio1_toggle,
		.chained = true,
		.chain_id = ALC260_FIXUP_COEF,
	},
	[ALC260_FIXUP_KN1] = {
		.type = HDA_FIXUP_FUNC,
		.v.func = alc260_fixup_kn1,
	},
	[ALC260_FIXUP_FSC_S7020] = {
		.type = HDA_FIXUP_FUNC,
		.v.func = alc260_fixup_fsc_s7020,
	},
	[ALC260_FIXUP_FSC_S7020_JWSE] = {
		.type = HDA_FIXUP_FUNC,
		.v.func = alc260_fixup_fsc_s7020_jwse,
		.chained = true,
		.chain_id = ALC260_FIXUP_FSC_S7020,
	},
	[ALC260_FIXUP_VAIO_PINS] = {
		.type = HDA_FIXUP_PINS,
		.v.pins = (const struct hda_pintbl[]) {
			/* Pin configs are missing completely on some VAIOs */
			{ 0x0f, 0x01211020 },
			{ 0x10, 0x0001003f },
			{ 0x11, 0x411111f0 },
			{ 0x12, 0x01a15930 },
			{ 0x13, 0x411111f0 },
			{ 0x14, 0x411111f0 },
			{ 0x15, 0x411111f0 },
			{ 0x16, 0x411111f0 },
			{ 0x17, 0x411111f0 },
			{ 0x18, 0x411111f0 },
			{ 0x19, 0x411111f0 },
			{ }
		}
	},
};

static const struct snd_pci_quirk alc260_fixup_tbl[] = {
	SND_PCI_QUIRK(0x1025, 0x007b, "Acer C20x", ALC260_FIXUP_GPIO1),
	SND_PCI_QUIRK(0x1025, 0x007f, "Acer Aspire 9500", ALC260_FIXUP_COEF),
	SND_PCI_QUIRK(0x1025, 0x008f, "Acer", ALC260_FIXUP_GPIO1),
	SND_PCI_QUIRK(0x103c, 0x280a, "HP dc5750", ALC260_FIXUP_HP_DC5750),
	SND_PCI_QUIRK(0x103c, 0x30ba, "HP Presario B1900", ALC260_FIXUP_HP_B1900),
	SND_PCI_QUIRK(0x104d, 0x81bb, "Sony VAIO", ALC260_FIXUP_VAIO_PINS),
	SND_PCI_QUIRK(0x104d, 0x81e2, "Sony VAIO TX", ALC260_FIXUP_HP_PIN_0F),
	SND_PCI_QUIRK(0x10cf, 0x1326, "FSC LifeBook S7020", ALC260_FIXUP_FSC_S7020),
	SND_PCI_QUIRK(0x1509, 0x4540, "Favorit 100XS", ALC260_FIXUP_GPIO1),
	SND_PCI_QUIRK(0x152d, 0x0729, "Quanta KN1", ALC260_FIXUP_KN1),
	SND_PCI_QUIRK(0x161f, 0x2057, "Replacer 672V", ALC260_FIXUP_REPLACER),
	SND_PCI_QUIRK(0x1631, 0xc017, "PB V7900", ALC260_FIXUP_COEF),
	{}
};

static const struct hda_model_fixup alc260_fixup_models[] = {
	{.id = ALC260_FIXUP_GPIO1, .name = "gpio1"},
	{.id = ALC260_FIXUP_COEF, .name = "coef"},
	{.id = ALC260_FIXUP_FSC_S7020, .name = "fujitsu"},
	{.id = ALC260_FIXUP_FSC_S7020_JWSE, .name = "fujitsu-jwse"},
	{}
};

/*
 */
static int patch_alc260(struct hda_codec *codec)
{
	struct alc_spec *spec;
	int err;

	err = alc_alloc_spec(codec, 0x07);
	if (err < 0)
		return err;

	spec = codec->spec;
	/* as quite a few machines require HP amp for speaker outputs,
	 * it's easier to enable it unconditionally; even if it's unneeded,
	 * it's almost harmless.
	 */
	spec->gen.prefer_hp_amp = 1;
	spec->gen.beep_nid = 0x01;

	spec->shutup = alc_eapd_shutup;

	alc_pre_init(codec);

	snd_hda_pick_fixup(codec, alc260_fixup_models, alc260_fixup_tbl,
			   alc260_fixups);
	snd_hda_apply_fixup(codec, HDA_FIXUP_ACT_PRE_PROBE);

	/* automatic parse from the BIOS config */
	err = alc260_parse_auto_config(codec);
	if (err < 0)
		goto error;

	if (!spec->gen.no_analog) {
		err = set_beep_amp(spec, 0x07, 0x05, HDA_INPUT);
		if (err < 0)
			goto error;
	}

	snd_hda_apply_fixup(codec, HDA_FIXUP_ACT_PROBE);

	return 0;

 error:
	alc_free(codec);
	return err;
}


/*
 * ALC882/883/885/888/889 support
 *
 * ALC882 is almost identical with ALC880 but has cleaner and more flexible
 * configuration.  Each pin widget can choose any input DACs and a mixer.
 * Each ADC is connected from a mixer of all inputs.  This makes possible
 * 6-channel independent captures.
 *
 * In addition, an independent DAC for the multi-playback (not used in this
 * driver yet).
 */

/*
 * Pin config fixes
 */
enum {
	ALC882_FIXUP_ABIT_AW9D_MAX,
	ALC882_FIXUP_LENOVO_Y530,
	ALC882_FIXUP_PB_M5210,
	ALC882_FIXUP_ACER_ASPIRE_7736,
	ALC882_FIXUP_ASUS_W90V,
	ALC889_FIXUP_CD,
	ALC889_FIXUP_FRONT_HP_NO_PRESENCE,
	ALC889_FIXUP_VAIO_TT,
	ALC888_FIXUP_EEE1601,
	ALC882_FIXUP_EAPD,
	ALC883_FIXUP_EAPD,
	ALC883_FIXUP_ACER_EAPD,
	ALC882_FIXUP_GPIO1,
	ALC882_FIXUP_GPIO2,
	ALC882_FIXUP_GPIO3,
	ALC889_FIXUP_COEF,
	ALC882_FIXUP_ASUS_W2JC,
	ALC882_FIXUP_ACER_ASPIRE_4930G,
	ALC882_FIXUP_ACER_ASPIRE_8930G,
	ALC882_FIXUP_ASPIRE_8930G_VERBS,
	ALC885_FIXUP_MACPRO_GPIO,
	ALC889_FIXUP_DAC_ROUTE,
	ALC889_FIXUP_MBP_VREF,
	ALC889_FIXUP_IMAC91_VREF,
	ALC889_FIXUP_MBA11_VREF,
	ALC889_FIXUP_MBA21_VREF,
	ALC889_FIXUP_MP11_VREF,
	ALC889_FIXUP_MP41_VREF,
	ALC882_FIXUP_INV_DMIC,
	ALC882_FIXUP_NO_PRIMARY_HP,
	ALC887_FIXUP_ASUS_BASS,
	ALC887_FIXUP_BASS_CHMAP,
	ALC1220_FIXUP_GB_DUAL_CODECS,
	ALC1220_FIXUP_CLEVO_P950,
	ALC1220_FIXUP_CLEVO_PB51ED,
	ALC1220_FIXUP_CLEVO_PB51ED_PINS,
};

static void alc889_fixup_coef(struct hda_codec *codec,
			      const struct hda_fixup *fix, int action)
{
	if (action != HDA_FIXUP_ACT_INIT)
		return;
	alc_update_coef_idx(codec, 7, 0, 0x2030);
}

/* set up GPIO at initialization */
static void alc885_fixup_macpro_gpio(struct hda_codec *codec,
				     const struct hda_fixup *fix, int action)
{
	struct alc_spec *spec = codec->spec;

	spec->gpio_write_delay = true;
	alc_fixup_gpio3(codec, fix, action);
}

/* Fix the connection of some pins for ALC889:
 * At least, Acer Aspire 5935 shows the connections to DAC3/4 don't
 * work correctly (bko#42740)
 */
static void alc889_fixup_dac_route(struct hda_codec *codec,
				   const struct hda_fixup *fix, int action)
{
	if (action == HDA_FIXUP_ACT_PRE_PROBE) {
		/* fake the connections during parsing the tree */
		hda_nid_t conn1[2] = { 0x0c, 0x0d };
		hda_nid_t conn2[2] = { 0x0e, 0x0f };
		snd_hda_override_conn_list(codec, 0x14, 2, conn1);
		snd_hda_override_conn_list(codec, 0x15, 2, conn1);
		snd_hda_override_conn_list(codec, 0x18, 2, conn2);
		snd_hda_override_conn_list(codec, 0x1a, 2, conn2);
	} else if (action == HDA_FIXUP_ACT_PROBE) {
		/* restore the connections */
		hda_nid_t conn[5] = { 0x0c, 0x0d, 0x0e, 0x0f, 0x26 };
		snd_hda_override_conn_list(codec, 0x14, 5, conn);
		snd_hda_override_conn_list(codec, 0x15, 5, conn);
		snd_hda_override_conn_list(codec, 0x18, 5, conn);
		snd_hda_override_conn_list(codec, 0x1a, 5, conn);
	}
}

/* Set VREF on HP pin */
static void alc889_fixup_mbp_vref(struct hda_codec *codec,
				  const struct hda_fixup *fix, int action)
{
	struct alc_spec *spec = codec->spec;
	static hda_nid_t nids[3] = { 0x14, 0x15, 0x19 };
	int i;

	if (action != HDA_FIXUP_ACT_INIT)
		return;
	for (i = 0; i < ARRAY_SIZE(nids); i++) {
		unsigned int val = snd_hda_codec_get_pincfg(codec, nids[i]);
		if (get_defcfg_device(val) != AC_JACK_HP_OUT)
			continue;
		val = snd_hda_codec_get_pin_target(codec, nids[i]);
		val |= AC_PINCTL_VREF_80;
		snd_hda_set_pin_ctl(codec, nids[i], val);
		spec->gen.keep_vref_in_automute = 1;
		break;
	}
}

static void alc889_fixup_mac_pins(struct hda_codec *codec,
				  const hda_nid_t *nids, int num_nids)
{
	struct alc_spec *spec = codec->spec;
	int i;

	for (i = 0; i < num_nids; i++) {
		unsigned int val;
		val = snd_hda_codec_get_pin_target(codec, nids[i]);
		val |= AC_PINCTL_VREF_50;
		snd_hda_set_pin_ctl(codec, nids[i], val);
	}
	spec->gen.keep_vref_in_automute = 1;
}

/* Set VREF on speaker pins on imac91 */
static void alc889_fixup_imac91_vref(struct hda_codec *codec,
				     const struct hda_fixup *fix, int action)
{
	static hda_nid_t nids[2] = { 0x18, 0x1a };

	if (action == HDA_FIXUP_ACT_INIT)
		alc889_fixup_mac_pins(codec, nids, ARRAY_SIZE(nids));
}

/* Set VREF on speaker pins on mba11 */
static void alc889_fixup_mba11_vref(struct hda_codec *codec,
				    const struct hda_fixup *fix, int action)
{
	static hda_nid_t nids[1] = { 0x18 };

	if (action == HDA_FIXUP_ACT_INIT)
		alc889_fixup_mac_pins(codec, nids, ARRAY_SIZE(nids));
}

/* Set VREF on speaker pins on mba21 */
static void alc889_fixup_mba21_vref(struct hda_codec *codec,
				    const struct hda_fixup *fix, int action)
{
	static hda_nid_t nids[2] = { 0x18, 0x19 };

	if (action == HDA_FIXUP_ACT_INIT)
		alc889_fixup_mac_pins(codec, nids, ARRAY_SIZE(nids));
}

/* Don't take HP output as primary
 * Strangely, the speaker output doesn't work on Vaio Z and some Vaio
 * all-in-one desktop PCs (for example VGC-LN51JGB) through DAC 0x05
 */
static void alc882_fixup_no_primary_hp(struct hda_codec *codec,
				       const struct hda_fixup *fix, int action)
{
	struct alc_spec *spec = codec->spec;
	if (action == HDA_FIXUP_ACT_PRE_PROBE) {
		spec->gen.no_primary_hp = 1;
		spec->gen.no_multi_io = 1;
	}
}

static void alc_fixup_bass_chmap(struct hda_codec *codec,
				 const struct hda_fixup *fix, int action);

/* For dual-codec configuration, we need to disable some features to avoid
 * conflicts of kctls and PCM streams
 */
static void alc_fixup_dual_codecs(struct hda_codec *codec,
				  const struct hda_fixup *fix, int action)
{
	struct alc_spec *spec = codec->spec;

	if (action != HDA_FIXUP_ACT_PRE_PROBE)
		return;
	/* disable vmaster */
	spec->gen.suppress_vmaster = 1;
	/* auto-mute and auto-mic switch don't work with multiple codecs */
	spec->gen.suppress_auto_mute = 1;
	spec->gen.suppress_auto_mic = 1;
	/* disable aamix as well */
	spec->gen.mixer_nid = 0;
	/* add location prefix to avoid conflicts */
	codec->force_pin_prefix = 1;
}

static void rename_ctl(struct hda_codec *codec, const char *oldname,
		       const char *newname)
{
	struct snd_kcontrol *kctl;

	kctl = snd_hda_find_mixer_ctl(codec, oldname);
	if (kctl)
		strcpy(kctl->id.name, newname);
}

static void alc1220_fixup_gb_dual_codecs(struct hda_codec *codec,
					 const struct hda_fixup *fix,
					 int action)
{
	alc_fixup_dual_codecs(codec, fix, action);
	switch (action) {
	case HDA_FIXUP_ACT_PRE_PROBE:
		/* override card longname to provide a unique UCM profile */
		strcpy(codec->card->longname, "HDAudio-Gigabyte-ALC1220DualCodecs");
		break;
	case HDA_FIXUP_ACT_BUILD:
		/* rename Capture controls depending on the codec */
		rename_ctl(codec, "Capture Volume",
			   codec->addr == 0 ?
			   "Rear-Panel Capture Volume" :
			   "Front-Panel Capture Volume");
		rename_ctl(codec, "Capture Switch",
			   codec->addr == 0 ?
			   "Rear-Panel Capture Switch" :
			   "Front-Panel Capture Switch");
		break;
	}
}

static void alc1220_fixup_clevo_p950(struct hda_codec *codec,
				     const struct hda_fixup *fix,
				     int action)
{
	hda_nid_t conn1[1] = { 0x0c };

	if (action != HDA_FIXUP_ACT_PRE_PROBE)
		return;

	alc_update_coef_idx(codec, 0x7, 0, 0x3c3);
	/* We therefore want to make sure 0x14 (front headphone) and
	 * 0x1b (speakers) use the stereo DAC 0x02
	 */
	snd_hda_override_conn_list(codec, 0x14, 1, conn1);
	snd_hda_override_conn_list(codec, 0x1b, 1, conn1);
}

static void alc_fixup_headset_mode_no_hp_mic(struct hda_codec *codec,
				const struct hda_fixup *fix, int action);

static void alc1220_fixup_clevo_pb51ed(struct hda_codec *codec,
				     const struct hda_fixup *fix,
				     int action)
{
	alc1220_fixup_clevo_p950(codec, fix, action);
	alc_fixup_headset_mode_no_hp_mic(codec, fix, action);
}

static const struct hda_fixup alc882_fixups[] = {
	[ALC882_FIXUP_ABIT_AW9D_MAX] = {
		.type = HDA_FIXUP_PINS,
		.v.pins = (const struct hda_pintbl[]) {
			{ 0x15, 0x01080104 }, /* side */
			{ 0x16, 0x01011012 }, /* rear */
			{ 0x17, 0x01016011 }, /* clfe */
			{ }
		}
	},
	[ALC882_FIXUP_LENOVO_Y530] = {
		.type = HDA_FIXUP_PINS,
		.v.pins = (const struct hda_pintbl[]) {
			{ 0x15, 0x99130112 }, /* rear int speakers */
			{ 0x16, 0x99130111 }, /* subwoofer */
			{ }
		}
	},
	[ALC882_FIXUP_PB_M5210] = {
		.type = HDA_FIXUP_PINCTLS,
		.v.pins = (const struct hda_pintbl[]) {
			{ 0x19, PIN_VREF50 },
			{}
		}
	},
	[ALC882_FIXUP_ACER_ASPIRE_7736] = {
		.type = HDA_FIXUP_FUNC,
		.v.func = alc_fixup_sku_ignore,
	},
	[ALC882_FIXUP_ASUS_W90V] = {
		.type = HDA_FIXUP_PINS,
		.v.pins = (const struct hda_pintbl[]) {
			{ 0x16, 0x99130110 }, /* fix sequence for CLFE */
			{ }
		}
	},
	[ALC889_FIXUP_CD] = {
		.type = HDA_FIXUP_PINS,
		.v.pins = (const struct hda_pintbl[]) {
			{ 0x1c, 0x993301f0 }, /* CD */
			{ }
		}
	},
	[ALC889_FIXUP_FRONT_HP_NO_PRESENCE] = {
		.type = HDA_FIXUP_PINS,
		.v.pins = (const struct hda_pintbl[]) {
			{ 0x1b, 0x02214120 }, /* Front HP jack is flaky, disable jack detect */
			{ }
		},
		.chained = true,
		.chain_id = ALC889_FIXUP_CD,
	},
	[ALC889_FIXUP_VAIO_TT] = {
		.type = HDA_FIXUP_PINS,
		.v.pins = (const struct hda_pintbl[]) {
			{ 0x17, 0x90170111 }, /* hidden surround speaker */
			{ }
		}
	},
	[ALC888_FIXUP_EEE1601] = {
		.type = HDA_FIXUP_VERBS,
		.v.verbs = (const struct hda_verb[]) {
			{ 0x20, AC_VERB_SET_COEF_INDEX, 0x0b },
			{ 0x20, AC_VERB_SET_PROC_COEF,  0x0838 },
			{ }
		}
	},
	[ALC882_FIXUP_EAPD] = {
		.type = HDA_FIXUP_VERBS,
		.v.verbs = (const struct hda_verb[]) {
			/* change to EAPD mode */
			{ 0x20, AC_VERB_SET_COEF_INDEX, 0x07 },
			{ 0x20, AC_VERB_SET_PROC_COEF, 0x3060 },
			{ }
		}
	},
	[ALC883_FIXUP_EAPD] = {
		.type = HDA_FIXUP_VERBS,
		.v.verbs = (const struct hda_verb[]) {
			/* change to EAPD mode */
			{ 0x20, AC_VERB_SET_COEF_INDEX, 0x07 },
			{ 0x20, AC_VERB_SET_PROC_COEF, 0x3070 },
			{ }
		}
	},
	[ALC883_FIXUP_ACER_EAPD] = {
		.type = HDA_FIXUP_VERBS,
		.v.verbs = (const struct hda_verb[]) {
			/* eanable EAPD on Acer laptops */
			{ 0x20, AC_VERB_SET_COEF_INDEX, 0x07 },
			{ 0x20, AC_VERB_SET_PROC_COEF, 0x3050 },
			{ }
		}
	},
	[ALC882_FIXUP_GPIO1] = {
		.type = HDA_FIXUP_FUNC,
		.v.func = alc_fixup_gpio1,
	},
	[ALC882_FIXUP_GPIO2] = {
		.type = HDA_FIXUP_FUNC,
		.v.func = alc_fixup_gpio2,
	},
	[ALC882_FIXUP_GPIO3] = {
		.type = HDA_FIXUP_FUNC,
		.v.func = alc_fixup_gpio3,
	},
	[ALC882_FIXUP_ASUS_W2JC] = {
		.type = HDA_FIXUP_FUNC,
		.v.func = alc_fixup_gpio1,
		.chained = true,
		.chain_id = ALC882_FIXUP_EAPD,
	},
	[ALC889_FIXUP_COEF] = {
		.type = HDA_FIXUP_FUNC,
		.v.func = alc889_fixup_coef,
	},
	[ALC882_FIXUP_ACER_ASPIRE_4930G] = {
		.type = HDA_FIXUP_PINS,
		.v.pins = (const struct hda_pintbl[]) {
			{ 0x16, 0x99130111 }, /* CLFE speaker */
			{ 0x17, 0x99130112 }, /* surround speaker */
			{ }
		},
		.chained = true,
		.chain_id = ALC882_FIXUP_GPIO1,
	},
	[ALC882_FIXUP_ACER_ASPIRE_8930G] = {
		.type = HDA_FIXUP_PINS,
		.v.pins = (const struct hda_pintbl[]) {
			{ 0x16, 0x99130111 }, /* CLFE speaker */
			{ 0x1b, 0x99130112 }, /* surround speaker */
			{ }
		},
		.chained = true,
		.chain_id = ALC882_FIXUP_ASPIRE_8930G_VERBS,
	},
	[ALC882_FIXUP_ASPIRE_8930G_VERBS] = {
		/* additional init verbs for Acer Aspire 8930G */
		.type = HDA_FIXUP_VERBS,
		.v.verbs = (const struct hda_verb[]) {
			/* Enable all DACs */
			/* DAC DISABLE/MUTE 1? */
			/*  setting bits 1-5 disables DAC nids 0x02-0x06
			 *  apparently. Init=0x38 */
			{ 0x20, AC_VERB_SET_COEF_INDEX, 0x03 },
			{ 0x20, AC_VERB_SET_PROC_COEF, 0x0000 },
			/* DAC DISABLE/MUTE 2? */
			/*  some bit here disables the other DACs.
			 *  Init=0x4900 */
			{ 0x20, AC_VERB_SET_COEF_INDEX, 0x08 },
			{ 0x20, AC_VERB_SET_PROC_COEF, 0x0000 },
			/* DMIC fix
			 * This laptop has a stereo digital microphone.
			 * The mics are only 1cm apart which makes the stereo
			 * useless. However, either the mic or the ALC889
			 * makes the signal become a difference/sum signal
			 * instead of standard stereo, which is annoying.
			 * So instead we flip this bit which makes the
			 * codec replicate the sum signal to both channels,
			 * turning it into a normal mono mic.
			 */
			/* DMIC_CONTROL? Init value = 0x0001 */
			{ 0x20, AC_VERB_SET_COEF_INDEX, 0x0b },
			{ 0x20, AC_VERB_SET_PROC_COEF, 0x0003 },
			{ 0x20, AC_VERB_SET_COEF_INDEX, 0x07 },
			{ 0x20, AC_VERB_SET_PROC_COEF, 0x3050 },
			{ }
		},
		.chained = true,
		.chain_id = ALC882_FIXUP_GPIO1,
	},
	[ALC885_FIXUP_MACPRO_GPIO] = {
		.type = HDA_FIXUP_FUNC,
		.v.func = alc885_fixup_macpro_gpio,
	},
	[ALC889_FIXUP_DAC_ROUTE] = {
		.type = HDA_FIXUP_FUNC,
		.v.func = alc889_fixup_dac_route,
	},
	[ALC889_FIXUP_MBP_VREF] = {
		.type = HDA_FIXUP_FUNC,
		.v.func = alc889_fixup_mbp_vref,
		.chained = true,
		.chain_id = ALC882_FIXUP_GPIO1,
	},
	[ALC889_FIXUP_IMAC91_VREF] = {
		.type = HDA_FIXUP_FUNC,
		.v.func = alc889_fixup_imac91_vref,
		.chained = true,
		.chain_id = ALC882_FIXUP_GPIO1,
	},
	[ALC889_FIXUP_MBA11_VREF] = {
		.type = HDA_FIXUP_FUNC,
		.v.func = alc889_fixup_mba11_vref,
		.chained = true,
		.chain_id = ALC889_FIXUP_MBP_VREF,
	},
	[ALC889_FIXUP_MBA21_VREF] = {
		.type = HDA_FIXUP_FUNC,
		.v.func = alc889_fixup_mba21_vref,
		.chained = true,
		.chain_id = ALC889_FIXUP_MBP_VREF,
	},
	[ALC889_FIXUP_MP11_VREF] = {
		.type = HDA_FIXUP_FUNC,
		.v.func = alc889_fixup_mba11_vref,
		.chained = true,
		.chain_id = ALC885_FIXUP_MACPRO_GPIO,
	},
	[ALC889_FIXUP_MP41_VREF] = {
		.type = HDA_FIXUP_FUNC,
		.v.func = alc889_fixup_mbp_vref,
		.chained = true,
		.chain_id = ALC885_FIXUP_MACPRO_GPIO,
	},
	[ALC882_FIXUP_INV_DMIC] = {
		.type = HDA_FIXUP_FUNC,
		.v.func = alc_fixup_inv_dmic,
	},
	[ALC882_FIXUP_NO_PRIMARY_HP] = {
		.type = HDA_FIXUP_FUNC,
		.v.func = alc882_fixup_no_primary_hp,
	},
	[ALC887_FIXUP_ASUS_BASS] = {
		.type = HDA_FIXUP_PINS,
		.v.pins = (const struct hda_pintbl[]) {
			{0x16, 0x99130130}, /* bass speaker */
			{}
		},
		.chained = true,
		.chain_id = ALC887_FIXUP_BASS_CHMAP,
	},
	[ALC887_FIXUP_BASS_CHMAP] = {
		.type = HDA_FIXUP_FUNC,
		.v.func = alc_fixup_bass_chmap,
	},
	[ALC1220_FIXUP_GB_DUAL_CODECS] = {
		.type = HDA_FIXUP_FUNC,
		.v.func = alc1220_fixup_gb_dual_codecs,
	},
	[ALC1220_FIXUP_CLEVO_P950] = {
		.type = HDA_FIXUP_FUNC,
		.v.func = alc1220_fixup_clevo_p950,
	},
	[ALC1220_FIXUP_CLEVO_PB51ED] = {
		.type = HDA_FIXUP_FUNC,
		.v.func = alc1220_fixup_clevo_pb51ed,
	},
	[ALC1220_FIXUP_CLEVO_PB51ED_PINS] = {
		.type = HDA_FIXUP_PINS,
		.v.pins = (const struct hda_pintbl[]) {
			{ 0x19, 0x01a1913c }, /* use as headset mic, without its own jack detect */
			{}
		},
		.chained = true,
		.chain_id = ALC1220_FIXUP_CLEVO_PB51ED,
	},
};

static const struct snd_pci_quirk alc882_fixup_tbl[] = {
	SND_PCI_QUIRK(0x1025, 0x006c, "Acer Aspire 9810", ALC883_FIXUP_ACER_EAPD),
	SND_PCI_QUIRK(0x1025, 0x0090, "Acer Aspire", ALC883_FIXUP_ACER_EAPD),
	SND_PCI_QUIRK(0x1025, 0x0107, "Acer Aspire", ALC883_FIXUP_ACER_EAPD),
	SND_PCI_QUIRK(0x1025, 0x010a, "Acer Ferrari 5000", ALC883_FIXUP_ACER_EAPD),
	SND_PCI_QUIRK(0x1025, 0x0110, "Acer Aspire", ALC883_FIXUP_ACER_EAPD),
	SND_PCI_QUIRK(0x1025, 0x0112, "Acer Aspire 9303", ALC883_FIXUP_ACER_EAPD),
	SND_PCI_QUIRK(0x1025, 0x0121, "Acer Aspire 5920G", ALC883_FIXUP_ACER_EAPD),
	SND_PCI_QUIRK(0x1025, 0x013e, "Acer Aspire 4930G",
		      ALC882_FIXUP_ACER_ASPIRE_4930G),
	SND_PCI_QUIRK(0x1025, 0x013f, "Acer Aspire 5930G",
		      ALC882_FIXUP_ACER_ASPIRE_4930G),
	SND_PCI_QUIRK(0x1025, 0x0145, "Acer Aspire 8930G",
		      ALC882_FIXUP_ACER_ASPIRE_8930G),
	SND_PCI_QUIRK(0x1025, 0x0146, "Acer Aspire 6935G",
		      ALC882_FIXUP_ACER_ASPIRE_8930G),
	SND_PCI_QUIRK(0x1025, 0x015e, "Acer Aspire 6930G",
		      ALC882_FIXUP_ACER_ASPIRE_4930G),
	SND_PCI_QUIRK(0x1025, 0x0166, "Acer Aspire 6530G",
		      ALC882_FIXUP_ACER_ASPIRE_4930G),
	SND_PCI_QUIRK(0x1025, 0x0142, "Acer Aspire 7730G",
		      ALC882_FIXUP_ACER_ASPIRE_4930G),
	SND_PCI_QUIRK(0x1025, 0x0155, "Packard-Bell M5120", ALC882_FIXUP_PB_M5210),
	SND_PCI_QUIRK(0x1025, 0x021e, "Acer Aspire 5739G",
		      ALC882_FIXUP_ACER_ASPIRE_4930G),
	SND_PCI_QUIRK(0x1025, 0x0259, "Acer Aspire 5935", ALC889_FIXUP_DAC_ROUTE),
	SND_PCI_QUIRK(0x1025, 0x026b, "Acer Aspire 8940G", ALC882_FIXUP_ACER_ASPIRE_8930G),
	SND_PCI_QUIRK(0x1025, 0x0296, "Acer Aspire 7736z", ALC882_FIXUP_ACER_ASPIRE_7736),
	SND_PCI_QUIRK(0x1043, 0x13c2, "Asus A7M", ALC882_FIXUP_EAPD),
	SND_PCI_QUIRK(0x1043, 0x1873, "ASUS W90V", ALC882_FIXUP_ASUS_W90V),
	SND_PCI_QUIRK(0x1043, 0x1971, "Asus W2JC", ALC882_FIXUP_ASUS_W2JC),
	SND_PCI_QUIRK(0x1043, 0x835f, "Asus Eee 1601", ALC888_FIXUP_EEE1601),
	SND_PCI_QUIRK(0x1043, 0x84bc, "ASUS ET2700", ALC887_FIXUP_ASUS_BASS),
	SND_PCI_QUIRK(0x1043, 0x8691, "ASUS ROG Ranger VIII", ALC882_FIXUP_GPIO3),
	SND_PCI_QUIRK(0x104d, 0x9047, "Sony Vaio TT", ALC889_FIXUP_VAIO_TT),
	SND_PCI_QUIRK(0x104d, 0x905a, "Sony Vaio Z", ALC882_FIXUP_NO_PRIMARY_HP),
	SND_PCI_QUIRK(0x104d, 0x9060, "Sony Vaio VPCL14M1R", ALC882_FIXUP_NO_PRIMARY_HP),
	SND_PCI_QUIRK(0x104d, 0x9043, "Sony Vaio VGC-LN51JGB", ALC882_FIXUP_NO_PRIMARY_HP),
	SND_PCI_QUIRK(0x104d, 0x9044, "Sony VAIO AiO", ALC882_FIXUP_NO_PRIMARY_HP),

	/* All Apple entries are in codec SSIDs */
	SND_PCI_QUIRK(0x106b, 0x00a0, "MacBookPro 3,1", ALC889_FIXUP_MBP_VREF),
	SND_PCI_QUIRK(0x106b, 0x00a1, "Macbook", ALC889_FIXUP_MBP_VREF),
	SND_PCI_QUIRK(0x106b, 0x00a4, "MacbookPro 4,1", ALC889_FIXUP_MBP_VREF),
	SND_PCI_QUIRK(0x106b, 0x0c00, "Mac Pro", ALC889_FIXUP_MP11_VREF),
	SND_PCI_QUIRK(0x106b, 0x1000, "iMac 24", ALC885_FIXUP_MACPRO_GPIO),
	SND_PCI_QUIRK(0x106b, 0x2800, "AppleTV", ALC885_FIXUP_MACPRO_GPIO),
	SND_PCI_QUIRK(0x106b, 0x2c00, "MacbookPro rev3", ALC889_FIXUP_MBP_VREF),
	SND_PCI_QUIRK(0x106b, 0x3000, "iMac", ALC889_FIXUP_MBP_VREF),
	SND_PCI_QUIRK(0x106b, 0x3200, "iMac 7,1 Aluminum", ALC882_FIXUP_EAPD),
	SND_PCI_QUIRK(0x106b, 0x3400, "MacBookAir 1,1", ALC889_FIXUP_MBA11_VREF),
	SND_PCI_QUIRK(0x106b, 0x3500, "MacBookAir 2,1", ALC889_FIXUP_MBA21_VREF),
	SND_PCI_QUIRK(0x106b, 0x3600, "Macbook 3,1", ALC889_FIXUP_MBP_VREF),
	SND_PCI_QUIRK(0x106b, 0x3800, "MacbookPro 4,1", ALC889_FIXUP_MBP_VREF),
	SND_PCI_QUIRK(0x106b, 0x3e00, "iMac 24 Aluminum", ALC885_FIXUP_MACPRO_GPIO),
	SND_PCI_QUIRK(0x106b, 0x3f00, "Macbook 5,1", ALC889_FIXUP_IMAC91_VREF),
	SND_PCI_QUIRK(0x106b, 0x4000, "MacbookPro 5,1", ALC889_FIXUP_IMAC91_VREF),
	SND_PCI_QUIRK(0x106b, 0x4100, "Macmini 3,1", ALC889_FIXUP_IMAC91_VREF),
	SND_PCI_QUIRK(0x106b, 0x4200, "Mac Pro 4,1/5,1", ALC889_FIXUP_MP41_VREF),
	SND_PCI_QUIRK(0x106b, 0x4300, "iMac 9,1", ALC889_FIXUP_IMAC91_VREF),
	SND_PCI_QUIRK(0x106b, 0x4600, "MacbookPro 5,2", ALC889_FIXUP_IMAC91_VREF),
	SND_PCI_QUIRK(0x106b, 0x4900, "iMac 9,1 Aluminum", ALC889_FIXUP_IMAC91_VREF),
	SND_PCI_QUIRK(0x106b, 0x4a00, "Macbook 5,2", ALC889_FIXUP_MBA11_VREF),

	SND_PCI_QUIRK(0x1071, 0x8258, "Evesham Voyaeger", ALC882_FIXUP_EAPD),
	SND_PCI_QUIRK(0x1458, 0xa002, "Gigabyte EP45-DS3/Z87X-UD3H", ALC889_FIXUP_FRONT_HP_NO_PRESENCE),
	SND_PCI_QUIRK(0x1458, 0xa0b8, "Gigabyte AZ370-Gaming", ALC1220_FIXUP_GB_DUAL_CODECS),
	SND_PCI_QUIRK(0x1462, 0x7350, "MSI-7350", ALC889_FIXUP_CD),
	SND_PCI_QUIRK(0x1462, 0xda57, "MSI Z270-Gaming", ALC1220_FIXUP_GB_DUAL_CODECS),
	SND_PCI_QUIRK_VENDOR(0x1462, "MSI", ALC882_FIXUP_GPIO3),
	SND_PCI_QUIRK(0x147b, 0x107a, "Abit AW9D-MAX", ALC882_FIXUP_ABIT_AW9D_MAX),
	SND_PCI_QUIRK(0x1558, 0x9501, "Clevo P950HR", ALC1220_FIXUP_CLEVO_P950),
	SND_PCI_QUIRK(0x1558, 0x95e1, "Clevo P95xER", ALC1220_FIXUP_CLEVO_P950),
	SND_PCI_QUIRK(0x1558, 0x95e2, "Clevo P950ER", ALC1220_FIXUP_CLEVO_P950),
	SND_PCI_QUIRK(0x1558, 0x96e1, "Clevo P960[ER][CDFN]-K", ALC1220_FIXUP_CLEVO_P950),
	SND_PCI_QUIRK(0x1558, 0x97e1, "Clevo P970[ER][CDFN]", ALC1220_FIXUP_CLEVO_P950),
	SND_PCI_QUIRK(0x1558, 0x65d1, "Clevo PB51[ER][CDF]", ALC1220_FIXUP_CLEVO_PB51ED_PINS),
	SND_PCI_QUIRK(0x1558, 0x67d1, "Clevo PB71[ER][CDF]", ALC1220_FIXUP_CLEVO_PB51ED_PINS),
	SND_PCI_QUIRK_VENDOR(0x1558, "Clevo laptop", ALC882_FIXUP_EAPD),
	SND_PCI_QUIRK(0x161f, 0x2054, "Medion laptop", ALC883_FIXUP_EAPD),
	SND_PCI_QUIRK(0x17aa, 0x3a0d, "Lenovo Y530", ALC882_FIXUP_LENOVO_Y530),
	SND_PCI_QUIRK(0x8086, 0x0022, "DX58SO", ALC889_FIXUP_COEF),
	{}
};

static const struct hda_model_fixup alc882_fixup_models[] = {
	{.id = ALC882_FIXUP_ABIT_AW9D_MAX, .name = "abit-aw9d"},
	{.id = ALC882_FIXUP_LENOVO_Y530, .name = "lenovo-y530"},
	{.id = ALC882_FIXUP_ACER_ASPIRE_7736, .name = "acer-aspire-7736"},
	{.id = ALC882_FIXUP_ASUS_W90V, .name = "asus-w90v"},
	{.id = ALC889_FIXUP_CD, .name = "cd"},
	{.id = ALC889_FIXUP_FRONT_HP_NO_PRESENCE, .name = "no-front-hp"},
	{.id = ALC889_FIXUP_VAIO_TT, .name = "vaio-tt"},
	{.id = ALC888_FIXUP_EEE1601, .name = "eee1601"},
	{.id = ALC882_FIXUP_EAPD, .name = "alc882-eapd"},
	{.id = ALC883_FIXUP_EAPD, .name = "alc883-eapd"},
	{.id = ALC882_FIXUP_GPIO1, .name = "gpio1"},
	{.id = ALC882_FIXUP_GPIO2, .name = "gpio2"},
	{.id = ALC882_FIXUP_GPIO3, .name = "gpio3"},
	{.id = ALC889_FIXUP_COEF, .name = "alc889-coef"},
	{.id = ALC882_FIXUP_ASUS_W2JC, .name = "asus-w2jc"},
	{.id = ALC882_FIXUP_ACER_ASPIRE_4930G, .name = "acer-aspire-4930g"},
	{.id = ALC882_FIXUP_ACER_ASPIRE_8930G, .name = "acer-aspire-8930g"},
	{.id = ALC883_FIXUP_ACER_EAPD, .name = "acer-aspire"},
	{.id = ALC885_FIXUP_MACPRO_GPIO, .name = "macpro-gpio"},
	{.id = ALC889_FIXUP_DAC_ROUTE, .name = "dac-route"},
	{.id = ALC889_FIXUP_MBP_VREF, .name = "mbp-vref"},
	{.id = ALC889_FIXUP_IMAC91_VREF, .name = "imac91-vref"},
	{.id = ALC889_FIXUP_MBA11_VREF, .name = "mba11-vref"},
	{.id = ALC889_FIXUP_MBA21_VREF, .name = "mba21-vref"},
	{.id = ALC889_FIXUP_MP11_VREF, .name = "mp11-vref"},
	{.id = ALC889_FIXUP_MP41_VREF, .name = "mp41-vref"},
	{.id = ALC882_FIXUP_INV_DMIC, .name = "inv-dmic"},
	{.id = ALC882_FIXUP_NO_PRIMARY_HP, .name = "no-primary-hp"},
	{.id = ALC887_FIXUP_ASUS_BASS, .name = "asus-bass"},
	{.id = ALC1220_FIXUP_GB_DUAL_CODECS, .name = "dual-codecs"},
	{.id = ALC1220_FIXUP_CLEVO_P950, .name = "clevo-p950"},
	{}
};

/*
 * BIOS auto configuration
 */
/* almost identical with ALC880 parser... */
static int alc882_parse_auto_config(struct hda_codec *codec)
{
	static const hda_nid_t alc882_ignore[] = { 0x1d, 0 };
	static const hda_nid_t alc882_ssids[] = { 0x15, 0x1b, 0x14, 0 };
	return alc_parse_auto_config(codec, alc882_ignore, alc882_ssids);
}

/*
 */
static int patch_alc882(struct hda_codec *codec)
{
	struct alc_spec *spec;
	int err;

	err = alc_alloc_spec(codec, 0x0b);
	if (err < 0)
		return err;

	spec = codec->spec;

	switch (codec->core.vendor_id) {
	case 0x10ec0882:
	case 0x10ec0885:
	case 0x10ec0900:
	case 0x10ec1220:
		break;
	default:
		/* ALC883 and variants */
		alc_fix_pll_init(codec, 0x20, 0x0a, 10);
		break;
	}

	alc_pre_init(codec);

	snd_hda_pick_fixup(codec, alc882_fixup_models, alc882_fixup_tbl,
		       alc882_fixups);
	snd_hda_apply_fixup(codec, HDA_FIXUP_ACT_PRE_PROBE);

	alc_auto_parse_customize_define(codec);

	if (has_cdefine_beep(codec))
		spec->gen.beep_nid = 0x01;

	/* automatic parse from the BIOS config */
	err = alc882_parse_auto_config(codec);
	if (err < 0)
		goto error;

	if (!spec->gen.no_analog && spec->gen.beep_nid) {
		err = set_beep_amp(spec, 0x0b, 0x05, HDA_INPUT);
		if (err < 0)
			goto error;
	}

	snd_hda_apply_fixup(codec, HDA_FIXUP_ACT_PROBE);

	return 0;

 error:
	alc_free(codec);
	return err;
}


/*
 * ALC262 support
 */
static int alc262_parse_auto_config(struct hda_codec *codec)
{
	static const hda_nid_t alc262_ignore[] = { 0x1d, 0 };
	static const hda_nid_t alc262_ssids[] = { 0x15, 0x1b, 0x14, 0 };
	return alc_parse_auto_config(codec, alc262_ignore, alc262_ssids);
}

/*
 * Pin config fixes
 */
enum {
	ALC262_FIXUP_FSC_H270,
	ALC262_FIXUP_FSC_S7110,
	ALC262_FIXUP_HP_Z200,
	ALC262_FIXUP_TYAN,
	ALC262_FIXUP_LENOVO_3000,
	ALC262_FIXUP_BENQ,
	ALC262_FIXUP_BENQ_T31,
	ALC262_FIXUP_INV_DMIC,
	ALC262_FIXUP_INTEL_BAYLEYBAY,
};

static const struct hda_fixup alc262_fixups[] = {
	[ALC262_FIXUP_FSC_H270] = {
		.type = HDA_FIXUP_PINS,
		.v.pins = (const struct hda_pintbl[]) {
			{ 0x14, 0x99130110 }, /* speaker */
			{ 0x15, 0x0221142f }, /* front HP */
			{ 0x1b, 0x0121141f }, /* rear HP */
			{ }
		}
	},
	[ALC262_FIXUP_FSC_S7110] = {
		.type = HDA_FIXUP_PINS,
		.v.pins = (const struct hda_pintbl[]) {
			{ 0x15, 0x90170110 }, /* speaker */
			{ }
		},
		.chained = true,
		.chain_id = ALC262_FIXUP_BENQ,
	},
	[ALC262_FIXUP_HP_Z200] = {
		.type = HDA_FIXUP_PINS,
		.v.pins = (const struct hda_pintbl[]) {
			{ 0x16, 0x99130120 }, /* internal speaker */
			{ }
		}
	},
	[ALC262_FIXUP_TYAN] = {
		.type = HDA_FIXUP_PINS,
		.v.pins = (const struct hda_pintbl[]) {
			{ 0x14, 0x1993e1f0 }, /* int AUX */
			{ }
		}
	},
	[ALC262_FIXUP_LENOVO_3000] = {
		.type = HDA_FIXUP_PINCTLS,
		.v.pins = (const struct hda_pintbl[]) {
			{ 0x19, PIN_VREF50 },
			{}
		},
		.chained = true,
		.chain_id = ALC262_FIXUP_BENQ,
	},
	[ALC262_FIXUP_BENQ] = {
		.type = HDA_FIXUP_VERBS,
		.v.verbs = (const struct hda_verb[]) {
			{ 0x20, AC_VERB_SET_COEF_INDEX, 0x07 },
			{ 0x20, AC_VERB_SET_PROC_COEF, 0x3070 },
			{}
		}
	},
	[ALC262_FIXUP_BENQ_T31] = {
		.type = HDA_FIXUP_VERBS,
		.v.verbs = (const struct hda_verb[]) {
			{ 0x20, AC_VERB_SET_COEF_INDEX, 0x07 },
			{ 0x20, AC_VERB_SET_PROC_COEF, 0x3050 },
			{}
		}
	},
	[ALC262_FIXUP_INV_DMIC] = {
		.type = HDA_FIXUP_FUNC,
		.v.func = alc_fixup_inv_dmic,
	},
	[ALC262_FIXUP_INTEL_BAYLEYBAY] = {
		.type = HDA_FIXUP_FUNC,
		.v.func = alc_fixup_no_depop_delay,
	},
};

static const struct snd_pci_quirk alc262_fixup_tbl[] = {
	SND_PCI_QUIRK(0x103c, 0x170b, "HP Z200", ALC262_FIXUP_HP_Z200),
	SND_PCI_QUIRK(0x10cf, 0x1397, "Fujitsu Lifebook S7110", ALC262_FIXUP_FSC_S7110),
	SND_PCI_QUIRK(0x10cf, 0x142d, "Fujitsu Lifebook E8410", ALC262_FIXUP_BENQ),
	SND_PCI_QUIRK(0x10f1, 0x2915, "Tyan Thunder n6650W", ALC262_FIXUP_TYAN),
	SND_PCI_QUIRK(0x1734, 0x1141, "FSC ESPRIMO U9210", ALC262_FIXUP_FSC_H270),
	SND_PCI_QUIRK(0x1734, 0x1147, "FSC Celsius H270", ALC262_FIXUP_FSC_H270),
	SND_PCI_QUIRK(0x17aa, 0x384e, "Lenovo 3000", ALC262_FIXUP_LENOVO_3000),
	SND_PCI_QUIRK(0x17ff, 0x0560, "Benq ED8", ALC262_FIXUP_BENQ),
	SND_PCI_QUIRK(0x17ff, 0x058d, "Benq T31-16", ALC262_FIXUP_BENQ_T31),
	SND_PCI_QUIRK(0x8086, 0x7270, "BayleyBay", ALC262_FIXUP_INTEL_BAYLEYBAY),
	{}
};

static const struct hda_model_fixup alc262_fixup_models[] = {
	{.id = ALC262_FIXUP_INV_DMIC, .name = "inv-dmic"},
	{.id = ALC262_FIXUP_FSC_H270, .name = "fsc-h270"},
	{.id = ALC262_FIXUP_FSC_S7110, .name = "fsc-s7110"},
	{.id = ALC262_FIXUP_HP_Z200, .name = "hp-z200"},
	{.id = ALC262_FIXUP_TYAN, .name = "tyan"},
	{.id = ALC262_FIXUP_LENOVO_3000, .name = "lenovo-3000"},
	{.id = ALC262_FIXUP_BENQ, .name = "benq"},
	{.id = ALC262_FIXUP_BENQ_T31, .name = "benq-t31"},
	{.id = ALC262_FIXUP_INTEL_BAYLEYBAY, .name = "bayleybay"},
	{}
};

/*
 */
static int patch_alc262(struct hda_codec *codec)
{
	struct alc_spec *spec;
	int err;

	err = alc_alloc_spec(codec, 0x0b);
	if (err < 0)
		return err;

	spec = codec->spec;
	spec->gen.shared_mic_vref_pin = 0x18;

	spec->shutup = alc_eapd_shutup;

#if 0
	/* pshou 07/11/05  set a zero PCM sample to DAC when FIFO is
	 * under-run
	 */
	alc_update_coefex_idx(codec, 0x1a, 7, 0, 0x80);
#endif
	alc_fix_pll_init(codec, 0x20, 0x0a, 10);

	alc_pre_init(codec);

	snd_hda_pick_fixup(codec, alc262_fixup_models, alc262_fixup_tbl,
		       alc262_fixups);
	snd_hda_apply_fixup(codec, HDA_FIXUP_ACT_PRE_PROBE);

	alc_auto_parse_customize_define(codec);

	if (has_cdefine_beep(codec))
		spec->gen.beep_nid = 0x01;

	/* automatic parse from the BIOS config */
	err = alc262_parse_auto_config(codec);
	if (err < 0)
		goto error;

	if (!spec->gen.no_analog && spec->gen.beep_nid) {
		err = set_beep_amp(spec, 0x0b, 0x05, HDA_INPUT);
		if (err < 0)
			goto error;
	}

	snd_hda_apply_fixup(codec, HDA_FIXUP_ACT_PROBE);

	return 0;

 error:
	alc_free(codec);
	return err;
}

/*
 *  ALC268
 */
/* bind Beep switches of both NID 0x0f and 0x10 */
static int alc268_beep_switch_put(struct snd_kcontrol *kcontrol,
				  struct snd_ctl_elem_value *ucontrol)
{
	struct hda_codec *codec = snd_kcontrol_chip(kcontrol);
	unsigned long pval;
	int err;

	mutex_lock(&codec->control_mutex);
	pval = kcontrol->private_value;
	kcontrol->private_value = (pval & ~0xff) | 0x0f;
	err = snd_hda_mixer_amp_switch_put(kcontrol, ucontrol);
	if (err >= 0) {
		kcontrol->private_value = (pval & ~0xff) | 0x10;
		err = snd_hda_mixer_amp_switch_put(kcontrol, ucontrol);
	}
	kcontrol->private_value = pval;
	mutex_unlock(&codec->control_mutex);
	return err;
}

static const struct snd_kcontrol_new alc268_beep_mixer[] = {
	HDA_CODEC_VOLUME("Beep Playback Volume", 0x1d, 0x0, HDA_INPUT),
	{
		.iface = SNDRV_CTL_ELEM_IFACE_MIXER,
		.name = "Beep Playback Switch",
		.subdevice = HDA_SUBDEV_AMP_FLAG,
		.info = snd_hda_mixer_amp_switch_info,
		.get = snd_hda_mixer_amp_switch_get,
		.put = alc268_beep_switch_put,
		.private_value = HDA_COMPOSE_AMP_VAL(0x0f, 3, 1, HDA_INPUT)
	},
};

/* set PCBEEP vol = 0, mute connections */
static const struct hda_verb alc268_beep_init_verbs[] = {
	{0x1d, AC_VERB_SET_AMP_GAIN_MUTE, AMP_IN_UNMUTE(0)},
	{0x0f, AC_VERB_SET_AMP_GAIN_MUTE, AMP_IN_MUTE(1)},
	{0x10, AC_VERB_SET_AMP_GAIN_MUTE, AMP_IN_MUTE(1)},
	{ }
};

enum {
	ALC268_FIXUP_INV_DMIC,
	ALC268_FIXUP_HP_EAPD,
	ALC268_FIXUP_SPDIF,
};

static const struct hda_fixup alc268_fixups[] = {
	[ALC268_FIXUP_INV_DMIC] = {
		.type = HDA_FIXUP_FUNC,
		.v.func = alc_fixup_inv_dmic,
	},
	[ALC268_FIXUP_HP_EAPD] = {
		.type = HDA_FIXUP_VERBS,
		.v.verbs = (const struct hda_verb[]) {
			{0x15, AC_VERB_SET_EAPD_BTLENABLE, 0},
			{}
		}
	},
	[ALC268_FIXUP_SPDIF] = {
		.type = HDA_FIXUP_PINS,
		.v.pins = (const struct hda_pintbl[]) {
			{ 0x1e, 0x014b1180 }, /* enable SPDIF out */
			{}
		}
	},
};

static const struct hda_model_fixup alc268_fixup_models[] = {
	{.id = ALC268_FIXUP_INV_DMIC, .name = "inv-dmic"},
	{.id = ALC268_FIXUP_HP_EAPD, .name = "hp-eapd"},
	{.id = ALC268_FIXUP_SPDIF, .name = "spdif"},
	{}
};

static const struct snd_pci_quirk alc268_fixup_tbl[] = {
	SND_PCI_QUIRK(0x1025, 0x0139, "Acer TravelMate 6293", ALC268_FIXUP_SPDIF),
	SND_PCI_QUIRK(0x1025, 0x015b, "Acer AOA 150 (ZG5)", ALC268_FIXUP_INV_DMIC),
	/* below is codec SSID since multiple Toshiba laptops have the
	 * same PCI SSID 1179:ff00
	 */
	SND_PCI_QUIRK(0x1179, 0xff06, "Toshiba P200", ALC268_FIXUP_HP_EAPD),
	{}
};

/*
 * BIOS auto configuration
 */
static int alc268_parse_auto_config(struct hda_codec *codec)
{
	static const hda_nid_t alc268_ssids[] = { 0x15, 0x1b, 0x14, 0 };
	return alc_parse_auto_config(codec, NULL, alc268_ssids);
}

/*
 */
static int patch_alc268(struct hda_codec *codec)
{
	struct alc_spec *spec;
	int i, err;

	/* ALC268 has no aa-loopback mixer */
	err = alc_alloc_spec(codec, 0);
	if (err < 0)
		return err;

	spec = codec->spec;
	spec->gen.beep_nid = 0x01;

	spec->shutup = alc_eapd_shutup;

	alc_pre_init(codec);

	snd_hda_pick_fixup(codec, alc268_fixup_models, alc268_fixup_tbl, alc268_fixups);
	snd_hda_apply_fixup(codec, HDA_FIXUP_ACT_PRE_PROBE);

	/* automatic parse from the BIOS config */
	err = alc268_parse_auto_config(codec);
	if (err < 0)
		goto error;

	if (err > 0 && !spec->gen.no_analog &&
	    spec->gen.autocfg.speaker_pins[0] != 0x1d) {
		for (i = 0; i < ARRAY_SIZE(alc268_beep_mixer); i++) {
			if (!snd_hda_gen_add_kctl(&spec->gen, NULL,
						  &alc268_beep_mixer[i])) {
				err = -ENOMEM;
				goto error;
			}
		}
		snd_hda_add_verbs(codec, alc268_beep_init_verbs);
		if (!query_amp_caps(codec, 0x1d, HDA_INPUT))
			/* override the amp caps for beep generator */
			snd_hda_override_amp_caps(codec, 0x1d, HDA_INPUT,
					  (0x0c << AC_AMPCAP_OFFSET_SHIFT) |
					  (0x0c << AC_AMPCAP_NUM_STEPS_SHIFT) |
					  (0x07 << AC_AMPCAP_STEP_SIZE_SHIFT) |
					  (0 << AC_AMPCAP_MUTE_SHIFT));
	}

	snd_hda_apply_fixup(codec, HDA_FIXUP_ACT_PROBE);

	return 0;

 error:
	alc_free(codec);
	return err;
}

/*
 * ALC269
 */

static const struct hda_pcm_stream alc269_44k_pcm_analog_playback = {
	.rates = SNDRV_PCM_RATE_44100, /* fixed rate */
};

static const struct hda_pcm_stream alc269_44k_pcm_analog_capture = {
	.rates = SNDRV_PCM_RATE_44100, /* fixed rate */
};

/* different alc269-variants */
enum {
	ALC269_TYPE_ALC269VA,
	ALC269_TYPE_ALC269VB,
	ALC269_TYPE_ALC269VC,
	ALC269_TYPE_ALC269VD,
	ALC269_TYPE_ALC280,
	ALC269_TYPE_ALC282,
	ALC269_TYPE_ALC283,
	ALC269_TYPE_ALC284,
	ALC269_TYPE_ALC293,
	ALC269_TYPE_ALC286,
	ALC269_TYPE_ALC298,
	ALC269_TYPE_ALC255,
	ALC269_TYPE_ALC256,
	ALC269_TYPE_ALC257,
	ALC269_TYPE_ALC215,
	ALC269_TYPE_ALC225,
	ALC269_TYPE_ALC294,
	ALC269_TYPE_ALC300,
	ALC269_TYPE_ALC700,
};

/*
 * BIOS auto configuration
 */
static int alc269_parse_auto_config(struct hda_codec *codec)
{
	static const hda_nid_t alc269_ignore[] = { 0x1d, 0 };
	static const hda_nid_t alc269_ssids[] = { 0, 0x1b, 0x14, 0x21 };
	static const hda_nid_t alc269va_ssids[] = { 0x15, 0x1b, 0x14, 0 };
	struct alc_spec *spec = codec->spec;
	const hda_nid_t *ssids;

	switch (spec->codec_variant) {
	case ALC269_TYPE_ALC269VA:
	case ALC269_TYPE_ALC269VC:
	case ALC269_TYPE_ALC280:
	case ALC269_TYPE_ALC284:
	case ALC269_TYPE_ALC293:
		ssids = alc269va_ssids;
		break;
	case ALC269_TYPE_ALC269VB:
	case ALC269_TYPE_ALC269VD:
	case ALC269_TYPE_ALC282:
	case ALC269_TYPE_ALC283:
	case ALC269_TYPE_ALC286:
	case ALC269_TYPE_ALC298:
	case ALC269_TYPE_ALC255:
	case ALC269_TYPE_ALC256:
	case ALC269_TYPE_ALC257:
	case ALC269_TYPE_ALC215:
	case ALC269_TYPE_ALC225:
	case ALC269_TYPE_ALC294:
	case ALC269_TYPE_ALC300:
	case ALC269_TYPE_ALC700:
		ssids = alc269_ssids;
		break;
	default:
		ssids = alc269_ssids;
		break;
	}

	return alc_parse_auto_config(codec, alc269_ignore, ssids);
}

static void alc269vb_toggle_power_output(struct hda_codec *codec, int power_up)
{
	alc_update_coef_idx(codec, 0x04, 1 << 11, power_up ? (1 << 11) : 0);
}

static void alc269_shutup(struct hda_codec *codec)
{
	struct alc_spec *spec = codec->spec;

	if (spec->codec_variant == ALC269_TYPE_ALC269VB)
		alc269vb_toggle_power_output(codec, 0);
	if (spec->codec_variant == ALC269_TYPE_ALC269VB &&
			(alc_get_coef0(codec) & 0x00ff) == 0x018) {
		msleep(150);
	}
	alc_shutup_pins(codec);
}

static struct coef_fw alc282_coefs[] = {
	WRITE_COEF(0x03, 0x0002), /* Power Down Control */
	UPDATE_COEF(0x05, 0xff3f, 0x0700), /* FIFO and filter clock */
	WRITE_COEF(0x07, 0x0200), /* DMIC control */
	UPDATE_COEF(0x06, 0x00f0, 0), /* Analog clock */
	UPDATE_COEF(0x08, 0xfffc, 0x0c2c), /* JD */
	WRITE_COEF(0x0a, 0xcccc), /* JD offset1 */
	WRITE_COEF(0x0b, 0xcccc), /* JD offset2 */
	WRITE_COEF(0x0e, 0x6e00), /* LDO1/2/3, DAC/ADC */
	UPDATE_COEF(0x0f, 0xf800, 0x1000), /* JD */
	UPDATE_COEF(0x10, 0xfc00, 0x0c00), /* Capless */
	WRITE_COEF(0x6f, 0x0), /* Class D test 4 */
	UPDATE_COEF(0x0c, 0xfe00, 0), /* IO power down directly */
	WRITE_COEF(0x34, 0xa0c0), /* ANC */
	UPDATE_COEF(0x16, 0x0008, 0), /* AGC MUX */
	UPDATE_COEF(0x1d, 0x00e0, 0), /* DAC simple content protection */
	UPDATE_COEF(0x1f, 0x00e0, 0), /* ADC simple content protection */
	WRITE_COEF(0x21, 0x8804), /* DAC ADC Zero Detection */
	WRITE_COEF(0x63, 0x2902), /* PLL */
	WRITE_COEF(0x68, 0xa080), /* capless control 2 */
	WRITE_COEF(0x69, 0x3400), /* capless control 3 */
	WRITE_COEF(0x6a, 0x2f3e), /* capless control 4 */
	WRITE_COEF(0x6b, 0x0), /* capless control 5 */
	UPDATE_COEF(0x6d, 0x0fff, 0x0900), /* class D test 2 */
	WRITE_COEF(0x6e, 0x110a), /* class D test 3 */
	UPDATE_COEF(0x70, 0x00f8, 0x00d8), /* class D test 5 */
	WRITE_COEF(0x71, 0x0014), /* class D test 6 */
	WRITE_COEF(0x72, 0xc2ba), /* classD OCP */
	UPDATE_COEF(0x77, 0x0f80, 0), /* classD pure DC test */
	WRITE_COEF(0x6c, 0xfc06), /* Class D amp control */
	{}
};

static void alc282_restore_default_value(struct hda_codec *codec)
{
	alc_process_coef_fw(codec, alc282_coefs);
}

static void alc282_init(struct hda_codec *codec)
{
	struct alc_spec *spec = codec->spec;
	hda_nid_t hp_pin = alc_get_hp_pin(spec);
	bool hp_pin_sense;
	int coef78;

	alc282_restore_default_value(codec);

	if (!hp_pin)
		return;
	hp_pin_sense = snd_hda_jack_detect(codec, hp_pin);
	coef78 = alc_read_coef_idx(codec, 0x78);

	/* Index 0x78 Direct Drive HP AMP LPM Control 1 */
	/* Headphone capless set to high power mode */
	alc_write_coef_idx(codec, 0x78, 0x9004);

	if (hp_pin_sense)
		msleep(2);

	snd_hda_codec_write(codec, hp_pin, 0,
			    AC_VERB_SET_AMP_GAIN_MUTE, AMP_OUT_MUTE);

	if (hp_pin_sense)
		msleep(85);

	snd_hda_codec_write(codec, hp_pin, 0,
			    AC_VERB_SET_PIN_WIDGET_CONTROL, PIN_OUT);

	if (hp_pin_sense)
		msleep(100);

	/* Headphone capless set to normal mode */
	alc_write_coef_idx(codec, 0x78, coef78);
}

static void alc282_shutup(struct hda_codec *codec)
{
	struct alc_spec *spec = codec->spec;
	hda_nid_t hp_pin = alc_get_hp_pin(spec);
	bool hp_pin_sense;
	int coef78;

	if (!hp_pin) {
		alc269_shutup(codec);
		return;
	}

	hp_pin_sense = snd_hda_jack_detect(codec, hp_pin);
	coef78 = alc_read_coef_idx(codec, 0x78);
	alc_write_coef_idx(codec, 0x78, 0x9004);

	if (hp_pin_sense)
		msleep(2);

	snd_hda_codec_write(codec, hp_pin, 0,
			    AC_VERB_SET_AMP_GAIN_MUTE, AMP_OUT_MUTE);

	if (hp_pin_sense)
		msleep(85);

	if (!spec->no_shutup_pins)
		snd_hda_codec_write(codec, hp_pin, 0,
				    AC_VERB_SET_PIN_WIDGET_CONTROL, 0x0);

	if (hp_pin_sense)
		msleep(100);

	alc_auto_setup_eapd(codec, false);
	alc_shutup_pins(codec);
	alc_write_coef_idx(codec, 0x78, coef78);
}

static struct coef_fw alc283_coefs[] = {
	WRITE_COEF(0x03, 0x0002), /* Power Down Control */
	UPDATE_COEF(0x05, 0xff3f, 0x0700), /* FIFO and filter clock */
	WRITE_COEF(0x07, 0x0200), /* DMIC control */
	UPDATE_COEF(0x06, 0x00f0, 0), /* Analog clock */
	UPDATE_COEF(0x08, 0xfffc, 0x0c2c), /* JD */
	WRITE_COEF(0x0a, 0xcccc), /* JD offset1 */
	WRITE_COEF(0x0b, 0xcccc), /* JD offset2 */
	WRITE_COEF(0x0e, 0x6fc0), /* LDO1/2/3, DAC/ADC */
	UPDATE_COEF(0x0f, 0xf800, 0x1000), /* JD */
	UPDATE_COEF(0x10, 0xfc00, 0x0c00), /* Capless */
	WRITE_COEF(0x3a, 0x0), /* Class D test 4 */
	UPDATE_COEF(0x0c, 0xfe00, 0x0), /* IO power down directly */
	WRITE_COEF(0x22, 0xa0c0), /* ANC */
	UPDATE_COEFEX(0x53, 0x01, 0x000f, 0x0008), /* AGC MUX */
	UPDATE_COEF(0x1d, 0x00e0, 0), /* DAC simple content protection */
	UPDATE_COEF(0x1f, 0x00e0, 0), /* ADC simple content protection */
	WRITE_COEF(0x21, 0x8804), /* DAC ADC Zero Detection */
	WRITE_COEF(0x2e, 0x2902), /* PLL */
	WRITE_COEF(0x33, 0xa080), /* capless control 2 */
	WRITE_COEF(0x34, 0x3400), /* capless control 3 */
	WRITE_COEF(0x35, 0x2f3e), /* capless control 4 */
	WRITE_COEF(0x36, 0x0), /* capless control 5 */
	UPDATE_COEF(0x38, 0x0fff, 0x0900), /* class D test 2 */
	WRITE_COEF(0x39, 0x110a), /* class D test 3 */
	UPDATE_COEF(0x3b, 0x00f8, 0x00d8), /* class D test 5 */
	WRITE_COEF(0x3c, 0x0014), /* class D test 6 */
	WRITE_COEF(0x3d, 0xc2ba), /* classD OCP */
	UPDATE_COEF(0x42, 0x0f80, 0x0), /* classD pure DC test */
	WRITE_COEF(0x49, 0x0), /* test mode */
	UPDATE_COEF(0x40, 0xf800, 0x9800), /* Class D DC enable */
	UPDATE_COEF(0x42, 0xf000, 0x2000), /* DC offset */
	WRITE_COEF(0x37, 0xfc06), /* Class D amp control */
	UPDATE_COEF(0x1b, 0x8000, 0), /* HP JD control */
	{}
};

static void alc283_restore_default_value(struct hda_codec *codec)
{
	alc_process_coef_fw(codec, alc283_coefs);
}

static void alc283_init(struct hda_codec *codec)
{
	struct alc_spec *spec = codec->spec;
	hda_nid_t hp_pin = alc_get_hp_pin(spec);
	bool hp_pin_sense;

	alc283_restore_default_value(codec);

	if (!hp_pin)
		return;

	msleep(30);
	hp_pin_sense = snd_hda_jack_detect(codec, hp_pin);

	/* Index 0x43 Direct Drive HP AMP LPM Control 1 */
	/* Headphone capless set to high power mode */
	alc_write_coef_idx(codec, 0x43, 0x9004);

	snd_hda_codec_write(codec, hp_pin, 0,
			    AC_VERB_SET_AMP_GAIN_MUTE, AMP_OUT_MUTE);

	if (hp_pin_sense)
		msleep(85);

	snd_hda_codec_write(codec, hp_pin, 0,
			    AC_VERB_SET_PIN_WIDGET_CONTROL, PIN_OUT);

	if (hp_pin_sense)
		msleep(85);
	/* Index 0x46 Combo jack auto switch control 2 */
	/* 3k pull low control for Headset jack. */
	alc_update_coef_idx(codec, 0x46, 3 << 12, 0);
	/* Headphone capless set to normal mode */
	alc_write_coef_idx(codec, 0x43, 0x9614);
}

static void alc283_shutup(struct hda_codec *codec)
{
	struct alc_spec *spec = codec->spec;
	hda_nid_t hp_pin = alc_get_hp_pin(spec);
	bool hp_pin_sense;

	if (!hp_pin) {
		alc269_shutup(codec);
		return;
	}

	hp_pin_sense = snd_hda_jack_detect(codec, hp_pin);

	alc_write_coef_idx(codec, 0x43, 0x9004);

	/*depop hp during suspend*/
	alc_write_coef_idx(codec, 0x06, 0x2100);

	snd_hda_codec_write(codec, hp_pin, 0,
			    AC_VERB_SET_AMP_GAIN_MUTE, AMP_OUT_MUTE);

	if (hp_pin_sense)
		msleep(100);

	if (!spec->no_shutup_pins)
		snd_hda_codec_write(codec, hp_pin, 0,
				    AC_VERB_SET_PIN_WIDGET_CONTROL, 0x0);

	alc_update_coef_idx(codec, 0x46, 0, 3 << 12);

	if (hp_pin_sense)
		msleep(100);
	alc_auto_setup_eapd(codec, false);
	alc_shutup_pins(codec);
	alc_write_coef_idx(codec, 0x43, 0x9614);
}

static void alc256_init(struct hda_codec *codec)
{
	struct alc_spec *spec = codec->spec;
	hda_nid_t hp_pin = alc_get_hp_pin(spec);
	bool hp_pin_sense;

	if (!hp_pin)
		hp_pin = 0x21;

	msleep(30);

	hp_pin_sense = snd_hda_jack_detect(codec, hp_pin);

	if (hp_pin_sense)
		msleep(2);

	alc_update_coefex_idx(codec, 0x57, 0x04, 0x0007, 0x1); /* Low power */
	if (spec->ultra_low_power) {
		alc_update_coef_idx(codec, 0x03, 1<<1, 1<<1);
		alc_update_coef_idx(codec, 0x08, 3<<2, 3<<2);
		alc_update_coef_idx(codec, 0x08, 7<<4, 0);
		alc_update_coef_idx(codec, 0x3b, 1<<15, 0);
		alc_update_coef_idx(codec, 0x0e, 7<<6, 7<<6);
		msleep(30);
	}

	snd_hda_codec_write(codec, hp_pin, 0,
			    AC_VERB_SET_AMP_GAIN_MUTE, AMP_OUT_MUTE);

	if (hp_pin_sense || spec->ultra_low_power)
		msleep(85);

	snd_hda_codec_write(codec, hp_pin, 0,
			    AC_VERB_SET_PIN_WIDGET_CONTROL, PIN_OUT);

	if (hp_pin_sense || spec->ultra_low_power)
		msleep(100);

	alc_update_coef_idx(codec, 0x46, 3 << 12, 0);
	alc_update_coefex_idx(codec, 0x57, 0x04, 0x0007, 0x4); /* Hight power */
	alc_update_coefex_idx(codec, 0x53, 0x02, 0x8000, 1 << 15); /* Clear bit */
	alc_update_coefex_idx(codec, 0x53, 0x02, 0x8000, 0 << 15);
	alc_update_coef_idx(codec, 0x36, 1 << 13, 1 << 5); /* Switch pcbeep path to Line in path*/
}

static void alc256_shutup(struct hda_codec *codec)
{
	struct alc_spec *spec = codec->spec;
	hda_nid_t hp_pin = alc_get_hp_pin(spec);
	bool hp_pin_sense;

	if (!hp_pin)
		hp_pin = 0x21;

	hp_pin_sense = snd_hda_jack_detect(codec, hp_pin);

	if (hp_pin_sense)
		msleep(2);

	snd_hda_codec_write(codec, hp_pin, 0,
			    AC_VERB_SET_AMP_GAIN_MUTE, AMP_OUT_MUTE);

	if (hp_pin_sense || spec->ultra_low_power)
		msleep(85);

	/* 3k pull low control for Headset jack. */
	/* NOTE: call this before clearing the pin, otherwise codec stalls */
	alc_update_coef_idx(codec, 0x46, 0, 3 << 12);

	if (!spec->no_shutup_pins)
		snd_hda_codec_write(codec, hp_pin, 0,
				    AC_VERB_SET_PIN_WIDGET_CONTROL, 0x0);

	if (hp_pin_sense || spec->ultra_low_power)
		msleep(100);

	alc_auto_setup_eapd(codec, false);
	alc_shutup_pins(codec);
	if (spec->ultra_low_power) {
		msleep(50);
		alc_update_coef_idx(codec, 0x03, 1<<1, 0);
		alc_update_coef_idx(codec, 0x08, 7<<4, 7<<4);
		alc_update_coef_idx(codec, 0x08, 3<<2, 0);
		alc_update_coef_idx(codec, 0x3b, 1<<15, 1<<15);
		alc_update_coef_idx(codec, 0x0e, 7<<6, 0);
		msleep(30);
	}
}

static void alc225_init(struct hda_codec *codec)
{
	struct alc_spec *spec = codec->spec;
	hda_nid_t hp_pin = alc_get_hp_pin(spec);
	bool hp1_pin_sense, hp2_pin_sense;

	if (!hp_pin)
		hp_pin = 0x21;
	msleep(30);

	hp1_pin_sense = snd_hda_jack_detect(codec, hp_pin);
	hp2_pin_sense = snd_hda_jack_detect(codec, 0x16);

	if (hp1_pin_sense || hp2_pin_sense)
		msleep(2);

	alc_update_coefex_idx(codec, 0x57, 0x04, 0x0007, 0x1); /* Low power */
	if (spec->ultra_low_power) {
		alc_update_coef_idx(codec, 0x08, 0x0f << 2, 3<<2);
		alc_update_coef_idx(codec, 0x0e, 7<<6, 7<<6);
		alc_update_coef_idx(codec, 0x33, 1<<11, 0);
		msleep(30);
	}

	if (hp1_pin_sense || spec->ultra_low_power)
		snd_hda_codec_write(codec, hp_pin, 0,
			    AC_VERB_SET_AMP_GAIN_MUTE, AMP_OUT_MUTE);
	if (hp2_pin_sense)
		snd_hda_codec_write(codec, 0x16, 0,
			    AC_VERB_SET_AMP_GAIN_MUTE, AMP_OUT_MUTE);

	if (hp1_pin_sense || hp2_pin_sense || spec->ultra_low_power)
		msleep(85);

	if (hp1_pin_sense || spec->ultra_low_power)
		snd_hda_codec_write(codec, hp_pin, 0,
			    AC_VERB_SET_PIN_WIDGET_CONTROL, PIN_OUT);
	if (hp2_pin_sense)
		snd_hda_codec_write(codec, 0x16, 0,
			    AC_VERB_SET_PIN_WIDGET_CONTROL, PIN_OUT);

	if (hp1_pin_sense || hp2_pin_sense || spec->ultra_low_power)
		msleep(100);

	alc_update_coef_idx(codec, 0x4a, 3 << 10, 0);
	alc_update_coefex_idx(codec, 0x57, 0x04, 0x0007, 0x4); /* Hight power */
}

static void alc225_shutup(struct hda_codec *codec)
{
	struct alc_spec *spec = codec->spec;
	hda_nid_t hp_pin = alc_get_hp_pin(spec);
	bool hp1_pin_sense, hp2_pin_sense;

	if (!hp_pin)
		hp_pin = 0x21;
	/* 3k pull low control for Headset jack. */
	alc_update_coef_idx(codec, 0x4a, 0, 3 << 10);

	hp1_pin_sense = snd_hda_jack_detect(codec, hp_pin);
	hp2_pin_sense = snd_hda_jack_detect(codec, 0x16);

	if (hp1_pin_sense || hp2_pin_sense)
		msleep(2);

	if (hp1_pin_sense || spec->ultra_low_power)
		snd_hda_codec_write(codec, hp_pin, 0,
			    AC_VERB_SET_AMP_GAIN_MUTE, AMP_OUT_MUTE);
	if (hp2_pin_sense)
		snd_hda_codec_write(codec, 0x16, 0,
			    AC_VERB_SET_AMP_GAIN_MUTE, AMP_OUT_MUTE);

	if (hp1_pin_sense || hp2_pin_sense || spec->ultra_low_power)
		msleep(85);

	if (hp1_pin_sense || spec->ultra_low_power)
		snd_hda_codec_write(codec, hp_pin, 0,
			    AC_VERB_SET_PIN_WIDGET_CONTROL, 0x0);
	if (hp2_pin_sense)
		snd_hda_codec_write(codec, 0x16, 0,
			    AC_VERB_SET_PIN_WIDGET_CONTROL, 0x0);

	if (hp1_pin_sense || hp2_pin_sense || spec->ultra_low_power)
		msleep(100);

	alc_auto_setup_eapd(codec, false);
	alc_shutup_pins(codec);
	if (spec->ultra_low_power) {
		msleep(50);
		alc_update_coef_idx(codec, 0x08, 0x0f << 2, 0x0c << 2);
		alc_update_coef_idx(codec, 0x0e, 7<<6, 0);
		alc_update_coef_idx(codec, 0x33, 1<<11, 1<<11);
		alc_update_coef_idx(codec, 0x4a, 3<<4, 2<<4);
		msleep(30);
	}
}

static void alc_default_init(struct hda_codec *codec)
{
	struct alc_spec *spec = codec->spec;
	hda_nid_t hp_pin = alc_get_hp_pin(spec);
	bool hp_pin_sense;

	if (!hp_pin)
		return;

	msleep(30);

	hp_pin_sense = snd_hda_jack_detect(codec, hp_pin);

	if (hp_pin_sense)
		msleep(2);

	snd_hda_codec_write(codec, hp_pin, 0,
			    AC_VERB_SET_AMP_GAIN_MUTE, AMP_OUT_MUTE);

	if (hp_pin_sense)
		msleep(85);

	snd_hda_codec_write(codec, hp_pin, 0,
			    AC_VERB_SET_PIN_WIDGET_CONTROL, PIN_OUT);

	if (hp_pin_sense)
		msleep(100);
}

static void alc_default_shutup(struct hda_codec *codec)
{
	struct alc_spec *spec = codec->spec;
	hda_nid_t hp_pin = alc_get_hp_pin(spec);
	bool hp_pin_sense;

	if (!hp_pin) {
		alc269_shutup(codec);
		return;
	}

	hp_pin_sense = snd_hda_jack_detect(codec, hp_pin);

	if (hp_pin_sense)
		msleep(2);

	snd_hda_codec_write(codec, hp_pin, 0,
			    AC_VERB_SET_AMP_GAIN_MUTE, AMP_OUT_MUTE);

	if (hp_pin_sense)
		msleep(85);

	if (!spec->no_shutup_pins)
		snd_hda_codec_write(codec, hp_pin, 0,
				    AC_VERB_SET_PIN_WIDGET_CONTROL, 0x0);

	if (hp_pin_sense)
		msleep(100);

	alc_auto_setup_eapd(codec, false);
	alc_shutup_pins(codec);
}

static void alc294_hp_init(struct hda_codec *codec)
{
	struct alc_spec *spec = codec->spec;
	hda_nid_t hp_pin = alc_get_hp_pin(spec);
	int i, val;

	if (!hp_pin)
		return;

	snd_hda_codec_write(codec, hp_pin, 0,
			    AC_VERB_SET_AMP_GAIN_MUTE, AMP_OUT_MUTE);

	msleep(100);

	if (!spec->no_shutup_pins)
		snd_hda_codec_write(codec, hp_pin, 0,
				    AC_VERB_SET_PIN_WIDGET_CONTROL, 0x0);

	alc_update_coef_idx(codec, 0x6f, 0x000f, 0);/* Set HP depop to manual mode */
	alc_update_coefex_idx(codec, 0x58, 0x00, 0x8000, 0x8000); /* HP depop procedure start */

	/* Wait for depop procedure finish  */
	val = alc_read_coefex_idx(codec, 0x58, 0x01);
	for (i = 0; i < 20 && val & 0x0080; i++) {
		msleep(50);
		val = alc_read_coefex_idx(codec, 0x58, 0x01);
	}
	/* Set HP depop to auto mode */
	alc_update_coef_idx(codec, 0x6f, 0x000f, 0x000b);
	msleep(50);
}

static void alc294_init(struct hda_codec *codec)
{
	struct alc_spec *spec = codec->spec;

	/* required only at boot or S4 resume time */
	if (!spec->done_hp_init ||
	    codec->core.dev.power.power_state.event == PM_EVENT_RESTORE) {
		alc294_hp_init(codec);
		spec->done_hp_init = true;
	}
	alc_default_init(codec);
}

static void alc5505_coef_set(struct hda_codec *codec, unsigned int index_reg,
			     unsigned int val)
{
	snd_hda_codec_write(codec, 0x51, 0, AC_VERB_SET_COEF_INDEX, index_reg >> 1);
	snd_hda_codec_write(codec, 0x51, 0, AC_VERB_SET_PROC_COEF, val & 0xffff); /* LSB */
	snd_hda_codec_write(codec, 0x51, 0, AC_VERB_SET_PROC_COEF, val >> 16); /* MSB */
}

static int alc5505_coef_get(struct hda_codec *codec, unsigned int index_reg)
{
	unsigned int val;

	snd_hda_codec_write(codec, 0x51, 0, AC_VERB_SET_COEF_INDEX, index_reg >> 1);
	val = snd_hda_codec_read(codec, 0x51, 0, AC_VERB_GET_PROC_COEF, 0)
		& 0xffff;
	val |= snd_hda_codec_read(codec, 0x51, 0, AC_VERB_GET_PROC_COEF, 0)
		<< 16;
	return val;
}

static void alc5505_dsp_halt(struct hda_codec *codec)
{
	unsigned int val;

	alc5505_coef_set(codec, 0x3000, 0x000c); /* DSP CPU stop */
	alc5505_coef_set(codec, 0x880c, 0x0008); /* DDR enter self refresh */
	alc5505_coef_set(codec, 0x61c0, 0x11110080); /* Clock control for PLL and CPU */
	alc5505_coef_set(codec, 0x6230, 0xfc0d4011); /* Disable Input OP */
	alc5505_coef_set(codec, 0x61b4, 0x040a2b03); /* Stop PLL2 */
	alc5505_coef_set(codec, 0x61b0, 0x00005b17); /* Stop PLL1 */
	alc5505_coef_set(codec, 0x61b8, 0x04133303); /* Stop PLL3 */
	val = alc5505_coef_get(codec, 0x6220);
	alc5505_coef_set(codec, 0x6220, (val | 0x3000)); /* switch Ringbuffer clock to DBUS clock */
}

static void alc5505_dsp_back_from_halt(struct hda_codec *codec)
{
	alc5505_coef_set(codec, 0x61b8, 0x04133302);
	alc5505_coef_set(codec, 0x61b0, 0x00005b16);
	alc5505_coef_set(codec, 0x61b4, 0x040a2b02);
	alc5505_coef_set(codec, 0x6230, 0xf80d4011);
	alc5505_coef_set(codec, 0x6220, 0x2002010f);
	alc5505_coef_set(codec, 0x880c, 0x00000004);
}

static void alc5505_dsp_init(struct hda_codec *codec)
{
	unsigned int val;

	alc5505_dsp_halt(codec);
	alc5505_dsp_back_from_halt(codec);
	alc5505_coef_set(codec, 0x61b0, 0x5b14); /* PLL1 control */
	alc5505_coef_set(codec, 0x61b0, 0x5b16);
	alc5505_coef_set(codec, 0x61b4, 0x04132b00); /* PLL2 control */
	alc5505_coef_set(codec, 0x61b4, 0x04132b02);
	alc5505_coef_set(codec, 0x61b8, 0x041f3300); /* PLL3 control*/
	alc5505_coef_set(codec, 0x61b8, 0x041f3302);
	snd_hda_codec_write(codec, 0x51, 0, AC_VERB_SET_CODEC_RESET, 0); /* Function reset */
	alc5505_coef_set(codec, 0x61b8, 0x041b3302);
	alc5505_coef_set(codec, 0x61b8, 0x04173302);
	alc5505_coef_set(codec, 0x61b8, 0x04163302);
	alc5505_coef_set(codec, 0x8800, 0x348b328b); /* DRAM control */
	alc5505_coef_set(codec, 0x8808, 0x00020022); /* DRAM control */
	alc5505_coef_set(codec, 0x8818, 0x00000400); /* DRAM control */

	val = alc5505_coef_get(codec, 0x6200) >> 16; /* Read revision ID */
	if (val <= 3)
		alc5505_coef_set(codec, 0x6220, 0x2002010f); /* I/O PAD Configuration */
	else
		alc5505_coef_set(codec, 0x6220, 0x6002018f);

	alc5505_coef_set(codec, 0x61ac, 0x055525f0); /**/
	alc5505_coef_set(codec, 0x61c0, 0x12230080); /* Clock control */
	alc5505_coef_set(codec, 0x61b4, 0x040e2b02); /* PLL2 control */
	alc5505_coef_set(codec, 0x61bc, 0x010234f8); /* OSC Control */
	alc5505_coef_set(codec, 0x880c, 0x00000004); /* DRAM Function control */
	alc5505_coef_set(codec, 0x880c, 0x00000003);
	alc5505_coef_set(codec, 0x880c, 0x00000010);

#ifdef HALT_REALTEK_ALC5505
	alc5505_dsp_halt(codec);
#endif
}

#ifdef HALT_REALTEK_ALC5505
#define alc5505_dsp_suspend(codec)	/* NOP */
#define alc5505_dsp_resume(codec)	/* NOP */
#else
#define alc5505_dsp_suspend(codec)	alc5505_dsp_halt(codec)
#define alc5505_dsp_resume(codec)	alc5505_dsp_back_from_halt(codec)
#endif

#ifdef CONFIG_PM
static int alc269_suspend(struct hda_codec *codec)
{
	struct alc_spec *spec = codec->spec;

	if (spec->has_alc5505_dsp)
		alc5505_dsp_suspend(codec);
	return alc_suspend(codec);
}

static int alc269_resume(struct hda_codec *codec)
{
	struct alc_spec *spec = codec->spec;

	if (spec->codec_variant == ALC269_TYPE_ALC269VB)
		alc269vb_toggle_power_output(codec, 0);
	if (spec->codec_variant == ALC269_TYPE_ALC269VB &&
			(alc_get_coef0(codec) & 0x00ff) == 0x018) {
		msleep(150);
	}

	codec->patch_ops.init(codec);

	if (spec->codec_variant == ALC269_TYPE_ALC269VB)
		alc269vb_toggle_power_output(codec, 1);
	if (spec->codec_variant == ALC269_TYPE_ALC269VB &&
			(alc_get_coef0(codec) & 0x00ff) == 0x017) {
		msleep(200);
	}

	regcache_sync(codec->core.regmap);
	hda_call_check_power_status(codec, 0x01);

	/* on some machine, the BIOS will clear the codec gpio data when enter
	 * suspend, and won't restore the data after resume, so we restore it
	 * in the driver.
	 */
	if (spec->gpio_data)
		alc_write_gpio_data(codec);

	if (spec->has_alc5505_dsp)
		alc5505_dsp_resume(codec);

	return 0;
}
#endif /* CONFIG_PM */

static void alc269_fixup_pincfg_no_hp_to_lineout(struct hda_codec *codec,
						 const struct hda_fixup *fix, int action)
{
	struct alc_spec *spec = codec->spec;

	if (action == HDA_FIXUP_ACT_PRE_PROBE)
		spec->parse_flags = HDA_PINCFG_NO_HP_FIXUP;
}

static void alc269_fixup_pincfg_U7x7_headset_mic(struct hda_codec *codec,
						 const struct hda_fixup *fix,
						 int action)
{
	unsigned int cfg_headphone = snd_hda_codec_get_pincfg(codec, 0x21);
	unsigned int cfg_headset_mic = snd_hda_codec_get_pincfg(codec, 0x19);

	if (cfg_headphone && cfg_headset_mic == 0x411111f0)
		snd_hda_codec_set_pincfg(codec, 0x19,
			(cfg_headphone & ~AC_DEFCFG_DEVICE) |
			(AC_JACK_MIC_IN << AC_DEFCFG_DEVICE_SHIFT));
}

static void alc269_fixup_hweq(struct hda_codec *codec,
			       const struct hda_fixup *fix, int action)
{
	if (action == HDA_FIXUP_ACT_INIT)
		alc_update_coef_idx(codec, 0x1e, 0, 0x80);
}

static void alc269_fixup_headset_mic(struct hda_codec *codec,
				       const struct hda_fixup *fix, int action)
{
	struct alc_spec *spec = codec->spec;

	if (action == HDA_FIXUP_ACT_PRE_PROBE)
		spec->parse_flags |= HDA_PINCFG_HEADSET_MIC;
}

static void alc271_fixup_dmic(struct hda_codec *codec,
			      const struct hda_fixup *fix, int action)
{
	static const struct hda_verb verbs[] = {
		{0x20, AC_VERB_SET_COEF_INDEX, 0x0d},
		{0x20, AC_VERB_SET_PROC_COEF, 0x4000},
		{}
	};
	unsigned int cfg;

	if (strcmp(codec->core.chip_name, "ALC271X") &&
	    strcmp(codec->core.chip_name, "ALC269VB"))
		return;
	cfg = snd_hda_codec_get_pincfg(codec, 0x12);
	if (get_defcfg_connect(cfg) == AC_JACK_PORT_FIXED)
		snd_hda_sequence_write(codec, verbs);
}

static void alc269_fixup_pcm_44k(struct hda_codec *codec,
				 const struct hda_fixup *fix, int action)
{
	struct alc_spec *spec = codec->spec;

	if (action != HDA_FIXUP_ACT_PROBE)
		return;

	/* Due to a hardware problem on Lenovo Ideadpad, we need to
	 * fix the sample rate of analog I/O to 44.1kHz
	 */
	spec->gen.stream_analog_playback = &alc269_44k_pcm_analog_playback;
	spec->gen.stream_analog_capture = &alc269_44k_pcm_analog_capture;
}

static void alc269_fixup_stereo_dmic(struct hda_codec *codec,
				     const struct hda_fixup *fix, int action)
{
	/* The digital-mic unit sends PDM (differential signal) instead of
	 * the standard PCM, thus you can't record a valid mono stream as is.
	 * Below is a workaround specific to ALC269 to control the dmic
	 * signal source as mono.
	 */
	if (action == HDA_FIXUP_ACT_INIT)
		alc_update_coef_idx(codec, 0x07, 0, 0x80);
}

static void alc269_quanta_automute(struct hda_codec *codec)
{
	snd_hda_gen_update_outputs(codec);

	alc_write_coef_idx(codec, 0x0c, 0x680);
	alc_write_coef_idx(codec, 0x0c, 0x480);
}

static void alc269_fixup_quanta_mute(struct hda_codec *codec,
				     const struct hda_fixup *fix, int action)
{
	struct alc_spec *spec = codec->spec;
	if (action != HDA_FIXUP_ACT_PROBE)
		return;
	spec->gen.automute_hook = alc269_quanta_automute;
}

static void alc269_x101_hp_automute_hook(struct hda_codec *codec,
					 struct hda_jack_callback *jack)
{
	struct alc_spec *spec = codec->spec;
	int vref;
	msleep(200);
	snd_hda_gen_hp_automute(codec, jack);

	vref = spec->gen.hp_jack_present ? PIN_VREF80 : 0;
	msleep(100);
	snd_hda_codec_write(codec, 0x18, 0, AC_VERB_SET_PIN_WIDGET_CONTROL,
			    vref);
	msleep(500);
	snd_hda_codec_write(codec, 0x18, 0, AC_VERB_SET_PIN_WIDGET_CONTROL,
			    vref);
}

/*
 * Magic sequence to make Huawei Matebook X right speaker working (bko#197801)
 */
struct hda_alc298_mbxinit {
	unsigned char value_0x23;
	unsigned char value_0x25;
};

static void alc298_huawei_mbx_stereo_seq(struct hda_codec *codec,
					 const struct hda_alc298_mbxinit *initval,
					 bool first)
{
	snd_hda_codec_write(codec, 0x06, 0, AC_VERB_SET_DIGI_CONVERT_3, 0x0);
	alc_write_coef_idx(codec, 0x26, 0xb000);

	if (first)
		snd_hda_codec_write(codec, 0x21, 0, AC_VERB_GET_PIN_SENSE, 0x0);

	snd_hda_codec_write(codec, 0x6, 0, AC_VERB_SET_DIGI_CONVERT_3, 0x80);
	alc_write_coef_idx(codec, 0x26, 0xf000);
	alc_write_coef_idx(codec, 0x23, initval->value_0x23);

	if (initval->value_0x23 != 0x1e)
		alc_write_coef_idx(codec, 0x25, initval->value_0x25);

	snd_hda_codec_write(codec, 0x20, 0, AC_VERB_SET_COEF_INDEX, 0x26);
	snd_hda_codec_write(codec, 0x20, 0, AC_VERB_SET_PROC_COEF, 0xb010);
}

static void alc298_fixup_huawei_mbx_stereo(struct hda_codec *codec,
					   const struct hda_fixup *fix,
					   int action)
{
	/* Initialization magic */
	static const struct hda_alc298_mbxinit dac_init[] = {
		{0x0c, 0x00}, {0x0d, 0x00}, {0x0e, 0x00}, {0x0f, 0x00},
		{0x10, 0x00}, {0x1a, 0x40}, {0x1b, 0x82}, {0x1c, 0x00},
		{0x1d, 0x00}, {0x1e, 0x00}, {0x1f, 0x00},
		{0x20, 0xc2}, {0x21, 0xc8}, {0x22, 0x26}, {0x23, 0x24},
		{0x27, 0xff}, {0x28, 0xff}, {0x29, 0xff}, {0x2a, 0x8f},
		{0x2b, 0x02}, {0x2c, 0x48}, {0x2d, 0x34}, {0x2e, 0x00},
		{0x2f, 0x00},
		{0x30, 0x00}, {0x31, 0x00}, {0x32, 0x00}, {0x33, 0x00},
		{0x34, 0x00}, {0x35, 0x01}, {0x36, 0x93}, {0x37, 0x0c},
		{0x38, 0x00}, {0x39, 0x00}, {0x3a, 0xf8}, {0x38, 0x80},
		{}
	};
	const struct hda_alc298_mbxinit *seq;

	if (action != HDA_FIXUP_ACT_INIT)
		return;

	/* Start */
	snd_hda_codec_write(codec, 0x06, 0, AC_VERB_SET_DIGI_CONVERT_3, 0x00);
	snd_hda_codec_write(codec, 0x06, 0, AC_VERB_SET_DIGI_CONVERT_3, 0x80);
	alc_write_coef_idx(codec, 0x26, 0xf000);
	alc_write_coef_idx(codec, 0x22, 0x31);
	alc_write_coef_idx(codec, 0x23, 0x0b);
	alc_write_coef_idx(codec, 0x25, 0x00);
	snd_hda_codec_write(codec, 0x20, 0, AC_VERB_SET_COEF_INDEX, 0x26);
	snd_hda_codec_write(codec, 0x20, 0, AC_VERB_SET_PROC_COEF, 0xb010);

	for (seq = dac_init; seq->value_0x23; seq++)
		alc298_huawei_mbx_stereo_seq(codec, seq, seq == dac_init);
}

static void alc269_fixup_x101_headset_mic(struct hda_codec *codec,
				     const struct hda_fixup *fix, int action)
{
	struct alc_spec *spec = codec->spec;
	if (action == HDA_FIXUP_ACT_PRE_PROBE) {
		spec->parse_flags |= HDA_PINCFG_HEADSET_MIC;
		spec->gen.hp_automute_hook = alc269_x101_hp_automute_hook;
	}
}


/* update mute-LED according to the speaker mute state via mic VREF pin */
static void alc269_fixup_mic_mute_hook(void *private_data, int enabled)
{
	struct hda_codec *codec = private_data;
	struct alc_spec *spec = codec->spec;
	unsigned int pinval;

	if (spec->mute_led_polarity)
		enabled = !enabled;
	pinval = snd_hda_codec_get_pin_target(codec, spec->mute_led_nid);
	pinval &= ~AC_PINCTL_VREFEN;
	pinval |= enabled ? AC_PINCTL_VREF_HIZ : AC_PINCTL_VREF_80;
	if (spec->mute_led_nid) {
		/* temporarily power up/down for setting VREF */
		snd_hda_power_up_pm(codec);
		snd_hda_set_pin_ctl_cache(codec, spec->mute_led_nid, pinval);
		snd_hda_power_down_pm(codec);
	}
}

/* Make sure the led works even in runtime suspend */
static unsigned int led_power_filter(struct hda_codec *codec,
						  hda_nid_t nid,
						  unsigned int power_state)
{
	struct alc_spec *spec = codec->spec;

	if (power_state != AC_PWRST_D3 || nid == 0 ||
	    (nid != spec->mute_led_nid && nid != spec->cap_mute_led_nid))
		return power_state;

	/* Set pin ctl again, it might have just been set to 0 */
	snd_hda_set_pin_ctl(codec, nid,
			    snd_hda_codec_get_pin_target(codec, nid));

	return snd_hda_gen_path_power_filter(codec, nid, power_state);
}

static void alc269_fixup_hp_mute_led(struct hda_codec *codec,
				     const struct hda_fixup *fix, int action)
{
	struct alc_spec *spec = codec->spec;
	const struct dmi_device *dev = NULL;

	if (action != HDA_FIXUP_ACT_PRE_PROBE)
		return;

	while ((dev = dmi_find_device(DMI_DEV_TYPE_OEM_STRING, NULL, dev))) {
		int pol, pin;
		if (sscanf(dev->name, "HP_Mute_LED_%d_%x", &pol, &pin) != 2)
			continue;
		if (pin < 0x0a || pin >= 0x10)
			break;
		spec->mute_led_polarity = pol;
		spec->mute_led_nid = pin - 0x0a + 0x18;
		spec->gen.vmaster_mute.hook = alc269_fixup_mic_mute_hook;
		spec->gen.vmaster_mute_enum = 1;
		codec->power_filter = led_power_filter;
		codec_dbg(codec,
			  "Detected mute LED for %x:%d\n", spec->mute_led_nid,
			   spec->mute_led_polarity);
		break;
	}
}

static void alc269_fixup_hp_mute_led_micx(struct hda_codec *codec,
					  const struct hda_fixup *fix,
					  int action, hda_nid_t pin)
{
	struct alc_spec *spec = codec->spec;

	if (action == HDA_FIXUP_ACT_PRE_PROBE) {
		spec->mute_led_polarity = 0;
		spec->mute_led_nid = pin;
		spec->gen.vmaster_mute.hook = alc269_fixup_mic_mute_hook;
		spec->gen.vmaster_mute_enum = 1;
		codec->power_filter = led_power_filter;
	}
}

static void alc269_fixup_hp_mute_led_mic1(struct hda_codec *codec,
				const struct hda_fixup *fix, int action)
{
	alc269_fixup_hp_mute_led_micx(codec, fix, action, 0x18);
}

static void alc269_fixup_hp_mute_led_mic2(struct hda_codec *codec,
				const struct hda_fixup *fix, int action)
{
	alc269_fixup_hp_mute_led_micx(codec, fix, action, 0x19);
}

static void alc269_fixup_hp_mute_led_mic3(struct hda_codec *codec,
				const struct hda_fixup *fix, int action)
{
	alc269_fixup_hp_mute_led_micx(codec, fix, action, 0x1b);
}

/* update LED status via GPIO */
static void alc_update_gpio_led(struct hda_codec *codec, unsigned int mask,
				bool enabled)
{
	struct alc_spec *spec = codec->spec;

	if (spec->mute_led_polarity)
		enabled = !enabled;
	alc_update_gpio_data(codec, mask, !enabled); /* muted -> LED on */
}

/* turn on/off mute LED via GPIO per vmaster hook */
static void alc_fixup_gpio_mute_hook(void *private_data, int enabled)
{
	struct hda_codec *codec = private_data;
	struct alc_spec *spec = codec->spec;

	alc_update_gpio_led(codec, spec->gpio_mute_led_mask, enabled);
}

/* turn on/off mic-mute LED via GPIO per capture hook */
static void alc_gpio_micmute_update(struct hda_codec *codec)
{
	struct alc_spec *spec = codec->spec;

	alc_update_gpio_led(codec, spec->gpio_mic_led_mask,
			    spec->gen.micmute_led.led_value);
}

/* setup mute and mic-mute GPIO bits, add hooks appropriately */
static void alc_fixup_hp_gpio_led(struct hda_codec *codec,
				  int action,
				  unsigned int mute_mask,
				  unsigned int micmute_mask)
{
	struct alc_spec *spec = codec->spec;

	alc_fixup_gpio(codec, action, mute_mask | micmute_mask);

	if (action != HDA_FIXUP_ACT_PRE_PROBE)
		return;
	if (mute_mask) {
		spec->gpio_mute_led_mask = mute_mask;
		spec->gen.vmaster_mute.hook = alc_fixup_gpio_mute_hook;
	}
	if (micmute_mask) {
		spec->gpio_mic_led_mask = micmute_mask;
		snd_hda_gen_add_micmute_led(codec, alc_gpio_micmute_update);
	}
}

static void alc269_fixup_hp_gpio_led(struct hda_codec *codec,
				const struct hda_fixup *fix, int action)
{
	alc_fixup_hp_gpio_led(codec, action, 0x08, 0x10);
}

static void alc286_fixup_hp_gpio_led(struct hda_codec *codec,
				const struct hda_fixup *fix, int action)
{
	alc_fixup_hp_gpio_led(codec, action, 0x02, 0x20);
}

/* turn on/off mic-mute LED per capture hook */
static void alc_cap_micmute_update(struct hda_codec *codec)
{
	struct alc_spec *spec = codec->spec;
	unsigned int pinval;

	if (!spec->cap_mute_led_nid)
		return;
	pinval = snd_hda_codec_get_pin_target(codec, spec->cap_mute_led_nid);
	pinval &= ~AC_PINCTL_VREFEN;
	if (spec->gen.micmute_led.led_value)
		pinval |= AC_PINCTL_VREF_80;
	else
		pinval |= AC_PINCTL_VREF_HIZ;
	snd_hda_set_pin_ctl_cache(codec, spec->cap_mute_led_nid, pinval);
}

static void alc269_fixup_hp_gpio_mic1_led(struct hda_codec *codec,
				const struct hda_fixup *fix, int action)
{
	struct alc_spec *spec = codec->spec;

	alc_fixup_hp_gpio_led(codec, action, 0x08, 0);
	if (action == HDA_FIXUP_ACT_PRE_PROBE) {
		/* Like hp_gpio_mic1_led, but also needs GPIO4 low to
		 * enable headphone amp
		 */
		spec->gpio_mask |= 0x10;
		spec->gpio_dir |= 0x10;
		spec->cap_mute_led_nid = 0x18;
		snd_hda_gen_add_micmute_led(codec, alc_cap_micmute_update);
		codec->power_filter = led_power_filter;
	}
}

static void alc280_fixup_hp_gpio4(struct hda_codec *codec,
				   const struct hda_fixup *fix, int action)
{
	struct alc_spec *spec = codec->spec;

	alc_fixup_hp_gpio_led(codec, action, 0x08, 0);
	if (action == HDA_FIXUP_ACT_PRE_PROBE) {
		spec->cap_mute_led_nid = 0x18;
		snd_hda_gen_add_micmute_led(codec, alc_cap_micmute_update);
		codec->power_filter = led_power_filter;
	}
}

#if IS_REACHABLE(CONFIG_INPUT)
static void gpio2_mic_hotkey_event(struct hda_codec *codec,
				   struct hda_jack_callback *event)
{
	struct alc_spec *spec = codec->spec;

	/* GPIO2 just toggles on a keypress/keyrelease cycle. Therefore
	   send both key on and key off event for every interrupt. */
	input_report_key(spec->kb_dev, spec->alc_mute_keycode_map[ALC_KEY_MICMUTE_INDEX], 1);
	input_sync(spec->kb_dev);
	input_report_key(spec->kb_dev, spec->alc_mute_keycode_map[ALC_KEY_MICMUTE_INDEX], 0);
	input_sync(spec->kb_dev);
}

static int alc_register_micmute_input_device(struct hda_codec *codec)
{
	struct alc_spec *spec = codec->spec;
	int i;

	spec->kb_dev = input_allocate_device();
	if (!spec->kb_dev) {
		codec_err(codec, "Out of memory (input_allocate_device)\n");
		return -ENOMEM;
	}

	spec->alc_mute_keycode_map[ALC_KEY_MICMUTE_INDEX] = KEY_MICMUTE;

	spec->kb_dev->name = "Microphone Mute Button";
	spec->kb_dev->evbit[0] = BIT_MASK(EV_KEY);
	spec->kb_dev->keycodesize = sizeof(spec->alc_mute_keycode_map[0]);
	spec->kb_dev->keycodemax = ARRAY_SIZE(spec->alc_mute_keycode_map);
	spec->kb_dev->keycode = spec->alc_mute_keycode_map;
	for (i = 0; i < ARRAY_SIZE(spec->alc_mute_keycode_map); i++)
		set_bit(spec->alc_mute_keycode_map[i], spec->kb_dev->keybit);

	if (input_register_device(spec->kb_dev)) {
		codec_err(codec, "input_register_device failed\n");
		input_free_device(spec->kb_dev);
		spec->kb_dev = NULL;
		return -ENOMEM;
	}

	return 0;
}

/* GPIO1 = set according to SKU external amp
 * GPIO2 = mic mute hotkey
 * GPIO3 = mute LED
 * GPIO4 = mic mute LED
 */
static void alc280_fixup_hp_gpio2_mic_hotkey(struct hda_codec *codec,
					     const struct hda_fixup *fix, int action)
{
	struct alc_spec *spec = codec->spec;

	alc_fixup_hp_gpio_led(codec, action, 0x08, 0x10);
	if (action == HDA_FIXUP_ACT_PRE_PROBE) {
		spec->init_amp = ALC_INIT_DEFAULT;
		if (alc_register_micmute_input_device(codec) != 0)
			return;

		spec->gpio_mask |= 0x06;
		spec->gpio_dir |= 0x02;
		spec->gpio_data |= 0x02;
		snd_hda_codec_write_cache(codec, codec->core.afg, 0,
					  AC_VERB_SET_GPIO_UNSOLICITED_RSP_MASK, 0x04);
		snd_hda_jack_detect_enable_callback(codec, codec->core.afg,
						    gpio2_mic_hotkey_event);
		return;
	}

	if (!spec->kb_dev)
		return;

	switch (action) {
	case HDA_FIXUP_ACT_FREE:
		input_unregister_device(spec->kb_dev);
		spec->kb_dev = NULL;
	}
}

/* Line2 = mic mute hotkey
 * GPIO2 = mic mute LED
 */
static void alc233_fixup_lenovo_line2_mic_hotkey(struct hda_codec *codec,
					     const struct hda_fixup *fix, int action)
{
	struct alc_spec *spec = codec->spec;

	alc_fixup_hp_gpio_led(codec, action, 0, 0x04);
	if (action == HDA_FIXUP_ACT_PRE_PROBE) {
		spec->init_amp = ALC_INIT_DEFAULT;
		if (alc_register_micmute_input_device(codec) != 0)
			return;

		snd_hda_jack_detect_enable_callback(codec, 0x1b,
						    gpio2_mic_hotkey_event);
		return;
	}

	if (!spec->kb_dev)
		return;

	switch (action) {
	case HDA_FIXUP_ACT_FREE:
		input_unregister_device(spec->kb_dev);
		spec->kb_dev = NULL;
	}
}
#else /* INPUT */
#define alc280_fixup_hp_gpio2_mic_hotkey	NULL
#define alc233_fixup_lenovo_line2_mic_hotkey	NULL
#endif /* INPUT */

static void alc269_fixup_hp_line1_mic1_led(struct hda_codec *codec,
				const struct hda_fixup *fix, int action)
{
	struct alc_spec *spec = codec->spec;

	alc269_fixup_hp_mute_led_micx(codec, fix, action, 0x1a);
	if (action == HDA_FIXUP_ACT_PRE_PROBE) {
		spec->cap_mute_led_nid = 0x18;
		snd_hda_gen_add_micmute_led(codec, alc_cap_micmute_update);
	}
}

static struct coef_fw alc225_pre_hsmode[] = {
	UPDATE_COEF(0x4a, 1<<8, 0),
	UPDATE_COEFEX(0x57, 0x05, 1<<14, 0),
	UPDATE_COEF(0x63, 3<<14, 3<<14),
	UPDATE_COEF(0x4a, 3<<4, 2<<4),
	UPDATE_COEF(0x4a, 3<<10, 3<<10),
	UPDATE_COEF(0x45, 0x3f<<10, 0x34<<10),
	UPDATE_COEF(0x4a, 3<<10, 0),
	{}
};

static void alc_headset_mode_unplugged(struct hda_codec *codec)
{
	static struct coef_fw coef0255[] = {
		WRITE_COEF(0x1b, 0x0c0b), /* LDO and MISC control */
		WRITE_COEF(0x45, 0xd089), /* UAJ function set to menual mode */
		UPDATE_COEFEX(0x57, 0x05, 1<<14, 0), /* Direct Drive HP Amp control(Set to verb control)*/
		WRITE_COEF(0x06, 0x6104), /* Set MIC2 Vref gate with HP */
		WRITE_COEFEX(0x57, 0x03, 0x8aa6), /* Direct Drive HP Amp control */
		{}
	};
	static struct coef_fw coef0256[] = {
		WRITE_COEF(0x1b, 0x0c4b), /* LDO and MISC control */
		WRITE_COEF(0x45, 0xd089), /* UAJ function set to menual mode */
		WRITE_COEF(0x06, 0x6104), /* Set MIC2 Vref gate with HP */
		WRITE_COEFEX(0x57, 0x03, 0x09a3), /* Direct Drive HP Amp control */
		UPDATE_COEFEX(0x57, 0x05, 1<<14, 0), /* Direct Drive HP Amp control(Set to verb control)*/
		{}
	};
	static struct coef_fw coef0233[] = {
		WRITE_COEF(0x1b, 0x0c0b),
		WRITE_COEF(0x45, 0xc429),
		UPDATE_COEF(0x35, 0x4000, 0),
		WRITE_COEF(0x06, 0x2104),
		WRITE_COEF(0x1a, 0x0001),
		WRITE_COEF(0x26, 0x0004),
		WRITE_COEF(0x32, 0x42a3),
		{}
	};
	static struct coef_fw coef0288[] = {
		UPDATE_COEF(0x4f, 0xfcc0, 0xc400),
		UPDATE_COEF(0x50, 0x2000, 0x2000),
		UPDATE_COEF(0x56, 0x0006, 0x0006),
		UPDATE_COEF(0x66, 0x0008, 0),
		UPDATE_COEF(0x67, 0x2000, 0),
		{}
	};
	static struct coef_fw coef0298[] = {
		UPDATE_COEF(0x19, 0x1300, 0x0300),
		{}
	};
	static struct coef_fw coef0292[] = {
		WRITE_COEF(0x76, 0x000e),
		WRITE_COEF(0x6c, 0x2400),
		WRITE_COEF(0x18, 0x7308),
		WRITE_COEF(0x6b, 0xc429),
		{}
	};
	static struct coef_fw coef0293[] = {
		UPDATE_COEF(0x10, 7<<8, 6<<8), /* SET Line1 JD to 0 */
		UPDATE_COEFEX(0x57, 0x05, 1<<15|1<<13, 0x0), /* SET charge pump by verb */
		UPDATE_COEFEX(0x57, 0x03, 1<<10, 1<<10), /* SET EN_OSW to 1 */
		UPDATE_COEF(0x1a, 1<<3, 1<<3), /* Combo JD gating with LINE1-VREFO */
		WRITE_COEF(0x45, 0xc429), /* Set to TRS type */
		UPDATE_COEF(0x4a, 0x000f, 0x000e), /* Combo Jack auto detect */
		{}
	};
	static struct coef_fw coef0668[] = {
		WRITE_COEF(0x15, 0x0d40),
		WRITE_COEF(0xb7, 0x802b),
		{}
	};
	static struct coef_fw coef0225[] = {
		UPDATE_COEF(0x63, 3<<14, 0),
		{}
	};
	static struct coef_fw coef0274[] = {
		UPDATE_COEF(0x4a, 0x0100, 0),
		UPDATE_COEFEX(0x57, 0x05, 0x4000, 0),
		UPDATE_COEF(0x6b, 0xf000, 0x5000),
		UPDATE_COEF(0x4a, 0x0010, 0),
		UPDATE_COEF(0x4a, 0x0c00, 0x0c00),
		WRITE_COEF(0x45, 0x5289),
		UPDATE_COEF(0x4a, 0x0c00, 0),
		{}
	};

	switch (codec->core.vendor_id) {
	case 0x10ec0255:
		alc_process_coef_fw(codec, coef0255);
		break;
	case 0x10ec0236:
	case 0x10ec0256:
		alc_process_coef_fw(codec, coef0256);
		break;
	case 0x10ec0234:
	case 0x10ec0274:
	case 0x10ec0294:
		alc_process_coef_fw(codec, coef0274);
		break;
	case 0x10ec0233:
	case 0x10ec0283:
		alc_process_coef_fw(codec, coef0233);
		break;
	case 0x10ec0286:
	case 0x10ec0288:
		alc_process_coef_fw(codec, coef0288);
		break;
	case 0x10ec0298:
		alc_process_coef_fw(codec, coef0298);
		alc_process_coef_fw(codec, coef0288);
		break;
	case 0x10ec0292:
		alc_process_coef_fw(codec, coef0292);
		break;
	case 0x10ec0293:
		alc_process_coef_fw(codec, coef0293);
		break;
	case 0x10ec0668:
		alc_process_coef_fw(codec, coef0668);
		break;
	case 0x10ec0215:
	case 0x10ec0225:
	case 0x10ec0285:
	case 0x10ec0295:
	case 0x10ec0289:
	case 0x10ec0299:
		alc_process_coef_fw(codec, alc225_pre_hsmode);
		alc_process_coef_fw(codec, coef0225);
		break;
	case 0x10ec0867:
		alc_update_coefex_idx(codec, 0x57, 0x5, 1<<14, 0);
		break;
	}
	codec_dbg(codec, "Headset jack set to unplugged mode.\n");
}


static void alc_headset_mode_mic_in(struct hda_codec *codec, hda_nid_t hp_pin,
				    hda_nid_t mic_pin)
{
	static struct coef_fw coef0255[] = {
		WRITE_COEFEX(0x57, 0x03, 0x8aa6),
		WRITE_COEF(0x06, 0x6100), /* Set MIC2 Vref gate to normal */
		{}
	};
	static struct coef_fw coef0256[] = {
		UPDATE_COEFEX(0x57, 0x05, 1<<14, 1<<14), /* Direct Drive HP Amp control(Set to verb control)*/
		WRITE_COEFEX(0x57, 0x03, 0x09a3),
		WRITE_COEF(0x06, 0x6100), /* Set MIC2 Vref gate to normal */
		{}
	};
	static struct coef_fw coef0233[] = {
		UPDATE_COEF(0x35, 0, 1<<14),
		WRITE_COEF(0x06, 0x2100),
		WRITE_COEF(0x1a, 0x0021),
		WRITE_COEF(0x26, 0x008c),
		{}
	};
	static struct coef_fw coef0288[] = {
		UPDATE_COEF(0x4f, 0x00c0, 0),
		UPDATE_COEF(0x50, 0x2000, 0),
		UPDATE_COEF(0x56, 0x0006, 0),
		UPDATE_COEF(0x4f, 0xfcc0, 0xc400),
		UPDATE_COEF(0x66, 0x0008, 0x0008),
		UPDATE_COEF(0x67, 0x2000, 0x2000),
		{}
	};
	static struct coef_fw coef0292[] = {
		WRITE_COEF(0x19, 0xa208),
		WRITE_COEF(0x2e, 0xacf0),
		{}
	};
	static struct coef_fw coef0293[] = {
		UPDATE_COEFEX(0x57, 0x05, 0, 1<<15|1<<13), /* SET charge pump by verb */
		UPDATE_COEFEX(0x57, 0x03, 1<<10, 0), /* SET EN_OSW to 0 */
		UPDATE_COEF(0x1a, 1<<3, 0), /* Combo JD gating without LINE1-VREFO */
		{}
	};
	static struct coef_fw coef0688[] = {
		WRITE_COEF(0xb7, 0x802b),
		WRITE_COEF(0xb5, 0x1040),
		UPDATE_COEF(0xc3, 0, 1<<12),
		{}
	};
	static struct coef_fw coef0225[] = {
		UPDATE_COEFEX(0x57, 0x05, 1<<14, 1<<14),
		UPDATE_COEF(0x4a, 3<<4, 2<<4),
		UPDATE_COEF(0x63, 3<<14, 0),
		{}
	};
	static struct coef_fw coef0274[] = {
		UPDATE_COEFEX(0x57, 0x05, 0x4000, 0x4000),
		UPDATE_COEF(0x4a, 0x0010, 0),
		UPDATE_COEF(0x6b, 0xf000, 0),
		{}
	};

	switch (codec->core.vendor_id) {
	case 0x10ec0255:
		alc_write_coef_idx(codec, 0x45, 0xc489);
		snd_hda_set_pin_ctl_cache(codec, hp_pin, 0);
		alc_process_coef_fw(codec, coef0255);
		snd_hda_set_pin_ctl_cache(codec, mic_pin, PIN_VREF50);
		break;
	case 0x10ec0236:
	case 0x10ec0256:
		alc_write_coef_idx(codec, 0x45, 0xc489);
		snd_hda_set_pin_ctl_cache(codec, hp_pin, 0);
		alc_process_coef_fw(codec, coef0256);
		snd_hda_set_pin_ctl_cache(codec, mic_pin, PIN_VREF50);
		break;
	case 0x10ec0234:
	case 0x10ec0274:
	case 0x10ec0294:
		alc_write_coef_idx(codec, 0x45, 0x4689);
		snd_hda_set_pin_ctl_cache(codec, hp_pin, 0);
		alc_process_coef_fw(codec, coef0274);
		snd_hda_set_pin_ctl_cache(codec, mic_pin, PIN_VREF50);
		break;
	case 0x10ec0233:
	case 0x10ec0283:
		alc_write_coef_idx(codec, 0x45, 0xc429);
		snd_hda_set_pin_ctl_cache(codec, hp_pin, 0);
		alc_process_coef_fw(codec, coef0233);
		snd_hda_set_pin_ctl_cache(codec, mic_pin, PIN_VREF50);
		break;
	case 0x10ec0286:
	case 0x10ec0288:
	case 0x10ec0298:
		snd_hda_set_pin_ctl_cache(codec, hp_pin, 0);
		alc_process_coef_fw(codec, coef0288);
		snd_hda_set_pin_ctl_cache(codec, mic_pin, PIN_VREF50);
		break;
	case 0x10ec0292:
		snd_hda_set_pin_ctl_cache(codec, hp_pin, 0);
		alc_process_coef_fw(codec, coef0292);
		break;
	case 0x10ec0293:
		/* Set to TRS mode */
		alc_write_coef_idx(codec, 0x45, 0xc429);
		snd_hda_set_pin_ctl_cache(codec, hp_pin, 0);
		alc_process_coef_fw(codec, coef0293);
		snd_hda_set_pin_ctl_cache(codec, mic_pin, PIN_VREF50);
		break;
	case 0x10ec0867:
		alc_update_coefex_idx(codec, 0x57, 0x5, 0, 1<<14);
		/* fallthru */
	case 0x10ec0221:
	case 0x10ec0662:
		snd_hda_set_pin_ctl_cache(codec, hp_pin, 0);
		snd_hda_set_pin_ctl_cache(codec, mic_pin, PIN_VREF50);
		break;
	case 0x10ec0668:
		alc_write_coef_idx(codec, 0x11, 0x0001);
		snd_hda_set_pin_ctl_cache(codec, hp_pin, 0);
		alc_process_coef_fw(codec, coef0688);
		snd_hda_set_pin_ctl_cache(codec, mic_pin, PIN_VREF50);
		break;
	case 0x10ec0215:
	case 0x10ec0225:
	case 0x10ec0285:
	case 0x10ec0295:
	case 0x10ec0289:
	case 0x10ec0299:
		alc_process_coef_fw(codec, alc225_pre_hsmode);
		alc_update_coef_idx(codec, 0x45, 0x3f<<10, 0x31<<10);
		snd_hda_set_pin_ctl_cache(codec, hp_pin, 0);
		alc_process_coef_fw(codec, coef0225);
		snd_hda_set_pin_ctl_cache(codec, mic_pin, PIN_VREF50);
		break;
	}
	codec_dbg(codec, "Headset jack set to mic-in mode.\n");
}

static void alc_headset_mode_default(struct hda_codec *codec)
{
	static struct coef_fw coef0225[] = {
		UPDATE_COEF(0x45, 0x3f<<10, 0x30<<10),
		UPDATE_COEF(0x45, 0x3f<<10, 0x31<<10),
		UPDATE_COEF(0x49, 3<<8, 0<<8),
		UPDATE_COEF(0x4a, 3<<4, 3<<4),
		UPDATE_COEF(0x63, 3<<14, 0),
		UPDATE_COEF(0x67, 0xf000, 0x3000),
		{}
	};
	static struct coef_fw coef0255[] = {
		WRITE_COEF(0x45, 0xc089),
		WRITE_COEF(0x45, 0xc489),
		WRITE_COEFEX(0x57, 0x03, 0x8ea6),
		WRITE_COEF(0x49, 0x0049),
		{}
	};
	static struct coef_fw coef0256[] = {
		WRITE_COEF(0x45, 0xc489),
		WRITE_COEFEX(0x57, 0x03, 0x0da3),
		WRITE_COEF(0x49, 0x0049),
		UPDATE_COEFEX(0x57, 0x05, 1<<14, 0), /* Direct Drive HP Amp control(Set to verb control)*/
		WRITE_COEF(0x06, 0x6100),
		{}
	};
	static struct coef_fw coef0233[] = {
		WRITE_COEF(0x06, 0x2100),
		WRITE_COEF(0x32, 0x4ea3),
		{}
	};
	static struct coef_fw coef0288[] = {
		UPDATE_COEF(0x4f, 0xfcc0, 0xc400), /* Set to TRS type */
		UPDATE_COEF(0x50, 0x2000, 0x2000),
		UPDATE_COEF(0x56, 0x0006, 0x0006),
		UPDATE_COEF(0x66, 0x0008, 0),
		UPDATE_COEF(0x67, 0x2000, 0),
		{}
	};
	static struct coef_fw coef0292[] = {
		WRITE_COEF(0x76, 0x000e),
		WRITE_COEF(0x6c, 0x2400),
		WRITE_COEF(0x6b, 0xc429),
		WRITE_COEF(0x18, 0x7308),
		{}
	};
	static struct coef_fw coef0293[] = {
		UPDATE_COEF(0x4a, 0x000f, 0x000e), /* Combo Jack auto detect */
		WRITE_COEF(0x45, 0xC429), /* Set to TRS type */
		UPDATE_COEF(0x1a, 1<<3, 0), /* Combo JD gating without LINE1-VREFO */
		{}
	};
	static struct coef_fw coef0688[] = {
		WRITE_COEF(0x11, 0x0041),
		WRITE_COEF(0x15, 0x0d40),
		WRITE_COEF(0xb7, 0x802b),
		{}
	};
	static struct coef_fw coef0274[] = {
		WRITE_COEF(0x45, 0x4289),
		UPDATE_COEF(0x4a, 0x0010, 0x0010),
		UPDATE_COEF(0x6b, 0x0f00, 0),
		UPDATE_COEF(0x49, 0x0300, 0x0300),
		{}
	};

	switch (codec->core.vendor_id) {
	case 0x10ec0215:
	case 0x10ec0225:
	case 0x10ec0285:
	case 0x10ec0295:
	case 0x10ec0289:
	case 0x10ec0299:
		alc_process_coef_fw(codec, alc225_pre_hsmode);
		alc_process_coef_fw(codec, coef0225);
		break;
	case 0x10ec0255:
		alc_process_coef_fw(codec, coef0255);
		break;
	case 0x10ec0236:
	case 0x10ec0256:
		alc_write_coef_idx(codec, 0x1b, 0x0e4b);
		alc_write_coef_idx(codec, 0x45, 0xc089);
		msleep(50);
		alc_process_coef_fw(codec, coef0256);
		break;
	case 0x10ec0234:
	case 0x10ec0274:
	case 0x10ec0294:
		alc_process_coef_fw(codec, coef0274);
		break;
	case 0x10ec0233:
	case 0x10ec0283:
		alc_process_coef_fw(codec, coef0233);
		break;
	case 0x10ec0286:
	case 0x10ec0288:
	case 0x10ec0298:
		alc_process_coef_fw(codec, coef0288);
		break;
	case 0x10ec0292:
		alc_process_coef_fw(codec, coef0292);
		break;
	case 0x10ec0293:
		alc_process_coef_fw(codec, coef0293);
		break;
	case 0x10ec0668:
		alc_process_coef_fw(codec, coef0688);
		break;
	case 0x10ec0867:
		alc_update_coefex_idx(codec, 0x57, 0x5, 1<<14, 0);
		break;
	}
	codec_dbg(codec, "Headset jack set to headphone (default) mode.\n");
}

/* Iphone type */
static void alc_headset_mode_ctia(struct hda_codec *codec)
{
	int val;

	static struct coef_fw coef0255[] = {
		WRITE_COEF(0x45, 0xd489), /* Set to CTIA type */
		WRITE_COEF(0x1b, 0x0c2b),
		WRITE_COEFEX(0x57, 0x03, 0x8ea6),
		{}
	};
	static struct coef_fw coef0256[] = {
		WRITE_COEF(0x45, 0xd489), /* Set to CTIA type */
		WRITE_COEF(0x1b, 0x0e6b),
		{}
	};
	static struct coef_fw coef0233[] = {
		WRITE_COEF(0x45, 0xd429),
		WRITE_COEF(0x1b, 0x0c2b),
		WRITE_COEF(0x32, 0x4ea3),
		{}
	};
	static struct coef_fw coef0288[] = {
		UPDATE_COEF(0x50, 0x2000, 0x2000),
		UPDATE_COEF(0x56, 0x0006, 0x0006),
		UPDATE_COEF(0x66, 0x0008, 0),
		UPDATE_COEF(0x67, 0x2000, 0),
		{}
	};
	static struct coef_fw coef0292[] = {
		WRITE_COEF(0x6b, 0xd429),
		WRITE_COEF(0x76, 0x0008),
		WRITE_COEF(0x18, 0x7388),
		{}
	};
	static struct coef_fw coef0293[] = {
		WRITE_COEF(0x45, 0xd429), /* Set to ctia type */
		UPDATE_COEF(0x10, 7<<8, 7<<8), /* SET Line1 JD to 1 */
		{}
	};
	static struct coef_fw coef0688[] = {
		WRITE_COEF(0x11, 0x0001),
		WRITE_COEF(0x15, 0x0d60),
		WRITE_COEF(0xc3, 0x0000),
		{}
	};
	static struct coef_fw coef0225_1[] = {
		UPDATE_COEF(0x45, 0x3f<<10, 0x35<<10),
		UPDATE_COEF(0x63, 3<<14, 2<<14),
		{}
	};
	static struct coef_fw coef0225_2[] = {
		UPDATE_COEF(0x45, 0x3f<<10, 0x35<<10),
		UPDATE_COEF(0x63, 3<<14, 1<<14),
		{}
	};

	switch (codec->core.vendor_id) {
	case 0x10ec0255:
		alc_process_coef_fw(codec, coef0255);
		break;
	case 0x10ec0236:
	case 0x10ec0256:
		alc_process_coef_fw(codec, coef0256);
		break;
	case 0x10ec0234:
	case 0x10ec0274:
	case 0x10ec0294:
		alc_write_coef_idx(codec, 0x45, 0xd689);
		break;
	case 0x10ec0233:
	case 0x10ec0283:
		alc_process_coef_fw(codec, coef0233);
		break;
	case 0x10ec0298:
		val = alc_read_coef_idx(codec, 0x50);
		if (val & (1 << 12)) {
			alc_update_coef_idx(codec, 0x8e, 0x0070, 0x0020);
			alc_update_coef_idx(codec, 0x4f, 0xfcc0, 0xd400);
			msleep(300);
		} else {
			alc_update_coef_idx(codec, 0x8e, 0x0070, 0x0010);
			alc_update_coef_idx(codec, 0x4f, 0xfcc0, 0xd400);
			msleep(300);
		}
		break;
	case 0x10ec0286:
	case 0x10ec0288:
		alc_update_coef_idx(codec, 0x4f, 0xfcc0, 0xd400);
		msleep(300);
		alc_process_coef_fw(codec, coef0288);
		break;
	case 0x10ec0292:
		alc_process_coef_fw(codec, coef0292);
		break;
	case 0x10ec0293:
		alc_process_coef_fw(codec, coef0293);
		break;
	case 0x10ec0668:
		alc_process_coef_fw(codec, coef0688);
		break;
	case 0x10ec0215:
	case 0x10ec0225:
	case 0x10ec0285:
	case 0x10ec0295:
	case 0x10ec0289:
	case 0x10ec0299:
		val = alc_read_coef_idx(codec, 0x45);
		if (val & (1 << 9))
			alc_process_coef_fw(codec, coef0225_2);
		else
			alc_process_coef_fw(codec, coef0225_1);
		break;
	case 0x10ec0867:
		alc_update_coefex_idx(codec, 0x57, 0x5, 1<<14, 0);
		break;
	}
	codec_dbg(codec, "Headset jack set to iPhone-style headset mode.\n");
}

/* Nokia type */
static void alc_headset_mode_omtp(struct hda_codec *codec)
{
	static struct coef_fw coef0255[] = {
		WRITE_COEF(0x45, 0xe489), /* Set to OMTP Type */
		WRITE_COEF(0x1b, 0x0c2b),
		WRITE_COEFEX(0x57, 0x03, 0x8ea6),
		{}
	};
	static struct coef_fw coef0256[] = {
		WRITE_COEF(0x45, 0xe489), /* Set to OMTP Type */
		WRITE_COEF(0x1b, 0x0e6b),
		{}
	};
	static struct coef_fw coef0233[] = {
		WRITE_COEF(0x45, 0xe429),
		WRITE_COEF(0x1b, 0x0c2b),
		WRITE_COEF(0x32, 0x4ea3),
		{}
	};
	static struct coef_fw coef0288[] = {
		UPDATE_COEF(0x50, 0x2000, 0x2000),
		UPDATE_COEF(0x56, 0x0006, 0x0006),
		UPDATE_COEF(0x66, 0x0008, 0),
		UPDATE_COEF(0x67, 0x2000, 0),
		{}
	};
	static struct coef_fw coef0292[] = {
		WRITE_COEF(0x6b, 0xe429),
		WRITE_COEF(0x76, 0x0008),
		WRITE_COEF(0x18, 0x7388),
		{}
	};
	static struct coef_fw coef0293[] = {
		WRITE_COEF(0x45, 0xe429), /* Set to omtp type */
		UPDATE_COEF(0x10, 7<<8, 7<<8), /* SET Line1 JD to 1 */
		{}
	};
	static struct coef_fw coef0688[] = {
		WRITE_COEF(0x11, 0x0001),
		WRITE_COEF(0x15, 0x0d50),
		WRITE_COEF(0xc3, 0x0000),
		{}
	};
	static struct coef_fw coef0225[] = {
		UPDATE_COEF(0x45, 0x3f<<10, 0x39<<10),
		UPDATE_COEF(0x63, 3<<14, 2<<14),
		{}
	};

	switch (codec->core.vendor_id) {
	case 0x10ec0255:
		alc_process_coef_fw(codec, coef0255);
		break;
	case 0x10ec0236:
	case 0x10ec0256:
		alc_process_coef_fw(codec, coef0256);
		break;
	case 0x10ec0234:
	case 0x10ec0274:
	case 0x10ec0294:
		alc_write_coef_idx(codec, 0x45, 0xe689);
		break;
	case 0x10ec0233:
	case 0x10ec0283:
		alc_process_coef_fw(codec, coef0233);
		break;
	case 0x10ec0298:
		alc_update_coef_idx(codec, 0x8e, 0x0070, 0x0010);/* Headset output enable */
		alc_update_coef_idx(codec, 0x4f, 0xfcc0, 0xe400);
		msleep(300);
		break;
	case 0x10ec0286:
	case 0x10ec0288:
		alc_update_coef_idx(codec, 0x4f, 0xfcc0, 0xe400);
		msleep(300);
		alc_process_coef_fw(codec, coef0288);
		break;
	case 0x10ec0292:
		alc_process_coef_fw(codec, coef0292);
		break;
	case 0x10ec0293:
		alc_process_coef_fw(codec, coef0293);
		break;
	case 0x10ec0668:
		alc_process_coef_fw(codec, coef0688);
		break;
	case 0x10ec0215:
	case 0x10ec0225:
	case 0x10ec0285:
	case 0x10ec0295:
	case 0x10ec0289:
	case 0x10ec0299:
		alc_process_coef_fw(codec, coef0225);
		break;
	}
	codec_dbg(codec, "Headset jack set to Nokia-style headset mode.\n");
}

static void alc_determine_headset_type(struct hda_codec *codec)
{
	int val;
	bool is_ctia = false;
	struct alc_spec *spec = codec->spec;
	static struct coef_fw coef0255[] = {
		WRITE_COEF(0x45, 0xd089), /* combo jack auto switch control(Check type)*/
		WRITE_COEF(0x49, 0x0149), /* combo jack auto switch control(Vref
 conteol) */
		{}
	};
	static struct coef_fw coef0288[] = {
		UPDATE_COEF(0x4f, 0xfcc0, 0xd400), /* Check Type */
		{}
	};
	static struct coef_fw coef0298[] = {
		UPDATE_COEF(0x50, 0x2000, 0x2000),
		UPDATE_COEF(0x56, 0x0006, 0x0006),
		UPDATE_COEF(0x66, 0x0008, 0),
		UPDATE_COEF(0x67, 0x2000, 0),
		UPDATE_COEF(0x19, 0x1300, 0x1300),
		{}
	};
	static struct coef_fw coef0293[] = {
		UPDATE_COEF(0x4a, 0x000f, 0x0008), /* Combo Jack auto detect */
		WRITE_COEF(0x45, 0xD429), /* Set to ctia type */
		{}
	};
	static struct coef_fw coef0688[] = {
		WRITE_COEF(0x11, 0x0001),
		WRITE_COEF(0xb7, 0x802b),
		WRITE_COEF(0x15, 0x0d60),
		WRITE_COEF(0xc3, 0x0c00),
		{}
	};
	static struct coef_fw coef0274[] = {
		UPDATE_COEF(0x4a, 0x0010, 0),
		UPDATE_COEF(0x4a, 0x8000, 0),
		WRITE_COEF(0x45, 0xd289),
		UPDATE_COEF(0x49, 0x0300, 0x0300),
		{}
	};

	switch (codec->core.vendor_id) {
	case 0x10ec0255:
		alc_process_coef_fw(codec, coef0255);
		msleep(300);
		val = alc_read_coef_idx(codec, 0x46);
		is_ctia = (val & 0x0070) == 0x0070;
		break;
	case 0x10ec0236:
	case 0x10ec0256:
		alc_write_coef_idx(codec, 0x1b, 0x0e4b);
		alc_write_coef_idx(codec, 0x06, 0x6104);
		alc_write_coefex_idx(codec, 0x57, 0x3, 0x09a3);

		snd_hda_codec_write(codec, 0x21, 0,
			    AC_VERB_SET_AMP_GAIN_MUTE, AMP_OUT_MUTE);
		msleep(80);
		snd_hda_codec_write(codec, 0x21, 0,
			    AC_VERB_SET_PIN_WIDGET_CONTROL, 0x0);

		alc_process_coef_fw(codec, coef0255);
		msleep(300);
		val = alc_read_coef_idx(codec, 0x46);
		is_ctia = (val & 0x0070) == 0x0070;

		alc_write_coefex_idx(codec, 0x57, 0x3, 0x0da3);
		alc_update_coefex_idx(codec, 0x57, 0x5, 1<<14, 0);

		snd_hda_codec_write(codec, 0x21, 0,
			    AC_VERB_SET_PIN_WIDGET_CONTROL, PIN_OUT);
		msleep(80);
		snd_hda_codec_write(codec, 0x21, 0,
			    AC_VERB_SET_AMP_GAIN_MUTE, AMP_OUT_UNMUTE);
		break;
	case 0x10ec0234:
	case 0x10ec0274:
	case 0x10ec0294:
		alc_process_coef_fw(codec, coef0274);
		msleep(80);
		val = alc_read_coef_idx(codec, 0x46);
		is_ctia = (val & 0x00f0) == 0x00f0;
		break;
	case 0x10ec0233:
	case 0x10ec0283:
		alc_write_coef_idx(codec, 0x45, 0xd029);
		msleep(300);
		val = alc_read_coef_idx(codec, 0x46);
		is_ctia = (val & 0x0070) == 0x0070;
		break;
	case 0x10ec0298:
		snd_hda_codec_write(codec, 0x21, 0,
			    AC_VERB_SET_AMP_GAIN_MUTE, AMP_OUT_MUTE);
		msleep(100);
		snd_hda_codec_write(codec, 0x21, 0,
			    AC_VERB_SET_PIN_WIDGET_CONTROL, 0x0);
		msleep(200);

		val = alc_read_coef_idx(codec, 0x50);
		if (val & (1 << 12)) {
			alc_update_coef_idx(codec, 0x8e, 0x0070, 0x0020);
			alc_process_coef_fw(codec, coef0288);
			msleep(350);
			val = alc_read_coef_idx(codec, 0x50);
			is_ctia = (val & 0x0070) == 0x0070;
		} else {
			alc_update_coef_idx(codec, 0x8e, 0x0070, 0x0010);
			alc_process_coef_fw(codec, coef0288);
			msleep(350);
			val = alc_read_coef_idx(codec, 0x50);
			is_ctia = (val & 0x0070) == 0x0070;
		}
		alc_process_coef_fw(codec, coef0298);
		snd_hda_codec_write(codec, 0x21, 0,
			    AC_VERB_SET_PIN_WIDGET_CONTROL, PIN_HP);
		msleep(75);
		snd_hda_codec_write(codec, 0x21, 0,
			    AC_VERB_SET_AMP_GAIN_MUTE, AMP_OUT_UNMUTE);
		break;
	case 0x10ec0286:
	case 0x10ec0288:
		alc_process_coef_fw(codec, coef0288);
		msleep(350);
		val = alc_read_coef_idx(codec, 0x50);
		is_ctia = (val & 0x0070) == 0x0070;
		break;
	case 0x10ec0292:
		alc_write_coef_idx(codec, 0x6b, 0xd429);
		msleep(300);
		val = alc_read_coef_idx(codec, 0x6c);
		is_ctia = (val & 0x001c) == 0x001c;
		break;
	case 0x10ec0293:
		alc_process_coef_fw(codec, coef0293);
		msleep(300);
		val = alc_read_coef_idx(codec, 0x46);
		is_ctia = (val & 0x0070) == 0x0070;
		break;
	case 0x10ec0668:
		alc_process_coef_fw(codec, coef0688);
		msleep(300);
		val = alc_read_coef_idx(codec, 0xbe);
		is_ctia = (val & 0x1c02) == 0x1c02;
		break;
	case 0x10ec0215:
	case 0x10ec0225:
	case 0x10ec0285:
	case 0x10ec0295:
	case 0x10ec0289:
	case 0x10ec0299:
		snd_hda_codec_write(codec, 0x21, 0,
			    AC_VERB_SET_AMP_GAIN_MUTE, AMP_OUT_MUTE);
		msleep(80);
		snd_hda_codec_write(codec, 0x21, 0,
			    AC_VERB_SET_PIN_WIDGET_CONTROL, 0x0);

		alc_process_coef_fw(codec, alc225_pre_hsmode);
		alc_update_coef_idx(codec, 0x67, 0xf000, 0x1000);
		val = alc_read_coef_idx(codec, 0x45);
		if (val & (1 << 9)) {
			alc_update_coef_idx(codec, 0x45, 0x3f<<10, 0x34<<10);
			alc_update_coef_idx(codec, 0x49, 3<<8, 2<<8);
			msleep(800);
			val = alc_read_coef_idx(codec, 0x46);
			is_ctia = (val & 0x00f0) == 0x00f0;
		} else {
			alc_update_coef_idx(codec, 0x45, 0x3f<<10, 0x34<<10);
			alc_update_coef_idx(codec, 0x49, 3<<8, 1<<8);
			msleep(800);
			val = alc_read_coef_idx(codec, 0x46);
			is_ctia = (val & 0x00f0) == 0x00f0;
		}
		alc_update_coef_idx(codec, 0x4a, 7<<6, 7<<6);
		alc_update_coef_idx(codec, 0x4a, 3<<4, 3<<4);
		alc_update_coef_idx(codec, 0x67, 0xf000, 0x3000);

		snd_hda_codec_write(codec, 0x21, 0,
			    AC_VERB_SET_PIN_WIDGET_CONTROL, PIN_OUT);
		msleep(80);
		snd_hda_codec_write(codec, 0x21, 0,
			    AC_VERB_SET_AMP_GAIN_MUTE, AMP_OUT_UNMUTE);
		break;
	case 0x10ec0867:
		is_ctia = true;
		break;
	}

	codec_dbg(codec, "Headset jack detected iPhone-style headset: %s\n",
		    is_ctia ? "yes" : "no");
	spec->current_headset_type = is_ctia ? ALC_HEADSET_TYPE_CTIA : ALC_HEADSET_TYPE_OMTP;
}

static void alc_update_headset_mode(struct hda_codec *codec)
{
	struct alc_spec *spec = codec->spec;

	hda_nid_t mux_pin = spec->gen.imux_pins[spec->gen.cur_mux[0]];
	hda_nid_t hp_pin = alc_get_hp_pin(spec);

	int new_headset_mode;

	if (!snd_hda_jack_detect(codec, hp_pin))
		new_headset_mode = ALC_HEADSET_MODE_UNPLUGGED;
	else if (mux_pin == spec->headset_mic_pin)
		new_headset_mode = ALC_HEADSET_MODE_HEADSET;
	else if (mux_pin == spec->headphone_mic_pin)
		new_headset_mode = ALC_HEADSET_MODE_MIC;
	else
		new_headset_mode = ALC_HEADSET_MODE_HEADPHONE;

	if (new_headset_mode == spec->current_headset_mode) {
		snd_hda_gen_update_outputs(codec);
		return;
	}

	switch (new_headset_mode) {
	case ALC_HEADSET_MODE_UNPLUGGED:
		alc_headset_mode_unplugged(codec);
		spec->current_headset_mode = ALC_HEADSET_MODE_UNKNOWN;
		spec->current_headset_type = ALC_HEADSET_TYPE_UNKNOWN;
		spec->gen.hp_jack_present = false;
		break;
	case ALC_HEADSET_MODE_HEADSET:
		if (spec->current_headset_type == ALC_HEADSET_TYPE_UNKNOWN)
			alc_determine_headset_type(codec);
		if (spec->current_headset_type == ALC_HEADSET_TYPE_CTIA)
			alc_headset_mode_ctia(codec);
		else if (spec->current_headset_type == ALC_HEADSET_TYPE_OMTP)
			alc_headset_mode_omtp(codec);
		spec->gen.hp_jack_present = true;
		break;
	case ALC_HEADSET_MODE_MIC:
		alc_headset_mode_mic_in(codec, hp_pin, spec->headphone_mic_pin);
		spec->gen.hp_jack_present = false;
		break;
	case ALC_HEADSET_MODE_HEADPHONE:
		alc_headset_mode_default(codec);
		spec->gen.hp_jack_present = true;
		break;
	}
	if (new_headset_mode != ALC_HEADSET_MODE_MIC) {
		snd_hda_set_pin_ctl_cache(codec, hp_pin,
					  AC_PINCTL_OUT_EN | AC_PINCTL_HP_EN);
		if (spec->headphone_mic_pin && spec->headphone_mic_pin != hp_pin)
			snd_hda_set_pin_ctl_cache(codec, spec->headphone_mic_pin,
						  PIN_VREFHIZ);
	}
	spec->current_headset_mode = new_headset_mode;

	snd_hda_gen_update_outputs(codec);
}

static void alc_update_headset_mode_hook(struct hda_codec *codec,
					 struct snd_kcontrol *kcontrol,
					 struct snd_ctl_elem_value *ucontrol)
{
	alc_update_headset_mode(codec);
}

static void alc_update_headset_jack_cb(struct hda_codec *codec,
				       struct hda_jack_callback *jack)
{
	snd_hda_gen_hp_automute(codec, jack);
}

static void alc_probe_headset_mode(struct hda_codec *codec)
{
	int i;
	struct alc_spec *spec = codec->spec;
	struct auto_pin_cfg *cfg = &spec->gen.autocfg;

	/* Find mic pins */
	for (i = 0; i < cfg->num_inputs; i++) {
		if (cfg->inputs[i].is_headset_mic && !spec->headset_mic_pin)
			spec->headset_mic_pin = cfg->inputs[i].pin;
		if (cfg->inputs[i].is_headphone_mic && !spec->headphone_mic_pin)
			spec->headphone_mic_pin = cfg->inputs[i].pin;
	}

	WARN_ON(spec->gen.cap_sync_hook);
	spec->gen.cap_sync_hook = alc_update_headset_mode_hook;
	spec->gen.automute_hook = alc_update_headset_mode;
	spec->gen.hp_automute_hook = alc_update_headset_jack_cb;
}

static void alc_fixup_headset_mode(struct hda_codec *codec,
				const struct hda_fixup *fix, int action)
{
	struct alc_spec *spec = codec->spec;

	switch (action) {
	case HDA_FIXUP_ACT_PRE_PROBE:
		spec->parse_flags |= HDA_PINCFG_HEADSET_MIC | HDA_PINCFG_HEADPHONE_MIC;
		break;
	case HDA_FIXUP_ACT_PROBE:
		alc_probe_headset_mode(codec);
		break;
	case HDA_FIXUP_ACT_INIT:
		if (is_s3_resume(codec) || is_s4_resume(codec)) {
			spec->current_headset_mode = ALC_HEADSET_MODE_UNKNOWN;
			spec->current_headset_type = ALC_HEADSET_TYPE_UNKNOWN;
		}
		alc_update_headset_mode(codec);
		break;
	}
}

static void alc_fixup_headset_mode_no_hp_mic(struct hda_codec *codec,
				const struct hda_fixup *fix, int action)
{
	if (action == HDA_FIXUP_ACT_PRE_PROBE) {
		struct alc_spec *spec = codec->spec;
		spec->parse_flags |= HDA_PINCFG_HEADSET_MIC;
	}
	else
		alc_fixup_headset_mode(codec, fix, action);
}

static void alc255_set_default_jack_type(struct hda_codec *codec)
{
	/* Set to iphone type */
	static struct coef_fw alc255fw[] = {
		WRITE_COEF(0x1b, 0x880b),
		WRITE_COEF(0x45, 0xd089),
		WRITE_COEF(0x1b, 0x080b),
		WRITE_COEF(0x46, 0x0004),
		WRITE_COEF(0x1b, 0x0c0b),
		{}
	};
	static struct coef_fw alc256fw[] = {
		WRITE_COEF(0x1b, 0x884b),
		WRITE_COEF(0x45, 0xd089),
		WRITE_COEF(0x1b, 0x084b),
		WRITE_COEF(0x46, 0x0004),
		WRITE_COEF(0x1b, 0x0c4b),
		{}
	};
	switch (codec->core.vendor_id) {
	case 0x10ec0255:
		alc_process_coef_fw(codec, alc255fw);
		break;
	case 0x10ec0236:
	case 0x10ec0256:
		alc_process_coef_fw(codec, alc256fw);
		break;
	}
	msleep(30);
}

static void alc_fixup_headset_mode_alc255(struct hda_codec *codec,
				const struct hda_fixup *fix, int action)
{
	if (action == HDA_FIXUP_ACT_PRE_PROBE) {
		alc255_set_default_jack_type(codec);
	}
	alc_fixup_headset_mode(codec, fix, action);
}

static void alc_fixup_headset_mode_alc255_no_hp_mic(struct hda_codec *codec,
				const struct hda_fixup *fix, int action)
{
	if (action == HDA_FIXUP_ACT_PRE_PROBE) {
		struct alc_spec *spec = codec->spec;
		spec->parse_flags |= HDA_PINCFG_HEADSET_MIC;
		alc255_set_default_jack_type(codec);
	} 
	else
		alc_fixup_headset_mode(codec, fix, action);
}

static void alc288_update_headset_jack_cb(struct hda_codec *codec,
				       struct hda_jack_callback *jack)
{
	struct alc_spec *spec = codec->spec;

	alc_update_headset_jack_cb(codec, jack);
	/* Headset Mic enable or disable, only for Dell Dino */
	alc_update_gpio_data(codec, 0x40, spec->gen.hp_jack_present);
}

static void alc_fixup_headset_mode_dell_alc288(struct hda_codec *codec,
				const struct hda_fixup *fix, int action)
{
	alc_fixup_headset_mode(codec, fix, action);
	if (action == HDA_FIXUP_ACT_PROBE) {
		struct alc_spec *spec = codec->spec;
		/* toggled via hp_automute_hook */
		spec->gpio_mask |= 0x40;
		spec->gpio_dir |= 0x40;
		spec->gen.hp_automute_hook = alc288_update_headset_jack_cb;
	}
}

static void alc_fixup_auto_mute_via_amp(struct hda_codec *codec,
					const struct hda_fixup *fix, int action)
{
	if (action == HDA_FIXUP_ACT_PRE_PROBE) {
		struct alc_spec *spec = codec->spec;
		spec->gen.auto_mute_via_amp = 1;
	}
}

static void alc_fixup_no_shutup(struct hda_codec *codec,
				const struct hda_fixup *fix, int action)
{
	if (action == HDA_FIXUP_ACT_PRE_PROBE) {
		struct alc_spec *spec = codec->spec;
		spec->no_shutup_pins = 1;
	}
}

static void alc_fixup_disable_aamix(struct hda_codec *codec,
				    const struct hda_fixup *fix, int action)
{
	if (action == HDA_FIXUP_ACT_PRE_PROBE) {
		struct alc_spec *spec = codec->spec;
		/* Disable AA-loopback as it causes white noise */
		spec->gen.mixer_nid = 0;
	}
}

/* fixup for Thinkpad docks: add dock pins, avoid HP parser fixup */
static void alc_fixup_tpt440_dock(struct hda_codec *codec,
				  const struct hda_fixup *fix, int action)
{
	static const struct hda_pintbl pincfgs[] = {
		{ 0x16, 0x21211010 }, /* dock headphone */
		{ 0x19, 0x21a11010 }, /* dock mic */
		{ }
	};
	struct alc_spec *spec = codec->spec;

	if (action == HDA_FIXUP_ACT_PRE_PROBE) {
		spec->reboot_notify = snd_hda_gen_reboot_notify; /* reduce noise */
		spec->parse_flags = HDA_PINCFG_NO_HP_FIXUP;
		codec->power_save_node = 0; /* avoid click noises */
		snd_hda_apply_pincfgs(codec, pincfgs);
	}
}

static void alc_fixup_tpt470_dock(struct hda_codec *codec,
				  const struct hda_fixup *fix, int action)
{
	static const struct hda_pintbl pincfgs[] = {
		{ 0x17, 0x21211010 }, /* dock headphone */
		{ 0x19, 0x21a11010 }, /* dock mic */
		{ }
	};
	/* Assure the speaker pin to be coupled with DAC NID 0x03; otherwise
	 * the speaker output becomes too low by some reason on Thinkpads with
	 * ALC298 codec
	 */
	static hda_nid_t preferred_pairs[] = {
		0x14, 0x03, 0x17, 0x02, 0x21, 0x02,
		0
	};
	struct alc_spec *spec = codec->spec;

	if (action == HDA_FIXUP_ACT_PRE_PROBE) {
		spec->gen.preferred_dacs = preferred_pairs;
		spec->parse_flags = HDA_PINCFG_NO_HP_FIXUP;
		snd_hda_apply_pincfgs(codec, pincfgs);
	} else if (action == HDA_FIXUP_ACT_INIT) {
		/* Enable DOCK device */
		snd_hda_codec_write(codec, 0x17, 0,
			    AC_VERB_SET_CONFIG_DEFAULT_BYTES_3, 0);
		/* Enable DOCK device */
		snd_hda_codec_write(codec, 0x19, 0,
			    AC_VERB_SET_CONFIG_DEFAULT_BYTES_3, 0);
	}
}

static void alc_shutup_dell_xps13(struct hda_codec *codec)
{
	struct alc_spec *spec = codec->spec;
	int hp_pin = alc_get_hp_pin(spec);

	/* Prevent pop noises when headphones are plugged in */
	snd_hda_codec_write(codec, hp_pin, 0,
			    AC_VERB_SET_AMP_GAIN_MUTE, AMP_OUT_MUTE);
	msleep(20);
}

static void alc_fixup_dell_xps13(struct hda_codec *codec,
				const struct hda_fixup *fix, int action)
{
	struct alc_spec *spec = codec->spec;
	struct hda_input_mux *imux = &spec->gen.input_mux;
	int i;

	switch (action) {
	case HDA_FIXUP_ACT_PRE_PROBE:
		/* mic pin 0x19 must be initialized with Vref Hi-Z, otherwise
		 * it causes a click noise at start up
		 */
		snd_hda_codec_set_pin_target(codec, 0x19, PIN_VREFHIZ);
		spec->shutup = alc_shutup_dell_xps13;
		break;
	case HDA_FIXUP_ACT_PROBE:
		/* Make the internal mic the default input source. */
		for (i = 0; i < imux->num_items; i++) {
			if (spec->gen.imux_pins[i] == 0x12) {
				spec->gen.cur_mux[0] = i;
				break;
			}
		}
		break;
	}
}

static void alc_fixup_headset_mode_alc662(struct hda_codec *codec,
				const struct hda_fixup *fix, int action)
{
	struct alc_spec *spec = codec->spec;

	if (action == HDA_FIXUP_ACT_PRE_PROBE) {
		spec->parse_flags |= HDA_PINCFG_HEADSET_MIC;
		spec->gen.hp_mic = 1; /* Mic-in is same pin as headphone */

		/* Disable boost for mic-in permanently. (This code is only called
		   from quirks that guarantee that the headphone is at NID 0x1b.) */
		snd_hda_codec_write(codec, 0x1b, 0, AC_VERB_SET_AMP_GAIN_MUTE, 0x7000);
		snd_hda_override_wcaps(codec, 0x1b, get_wcaps(codec, 0x1b) & ~AC_WCAP_IN_AMP);
	} else
		alc_fixup_headset_mode(codec, fix, action);
}

static void alc_fixup_headset_mode_alc668(struct hda_codec *codec,
				const struct hda_fixup *fix, int action)
{
	if (action == HDA_FIXUP_ACT_PRE_PROBE) {
		alc_write_coef_idx(codec, 0xc4, 0x8000);
		alc_update_coef_idx(codec, 0xc2, ~0xfe, 0);
		snd_hda_set_pin_ctl_cache(codec, 0x18, 0);
	}
	alc_fixup_headset_mode(codec, fix, action);
}

/* Returns the nid of the external mic input pin, or 0 if it cannot be found. */
static int find_ext_mic_pin(struct hda_codec *codec)
{
	struct alc_spec *spec = codec->spec;
	struct auto_pin_cfg *cfg = &spec->gen.autocfg;
	hda_nid_t nid;
	unsigned int defcfg;
	int i;

	for (i = 0; i < cfg->num_inputs; i++) {
		if (cfg->inputs[i].type != AUTO_PIN_MIC)
			continue;
		nid = cfg->inputs[i].pin;
		defcfg = snd_hda_codec_get_pincfg(codec, nid);
		if (snd_hda_get_input_pin_attr(defcfg) == INPUT_PIN_ATTR_INT)
			continue;
		return nid;
	}

	return 0;
}

static void alc271_hp_gate_mic_jack(struct hda_codec *codec,
				    const struct hda_fixup *fix,
				    int action)
{
	struct alc_spec *spec = codec->spec;

	if (action == HDA_FIXUP_ACT_PROBE) {
		int mic_pin = find_ext_mic_pin(codec);
		int hp_pin = alc_get_hp_pin(spec);

		if (snd_BUG_ON(!mic_pin || !hp_pin))
			return;
		snd_hda_jack_set_gating_jack(codec, mic_pin, hp_pin);
	}
}

static void alc269_fixup_limit_int_mic_boost(struct hda_codec *codec,
					     const struct hda_fixup *fix,
					     int action)
{
	struct alc_spec *spec = codec->spec;
	struct auto_pin_cfg *cfg = &spec->gen.autocfg;
	int i;

	/* The mic boosts on level 2 and 3 are too noisy
	   on the internal mic input.
	   Therefore limit the boost to 0 or 1. */

	if (action != HDA_FIXUP_ACT_PROBE)
		return;

	for (i = 0; i < cfg->num_inputs; i++) {
		hda_nid_t nid = cfg->inputs[i].pin;
		unsigned int defcfg;
		if (cfg->inputs[i].type != AUTO_PIN_MIC)
			continue;
		defcfg = snd_hda_codec_get_pincfg(codec, nid);
		if (snd_hda_get_input_pin_attr(defcfg) != INPUT_PIN_ATTR_INT)
			continue;

		snd_hda_override_amp_caps(codec, nid, HDA_INPUT,
					  (0x00 << AC_AMPCAP_OFFSET_SHIFT) |
					  (0x01 << AC_AMPCAP_NUM_STEPS_SHIFT) |
					  (0x2f << AC_AMPCAP_STEP_SIZE_SHIFT) |
					  (0 << AC_AMPCAP_MUTE_SHIFT));
	}
}

static void alc283_hp_automute_hook(struct hda_codec *codec,
				    struct hda_jack_callback *jack)
{
	struct alc_spec *spec = codec->spec;
	int vref;

	msleep(200);
	snd_hda_gen_hp_automute(codec, jack);

	vref = spec->gen.hp_jack_present ? PIN_VREF80 : 0;

	msleep(600);
	snd_hda_codec_write(codec, 0x19, 0, AC_VERB_SET_PIN_WIDGET_CONTROL,
			    vref);
}

static void alc283_fixup_chromebook(struct hda_codec *codec,
				    const struct hda_fixup *fix, int action)
{
	struct alc_spec *spec = codec->spec;

	switch (action) {
	case HDA_FIXUP_ACT_PRE_PROBE:
		snd_hda_override_wcaps(codec, 0x03, 0);
		/* Disable AA-loopback as it causes white noise */
		spec->gen.mixer_nid = 0;
		break;
	case HDA_FIXUP_ACT_INIT:
		/* MIC2-VREF control */
		/* Set to manual mode */
		alc_update_coef_idx(codec, 0x06, 0x000c, 0);
		/* Enable Line1 input control by verb */
		alc_update_coef_idx(codec, 0x1a, 0, 1 << 4);
		break;
	}
}

static void alc283_fixup_sense_combo_jack(struct hda_codec *codec,
				    const struct hda_fixup *fix, int action)
{
	struct alc_spec *spec = codec->spec;

	switch (action) {
	case HDA_FIXUP_ACT_PRE_PROBE:
		spec->gen.hp_automute_hook = alc283_hp_automute_hook;
		break;
	case HDA_FIXUP_ACT_INIT:
		/* MIC2-VREF control */
		/* Set to manual mode */
		alc_update_coef_idx(codec, 0x06, 0x000c, 0);
		break;
	}
}

/* mute tablet speaker pin (0x14) via dock plugging in addition */
static void asus_tx300_automute(struct hda_codec *codec)
{
	struct alc_spec *spec = codec->spec;
	snd_hda_gen_update_outputs(codec);
	if (snd_hda_jack_detect(codec, 0x1b))
		spec->gen.mute_bits |= (1ULL << 0x14);
}

static void alc282_fixup_asus_tx300(struct hda_codec *codec,
				    const struct hda_fixup *fix, int action)
{
	struct alc_spec *spec = codec->spec;
	static const struct hda_pintbl dock_pins[] = {
		{ 0x1b, 0x21114000 }, /* dock speaker pin */
		{}
	};

	switch (action) {
	case HDA_FIXUP_ACT_PRE_PROBE:
		spec->init_amp = ALC_INIT_DEFAULT;
		/* TX300 needs to set up GPIO2 for the speaker amp */
		alc_setup_gpio(codec, 0x04);
		snd_hda_apply_pincfgs(codec, dock_pins);
		spec->gen.auto_mute_via_amp = 1;
		spec->gen.automute_hook = asus_tx300_automute;
		snd_hda_jack_detect_enable_callback(codec, 0x1b,
						    snd_hda_gen_hp_automute);
		break;
	case HDA_FIXUP_ACT_PROBE:
		spec->init_amp = ALC_INIT_DEFAULT;
		break;
	case HDA_FIXUP_ACT_BUILD:
		/* this is a bit tricky; give more sane names for the main
		 * (tablet) speaker and the dock speaker, respectively
		 */
		rename_ctl(codec, "Speaker Playback Switch",
			   "Dock Speaker Playback Switch");
		rename_ctl(codec, "Bass Speaker Playback Switch",
			   "Speaker Playback Switch");
		break;
	}
}

static void alc290_fixup_mono_speakers(struct hda_codec *codec,
				       const struct hda_fixup *fix, int action)
{
	if (action == HDA_FIXUP_ACT_PRE_PROBE) {
		/* DAC node 0x03 is giving mono output. We therefore want to
		   make sure 0x14 (front speaker) and 0x15 (headphones) use the
		   stereo DAC, while leaving 0x17 (bass speaker) for node 0x03. */
		hda_nid_t conn1[2] = { 0x0c };
		snd_hda_override_conn_list(codec, 0x14, 1, conn1);
		snd_hda_override_conn_list(codec, 0x15, 1, conn1);
	}
}

static void alc298_fixup_speaker_volume(struct hda_codec *codec,
					const struct hda_fixup *fix, int action)
{
	if (action == HDA_FIXUP_ACT_PRE_PROBE) {
		/* The speaker is routed to the Node 0x06 by a mistake, as a result
		   we can't adjust the speaker's volume since this node does not has
		   Amp-out capability. we change the speaker's route to:
		   Node 0x02 (Audio Output) -> Node 0x0c (Audio Mixer) -> Node 0x17 (
		   Pin Complex), since Node 0x02 has Amp-out caps, we can adjust
		   speaker's volume now. */

		hda_nid_t conn1[1] = { 0x0c };
		snd_hda_override_conn_list(codec, 0x17, 1, conn1);
	}
}

/* disable DAC3 (0x06) selection on NID 0x17 as it has no volume amp control */
static void alc295_fixup_disable_dac3(struct hda_codec *codec,
				      const struct hda_fixup *fix, int action)
{
	if (action == HDA_FIXUP_ACT_PRE_PROBE) {
		hda_nid_t conn[2] = { 0x02, 0x03 };
		snd_hda_override_conn_list(codec, 0x17, 2, conn);
	}
}

/* Hook to update amp GPIO4 for automute */
static void alc280_hp_gpio4_automute_hook(struct hda_codec *codec,
					  struct hda_jack_callback *jack)
{
	struct alc_spec *spec = codec->spec;

	snd_hda_gen_hp_automute(codec, jack);
	/* mute_led_polarity is set to 0, so we pass inverted value here */
	alc_update_gpio_led(codec, 0x10, !spec->gen.hp_jack_present);
}

/* Manage GPIOs for HP EliteBook Folio 9480m.
 *
 * GPIO4 is the headphone amplifier power control
 * GPIO3 is the audio output mute indicator LED
 */

static void alc280_fixup_hp_9480m(struct hda_codec *codec,
				  const struct hda_fixup *fix,
				  int action)
{
	struct alc_spec *spec = codec->spec;

	alc_fixup_hp_gpio_led(codec, action, 0x08, 0);
	if (action == HDA_FIXUP_ACT_PRE_PROBE) {
		/* amp at GPIO4; toggled via alc280_hp_gpio4_automute_hook() */
		spec->gpio_mask |= 0x10;
		spec->gpio_dir |= 0x10;
		spec->gen.hp_automute_hook = alc280_hp_gpio4_automute_hook;
	}
}

static void alc275_fixup_gpio4_off(struct hda_codec *codec,
				   const struct hda_fixup *fix,
				   int action)
{
	struct alc_spec *spec = codec->spec;

	if (action == HDA_FIXUP_ACT_PRE_PROBE) {
		spec->gpio_mask |= 0x04;
		spec->gpio_dir |= 0x04;
		/* set data bit low */
	}
}

static void alc233_alc662_fixup_lenovo_dual_codecs(struct hda_codec *codec,
					 const struct hda_fixup *fix,
					 int action)
{
	alc_fixup_dual_codecs(codec, fix, action);
	switch (action) {
	case HDA_FIXUP_ACT_PRE_PROBE:
		/* override card longname to provide a unique UCM profile */
		strcpy(codec->card->longname, "HDAudio-Lenovo-DualCodecs");
		break;
	case HDA_FIXUP_ACT_BUILD:
		/* rename Capture controls depending on the codec */
		rename_ctl(codec, "Capture Volume",
			   codec->addr == 0 ?
			   "Rear-Panel Capture Volume" :
			   "Front-Panel Capture Volume");
		rename_ctl(codec, "Capture Switch",
			   codec->addr == 0 ?
			   "Rear-Panel Capture Switch" :
			   "Front-Panel Capture Switch");
		break;
	}
}

/* Forcibly assign NID 0x03 to HP/LO while NID 0x02 to SPK for EQ */
static void alc274_fixup_bind_dacs(struct hda_codec *codec,
				    const struct hda_fixup *fix, int action)
{
	struct alc_spec *spec = codec->spec;
	static hda_nid_t preferred_pairs[] = {
		0x21, 0x03, 0x1b, 0x03, 0x16, 0x02,
		0
	};

	if (action != HDA_FIXUP_ACT_PRE_PROBE)
		return;

	spec->gen.preferred_dacs = preferred_pairs;
	spec->gen.auto_mute_via_amp = 1;
	codec->power_save_node = 0;
}

/* The DAC of NID 0x3 will introduce click/pop noise on headphones, so invalidate it */
static void alc285_fixup_invalidate_dacs(struct hda_codec *codec,
			      const struct hda_fixup *fix, int action)
{
	if (action != HDA_FIXUP_ACT_PRE_PROBE)
		return;

	snd_hda_override_wcaps(codec, 0x03, 0);
}

static const struct hda_jack_keymap alc_headset_btn_keymap[] = {
	{ SND_JACK_BTN_0, KEY_PLAYPAUSE },
	{ SND_JACK_BTN_1, KEY_VOICECOMMAND },
	{ SND_JACK_BTN_2, KEY_VOLUMEUP },
	{ SND_JACK_BTN_3, KEY_VOLUMEDOWN },
	{}
};

static void alc_headset_btn_callback(struct hda_codec *codec,
				     struct hda_jack_callback *jack)
{
	int report = 0;

	if (jack->unsol_res & (7 << 13))
		report |= SND_JACK_BTN_0;

	if (jack->unsol_res  & (1 << 16 | 3 << 8))
		report |= SND_JACK_BTN_1;

	/* Volume up key */
	if (jack->unsol_res & (7 << 23))
		report |= SND_JACK_BTN_2;

	/* Volume down key */
	if (jack->unsol_res & (7 << 10))
		report |= SND_JACK_BTN_3;

	jack->jack->button_state = report;
}

static void alc_fixup_headset_jack(struct hda_codec *codec,
				    const struct hda_fixup *fix, int action)
{

	switch (action) {
	case HDA_FIXUP_ACT_PRE_PROBE:
		snd_hda_jack_detect_enable_callback(codec, 0x55,
						    alc_headset_btn_callback);
		snd_hda_jack_add_kctl(codec, 0x55, "Headset Jack", false,
				      SND_JACK_HEADSET, alc_headset_btn_keymap);
		break;
	case HDA_FIXUP_ACT_INIT:
		switch (codec->core.vendor_id) {
		case 0x10ec0225:
		case 0x10ec0295:
		case 0x10ec0299:
			alc_write_coef_idx(codec, 0x48, 0xd011);
			alc_update_coef_idx(codec, 0x49, 0x007f, 0x0045);
			alc_update_coef_idx(codec, 0x44, 0x007f << 8, 0x0045 << 8);
			break;
		case 0x10ec0236:
		case 0x10ec0256:
			alc_write_coef_idx(codec, 0x48, 0xd011);
			alc_update_coef_idx(codec, 0x49, 0x007f, 0x0045);
			break;
		}
		break;
	}
}

static void alc295_fixup_chromebook(struct hda_codec *codec,
				    const struct hda_fixup *fix, int action)
{
	struct alc_spec *spec = codec->spec;

	switch (action) {
	case HDA_FIXUP_ACT_PRE_PROBE:
		spec->ultra_low_power = true;
		break;
	case HDA_FIXUP_ACT_INIT:
		switch (codec->core.vendor_id) {
		case 0x10ec0295:
			alc_update_coef_idx(codec, 0x4a, 0x8000, 1 << 15); /* Reset HP JD */
			alc_update_coef_idx(codec, 0x4a, 0x8000, 0 << 15);
			break;
		case 0x10ec0236:
			alc_update_coef_idx(codec, 0x1b, 0x8000, 1 << 15); /* Reset HP JD */
			alc_update_coef_idx(codec, 0x1b, 0x8000, 0 << 15);
			break;
		}
		break;
	}
}

static void alc_fixup_disable_mic_vref(struct hda_codec *codec,
				  const struct hda_fixup *fix, int action)
{
	if (action == HDA_FIXUP_ACT_PRE_PROBE)
		snd_hda_codec_set_pin_target(codec, 0x19, PIN_VREFHIZ);
}

/* for hda_fixup_thinkpad_acpi() */
#include "thinkpad_helper.c"

static void alc_fixup_thinkpad_acpi(struct hda_codec *codec,
				    const struct hda_fixup *fix, int action)
{
	alc_fixup_no_shutup(codec, fix, action); /* reduce click noise */
	hda_fixup_thinkpad_acpi(codec, fix, action);
}

/* for alc295_fixup_hp_top_speakers */
#include "hp_x360_helper.c"

enum {
	ALC269_FIXUP_SONY_VAIO,
	ALC275_FIXUP_SONY_VAIO_GPIO2,
	ALC269_FIXUP_DELL_M101Z,
	ALC269_FIXUP_SKU_IGNORE,
	ALC269_FIXUP_ASUS_G73JW,
	ALC269_FIXUP_LENOVO_EAPD,
	ALC275_FIXUP_SONY_HWEQ,
	ALC275_FIXUP_SONY_DISABLE_AAMIX,
	ALC271_FIXUP_DMIC,
	ALC269_FIXUP_PCM_44K,
	ALC269_FIXUP_STEREO_DMIC,
	ALC269_FIXUP_HEADSET_MIC,
	ALC269_FIXUP_QUANTA_MUTE,
	ALC269_FIXUP_LIFEBOOK,
	ALC269_FIXUP_LIFEBOOK_EXTMIC,
	ALC269_FIXUP_LIFEBOOK_HP_PIN,
	ALC269_FIXUP_LIFEBOOK_NO_HP_TO_LINEOUT,
	ALC255_FIXUP_LIFEBOOK_U7x7_HEADSET_MIC,
	ALC269_FIXUP_AMIC,
	ALC269_FIXUP_DMIC,
	ALC269VB_FIXUP_AMIC,
	ALC269VB_FIXUP_DMIC,
	ALC269_FIXUP_HP_MUTE_LED,
	ALC269_FIXUP_HP_MUTE_LED_MIC1,
	ALC269_FIXUP_HP_MUTE_LED_MIC2,
	ALC269_FIXUP_HP_MUTE_LED_MIC3,
	ALC269_FIXUP_HP_GPIO_LED,
	ALC269_FIXUP_HP_GPIO_MIC1_LED,
	ALC269_FIXUP_HP_LINE1_MIC1_LED,
	ALC269_FIXUP_INV_DMIC,
	ALC269_FIXUP_LENOVO_DOCK,
	ALC269_FIXUP_NO_SHUTUP,
	ALC286_FIXUP_SONY_MIC_NO_PRESENCE,
	ALC269_FIXUP_PINCFG_NO_HP_TO_LINEOUT,
	ALC269_FIXUP_DELL1_MIC_NO_PRESENCE,
	ALC269_FIXUP_DELL2_MIC_NO_PRESENCE,
	ALC269_FIXUP_DELL3_MIC_NO_PRESENCE,
	ALC269_FIXUP_DELL4_MIC_NO_PRESENCE,
	ALC269_FIXUP_HEADSET_MODE,
	ALC269_FIXUP_HEADSET_MODE_NO_HP_MIC,
	ALC269_FIXUP_ASPIRE_HEADSET_MIC,
	ALC269_FIXUP_ASUS_X101_FUNC,
	ALC269_FIXUP_ASUS_X101_VERB,
	ALC269_FIXUP_ASUS_X101,
	ALC271_FIXUP_AMIC_MIC2,
	ALC271_FIXUP_HP_GATE_MIC_JACK,
	ALC271_FIXUP_HP_GATE_MIC_JACK_E1_572,
	ALC269_FIXUP_ACER_AC700,
	ALC269_FIXUP_LIMIT_INT_MIC_BOOST,
	ALC269VB_FIXUP_ASUS_ZENBOOK,
	ALC269VB_FIXUP_ASUS_ZENBOOK_UX31A,
	ALC269_FIXUP_LIMIT_INT_MIC_BOOST_MUTE_LED,
	ALC269VB_FIXUP_ORDISSIMO_EVE2,
	ALC283_FIXUP_CHROME_BOOK,
	ALC283_FIXUP_SENSE_COMBO_JACK,
	ALC282_FIXUP_ASUS_TX300,
	ALC283_FIXUP_INT_MIC,
	ALC290_FIXUP_MONO_SPEAKERS,
	ALC290_FIXUP_MONO_SPEAKERS_HSJACK,
	ALC290_FIXUP_SUBWOOFER,
	ALC290_FIXUP_SUBWOOFER_HSJACK,
	ALC269_FIXUP_THINKPAD_ACPI,
	ALC269_FIXUP_DMIC_THINKPAD_ACPI,
	ALC255_FIXUP_ACER_MIC_NO_PRESENCE,
	ALC255_FIXUP_ASUS_MIC_NO_PRESENCE,
	ALC255_FIXUP_DELL1_MIC_NO_PRESENCE,
	ALC255_FIXUP_DELL2_MIC_NO_PRESENCE,
	ALC255_FIXUP_HEADSET_MODE,
	ALC255_FIXUP_HEADSET_MODE_NO_HP_MIC,
	ALC293_FIXUP_DELL1_MIC_NO_PRESENCE,
	ALC292_FIXUP_TPT440_DOCK,
	ALC292_FIXUP_TPT440,
	ALC283_FIXUP_HEADSET_MIC,
	ALC255_FIXUP_MIC_MUTE_LED,
	ALC282_FIXUP_ASPIRE_V5_PINS,
	ALC280_FIXUP_HP_GPIO4,
	ALC286_FIXUP_HP_GPIO_LED,
	ALC280_FIXUP_HP_GPIO2_MIC_HOTKEY,
	ALC280_FIXUP_HP_DOCK_PINS,
	ALC269_FIXUP_HP_DOCK_GPIO_MIC1_LED,
	ALC280_FIXUP_HP_9480M,
	ALC288_FIXUP_DELL_HEADSET_MODE,
	ALC288_FIXUP_DELL1_MIC_NO_PRESENCE,
	ALC288_FIXUP_DELL_XPS_13,
	ALC288_FIXUP_DISABLE_AAMIX,
	ALC292_FIXUP_DELL_E7X,
	ALC292_FIXUP_DISABLE_AAMIX,
	ALC293_FIXUP_DISABLE_AAMIX_MULTIJACK,
	ALC298_FIXUP_DELL1_MIC_NO_PRESENCE,
	ALC298_FIXUP_DELL_AIO_MIC_NO_PRESENCE,
	ALC275_FIXUP_DELL_XPS,
	ALC256_FIXUP_DELL_XPS_13_HEADPHONE_NOISE,
	ALC293_FIXUP_LENOVO_SPK_NOISE,
	ALC233_FIXUP_LENOVO_LINE2_MIC_HOTKEY,
	ALC255_FIXUP_DELL_SPK_NOISE,
	ALC225_FIXUP_DISABLE_MIC_VREF,
	ALC225_FIXUP_DELL1_MIC_NO_PRESENCE,
	ALC295_FIXUP_DISABLE_DAC3,
	ALC280_FIXUP_HP_HEADSET_MIC,
	ALC221_FIXUP_HP_FRONT_MIC,
	ALC292_FIXUP_TPT460,
	ALC298_FIXUP_SPK_VOLUME,
	ALC256_FIXUP_DELL_INSPIRON_7559_SUBWOOFER,
	ALC269_FIXUP_ATIV_BOOK_8,
	ALC221_FIXUP_HP_MIC_NO_PRESENCE,
	ALC256_FIXUP_ASUS_HEADSET_MODE,
	ALC256_FIXUP_ASUS_MIC,
	ALC256_FIXUP_ASUS_AIO_GPIO2,
	ALC233_FIXUP_ASUS_MIC_NO_PRESENCE,
	ALC233_FIXUP_EAPD_COEF_AND_MIC_NO_PRESENCE,
	ALC233_FIXUP_LENOVO_MULTI_CODECS,
	ALC233_FIXUP_ACER_HEADSET_MIC,
	ALC294_FIXUP_LENOVO_MIC_LOCATION,
	ALC225_FIXUP_DELL_WYSE_MIC_NO_PRESENCE,
	ALC700_FIXUP_INTEL_REFERENCE,
	ALC274_FIXUP_DELL_BIND_DACS,
	ALC274_FIXUP_DELL_AIO_LINEOUT_VERB,
	ALC298_FIXUP_TPT470_DOCK,
	ALC255_FIXUP_DUMMY_LINEOUT_VERB,
	ALC255_FIXUP_DELL_HEADSET_MIC,
	ALC256_FIXUP_HUAWEI_MACH_WX9_PINS,
	ALC298_FIXUP_HUAWEI_MBX_STEREO,
	ALC295_FIXUP_HP_X360,
	ALC221_FIXUP_HP_HEADSET_MIC,
	ALC285_FIXUP_LENOVO_HEADPHONE_NOISE,
	ALC295_FIXUP_HP_AUTO_MUTE,
	ALC286_FIXUP_ACER_AIO_MIC_NO_PRESENCE,
	ALC294_FIXUP_ASUS_MIC,
	ALC294_FIXUP_ASUS_HEADSET_MIC,
	ALC294_FIXUP_ASUS_SPK,
	ALC293_FIXUP_SYSTEM76_MIC_NO_PRESENCE,
	ALC285_FIXUP_LENOVO_PC_BEEP_IN_NOISE,
	ALC255_FIXUP_ACER_HEADSET_MIC,
	ALC295_FIXUP_CHROME_BOOK,
	ALC225_FIXUP_HEADSET_JACK,
	ALC225_FIXUP_DELL_WYSE_AIO_MIC_NO_PRESENCE,
	ALC225_FIXUP_WYSE_AUTO_MUTE,
	ALC225_FIXUP_WYSE_DISABLE_MIC_VREF,
	ALC286_FIXUP_ACER_AIO_HEADSET_MIC,
	ALC256_FIXUP_ASUS_MIC_NO_PRESENCE,
	ALC299_FIXUP_PREDATOR_SPK,
	ALC294_FIXUP_ASUS_INTSPK_HEADSET_MIC,
<<<<<<< HEAD
=======
	ALC256_FIXUP_MEDION_HEADSET_NO_PRESENCE,
>>>>>>> 0858f639
};

static const struct hda_fixup alc269_fixups[] = {
	[ALC269_FIXUP_SONY_VAIO] = {
		.type = HDA_FIXUP_PINCTLS,
		.v.pins = (const struct hda_pintbl[]) {
			{0x19, PIN_VREFGRD},
			{}
		}
	},
	[ALC275_FIXUP_SONY_VAIO_GPIO2] = {
		.type = HDA_FIXUP_FUNC,
		.v.func = alc275_fixup_gpio4_off,
		.chained = true,
		.chain_id = ALC269_FIXUP_SONY_VAIO
	},
	[ALC269_FIXUP_DELL_M101Z] = {
		.type = HDA_FIXUP_VERBS,
		.v.verbs = (const struct hda_verb[]) {
			/* Enables internal speaker */
			{0x20, AC_VERB_SET_COEF_INDEX, 13},
			{0x20, AC_VERB_SET_PROC_COEF, 0x4040},
			{}
		}
	},
	[ALC269_FIXUP_SKU_IGNORE] = {
		.type = HDA_FIXUP_FUNC,
		.v.func = alc_fixup_sku_ignore,
	},
	[ALC269_FIXUP_ASUS_G73JW] = {
		.type = HDA_FIXUP_PINS,
		.v.pins = (const struct hda_pintbl[]) {
			{ 0x17, 0x99130111 }, /* subwoofer */
			{ }
		}
	},
	[ALC269_FIXUP_LENOVO_EAPD] = {
		.type = HDA_FIXUP_VERBS,
		.v.verbs = (const struct hda_verb[]) {
			{0x14, AC_VERB_SET_EAPD_BTLENABLE, 0},
			{}
		}
	},
	[ALC275_FIXUP_SONY_HWEQ] = {
		.type = HDA_FIXUP_FUNC,
		.v.func = alc269_fixup_hweq,
		.chained = true,
		.chain_id = ALC275_FIXUP_SONY_VAIO_GPIO2
	},
	[ALC275_FIXUP_SONY_DISABLE_AAMIX] = {
		.type = HDA_FIXUP_FUNC,
		.v.func = alc_fixup_disable_aamix,
		.chained = true,
		.chain_id = ALC269_FIXUP_SONY_VAIO
	},
	[ALC271_FIXUP_DMIC] = {
		.type = HDA_FIXUP_FUNC,
		.v.func = alc271_fixup_dmic,
	},
	[ALC269_FIXUP_PCM_44K] = {
		.type = HDA_FIXUP_FUNC,
		.v.func = alc269_fixup_pcm_44k,
		.chained = true,
		.chain_id = ALC269_FIXUP_QUANTA_MUTE
	},
	[ALC269_FIXUP_STEREO_DMIC] = {
		.type = HDA_FIXUP_FUNC,
		.v.func = alc269_fixup_stereo_dmic,
	},
	[ALC269_FIXUP_HEADSET_MIC] = {
		.type = HDA_FIXUP_FUNC,
		.v.func = alc269_fixup_headset_mic,
	},
	[ALC269_FIXUP_QUANTA_MUTE] = {
		.type = HDA_FIXUP_FUNC,
		.v.func = alc269_fixup_quanta_mute,
	},
	[ALC269_FIXUP_LIFEBOOK] = {
		.type = HDA_FIXUP_PINS,
		.v.pins = (const struct hda_pintbl[]) {
			{ 0x1a, 0x2101103f }, /* dock line-out */
			{ 0x1b, 0x23a11040 }, /* dock mic-in */
			{ }
		},
		.chained = true,
		.chain_id = ALC269_FIXUP_QUANTA_MUTE
	},
	[ALC269_FIXUP_LIFEBOOK_EXTMIC] = {
		.type = HDA_FIXUP_PINS,
		.v.pins = (const struct hda_pintbl[]) {
			{ 0x19, 0x01a1903c }, /* headset mic, with jack detect */
			{ }
		},
	},
	[ALC269_FIXUP_LIFEBOOK_HP_PIN] = {
		.type = HDA_FIXUP_PINS,
		.v.pins = (const struct hda_pintbl[]) {
			{ 0x21, 0x0221102f }, /* HP out */
			{ }
		},
	},
	[ALC269_FIXUP_LIFEBOOK_NO_HP_TO_LINEOUT] = {
		.type = HDA_FIXUP_FUNC,
		.v.func = alc269_fixup_pincfg_no_hp_to_lineout,
	},
	[ALC255_FIXUP_LIFEBOOK_U7x7_HEADSET_MIC] = {
		.type = HDA_FIXUP_FUNC,
		.v.func = alc269_fixup_pincfg_U7x7_headset_mic,
	},
	[ALC269_FIXUP_AMIC] = {
		.type = HDA_FIXUP_PINS,
		.v.pins = (const struct hda_pintbl[]) {
			{ 0x14, 0x99130110 }, /* speaker */
			{ 0x15, 0x0121401f }, /* HP out */
			{ 0x18, 0x01a19c20 }, /* mic */
			{ 0x19, 0x99a3092f }, /* int-mic */
			{ }
		},
	},
	[ALC269_FIXUP_DMIC] = {
		.type = HDA_FIXUP_PINS,
		.v.pins = (const struct hda_pintbl[]) {
			{ 0x12, 0x99a3092f }, /* int-mic */
			{ 0x14, 0x99130110 }, /* speaker */
			{ 0x15, 0x0121401f }, /* HP out */
			{ 0x18, 0x01a19c20 }, /* mic */
			{ }
		},
	},
	[ALC269VB_FIXUP_AMIC] = {
		.type = HDA_FIXUP_PINS,
		.v.pins = (const struct hda_pintbl[]) {
			{ 0x14, 0x99130110 }, /* speaker */
			{ 0x18, 0x01a19c20 }, /* mic */
			{ 0x19, 0x99a3092f }, /* int-mic */
			{ 0x21, 0x0121401f }, /* HP out */
			{ }
		},
	},
	[ALC269VB_FIXUP_DMIC] = {
		.type = HDA_FIXUP_PINS,
		.v.pins = (const struct hda_pintbl[]) {
			{ 0x12, 0x99a3092f }, /* int-mic */
			{ 0x14, 0x99130110 }, /* speaker */
			{ 0x18, 0x01a19c20 }, /* mic */
			{ 0x21, 0x0121401f }, /* HP out */
			{ }
		},
	},
	[ALC269_FIXUP_HP_MUTE_LED] = {
		.type = HDA_FIXUP_FUNC,
		.v.func = alc269_fixup_hp_mute_led,
	},
	[ALC269_FIXUP_HP_MUTE_LED_MIC1] = {
		.type = HDA_FIXUP_FUNC,
		.v.func = alc269_fixup_hp_mute_led_mic1,
	},
	[ALC269_FIXUP_HP_MUTE_LED_MIC2] = {
		.type = HDA_FIXUP_FUNC,
		.v.func = alc269_fixup_hp_mute_led_mic2,
	},
	[ALC269_FIXUP_HP_MUTE_LED_MIC3] = {
		.type = HDA_FIXUP_FUNC,
		.v.func = alc269_fixup_hp_mute_led_mic3,
		.chained = true,
		.chain_id = ALC295_FIXUP_HP_AUTO_MUTE
	},
	[ALC269_FIXUP_HP_GPIO_LED] = {
		.type = HDA_FIXUP_FUNC,
		.v.func = alc269_fixup_hp_gpio_led,
	},
	[ALC269_FIXUP_HP_GPIO_MIC1_LED] = {
		.type = HDA_FIXUP_FUNC,
		.v.func = alc269_fixup_hp_gpio_mic1_led,
	},
	[ALC269_FIXUP_HP_LINE1_MIC1_LED] = {
		.type = HDA_FIXUP_FUNC,
		.v.func = alc269_fixup_hp_line1_mic1_led,
	},
	[ALC269_FIXUP_INV_DMIC] = {
		.type = HDA_FIXUP_FUNC,
		.v.func = alc_fixup_inv_dmic,
	},
	[ALC269_FIXUP_NO_SHUTUP] = {
		.type = HDA_FIXUP_FUNC,
		.v.func = alc_fixup_no_shutup,
	},
	[ALC269_FIXUP_LENOVO_DOCK] = {
		.type = HDA_FIXUP_PINS,
		.v.pins = (const struct hda_pintbl[]) {
			{ 0x19, 0x23a11040 }, /* dock mic */
			{ 0x1b, 0x2121103f }, /* dock headphone */
			{ }
		},
		.chained = true,
		.chain_id = ALC269_FIXUP_PINCFG_NO_HP_TO_LINEOUT
	},
	[ALC269_FIXUP_PINCFG_NO_HP_TO_LINEOUT] = {
		.type = HDA_FIXUP_FUNC,
		.v.func = alc269_fixup_pincfg_no_hp_to_lineout,
		.chained = true,
		.chain_id = ALC269_FIXUP_THINKPAD_ACPI,
	},
	[ALC269_FIXUP_DELL1_MIC_NO_PRESENCE] = {
		.type = HDA_FIXUP_PINS,
		.v.pins = (const struct hda_pintbl[]) {
			{ 0x19, 0x01a1913c }, /* use as headset mic, without its own jack detect */
			{ 0x1a, 0x01a1913d }, /* use as headphone mic, without its own jack detect */
			{ }
		},
		.chained = true,
		.chain_id = ALC269_FIXUP_HEADSET_MODE
	},
	[ALC269_FIXUP_DELL2_MIC_NO_PRESENCE] = {
		.type = HDA_FIXUP_PINS,
		.v.pins = (const struct hda_pintbl[]) {
			{ 0x16, 0x21014020 }, /* dock line out */
			{ 0x19, 0x21a19030 }, /* dock mic */
			{ 0x1a, 0x01a1913c }, /* use as headset mic, without its own jack detect */
			{ }
		},
		.chained = true,
		.chain_id = ALC269_FIXUP_HEADSET_MODE_NO_HP_MIC
	},
	[ALC269_FIXUP_DELL3_MIC_NO_PRESENCE] = {
		.type = HDA_FIXUP_PINS,
		.v.pins = (const struct hda_pintbl[]) {
			{ 0x1a, 0x01a1913c }, /* use as headset mic, without its own jack detect */
			{ }
		},
		.chained = true,
		.chain_id = ALC269_FIXUP_HEADSET_MODE_NO_HP_MIC
	},
	[ALC269_FIXUP_DELL4_MIC_NO_PRESENCE] = {
		.type = HDA_FIXUP_PINS,
		.v.pins = (const struct hda_pintbl[]) {
			{ 0x19, 0x01a1913c }, /* use as headset mic, without its own jack detect */
			{ 0x1b, 0x01a1913d }, /* use as headphone mic, without its own jack detect */
			{ }
		},
		.chained = true,
		.chain_id = ALC269_FIXUP_HEADSET_MODE
	},
	[ALC269_FIXUP_HEADSET_MODE] = {
		.type = HDA_FIXUP_FUNC,
		.v.func = alc_fixup_headset_mode,
		.chained = true,
		.chain_id = ALC255_FIXUP_MIC_MUTE_LED
	},
	[ALC269_FIXUP_HEADSET_MODE_NO_HP_MIC] = {
		.type = HDA_FIXUP_FUNC,
		.v.func = alc_fixup_headset_mode_no_hp_mic,
	},
	[ALC269_FIXUP_ASPIRE_HEADSET_MIC] = {
		.type = HDA_FIXUP_PINS,
		.v.pins = (const struct hda_pintbl[]) {
			{ 0x19, 0x01a1913c }, /* headset mic w/o jack detect */
			{ }
		},
		.chained = true,
		.chain_id = ALC269_FIXUP_HEADSET_MODE,
	},
	[ALC286_FIXUP_SONY_MIC_NO_PRESENCE] = {
		.type = HDA_FIXUP_PINS,
		.v.pins = (const struct hda_pintbl[]) {
			{ 0x18, 0x01a1913c }, /* use as headset mic, without its own jack detect */
			{ }
		},
		.chained = true,
		.chain_id = ALC269_FIXUP_HEADSET_MIC
	},
	[ALC256_FIXUP_HUAWEI_MACH_WX9_PINS] = {
		.type = HDA_FIXUP_PINS,
		.v.pins = (const struct hda_pintbl[]) {
			{0x12, 0x90a60130},
			{0x13, 0x40000000},
			{0x14, 0x90170110},
			{0x18, 0x411111f0},
			{0x19, 0x04a11040},
			{0x1a, 0x411111f0},
			{0x1b, 0x90170112},
			{0x1d, 0x40759a05},
			{0x1e, 0x411111f0},
			{0x21, 0x04211020},
			{ }
		},
		.chained = true,
		.chain_id = ALC255_FIXUP_MIC_MUTE_LED
	},
	[ALC298_FIXUP_HUAWEI_MBX_STEREO] = {
		.type = HDA_FIXUP_FUNC,
		.v.func = alc298_fixup_huawei_mbx_stereo,
		.chained = true,
		.chain_id = ALC255_FIXUP_MIC_MUTE_LED
	},
	[ALC269_FIXUP_ASUS_X101_FUNC] = {
		.type = HDA_FIXUP_FUNC,
		.v.func = alc269_fixup_x101_headset_mic,
	},
	[ALC269_FIXUP_ASUS_X101_VERB] = {
		.type = HDA_FIXUP_VERBS,
		.v.verbs = (const struct hda_verb[]) {
			{0x18, AC_VERB_SET_PIN_WIDGET_CONTROL, 0},
			{0x20, AC_VERB_SET_COEF_INDEX, 0x08},
			{0x20, AC_VERB_SET_PROC_COEF,  0x0310},
			{ }
		},
		.chained = true,
		.chain_id = ALC269_FIXUP_ASUS_X101_FUNC
	},
	[ALC269_FIXUP_ASUS_X101] = {
		.type = HDA_FIXUP_PINS,
		.v.pins = (const struct hda_pintbl[]) {
			{ 0x18, 0x04a1182c }, /* Headset mic */
			{ }
		},
		.chained = true,
		.chain_id = ALC269_FIXUP_ASUS_X101_VERB
	},
	[ALC271_FIXUP_AMIC_MIC2] = {
		.type = HDA_FIXUP_PINS,
		.v.pins = (const struct hda_pintbl[]) {
			{ 0x14, 0x99130110 }, /* speaker */
			{ 0x19, 0x01a19c20 }, /* mic */
			{ 0x1b, 0x99a7012f }, /* int-mic */
			{ 0x21, 0x0121401f }, /* HP out */
			{ }
		},
	},
	[ALC271_FIXUP_HP_GATE_MIC_JACK] = {
		.type = HDA_FIXUP_FUNC,
		.v.func = alc271_hp_gate_mic_jack,
		.chained = true,
		.chain_id = ALC271_FIXUP_AMIC_MIC2,
	},
	[ALC271_FIXUP_HP_GATE_MIC_JACK_E1_572] = {
		.type = HDA_FIXUP_FUNC,
		.v.func = alc269_fixup_limit_int_mic_boost,
		.chained = true,
		.chain_id = ALC271_FIXUP_HP_GATE_MIC_JACK,
	},
	[ALC269_FIXUP_ACER_AC700] = {
		.type = HDA_FIXUP_PINS,
		.v.pins = (const struct hda_pintbl[]) {
			{ 0x12, 0x99a3092f }, /* int-mic */
			{ 0x14, 0x99130110 }, /* speaker */
			{ 0x18, 0x03a11c20 }, /* mic */
			{ 0x1e, 0x0346101e }, /* SPDIF1 */
			{ 0x21, 0x0321101f }, /* HP out */
			{ }
		},
		.chained = true,
		.chain_id = ALC271_FIXUP_DMIC,
	},
	[ALC269_FIXUP_LIMIT_INT_MIC_BOOST] = {
		.type = HDA_FIXUP_FUNC,
		.v.func = alc269_fixup_limit_int_mic_boost,
		.chained = true,
		.chain_id = ALC269_FIXUP_THINKPAD_ACPI,
	},
	[ALC269VB_FIXUP_ASUS_ZENBOOK] = {
		.type = HDA_FIXUP_FUNC,
		.v.func = alc269_fixup_limit_int_mic_boost,
		.chained = true,
		.chain_id = ALC269VB_FIXUP_DMIC,
	},
	[ALC269VB_FIXUP_ASUS_ZENBOOK_UX31A] = {
		.type = HDA_FIXUP_VERBS,
		.v.verbs = (const struct hda_verb[]) {
			/* class-D output amp +5dB */
			{ 0x20, AC_VERB_SET_COEF_INDEX, 0x12 },
			{ 0x20, AC_VERB_SET_PROC_COEF, 0x2800 },
			{}
		},
		.chained = true,
		.chain_id = ALC269VB_FIXUP_ASUS_ZENBOOK,
	},
	[ALC269_FIXUP_LIMIT_INT_MIC_BOOST_MUTE_LED] = {
		.type = HDA_FIXUP_FUNC,
		.v.func = alc269_fixup_limit_int_mic_boost,
		.chained = true,
		.chain_id = ALC269_FIXUP_HP_MUTE_LED_MIC1,
	},
	[ALC269VB_FIXUP_ORDISSIMO_EVE2] = {
		.type = HDA_FIXUP_PINS,
		.v.pins = (const struct hda_pintbl[]) {
			{ 0x12, 0x99a3092f }, /* int-mic */
			{ 0x18, 0x03a11d20 }, /* mic */
			{ 0x19, 0x411111f0 }, /* Unused bogus pin */
			{ }
		},
	},
	[ALC283_FIXUP_CHROME_BOOK] = {
		.type = HDA_FIXUP_FUNC,
		.v.func = alc283_fixup_chromebook,
	},
	[ALC283_FIXUP_SENSE_COMBO_JACK] = {
		.type = HDA_FIXUP_FUNC,
		.v.func = alc283_fixup_sense_combo_jack,
		.chained = true,
		.chain_id = ALC283_FIXUP_CHROME_BOOK,
	},
	[ALC282_FIXUP_ASUS_TX300] = {
		.type = HDA_FIXUP_FUNC,
		.v.func = alc282_fixup_asus_tx300,
	},
	[ALC283_FIXUP_INT_MIC] = {
		.type = HDA_FIXUP_VERBS,
		.v.verbs = (const struct hda_verb[]) {
			{0x20, AC_VERB_SET_COEF_INDEX, 0x1a},
			{0x20, AC_VERB_SET_PROC_COEF, 0x0011},
			{ }
		},
		.chained = true,
		.chain_id = ALC269_FIXUP_LIMIT_INT_MIC_BOOST
	},
	[ALC290_FIXUP_SUBWOOFER_HSJACK] = {
		.type = HDA_FIXUP_PINS,
		.v.pins = (const struct hda_pintbl[]) {
			{ 0x17, 0x90170112 }, /* subwoofer */
			{ }
		},
		.chained = true,
		.chain_id = ALC290_FIXUP_MONO_SPEAKERS_HSJACK,
	},
	[ALC290_FIXUP_SUBWOOFER] = {
		.type = HDA_FIXUP_PINS,
		.v.pins = (const struct hda_pintbl[]) {
			{ 0x17, 0x90170112 }, /* subwoofer */
			{ }
		},
		.chained = true,
		.chain_id = ALC290_FIXUP_MONO_SPEAKERS,
	},
	[ALC290_FIXUP_MONO_SPEAKERS] = {
		.type = HDA_FIXUP_FUNC,
		.v.func = alc290_fixup_mono_speakers,
	},
	[ALC290_FIXUP_MONO_SPEAKERS_HSJACK] = {
		.type = HDA_FIXUP_FUNC,
		.v.func = alc290_fixup_mono_speakers,
		.chained = true,
		.chain_id = ALC269_FIXUP_DELL3_MIC_NO_PRESENCE,
	},
	[ALC269_FIXUP_THINKPAD_ACPI] = {
		.type = HDA_FIXUP_FUNC,
		.v.func = alc_fixup_thinkpad_acpi,
		.chained = true,
		.chain_id = ALC269_FIXUP_SKU_IGNORE,
	},
	[ALC269_FIXUP_DMIC_THINKPAD_ACPI] = {
		.type = HDA_FIXUP_FUNC,
		.v.func = alc_fixup_inv_dmic,
		.chained = true,
		.chain_id = ALC269_FIXUP_THINKPAD_ACPI,
	},
	[ALC255_FIXUP_ACER_MIC_NO_PRESENCE] = {
		.type = HDA_FIXUP_PINS,
		.v.pins = (const struct hda_pintbl[]) {
			{ 0x19, 0x01a1913c }, /* use as headset mic, without its own jack detect */
			{ }
		},
		.chained = true,
		.chain_id = ALC255_FIXUP_HEADSET_MODE
	},
	[ALC255_FIXUP_ASUS_MIC_NO_PRESENCE] = {
		.type = HDA_FIXUP_PINS,
		.v.pins = (const struct hda_pintbl[]) {
			{ 0x19, 0x01a1913c }, /* use as headset mic, without its own jack detect */
			{ }
		},
		.chained = true,
		.chain_id = ALC255_FIXUP_HEADSET_MODE
	},
	[ALC255_FIXUP_DELL1_MIC_NO_PRESENCE] = {
		.type = HDA_FIXUP_PINS,
		.v.pins = (const struct hda_pintbl[]) {
			{ 0x19, 0x01a1913c }, /* use as headset mic, without its own jack detect */
			{ 0x1a, 0x01a1913d }, /* use as headphone mic, without its own jack detect */
			{ }
		},
		.chained = true,
		.chain_id = ALC255_FIXUP_HEADSET_MODE
	},
	[ALC255_FIXUP_DELL2_MIC_NO_PRESENCE] = {
		.type = HDA_FIXUP_PINS,
		.v.pins = (const struct hda_pintbl[]) {
			{ 0x19, 0x01a1913c }, /* use as headset mic, without its own jack detect */
			{ }
		},
		.chained = true,
		.chain_id = ALC255_FIXUP_HEADSET_MODE_NO_HP_MIC
	},
	[ALC255_FIXUP_HEADSET_MODE] = {
		.type = HDA_FIXUP_FUNC,
		.v.func = alc_fixup_headset_mode_alc255,
		.chained = true,
		.chain_id = ALC255_FIXUP_MIC_MUTE_LED
	},
	[ALC255_FIXUP_HEADSET_MODE_NO_HP_MIC] = {
		.type = HDA_FIXUP_FUNC,
		.v.func = alc_fixup_headset_mode_alc255_no_hp_mic,
	},
	[ALC293_FIXUP_DELL1_MIC_NO_PRESENCE] = {
		.type = HDA_FIXUP_PINS,
		.v.pins = (const struct hda_pintbl[]) {
			{ 0x18, 0x01a1913d }, /* use as headphone mic, without its own jack detect */
			{ 0x1a, 0x01a1913c }, /* use as headset mic, without its own jack detect */
			{ }
		},
		.chained = true,
		.chain_id = ALC269_FIXUP_HEADSET_MODE
	},
	[ALC292_FIXUP_TPT440_DOCK] = {
		.type = HDA_FIXUP_FUNC,
		.v.func = alc_fixup_tpt440_dock,
		.chained = true,
		.chain_id = ALC269_FIXUP_LIMIT_INT_MIC_BOOST
	},
	[ALC292_FIXUP_TPT440] = {
		.type = HDA_FIXUP_FUNC,
		.v.func = alc_fixup_disable_aamix,
		.chained = true,
		.chain_id = ALC292_FIXUP_TPT440_DOCK,
	},
	[ALC283_FIXUP_HEADSET_MIC] = {
		.type = HDA_FIXUP_PINS,
		.v.pins = (const struct hda_pintbl[]) {
			{ 0x19, 0x04a110f0 },
			{ },
		},
	},
	[ALC255_FIXUP_MIC_MUTE_LED] = {
		.type = HDA_FIXUP_FUNC,
		.v.func = snd_hda_gen_fixup_micmute_led,
	},
	[ALC282_FIXUP_ASPIRE_V5_PINS] = {
		.type = HDA_FIXUP_PINS,
		.v.pins = (const struct hda_pintbl[]) {
			{ 0x12, 0x90a60130 },
			{ 0x14, 0x90170110 },
			{ 0x17, 0x40000008 },
			{ 0x18, 0x411111f0 },
			{ 0x19, 0x01a1913c },
			{ 0x1a, 0x411111f0 },
			{ 0x1b, 0x411111f0 },
			{ 0x1d, 0x40f89b2d },
			{ 0x1e, 0x411111f0 },
			{ 0x21, 0x0321101f },
			{ },
		},
	},
	[ALC280_FIXUP_HP_GPIO4] = {
		.type = HDA_FIXUP_FUNC,
		.v.func = alc280_fixup_hp_gpio4,
	},
	[ALC286_FIXUP_HP_GPIO_LED] = {
		.type = HDA_FIXUP_FUNC,
		.v.func = alc286_fixup_hp_gpio_led,
	},
	[ALC280_FIXUP_HP_GPIO2_MIC_HOTKEY] = {
		.type = HDA_FIXUP_FUNC,
		.v.func = alc280_fixup_hp_gpio2_mic_hotkey,
	},
	[ALC280_FIXUP_HP_DOCK_PINS] = {
		.type = HDA_FIXUP_PINS,
		.v.pins = (const struct hda_pintbl[]) {
			{ 0x1b, 0x21011020 }, /* line-out */
			{ 0x1a, 0x01a1903c }, /* headset mic */
			{ 0x18, 0x2181103f }, /* line-in */
			{ },
		},
		.chained = true,
		.chain_id = ALC280_FIXUP_HP_GPIO4
	},
	[ALC269_FIXUP_HP_DOCK_GPIO_MIC1_LED] = {
		.type = HDA_FIXUP_PINS,
		.v.pins = (const struct hda_pintbl[]) {
			{ 0x1b, 0x21011020 }, /* line-out */
			{ 0x18, 0x2181103f }, /* line-in */
			{ },
		},
		.chained = true,
		.chain_id = ALC269_FIXUP_HP_GPIO_MIC1_LED
	},
	[ALC280_FIXUP_HP_9480M] = {
		.type = HDA_FIXUP_FUNC,
		.v.func = alc280_fixup_hp_9480m,
	},
	[ALC288_FIXUP_DELL_HEADSET_MODE] = {
		.type = HDA_FIXUP_FUNC,
		.v.func = alc_fixup_headset_mode_dell_alc288,
		.chained = true,
		.chain_id = ALC255_FIXUP_MIC_MUTE_LED
	},
	[ALC288_FIXUP_DELL1_MIC_NO_PRESENCE] = {
		.type = HDA_FIXUP_PINS,
		.v.pins = (const struct hda_pintbl[]) {
			{ 0x18, 0x01a1913c }, /* use as headset mic, without its own jack detect */
			{ 0x1a, 0x01a1913d }, /* use as headphone mic, without its own jack detect */
			{ }
		},
		.chained = true,
		.chain_id = ALC288_FIXUP_DELL_HEADSET_MODE
	},
	[ALC288_FIXUP_DISABLE_AAMIX] = {
		.type = HDA_FIXUP_FUNC,
		.v.func = alc_fixup_disable_aamix,
		.chained = true,
		.chain_id = ALC288_FIXUP_DELL1_MIC_NO_PRESENCE
	},
	[ALC288_FIXUP_DELL_XPS_13] = {
		.type = HDA_FIXUP_FUNC,
		.v.func = alc_fixup_dell_xps13,
		.chained = true,
		.chain_id = ALC288_FIXUP_DISABLE_AAMIX
	},
	[ALC292_FIXUP_DISABLE_AAMIX] = {
		.type = HDA_FIXUP_FUNC,
		.v.func = alc_fixup_disable_aamix,
		.chained = true,
		.chain_id = ALC269_FIXUP_DELL2_MIC_NO_PRESENCE
	},
	[ALC293_FIXUP_DISABLE_AAMIX_MULTIJACK] = {
		.type = HDA_FIXUP_FUNC,
		.v.func = alc_fixup_disable_aamix,
		.chained = true,
		.chain_id = ALC293_FIXUP_DELL1_MIC_NO_PRESENCE
	},
	[ALC292_FIXUP_DELL_E7X] = {
		.type = HDA_FIXUP_FUNC,
		.v.func = alc_fixup_dell_xps13,
		.chained = true,
		.chain_id = ALC292_FIXUP_DISABLE_AAMIX
	},
	[ALC298_FIXUP_DELL1_MIC_NO_PRESENCE] = {
		.type = HDA_FIXUP_PINS,
		.v.pins = (const struct hda_pintbl[]) {
			{ 0x18, 0x01a1913c }, /* use as headset mic, without its own jack detect */
			{ 0x1a, 0x01a1913d }, /* use as headphone mic, without its own jack detect */
			{ }
		},
		.chained = true,
		.chain_id = ALC269_FIXUP_HEADSET_MODE
	},
	[ALC298_FIXUP_DELL_AIO_MIC_NO_PRESENCE] = {
		.type = HDA_FIXUP_PINS,
		.v.pins = (const struct hda_pintbl[]) {
			{ 0x18, 0x01a1913c }, /* use as headset mic, without its own jack detect */
			{ }
		},
		.chained = true,
		.chain_id = ALC269_FIXUP_HEADSET_MODE
	},
	[ALC275_FIXUP_DELL_XPS] = {
		.type = HDA_FIXUP_VERBS,
		.v.verbs = (const struct hda_verb[]) {
			/* Enables internal speaker */
			{0x20, AC_VERB_SET_COEF_INDEX, 0x1f},
			{0x20, AC_VERB_SET_PROC_COEF, 0x00c0},
			{0x20, AC_VERB_SET_COEF_INDEX, 0x30},
			{0x20, AC_VERB_SET_PROC_COEF, 0x00b1},
			{}
		}
	},
	[ALC256_FIXUP_DELL_XPS_13_HEADPHONE_NOISE] = {
		.type = HDA_FIXUP_VERBS,
		.v.verbs = (const struct hda_verb[]) {
			/* Disable pass-through path for FRONT 14h */
			{0x20, AC_VERB_SET_COEF_INDEX, 0x36},
			{0x20, AC_VERB_SET_PROC_COEF, 0x1737},
			{}
		},
		.chained = true,
		.chain_id = ALC255_FIXUP_DELL1_MIC_NO_PRESENCE
	},
	[ALC293_FIXUP_LENOVO_SPK_NOISE] = {
		.type = HDA_FIXUP_FUNC,
		.v.func = alc_fixup_disable_aamix,
		.chained = true,
		.chain_id = ALC269_FIXUP_THINKPAD_ACPI
	},
	[ALC233_FIXUP_LENOVO_LINE2_MIC_HOTKEY] = {
		.type = HDA_FIXUP_FUNC,
		.v.func = alc233_fixup_lenovo_line2_mic_hotkey,
	},
	[ALC255_FIXUP_DELL_SPK_NOISE] = {
		.type = HDA_FIXUP_FUNC,
		.v.func = alc_fixup_disable_aamix,
		.chained = true,
		.chain_id = ALC255_FIXUP_DELL1_MIC_NO_PRESENCE
	},
	[ALC225_FIXUP_DISABLE_MIC_VREF] = {
		.type = HDA_FIXUP_FUNC,
		.v.func = alc_fixup_disable_mic_vref,
		.chained = true,
		.chain_id = ALC269_FIXUP_DELL1_MIC_NO_PRESENCE
	},
	[ALC225_FIXUP_DELL1_MIC_NO_PRESENCE] = {
		.type = HDA_FIXUP_VERBS,
		.v.verbs = (const struct hda_verb[]) {
			/* Disable pass-through path for FRONT 14h */
			{ 0x20, AC_VERB_SET_COEF_INDEX, 0x36 },
			{ 0x20, AC_VERB_SET_PROC_COEF, 0x57d7 },
			{}
		},
		.chained = true,
		.chain_id = ALC225_FIXUP_DISABLE_MIC_VREF
	},
	[ALC280_FIXUP_HP_HEADSET_MIC] = {
		.type = HDA_FIXUP_FUNC,
		.v.func = alc_fixup_disable_aamix,
		.chained = true,
		.chain_id = ALC269_FIXUP_HEADSET_MIC,
	},
	[ALC221_FIXUP_HP_FRONT_MIC] = {
		.type = HDA_FIXUP_PINS,
		.v.pins = (const struct hda_pintbl[]) {
			{ 0x19, 0x02a19020 }, /* Front Mic */
			{ }
		},
	},
	[ALC292_FIXUP_TPT460] = {
		.type = HDA_FIXUP_FUNC,
		.v.func = alc_fixup_tpt440_dock,
		.chained = true,
		.chain_id = ALC293_FIXUP_LENOVO_SPK_NOISE,
	},
	[ALC298_FIXUP_SPK_VOLUME] = {
		.type = HDA_FIXUP_FUNC,
		.v.func = alc298_fixup_speaker_volume,
		.chained = true,
		.chain_id = ALC298_FIXUP_DELL_AIO_MIC_NO_PRESENCE,
	},
	[ALC295_FIXUP_DISABLE_DAC3] = {
		.type = HDA_FIXUP_FUNC,
		.v.func = alc295_fixup_disable_dac3,
	},
	[ALC256_FIXUP_DELL_INSPIRON_7559_SUBWOOFER] = {
		.type = HDA_FIXUP_PINS,
		.v.pins = (const struct hda_pintbl[]) {
			{ 0x1b, 0x90170151 },
			{ }
		},
		.chained = true,
		.chain_id = ALC255_FIXUP_DELL1_MIC_NO_PRESENCE
	},
	[ALC269_FIXUP_ATIV_BOOK_8] = {
		.type = HDA_FIXUP_FUNC,
		.v.func = alc_fixup_auto_mute_via_amp,
		.chained = true,
		.chain_id = ALC269_FIXUP_NO_SHUTUP
	},
	[ALC221_FIXUP_HP_MIC_NO_PRESENCE] = {
		.type = HDA_FIXUP_PINS,
		.v.pins = (const struct hda_pintbl[]) {
			{ 0x18, 0x01a1913c }, /* use as headset mic, without its own jack detect */
			{ 0x1a, 0x01a1913d }, /* use as headphone mic, without its own jack detect */
			{ }
		},
		.chained = true,
		.chain_id = ALC269_FIXUP_HEADSET_MODE
	},
	[ALC256_FIXUP_ASUS_HEADSET_MODE] = {
		.type = HDA_FIXUP_FUNC,
		.v.func = alc_fixup_headset_mode,
	},
	[ALC256_FIXUP_ASUS_MIC] = {
		.type = HDA_FIXUP_PINS,
		.v.pins = (const struct hda_pintbl[]) {
			{ 0x13, 0x90a60160 }, /* use as internal mic */
			{ 0x19, 0x04a11120 }, /* use as headset mic, without its own jack detect */
			{ }
		},
		.chained = true,
		.chain_id = ALC256_FIXUP_ASUS_HEADSET_MODE
	},
	[ALC256_FIXUP_ASUS_AIO_GPIO2] = {
		.type = HDA_FIXUP_FUNC,
		/* Set up GPIO2 for the speaker amp */
		.v.func = alc_fixup_gpio4,
	},
	[ALC233_FIXUP_ASUS_MIC_NO_PRESENCE] = {
		.type = HDA_FIXUP_PINS,
		.v.pins = (const struct hda_pintbl[]) {
			{ 0x19, 0x01a1913c }, /* use as headset mic, without its own jack detect */
			{ }
		},
		.chained = true,
		.chain_id = ALC269_FIXUP_HEADSET_MIC
	},
	[ALC233_FIXUP_EAPD_COEF_AND_MIC_NO_PRESENCE] = {
		.type = HDA_FIXUP_VERBS,
		.v.verbs = (const struct hda_verb[]) {
			/* Enables internal speaker */
			{0x20, AC_VERB_SET_COEF_INDEX, 0x40},
			{0x20, AC_VERB_SET_PROC_COEF, 0x8800},
			{}
		},
		.chained = true,
		.chain_id = ALC233_FIXUP_ASUS_MIC_NO_PRESENCE
	},
	[ALC233_FIXUP_LENOVO_MULTI_CODECS] = {
		.type = HDA_FIXUP_FUNC,
		.v.func = alc233_alc662_fixup_lenovo_dual_codecs,
	},
	[ALC233_FIXUP_ACER_HEADSET_MIC] = {
		.type = HDA_FIXUP_VERBS,
		.v.verbs = (const struct hda_verb[]) {
			{ 0x20, AC_VERB_SET_COEF_INDEX, 0x45 },
			{ 0x20, AC_VERB_SET_PROC_COEF, 0x5089 },
			{ }
		},
		.chained = true,
		.chain_id = ALC233_FIXUP_ASUS_MIC_NO_PRESENCE
	},
	[ALC294_FIXUP_LENOVO_MIC_LOCATION] = {
		.type = HDA_FIXUP_PINS,
		.v.pins = (const struct hda_pintbl[]) {
			/* Change the mic location from front to right, otherwise there are
			   two front mics with the same name, pulseaudio can't handle them.
			   This is just a temporary workaround, after applying this fixup,
			   there will be one "Front Mic" and one "Mic" in this machine.
			 */
			{ 0x1a, 0x04a19040 },
			{ }
		},
	},
	[ALC225_FIXUP_DELL_WYSE_MIC_NO_PRESENCE] = {
		.type = HDA_FIXUP_PINS,
		.v.pins = (const struct hda_pintbl[]) {
			{ 0x16, 0x0101102f }, /* Rear Headset HP */
			{ 0x19, 0x02a1913c }, /* use as Front headset mic, without its own jack detect */
			{ 0x1a, 0x01a19030 }, /* Rear Headset MIC */
			{ 0x1b, 0x02011020 },
			{ }
		},
		.chained = true,
		.chain_id = ALC269_FIXUP_HEADSET_MODE_NO_HP_MIC
	},
	[ALC700_FIXUP_INTEL_REFERENCE] = {
		.type = HDA_FIXUP_VERBS,
		.v.verbs = (const struct hda_verb[]) {
			/* Enables internal speaker */
			{0x20, AC_VERB_SET_COEF_INDEX, 0x45},
			{0x20, AC_VERB_SET_PROC_COEF, 0x5289},
			{0x20, AC_VERB_SET_COEF_INDEX, 0x4A},
			{0x20, AC_VERB_SET_PROC_COEF, 0x001b},
			{0x58, AC_VERB_SET_COEF_INDEX, 0x00},
			{0x58, AC_VERB_SET_PROC_COEF, 0x3888},
			{0x20, AC_VERB_SET_COEF_INDEX, 0x6f},
			{0x20, AC_VERB_SET_PROC_COEF, 0x2c0b},
			{}
		}
	},
	[ALC274_FIXUP_DELL_BIND_DACS] = {
		.type = HDA_FIXUP_FUNC,
		.v.func = alc274_fixup_bind_dacs,
		.chained = true,
		.chain_id = ALC269_FIXUP_DELL1_MIC_NO_PRESENCE
	},
	[ALC274_FIXUP_DELL_AIO_LINEOUT_VERB] = {
		.type = HDA_FIXUP_PINS,
		.v.pins = (const struct hda_pintbl[]) {
			{ 0x1b, 0x0401102f },
			{ }
		},
		.chained = true,
		.chain_id = ALC274_FIXUP_DELL_BIND_DACS
	},
	[ALC298_FIXUP_TPT470_DOCK] = {
		.type = HDA_FIXUP_FUNC,
		.v.func = alc_fixup_tpt470_dock,
		.chained = true,
		.chain_id = ALC293_FIXUP_LENOVO_SPK_NOISE
	},
	[ALC255_FIXUP_DUMMY_LINEOUT_VERB] = {
		.type = HDA_FIXUP_PINS,
		.v.pins = (const struct hda_pintbl[]) {
			{ 0x14, 0x0201101f },
			{ }
		},
		.chained = true,
		.chain_id = ALC255_FIXUP_DELL1_MIC_NO_PRESENCE
	},
	[ALC255_FIXUP_DELL_HEADSET_MIC] = {
		.type = HDA_FIXUP_PINS,
		.v.pins = (const struct hda_pintbl[]) {
			{ 0x19, 0x01a1913c }, /* use as headset mic, without its own jack detect */
			{ }
		},
		.chained = true,
		.chain_id = ALC269_FIXUP_HEADSET_MIC
	},
	[ALC295_FIXUP_HP_X360] = {
		.type = HDA_FIXUP_FUNC,
		.v.func = alc295_fixup_hp_top_speakers,
		.chained = true,
		.chain_id = ALC269_FIXUP_HP_MUTE_LED_MIC3
	},
	[ALC221_FIXUP_HP_HEADSET_MIC] = {
		.type = HDA_FIXUP_PINS,
		.v.pins = (const struct hda_pintbl[]) {
			{ 0x19, 0x0181313f},
			{ }
		},
		.chained = true,
		.chain_id = ALC269_FIXUP_HEADSET_MIC
	},
	[ALC285_FIXUP_LENOVO_HEADPHONE_NOISE] = {
		.type = HDA_FIXUP_FUNC,
		.v.func = alc285_fixup_invalidate_dacs,
		.chained = true,
		.chain_id = ALC269_FIXUP_THINKPAD_ACPI
	},
	[ALC295_FIXUP_HP_AUTO_MUTE] = {
		.type = HDA_FIXUP_FUNC,
		.v.func = alc_fixup_auto_mute_via_amp,
	},
	[ALC286_FIXUP_ACER_AIO_MIC_NO_PRESENCE] = {
		.type = HDA_FIXUP_PINS,
		.v.pins = (const struct hda_pintbl[]) {
			{ 0x18, 0x01a1913c }, /* use as headset mic, without its own jack detect */
			{ }
		},
		.chained = true,
		.chain_id = ALC269_FIXUP_HEADSET_MIC
	},
	[ALC294_FIXUP_ASUS_MIC] = {
		.type = HDA_FIXUP_PINS,
		.v.pins = (const struct hda_pintbl[]) {
			{ 0x13, 0x90a60160 }, /* use as internal mic */
			{ 0x19, 0x04a11120 }, /* use as headset mic, without its own jack detect */
			{ }
		},
		.chained = true,
		.chain_id = ALC269_FIXUP_HEADSET_MODE_NO_HP_MIC
	},
	[ALC294_FIXUP_ASUS_HEADSET_MIC] = {
		.type = HDA_FIXUP_PINS,
		.v.pins = (const struct hda_pintbl[]) {
			{ 0x19, 0x01a1103c }, /* use as headset mic */
			{ }
		},
		.chained = true,
		.chain_id = ALC269_FIXUP_HEADSET_MODE_NO_HP_MIC
	},
	[ALC294_FIXUP_ASUS_SPK] = {
		.type = HDA_FIXUP_VERBS,
		.v.verbs = (const struct hda_verb[]) {
			/* Set EAPD high */
			{ 0x20, AC_VERB_SET_COEF_INDEX, 0x40 },
			{ 0x20, AC_VERB_SET_PROC_COEF, 0x8800 },
			{ }
		},
		.chained = true,
		.chain_id = ALC294_FIXUP_ASUS_HEADSET_MIC
	},
	[ALC295_FIXUP_CHROME_BOOK] = {
		.type = HDA_FIXUP_FUNC,
		.v.func = alc295_fixup_chromebook,
		.chained = true,
		.chain_id = ALC225_FIXUP_HEADSET_JACK
	},
	[ALC225_FIXUP_HEADSET_JACK] = {
		.type = HDA_FIXUP_FUNC,
		.v.func = alc_fixup_headset_jack,
	},
	[ALC293_FIXUP_SYSTEM76_MIC_NO_PRESENCE] = {
		.type = HDA_FIXUP_PINS,
		.v.pins = (const struct hda_pintbl[]) {
			{ 0x1a, 0x01a1913c }, /* use as headset mic, without its own jack detect */
			{ }
		},
		.chained = true,
		.chain_id = ALC269_FIXUP_HEADSET_MODE_NO_HP_MIC
	},
	[ALC285_FIXUP_LENOVO_PC_BEEP_IN_NOISE] = {
		.type = HDA_FIXUP_VERBS,
		.v.verbs = (const struct hda_verb[]) {
			/* Disable PCBEEP-IN passthrough */
			{ 0x20, AC_VERB_SET_COEF_INDEX, 0x36 },
			{ 0x20, AC_VERB_SET_PROC_COEF, 0x57d7 },
			{ }
		},
		.chained = true,
		.chain_id = ALC285_FIXUP_LENOVO_HEADPHONE_NOISE
	},
	[ALC255_FIXUP_ACER_HEADSET_MIC] = {
		.type = HDA_FIXUP_PINS,
		.v.pins = (const struct hda_pintbl[]) {
			{ 0x19, 0x03a11130 },
			{ 0x1a, 0x90a60140 }, /* use as internal mic */
			{ }
		},
		.chained = true,
		.chain_id = ALC255_FIXUP_HEADSET_MODE_NO_HP_MIC
	},
	[ALC225_FIXUP_DELL_WYSE_AIO_MIC_NO_PRESENCE] = {
		.type = HDA_FIXUP_PINS,
		.v.pins = (const struct hda_pintbl[]) {
			{ 0x16, 0x01011020 }, /* Rear Line out */
			{ 0x19, 0x01a1913c }, /* use as Front headset mic, without its own jack detect */
			{ }
		},
		.chained = true,
		.chain_id = ALC225_FIXUP_WYSE_AUTO_MUTE
	},
	[ALC225_FIXUP_WYSE_AUTO_MUTE] = {
		.type = HDA_FIXUP_FUNC,
		.v.func = alc_fixup_auto_mute_via_amp,
		.chained = true,
		.chain_id = ALC225_FIXUP_WYSE_DISABLE_MIC_VREF
	},
	[ALC225_FIXUP_WYSE_DISABLE_MIC_VREF] = {
		.type = HDA_FIXUP_FUNC,
		.v.func = alc_fixup_disable_mic_vref,
		.chained = true,
		.chain_id = ALC269_FIXUP_HEADSET_MODE_NO_HP_MIC
	},
	[ALC286_FIXUP_ACER_AIO_HEADSET_MIC] = {
		.type = HDA_FIXUP_VERBS,
		.v.verbs = (const struct hda_verb[]) {
			{ 0x20, AC_VERB_SET_COEF_INDEX, 0x4f },
			{ 0x20, AC_VERB_SET_PROC_COEF, 0x5029 },
			{ }
		},
		.chained = true,
		.chain_id = ALC286_FIXUP_ACER_AIO_MIC_NO_PRESENCE
	},
	[ALC256_FIXUP_ASUS_MIC_NO_PRESENCE] = {
		.type = HDA_FIXUP_PINS,
		.v.pins = (const struct hda_pintbl[]) {
			{ 0x19, 0x04a11120 }, /* use as headset mic, without its own jack detect */
			{ }
		},
		.chained = true,
		.chain_id = ALC256_FIXUP_ASUS_HEADSET_MODE
	},
	[ALC299_FIXUP_PREDATOR_SPK] = {
		.type = HDA_FIXUP_PINS,
		.v.pins = (const struct hda_pintbl[]) {
			{ 0x21, 0x90170150 }, /* use as headset mic, without its own jack detect */
			{ }
		}
	},
	[ALC294_FIXUP_ASUS_INTSPK_HEADSET_MIC] = {
		.type = HDA_FIXUP_PINS,
		.v.pins = (const struct hda_pintbl[]) {
			{ 0x14, 0x411111f0 }, /* disable confusing internal speaker */
			{ 0x19, 0x04a11150 }, /* use as headset mic, without its own jack detect */
			{ }
		},
		.chained = true,
		.chain_id = ALC269_FIXUP_HEADSET_MODE_NO_HP_MIC
	},
<<<<<<< HEAD
=======
	[ALC256_FIXUP_MEDION_HEADSET_NO_PRESENCE] = {
		.type = HDA_FIXUP_PINS,
		.v.pins = (const struct hda_pintbl[]) {
			{ 0x19, 0x04a11040 },
			{ 0x21, 0x04211020 },
			{ }
		},
		.chained = true,
		.chain_id = ALC256_FIXUP_ASUS_HEADSET_MODE
	},
>>>>>>> 0858f639
};

static const struct snd_pci_quirk alc269_fixup_tbl[] = {
	SND_PCI_QUIRK(0x1025, 0x0283, "Acer TravelMate 8371", ALC269_FIXUP_INV_DMIC),
	SND_PCI_QUIRK(0x1025, 0x029b, "Acer 1810TZ", ALC269_FIXUP_INV_DMIC),
	SND_PCI_QUIRK(0x1025, 0x0349, "Acer AOD260", ALC269_FIXUP_INV_DMIC),
	SND_PCI_QUIRK(0x1025, 0x047c, "Acer AC700", ALC269_FIXUP_ACER_AC700),
	SND_PCI_QUIRK(0x1025, 0x072d, "Acer Aspire V5-571G", ALC269_FIXUP_ASPIRE_HEADSET_MIC),
	SND_PCI_QUIRK(0x1025, 0x080d, "Acer Aspire V5-122P", ALC269_FIXUP_ASPIRE_HEADSET_MIC),
	SND_PCI_QUIRK(0x1025, 0x0740, "Acer AO725", ALC271_FIXUP_HP_GATE_MIC_JACK),
	SND_PCI_QUIRK(0x1025, 0x0742, "Acer AO756", ALC271_FIXUP_HP_GATE_MIC_JACK),
	SND_PCI_QUIRK(0x1025, 0x0762, "Acer Aspire E1-472", ALC271_FIXUP_HP_GATE_MIC_JACK_E1_572),
	SND_PCI_QUIRK(0x1025, 0x0775, "Acer Aspire E1-572", ALC271_FIXUP_HP_GATE_MIC_JACK_E1_572),
	SND_PCI_QUIRK(0x1025, 0x079b, "Acer Aspire V5-573G", ALC282_FIXUP_ASPIRE_V5_PINS),
	SND_PCI_QUIRK(0x1025, 0x102b, "Acer Aspire C24-860", ALC286_FIXUP_ACER_AIO_MIC_NO_PRESENCE),
	SND_PCI_QUIRK(0x1025, 0x106d, "Acer Cloudbook 14", ALC283_FIXUP_CHROME_BOOK),
	SND_PCI_QUIRK(0x1025, 0x1099, "Acer Aspire E5-523G", ALC255_FIXUP_ACER_MIC_NO_PRESENCE),
	SND_PCI_QUIRK(0x1025, 0x110e, "Acer Aspire ES1-432", ALC255_FIXUP_ACER_MIC_NO_PRESENCE),
	SND_PCI_QUIRK(0x1025, 0x1246, "Acer Predator Helios 500", ALC299_FIXUP_PREDATOR_SPK),
	SND_PCI_QUIRK(0x1025, 0x128f, "Acer Veriton Z6860G", ALC286_FIXUP_ACER_AIO_HEADSET_MIC),
	SND_PCI_QUIRK(0x1025, 0x1290, "Acer Veriton Z4860G", ALC286_FIXUP_ACER_AIO_HEADSET_MIC),
	SND_PCI_QUIRK(0x1025, 0x1291, "Acer Veriton Z4660G", ALC286_FIXUP_ACER_AIO_HEADSET_MIC),
	SND_PCI_QUIRK(0x1025, 0x1308, "Acer Aspire Z24-890", ALC286_FIXUP_ACER_AIO_HEADSET_MIC),
	SND_PCI_QUIRK(0x1025, 0x132a, "Acer TravelMate B114-21", ALC233_FIXUP_ACER_HEADSET_MIC),
	SND_PCI_QUIRK(0x1025, 0x1330, "Acer TravelMate X514-51T", ALC255_FIXUP_ACER_HEADSET_MIC),
	SND_PCI_QUIRK(0x1028, 0x0470, "Dell M101z", ALC269_FIXUP_DELL_M101Z),
	SND_PCI_QUIRK(0x1028, 0x054b, "Dell XPS one 2710", ALC275_FIXUP_DELL_XPS),
	SND_PCI_QUIRK(0x1028, 0x05bd, "Dell Latitude E6440", ALC292_FIXUP_DELL_E7X),
	SND_PCI_QUIRK(0x1028, 0x05be, "Dell Latitude E6540", ALC292_FIXUP_DELL_E7X),
	SND_PCI_QUIRK(0x1028, 0x05ca, "Dell Latitude E7240", ALC292_FIXUP_DELL_E7X),
	SND_PCI_QUIRK(0x1028, 0x05cb, "Dell Latitude E7440", ALC292_FIXUP_DELL_E7X),
	SND_PCI_QUIRK(0x1028, 0x05da, "Dell Vostro 5460", ALC290_FIXUP_SUBWOOFER),
	SND_PCI_QUIRK(0x1028, 0x05f4, "Dell", ALC269_FIXUP_DELL1_MIC_NO_PRESENCE),
	SND_PCI_QUIRK(0x1028, 0x05f5, "Dell", ALC269_FIXUP_DELL1_MIC_NO_PRESENCE),
	SND_PCI_QUIRK(0x1028, 0x05f6, "Dell", ALC269_FIXUP_DELL1_MIC_NO_PRESENCE),
	SND_PCI_QUIRK(0x1028, 0x0615, "Dell Vostro 5470", ALC290_FIXUP_SUBWOOFER_HSJACK),
	SND_PCI_QUIRK(0x1028, 0x0616, "Dell Vostro 5470", ALC290_FIXUP_SUBWOOFER_HSJACK),
	SND_PCI_QUIRK(0x1028, 0x062c, "Dell Latitude E5550", ALC292_FIXUP_DELL_E7X),
	SND_PCI_QUIRK(0x1028, 0x062e, "Dell Latitude E7450", ALC292_FIXUP_DELL_E7X),
	SND_PCI_QUIRK(0x1028, 0x0638, "Dell Inspiron 5439", ALC290_FIXUP_MONO_SPEAKERS_HSJACK),
	SND_PCI_QUIRK(0x1028, 0x064a, "Dell", ALC293_FIXUP_DELL1_MIC_NO_PRESENCE),
	SND_PCI_QUIRK(0x1028, 0x064b, "Dell", ALC293_FIXUP_DELL1_MIC_NO_PRESENCE),
	SND_PCI_QUIRK(0x1028, 0x0665, "Dell XPS 13", ALC288_FIXUP_DELL_XPS_13),
	SND_PCI_QUIRK(0x1028, 0x0669, "Dell Optiplex 9020m", ALC255_FIXUP_DELL1_MIC_NO_PRESENCE),
	SND_PCI_QUIRK(0x1028, 0x069a, "Dell Vostro 5480", ALC290_FIXUP_SUBWOOFER_HSJACK),
	SND_PCI_QUIRK(0x1028, 0x06c7, "Dell", ALC255_FIXUP_DELL1_MIC_NO_PRESENCE),
	SND_PCI_QUIRK(0x1028, 0x06d9, "Dell", ALC293_FIXUP_DELL1_MIC_NO_PRESENCE),
	SND_PCI_QUIRK(0x1028, 0x06da, "Dell", ALC293_FIXUP_DELL1_MIC_NO_PRESENCE),
	SND_PCI_QUIRK(0x1028, 0x06db, "Dell", ALC293_FIXUP_DISABLE_AAMIX_MULTIJACK),
	SND_PCI_QUIRK(0x1028, 0x06dd, "Dell", ALC293_FIXUP_DISABLE_AAMIX_MULTIJACK),
	SND_PCI_QUIRK(0x1028, 0x06de, "Dell", ALC293_FIXUP_DISABLE_AAMIX_MULTIJACK),
	SND_PCI_QUIRK(0x1028, 0x06df, "Dell", ALC293_FIXUP_DISABLE_AAMIX_MULTIJACK),
	SND_PCI_QUIRK(0x1028, 0x06e0, "Dell", ALC293_FIXUP_DISABLE_AAMIX_MULTIJACK),
	SND_PCI_QUIRK(0x1028, 0x0704, "Dell XPS 13 9350", ALC256_FIXUP_DELL_XPS_13_HEADPHONE_NOISE),
	SND_PCI_QUIRK(0x1028, 0x0706, "Dell Inspiron 7559", ALC256_FIXUP_DELL_INSPIRON_7559_SUBWOOFER),
	SND_PCI_QUIRK(0x1028, 0x0725, "Dell Inspiron 3162", ALC255_FIXUP_DELL_SPK_NOISE),
	SND_PCI_QUIRK(0x1028, 0x0738, "Dell Precision 5820", ALC269_FIXUP_NO_SHUTUP),
	SND_PCI_QUIRK(0x1028, 0x075b, "Dell XPS 13 9360", ALC256_FIXUP_DELL_XPS_13_HEADPHONE_NOISE),
	SND_PCI_QUIRK(0x1028, 0x075c, "Dell XPS 27 7760", ALC298_FIXUP_SPK_VOLUME),
	SND_PCI_QUIRK(0x1028, 0x075d, "Dell AIO", ALC298_FIXUP_SPK_VOLUME),
	SND_PCI_QUIRK(0x1028, 0x07b0, "Dell Precision 7520", ALC295_FIXUP_DISABLE_DAC3),
	SND_PCI_QUIRK(0x1028, 0x0798, "Dell Inspiron 17 7000 Gaming", ALC256_FIXUP_DELL_INSPIRON_7559_SUBWOOFER),
	SND_PCI_QUIRK(0x1028, 0x080c, "Dell WYSE", ALC225_FIXUP_DELL_WYSE_MIC_NO_PRESENCE),
	SND_PCI_QUIRK(0x1028, 0x082a, "Dell XPS 13 9360", ALC256_FIXUP_DELL_XPS_13_HEADPHONE_NOISE),
	SND_PCI_QUIRK(0x1028, 0x084b, "Dell", ALC274_FIXUP_DELL_AIO_LINEOUT_VERB),
	SND_PCI_QUIRK(0x1028, 0x084e, "Dell", ALC274_FIXUP_DELL_AIO_LINEOUT_VERB),
	SND_PCI_QUIRK(0x1028, 0x0871, "Dell Precision 3630", ALC255_FIXUP_DELL_HEADSET_MIC),
	SND_PCI_QUIRK(0x1028, 0x0872, "Dell Precision 3630", ALC255_FIXUP_DELL_HEADSET_MIC),
	SND_PCI_QUIRK(0x1028, 0x0873, "Dell Precision 3930", ALC255_FIXUP_DUMMY_LINEOUT_VERB),
	SND_PCI_QUIRK(0x1028, 0x08ad, "Dell WYSE AIO", ALC225_FIXUP_DELL_WYSE_AIO_MIC_NO_PRESENCE),
	SND_PCI_QUIRK(0x1028, 0x08ae, "Dell WYSE NB", ALC225_FIXUP_DELL1_MIC_NO_PRESENCE),
	SND_PCI_QUIRK(0x1028, 0x0935, "Dell", ALC274_FIXUP_DELL_AIO_LINEOUT_VERB),
	SND_PCI_QUIRK(0x1028, 0x164a, "Dell", ALC293_FIXUP_DELL1_MIC_NO_PRESENCE),
	SND_PCI_QUIRK(0x1028, 0x164b, "Dell", ALC293_FIXUP_DELL1_MIC_NO_PRESENCE),
	SND_PCI_QUIRK(0x103c, 0x1586, "HP", ALC269_FIXUP_HP_MUTE_LED_MIC2),
	SND_PCI_QUIRK(0x103c, 0x18e6, "HP", ALC269_FIXUP_HP_GPIO_LED),
	SND_PCI_QUIRK(0x103c, 0x218b, "HP", ALC269_FIXUP_LIMIT_INT_MIC_BOOST_MUTE_LED),
	SND_PCI_QUIRK(0x103c, 0x225f, "HP", ALC280_FIXUP_HP_GPIO2_MIC_HOTKEY),
	/* ALC282 */
	SND_PCI_QUIRK(0x103c, 0x21f9, "HP", ALC269_FIXUP_HP_MUTE_LED_MIC1),
	SND_PCI_QUIRK(0x103c, 0x2210, "HP", ALC269_FIXUP_HP_MUTE_LED_MIC1),
	SND_PCI_QUIRK(0x103c, 0x2214, "HP", ALC269_FIXUP_HP_MUTE_LED_MIC1),
	SND_PCI_QUIRK(0x103c, 0x2236, "HP", ALC269_FIXUP_HP_LINE1_MIC1_LED),
	SND_PCI_QUIRK(0x103c, 0x2237, "HP", ALC269_FIXUP_HP_LINE1_MIC1_LED),
	SND_PCI_QUIRK(0x103c, 0x2238, "HP", ALC269_FIXUP_HP_LINE1_MIC1_LED),
	SND_PCI_QUIRK(0x103c, 0x2239, "HP", ALC269_FIXUP_HP_LINE1_MIC1_LED),
	SND_PCI_QUIRK(0x103c, 0x224b, "HP", ALC269_FIXUP_HP_LINE1_MIC1_LED),
	SND_PCI_QUIRK(0x103c, 0x2268, "HP", ALC269_FIXUP_HP_MUTE_LED_MIC1),
	SND_PCI_QUIRK(0x103c, 0x226a, "HP", ALC269_FIXUP_HP_MUTE_LED_MIC1),
	SND_PCI_QUIRK(0x103c, 0x226b, "HP", ALC269_FIXUP_HP_MUTE_LED_MIC1),
	SND_PCI_QUIRK(0x103c, 0x226e, "HP", ALC269_FIXUP_HP_MUTE_LED_MIC1),
	SND_PCI_QUIRK(0x103c, 0x2271, "HP", ALC286_FIXUP_HP_GPIO_LED),
	SND_PCI_QUIRK(0x103c, 0x2272, "HP", ALC280_FIXUP_HP_DOCK_PINS),
	SND_PCI_QUIRK(0x103c, 0x2273, "HP", ALC280_FIXUP_HP_DOCK_PINS),
	SND_PCI_QUIRK(0x103c, 0x229e, "HP", ALC269_FIXUP_HP_MUTE_LED_MIC1),
	SND_PCI_QUIRK(0x103c, 0x22b2, "HP", ALC269_FIXUP_HP_MUTE_LED_MIC1),
	SND_PCI_QUIRK(0x103c, 0x22b7, "HP", ALC269_FIXUP_HP_MUTE_LED_MIC1),
	SND_PCI_QUIRK(0x103c, 0x22bf, "HP", ALC269_FIXUP_HP_MUTE_LED_MIC1),
	SND_PCI_QUIRK(0x103c, 0x22cf, "HP", ALC269_FIXUP_HP_MUTE_LED_MIC1),
	SND_PCI_QUIRK(0x103c, 0x22db, "HP", ALC280_FIXUP_HP_9480M),
	SND_PCI_QUIRK(0x103c, 0x22dc, "HP", ALC269_FIXUP_HP_GPIO_MIC1_LED),
	SND_PCI_QUIRK(0x103c, 0x22fb, "HP", ALC269_FIXUP_HP_GPIO_MIC1_LED),
	/* ALC290 */
	SND_PCI_QUIRK(0x103c, 0x221b, "HP", ALC269_FIXUP_HP_GPIO_MIC1_LED),
	SND_PCI_QUIRK(0x103c, 0x2221, "HP", ALC269_FIXUP_HP_GPIO_MIC1_LED),
	SND_PCI_QUIRK(0x103c, 0x2225, "HP", ALC269_FIXUP_HP_GPIO_MIC1_LED),
	SND_PCI_QUIRK(0x103c, 0x2253, "HP", ALC269_FIXUP_HP_GPIO_MIC1_LED),
	SND_PCI_QUIRK(0x103c, 0x2254, "HP", ALC269_FIXUP_HP_GPIO_MIC1_LED),
	SND_PCI_QUIRK(0x103c, 0x2255, "HP", ALC269_FIXUP_HP_GPIO_MIC1_LED),
	SND_PCI_QUIRK(0x103c, 0x2256, "HP", ALC269_FIXUP_HP_GPIO_MIC1_LED),
	SND_PCI_QUIRK(0x103c, 0x2257, "HP", ALC269_FIXUP_HP_GPIO_MIC1_LED),
	SND_PCI_QUIRK(0x103c, 0x2259, "HP", ALC269_FIXUP_HP_GPIO_MIC1_LED),
	SND_PCI_QUIRK(0x103c, 0x225a, "HP", ALC269_FIXUP_HP_DOCK_GPIO_MIC1_LED),
	SND_PCI_QUIRK(0x103c, 0x2260, "HP", ALC269_FIXUP_HP_MUTE_LED_MIC1),
	SND_PCI_QUIRK(0x103c, 0x2263, "HP", ALC269_FIXUP_HP_MUTE_LED_MIC1),
	SND_PCI_QUIRK(0x103c, 0x2264, "HP", ALC269_FIXUP_HP_MUTE_LED_MIC1),
	SND_PCI_QUIRK(0x103c, 0x2265, "HP", ALC269_FIXUP_HP_MUTE_LED_MIC1),
	SND_PCI_QUIRK(0x103c, 0x2272, "HP", ALC269_FIXUP_HP_GPIO_MIC1_LED),
	SND_PCI_QUIRK(0x103c, 0x2273, "HP", ALC269_FIXUP_HP_GPIO_MIC1_LED),
	SND_PCI_QUIRK(0x103c, 0x2278, "HP", ALC269_FIXUP_HP_GPIO_MIC1_LED),
	SND_PCI_QUIRK(0x103c, 0x227f, "HP", ALC269_FIXUP_HP_MUTE_LED_MIC1),
	SND_PCI_QUIRK(0x103c, 0x2282, "HP", ALC269_FIXUP_HP_MUTE_LED_MIC1),
	SND_PCI_QUIRK(0x103c, 0x228b, "HP", ALC269_FIXUP_HP_MUTE_LED_MIC1),
	SND_PCI_QUIRK(0x103c, 0x228e, "HP", ALC269_FIXUP_HP_MUTE_LED_MIC1),
	SND_PCI_QUIRK(0x103c, 0x22c5, "HP", ALC269_FIXUP_HP_MUTE_LED_MIC1),
	SND_PCI_QUIRK(0x103c, 0x22c7, "HP", ALC269_FIXUP_HP_MUTE_LED_MIC1),
	SND_PCI_QUIRK(0x103c, 0x22c8, "HP", ALC269_FIXUP_HP_MUTE_LED_MIC1),
	SND_PCI_QUIRK(0x103c, 0x22c4, "HP", ALC269_FIXUP_HP_MUTE_LED_MIC1),
	SND_PCI_QUIRK(0x103c, 0x2334, "HP", ALC269_FIXUP_HP_MUTE_LED_MIC1),
	SND_PCI_QUIRK(0x103c, 0x2335, "HP", ALC269_FIXUP_HP_MUTE_LED_MIC1),
	SND_PCI_QUIRK(0x103c, 0x2336, "HP", ALC269_FIXUP_HP_MUTE_LED_MIC1),
	SND_PCI_QUIRK(0x103c, 0x2337, "HP", ALC269_FIXUP_HP_MUTE_LED_MIC1),
	SND_PCI_QUIRK(0x103c, 0x221c, "HP EliteBook 755 G2", ALC280_FIXUP_HP_HEADSET_MIC),
	SND_PCI_QUIRK(0x103c, 0x802e, "HP Z240 SFF", ALC221_FIXUP_HP_MIC_NO_PRESENCE),
	SND_PCI_QUIRK(0x103c, 0x802f, "HP Z240", ALC221_FIXUP_HP_MIC_NO_PRESENCE),
	SND_PCI_QUIRK(0x103c, 0x820d, "HP Pavilion 15", ALC269_FIXUP_HP_MUTE_LED_MIC3),
	SND_PCI_QUIRK(0x103c, 0x8256, "HP", ALC221_FIXUP_HP_FRONT_MIC),
	SND_PCI_QUIRK(0x103c, 0x827e, "HP x360", ALC295_FIXUP_HP_X360),
	SND_PCI_QUIRK(0x103c, 0x82bf, "HP G3 mini", ALC221_FIXUP_HP_MIC_NO_PRESENCE),
	SND_PCI_QUIRK(0x103c, 0x82c0, "HP G3 mini premium", ALC221_FIXUP_HP_MIC_NO_PRESENCE),
	SND_PCI_QUIRK(0x103c, 0x83b9, "HP Spectre x360", ALC269_FIXUP_HP_MUTE_LED_MIC3),
	SND_PCI_QUIRK(0x103c, 0x8497, "HP Envy x360", ALC269_FIXUP_HP_MUTE_LED_MIC3),
	SND_PCI_QUIRK(0x103c, 0x84e7, "HP Pavilion 15", ALC269_FIXUP_HP_MUTE_LED_MIC3),
	SND_PCI_QUIRK(0x1043, 0x103e, "ASUS X540SA", ALC256_FIXUP_ASUS_MIC),
	SND_PCI_QUIRK(0x1043, 0x103f, "ASUS TX300", ALC282_FIXUP_ASUS_TX300),
	SND_PCI_QUIRK(0x1043, 0x106d, "Asus K53BE", ALC269_FIXUP_LIMIT_INT_MIC_BOOST),
	SND_PCI_QUIRK(0x1043, 0x10a1, "ASUS UX391UA", ALC294_FIXUP_ASUS_SPK),
	SND_PCI_QUIRK(0x1043, 0x10c0, "ASUS X540SA", ALC256_FIXUP_ASUS_MIC),
	SND_PCI_QUIRK(0x1043, 0x10d0, "ASUS X540LA/X540LJ", ALC255_FIXUP_ASUS_MIC_NO_PRESENCE),
	SND_PCI_QUIRK(0x1043, 0x115d, "Asus 1015E", ALC269_FIXUP_LIMIT_INT_MIC_BOOST),
	SND_PCI_QUIRK(0x1043, 0x11c0, "ASUS X556UR", ALC255_FIXUP_ASUS_MIC_NO_PRESENCE),
	SND_PCI_QUIRK(0x1043, 0x1290, "ASUS X441SA", ALC233_FIXUP_EAPD_COEF_AND_MIC_NO_PRESENCE),
	SND_PCI_QUIRK(0x1043, 0x12a0, "ASUS X441UV", ALC233_FIXUP_EAPD_COEF_AND_MIC_NO_PRESENCE),
	SND_PCI_QUIRK(0x1043, 0x12f0, "ASUS X541UV", ALC256_FIXUP_ASUS_MIC),
	SND_PCI_QUIRK(0x1043, 0x12e0, "ASUS X541SA", ALC256_FIXUP_ASUS_MIC),
	SND_PCI_QUIRK(0x1043, 0x13b0, "ASUS Z550SA", ALC256_FIXUP_ASUS_MIC),
	SND_PCI_QUIRK(0x1043, 0x1427, "Asus Zenbook UX31E", ALC269VB_FIXUP_ASUS_ZENBOOK),
	SND_PCI_QUIRK(0x1043, 0x1517, "Asus Zenbook UX31A", ALC269VB_FIXUP_ASUS_ZENBOOK_UX31A),
	SND_PCI_QUIRK(0x1043, 0x16e3, "ASUS UX50", ALC269_FIXUP_STEREO_DMIC),
	SND_PCI_QUIRK(0x1043, 0x17d1, "ASUS UX431FL", ALC294_FIXUP_ASUS_INTSPK_HEADSET_MIC),
	SND_PCI_QUIRK(0x1043, 0x1a13, "Asus G73Jw", ALC269_FIXUP_ASUS_G73JW),
	SND_PCI_QUIRK(0x1043, 0x1a30, "ASUS X705UD", ALC256_FIXUP_ASUS_MIC),
	SND_PCI_QUIRK(0x1043, 0x1b13, "Asus U41SV", ALC269_FIXUP_INV_DMIC),
	SND_PCI_QUIRK(0x1043, 0x1bbd, "ASUS Z550MA", ALC255_FIXUP_ASUS_MIC_NO_PRESENCE),
	SND_PCI_QUIRK(0x1043, 0x1c23, "Asus X55U", ALC269_FIXUP_LIMIT_INT_MIC_BOOST),
	SND_PCI_QUIRK(0x1043, 0x1ccd, "ASUS X555UB", ALC256_FIXUP_ASUS_MIC),
	SND_PCI_QUIRK(0x1043, 0x3030, "ASUS ZN270IE", ALC256_FIXUP_ASUS_AIO_GPIO2),
	SND_PCI_QUIRK(0x1043, 0x831a, "ASUS P901", ALC269_FIXUP_STEREO_DMIC),
	SND_PCI_QUIRK(0x1043, 0x834a, "ASUS S101", ALC269_FIXUP_STEREO_DMIC),
	SND_PCI_QUIRK(0x1043, 0x8398, "ASUS P1005", ALC269_FIXUP_STEREO_DMIC),
	SND_PCI_QUIRK(0x1043, 0x83ce, "ASUS P1005", ALC269_FIXUP_STEREO_DMIC),
	SND_PCI_QUIRK(0x1043, 0x8516, "ASUS X101CH", ALC269_FIXUP_ASUS_X101),
	SND_PCI_QUIRK(0x104d, 0x90b5, "Sony VAIO Pro 11", ALC286_FIXUP_SONY_MIC_NO_PRESENCE),
	SND_PCI_QUIRK(0x104d, 0x90b6, "Sony VAIO Pro 13", ALC286_FIXUP_SONY_MIC_NO_PRESENCE),
	SND_PCI_QUIRK(0x104d, 0x9073, "Sony VAIO", ALC275_FIXUP_SONY_VAIO_GPIO2),
	SND_PCI_QUIRK(0x104d, 0x907b, "Sony VAIO", ALC275_FIXUP_SONY_HWEQ),
	SND_PCI_QUIRK(0x104d, 0x9084, "Sony VAIO", ALC275_FIXUP_SONY_HWEQ),
	SND_PCI_QUIRK(0x104d, 0x9099, "Sony VAIO S13", ALC275_FIXUP_SONY_DISABLE_AAMIX),
	SND_PCI_QUIRK(0x10cf, 0x1475, "Lifebook", ALC269_FIXUP_LIFEBOOK),
	SND_PCI_QUIRK(0x10cf, 0x159f, "Lifebook E780", ALC269_FIXUP_LIFEBOOK_NO_HP_TO_LINEOUT),
	SND_PCI_QUIRK(0x10cf, 0x15dc, "Lifebook T731", ALC269_FIXUP_LIFEBOOK_HP_PIN),
	SND_PCI_QUIRK(0x10cf, 0x1757, "Lifebook E752", ALC269_FIXUP_LIFEBOOK_HP_PIN),
	SND_PCI_QUIRK(0x10cf, 0x1629, "Lifebook U7x7", ALC255_FIXUP_LIFEBOOK_U7x7_HEADSET_MIC),
	SND_PCI_QUIRK(0x10cf, 0x1845, "Lifebook U904", ALC269_FIXUP_LIFEBOOK_EXTMIC),
	SND_PCI_QUIRK(0x10ec, 0x10f2, "Intel Reference board", ALC700_FIXUP_INTEL_REFERENCE),
	SND_PCI_QUIRK(0x10f7, 0x8338, "Panasonic CF-SZ6", ALC269_FIXUP_HEADSET_MODE),
	SND_PCI_QUIRK(0x144d, 0xc109, "Samsung Ativ book 9 (NP900X3G)", ALC269_FIXUP_INV_DMIC),
	SND_PCI_QUIRK(0x144d, 0xc740, "Samsung Ativ book 8 (NP870Z5G)", ALC269_FIXUP_ATIV_BOOK_8),
	SND_PCI_QUIRK(0x1458, 0xfa53, "Gigabyte BXBT-2807", ALC283_FIXUP_HEADSET_MIC),
	SND_PCI_QUIRK(0x1462, 0xb120, "MSI Cubi MS-B120", ALC283_FIXUP_HEADSET_MIC),
	SND_PCI_QUIRK(0x1462, 0xb171, "Cubi N 8GL (MS-B171)", ALC283_FIXUP_HEADSET_MIC),
	SND_PCI_QUIRK(0x1558, 0x1325, "System76 Darter Pro (darp5)", ALC293_FIXUP_SYSTEM76_MIC_NO_PRESENCE),
	SND_PCI_QUIRK(0x1558, 0x8550, "System76 Gazelle (gaze14)", ALC293_FIXUP_SYSTEM76_MIC_NO_PRESENCE),
	SND_PCI_QUIRK(0x1558, 0x8551, "System76 Gazelle (gaze14)", ALC293_FIXUP_SYSTEM76_MIC_NO_PRESENCE),
	SND_PCI_QUIRK(0x1558, 0x8560, "System76 Gazelle (gaze14)", ALC269_FIXUP_HEADSET_MIC),
	SND_PCI_QUIRK(0x1558, 0x8561, "System76 Gazelle (gaze14)", ALC269_FIXUP_HEADSET_MIC),
	SND_PCI_QUIRK(0x17aa, 0x1036, "Lenovo P520", ALC233_FIXUP_LENOVO_MULTI_CODECS),
	SND_PCI_QUIRK(0x17aa, 0x20f2, "Thinkpad SL410/510", ALC269_FIXUP_SKU_IGNORE),
	SND_PCI_QUIRK(0x17aa, 0x215e, "Thinkpad L512", ALC269_FIXUP_SKU_IGNORE),
	SND_PCI_QUIRK(0x17aa, 0x21b8, "Thinkpad Edge 14", ALC269_FIXUP_SKU_IGNORE),
	SND_PCI_QUIRK(0x17aa, 0x21ca, "Thinkpad L412", ALC269_FIXUP_SKU_IGNORE),
	SND_PCI_QUIRK(0x17aa, 0x21e9, "Thinkpad Edge 15", ALC269_FIXUP_SKU_IGNORE),
	SND_PCI_QUIRK(0x17aa, 0x21f6, "Thinkpad T530", ALC269_FIXUP_LENOVO_DOCK),
	SND_PCI_QUIRK(0x17aa, 0x21fa, "Thinkpad X230", ALC269_FIXUP_LENOVO_DOCK),
	SND_PCI_QUIRK(0x17aa, 0x21f3, "Thinkpad T430", ALC269_FIXUP_LENOVO_DOCK),
	SND_PCI_QUIRK(0x17aa, 0x21fb, "Thinkpad T430s", ALC269_FIXUP_LENOVO_DOCK),
	SND_PCI_QUIRK(0x17aa, 0x2203, "Thinkpad X230 Tablet", ALC269_FIXUP_LENOVO_DOCK),
	SND_PCI_QUIRK(0x17aa, 0x2208, "Thinkpad T431s", ALC269_FIXUP_LENOVO_DOCK),
	SND_PCI_QUIRK(0x17aa, 0x220c, "Thinkpad T440s", ALC292_FIXUP_TPT440),
	SND_PCI_QUIRK(0x17aa, 0x220e, "Thinkpad T440p", ALC292_FIXUP_TPT440_DOCK),
	SND_PCI_QUIRK(0x17aa, 0x2210, "Thinkpad T540p", ALC292_FIXUP_TPT440_DOCK),
	SND_PCI_QUIRK(0x17aa, 0x2211, "Thinkpad W541", ALC292_FIXUP_TPT440_DOCK),
	SND_PCI_QUIRK(0x17aa, 0x2212, "Thinkpad T440", ALC292_FIXUP_TPT440_DOCK),
	SND_PCI_QUIRK(0x17aa, 0x2214, "Thinkpad X240", ALC292_FIXUP_TPT440_DOCK),
	SND_PCI_QUIRK(0x17aa, 0x2215, "Thinkpad", ALC269_FIXUP_LIMIT_INT_MIC_BOOST),
	SND_PCI_QUIRK(0x17aa, 0x2218, "Thinkpad X1 Carbon 2nd", ALC292_FIXUP_TPT440_DOCK),
	SND_PCI_QUIRK(0x17aa, 0x2223, "ThinkPad T550", ALC292_FIXUP_TPT440_DOCK),
	SND_PCI_QUIRK(0x17aa, 0x2226, "ThinkPad X250", ALC292_FIXUP_TPT440_DOCK),
	SND_PCI_QUIRK(0x17aa, 0x222d, "Thinkpad", ALC298_FIXUP_TPT470_DOCK),
	SND_PCI_QUIRK(0x17aa, 0x222e, "Thinkpad", ALC298_FIXUP_TPT470_DOCK),
	SND_PCI_QUIRK(0x17aa, 0x2231, "Thinkpad T560", ALC292_FIXUP_TPT460),
	SND_PCI_QUIRK(0x17aa, 0x2233, "Thinkpad", ALC292_FIXUP_TPT460),
	SND_PCI_QUIRK(0x17aa, 0x2245, "Thinkpad T470", ALC298_FIXUP_TPT470_DOCK),
	SND_PCI_QUIRK(0x17aa, 0x2246, "Thinkpad", ALC298_FIXUP_TPT470_DOCK),
	SND_PCI_QUIRK(0x17aa, 0x2247, "Thinkpad", ALC298_FIXUP_TPT470_DOCK),
	SND_PCI_QUIRK(0x17aa, 0x2249, "Thinkpad", ALC292_FIXUP_TPT460),
	SND_PCI_QUIRK(0x17aa, 0x224b, "Thinkpad", ALC298_FIXUP_TPT470_DOCK),
	SND_PCI_QUIRK(0x17aa, 0x224c, "Thinkpad", ALC298_FIXUP_TPT470_DOCK),
	SND_PCI_QUIRK(0x17aa, 0x224d, "Thinkpad", ALC298_FIXUP_TPT470_DOCK),
	SND_PCI_QUIRK(0x17aa, 0x225d, "Thinkpad T480", ALC269_FIXUP_LIMIT_INT_MIC_BOOST),
	SND_PCI_QUIRK(0x17aa, 0x30bb, "ThinkCentre AIO", ALC233_FIXUP_LENOVO_LINE2_MIC_HOTKEY),
	SND_PCI_QUIRK(0x17aa, 0x30e2, "ThinkCentre AIO", ALC233_FIXUP_LENOVO_LINE2_MIC_HOTKEY),
	SND_PCI_QUIRK(0x17aa, 0x310c, "ThinkCentre Station", ALC294_FIXUP_LENOVO_MIC_LOCATION),
	SND_PCI_QUIRK(0x17aa, 0x3111, "ThinkCentre Station", ALC294_FIXUP_LENOVO_MIC_LOCATION),
	SND_PCI_QUIRK(0x17aa, 0x312a, "ThinkCentre Station", ALC294_FIXUP_LENOVO_MIC_LOCATION),
	SND_PCI_QUIRK(0x17aa, 0x312f, "ThinkCentre Station", ALC294_FIXUP_LENOVO_MIC_LOCATION),
	SND_PCI_QUIRK(0x17aa, 0x313c, "ThinkCentre Station", ALC294_FIXUP_LENOVO_MIC_LOCATION),
	SND_PCI_QUIRK(0x17aa, 0x3151, "ThinkCentre Station", ALC283_FIXUP_HEADSET_MIC),
	SND_PCI_QUIRK(0x17aa, 0x3902, "Lenovo E50-80", ALC269_FIXUP_DMIC_THINKPAD_ACPI),
	SND_PCI_QUIRK(0x17aa, 0x3977, "IdeaPad S210", ALC283_FIXUP_INT_MIC),
	SND_PCI_QUIRK(0x17aa, 0x3978, "Lenovo B50-70", ALC269_FIXUP_DMIC_THINKPAD_ACPI),
	SND_PCI_QUIRK(0x17aa, 0x5013, "Thinkpad", ALC269_FIXUP_LIMIT_INT_MIC_BOOST),
	SND_PCI_QUIRK(0x17aa, 0x501a, "Thinkpad", ALC283_FIXUP_INT_MIC),
	SND_PCI_QUIRK(0x17aa, 0x501e, "Thinkpad L440", ALC292_FIXUP_TPT440_DOCK),
	SND_PCI_QUIRK(0x17aa, 0x5026, "Thinkpad", ALC269_FIXUP_LIMIT_INT_MIC_BOOST),
	SND_PCI_QUIRK(0x17aa, 0x5034, "Thinkpad T450", ALC292_FIXUP_TPT440_DOCK),
	SND_PCI_QUIRK(0x17aa, 0x5036, "Thinkpad T450s", ALC292_FIXUP_TPT440_DOCK),
	SND_PCI_QUIRK(0x17aa, 0x503c, "Thinkpad L450", ALC292_FIXUP_TPT440_DOCK),
	SND_PCI_QUIRK(0x17aa, 0x504a, "ThinkPad X260", ALC292_FIXUP_TPT440_DOCK),
	SND_PCI_QUIRK(0x17aa, 0x504b, "Thinkpad", ALC293_FIXUP_LENOVO_SPK_NOISE),
	SND_PCI_QUIRK(0x17aa, 0x5050, "Thinkpad T560p", ALC292_FIXUP_TPT460),
	SND_PCI_QUIRK(0x17aa, 0x5051, "Thinkpad L460", ALC292_FIXUP_TPT460),
	SND_PCI_QUIRK(0x17aa, 0x5053, "Thinkpad T460", ALC292_FIXUP_TPT460),
	SND_PCI_QUIRK(0x17aa, 0x505d, "Thinkpad", ALC298_FIXUP_TPT470_DOCK),
	SND_PCI_QUIRK(0x17aa, 0x505f, "Thinkpad", ALC298_FIXUP_TPT470_DOCK),
	SND_PCI_QUIRK(0x17aa, 0x5062, "Thinkpad", ALC298_FIXUP_TPT470_DOCK),
	SND_PCI_QUIRK(0x17aa, 0x5109, "Thinkpad", ALC269_FIXUP_LIMIT_INT_MIC_BOOST),
	SND_PCI_QUIRK(0x17aa, 0x511e, "Thinkpad", ALC298_FIXUP_TPT470_DOCK),
	SND_PCI_QUIRK(0x17aa, 0x511f, "Thinkpad", ALC298_FIXUP_TPT470_DOCK),
	SND_PCI_QUIRK(0x17aa, 0x3bf8, "Quanta FL1", ALC269_FIXUP_PCM_44K),
	SND_PCI_QUIRK(0x17aa, 0x9e54, "LENOVO NB", ALC269_FIXUP_LENOVO_EAPD),
	SND_PCI_QUIRK(0x19e5, 0x3204, "Huawei MACH-WX9", ALC256_FIXUP_HUAWEI_MACH_WX9_PINS),
	SND_PCI_QUIRK(0x1b7d, 0xa831, "Ordissimo EVE2 ", ALC269VB_FIXUP_ORDISSIMO_EVE2), /* Also known as Malata PC-B1303 */
	SND_PCI_QUIRK(0x10ec, 0x118c, "Medion EE4254 MD62100", ALC256_FIXUP_MEDION_HEADSET_NO_PRESENCE),

#if 0
	/* Below is a quirk table taken from the old code.
	 * Basically the device should work as is without the fixup table.
	 * If BIOS doesn't give a proper info, enable the corresponding
	 * fixup entry.
	 */
	SND_PCI_QUIRK(0x1043, 0x8330, "ASUS Eeepc P703 P900A",
		      ALC269_FIXUP_AMIC),
	SND_PCI_QUIRK(0x1043, 0x1013, "ASUS N61Da", ALC269_FIXUP_AMIC),
	SND_PCI_QUIRK(0x1043, 0x1143, "ASUS B53f", ALC269_FIXUP_AMIC),
	SND_PCI_QUIRK(0x1043, 0x1133, "ASUS UJ20ft", ALC269_FIXUP_AMIC),
	SND_PCI_QUIRK(0x1043, 0x1183, "ASUS K72DR", ALC269_FIXUP_AMIC),
	SND_PCI_QUIRK(0x1043, 0x11b3, "ASUS K52DR", ALC269_FIXUP_AMIC),
	SND_PCI_QUIRK(0x1043, 0x11e3, "ASUS U33Jc", ALC269_FIXUP_AMIC),
	SND_PCI_QUIRK(0x1043, 0x1273, "ASUS UL80Jt", ALC269_FIXUP_AMIC),
	SND_PCI_QUIRK(0x1043, 0x1283, "ASUS U53Jc", ALC269_FIXUP_AMIC),
	SND_PCI_QUIRK(0x1043, 0x12b3, "ASUS N82JV", ALC269_FIXUP_AMIC),
	SND_PCI_QUIRK(0x1043, 0x12d3, "ASUS N61Jv", ALC269_FIXUP_AMIC),
	SND_PCI_QUIRK(0x1043, 0x13a3, "ASUS UL30Vt", ALC269_FIXUP_AMIC),
	SND_PCI_QUIRK(0x1043, 0x1373, "ASUS G73JX", ALC269_FIXUP_AMIC),
	SND_PCI_QUIRK(0x1043, 0x1383, "ASUS UJ30Jc", ALC269_FIXUP_AMIC),
	SND_PCI_QUIRK(0x1043, 0x13d3, "ASUS N61JA", ALC269_FIXUP_AMIC),
	SND_PCI_QUIRK(0x1043, 0x1413, "ASUS UL50", ALC269_FIXUP_AMIC),
	SND_PCI_QUIRK(0x1043, 0x1443, "ASUS UL30", ALC269_FIXUP_AMIC),
	SND_PCI_QUIRK(0x1043, 0x1453, "ASUS M60Jv", ALC269_FIXUP_AMIC),
	SND_PCI_QUIRK(0x1043, 0x1483, "ASUS UL80", ALC269_FIXUP_AMIC),
	SND_PCI_QUIRK(0x1043, 0x14f3, "ASUS F83Vf", ALC269_FIXUP_AMIC),
	SND_PCI_QUIRK(0x1043, 0x14e3, "ASUS UL20", ALC269_FIXUP_AMIC),
	SND_PCI_QUIRK(0x1043, 0x1513, "ASUS UX30", ALC269_FIXUP_AMIC),
	SND_PCI_QUIRK(0x1043, 0x1593, "ASUS N51Vn", ALC269_FIXUP_AMIC),
	SND_PCI_QUIRK(0x1043, 0x15a3, "ASUS N60Jv", ALC269_FIXUP_AMIC),
	SND_PCI_QUIRK(0x1043, 0x15b3, "ASUS N60Dp", ALC269_FIXUP_AMIC),
	SND_PCI_QUIRK(0x1043, 0x15c3, "ASUS N70De", ALC269_FIXUP_AMIC),
	SND_PCI_QUIRK(0x1043, 0x15e3, "ASUS F83T", ALC269_FIXUP_AMIC),
	SND_PCI_QUIRK(0x1043, 0x1643, "ASUS M60J", ALC269_FIXUP_AMIC),
	SND_PCI_QUIRK(0x1043, 0x1653, "ASUS U50", ALC269_FIXUP_AMIC),
	SND_PCI_QUIRK(0x1043, 0x1693, "ASUS F50N", ALC269_FIXUP_AMIC),
	SND_PCI_QUIRK(0x1043, 0x16a3, "ASUS F5Q", ALC269_FIXUP_AMIC),
	SND_PCI_QUIRK(0x1043, 0x1723, "ASUS P80", ALC269_FIXUP_AMIC),
	SND_PCI_QUIRK(0x1043, 0x1743, "ASUS U80", ALC269_FIXUP_AMIC),
	SND_PCI_QUIRK(0x1043, 0x1773, "ASUS U20A", ALC269_FIXUP_AMIC),
	SND_PCI_QUIRK(0x1043, 0x1883, "ASUS F81Se", ALC269_FIXUP_AMIC),
	SND_PCI_QUIRK(0x152d, 0x1778, "Quanta ON1", ALC269_FIXUP_DMIC),
	SND_PCI_QUIRK(0x17aa, 0x3be9, "Quanta Wistron", ALC269_FIXUP_AMIC),
	SND_PCI_QUIRK(0x17aa, 0x3bf8, "Quanta FL1", ALC269_FIXUP_AMIC),
	SND_PCI_QUIRK(0x17ff, 0x059a, "Quanta EL3", ALC269_FIXUP_DMIC),
	SND_PCI_QUIRK(0x17ff, 0x059b, "Quanta JR1", ALC269_FIXUP_DMIC),
#endif
	{}
};

static const struct snd_pci_quirk alc269_fixup_vendor_tbl[] = {
	SND_PCI_QUIRK_VENDOR(0x1025, "Acer Aspire", ALC271_FIXUP_DMIC),
	SND_PCI_QUIRK_VENDOR(0x103c, "HP", ALC269_FIXUP_HP_MUTE_LED),
	SND_PCI_QUIRK_VENDOR(0x104d, "Sony VAIO", ALC269_FIXUP_SONY_VAIO),
	SND_PCI_QUIRK_VENDOR(0x17aa, "Thinkpad", ALC269_FIXUP_THINKPAD_ACPI),
	SND_PCI_QUIRK_VENDOR(0x19e5, "Huawei Matebook", ALC255_FIXUP_MIC_MUTE_LED),
	{}
};

static const struct hda_model_fixup alc269_fixup_models[] = {
	{.id = ALC269_FIXUP_AMIC, .name = "laptop-amic"},
	{.id = ALC269_FIXUP_DMIC, .name = "laptop-dmic"},
	{.id = ALC269_FIXUP_STEREO_DMIC, .name = "alc269-dmic"},
	{.id = ALC271_FIXUP_DMIC, .name = "alc271-dmic"},
	{.id = ALC269_FIXUP_INV_DMIC, .name = "inv-dmic"},
	{.id = ALC269_FIXUP_HEADSET_MIC, .name = "headset-mic"},
	{.id = ALC269_FIXUP_HEADSET_MODE, .name = "headset-mode"},
	{.id = ALC269_FIXUP_HEADSET_MODE_NO_HP_MIC, .name = "headset-mode-no-hp-mic"},
	{.id = ALC269_FIXUP_LENOVO_DOCK, .name = "lenovo-dock"},
	{.id = ALC269_FIXUP_HP_GPIO_LED, .name = "hp-gpio-led"},
	{.id = ALC269_FIXUP_HP_DOCK_GPIO_MIC1_LED, .name = "hp-dock-gpio-mic1-led"},
	{.id = ALC269_FIXUP_DELL1_MIC_NO_PRESENCE, .name = "dell-headset-multi"},
	{.id = ALC269_FIXUP_DELL2_MIC_NO_PRESENCE, .name = "dell-headset-dock"},
	{.id = ALC269_FIXUP_DELL3_MIC_NO_PRESENCE, .name = "dell-headset3"},
	{.id = ALC269_FIXUP_DELL4_MIC_NO_PRESENCE, .name = "dell-headset4"},
	{.id = ALC283_FIXUP_CHROME_BOOK, .name = "alc283-dac-wcaps"},
	{.id = ALC283_FIXUP_SENSE_COMBO_JACK, .name = "alc283-sense-combo"},
	{.id = ALC292_FIXUP_TPT440_DOCK, .name = "tpt440-dock"},
	{.id = ALC292_FIXUP_TPT440, .name = "tpt440"},
	{.id = ALC292_FIXUP_TPT460, .name = "tpt460"},
	{.id = ALC298_FIXUP_TPT470_DOCK, .name = "tpt470-dock"},
	{.id = ALC233_FIXUP_LENOVO_MULTI_CODECS, .name = "dual-codecs"},
	{.id = ALC700_FIXUP_INTEL_REFERENCE, .name = "alc700-ref"},
	{.id = ALC269_FIXUP_SONY_VAIO, .name = "vaio"},
	{.id = ALC269_FIXUP_DELL_M101Z, .name = "dell-m101z"},
	{.id = ALC269_FIXUP_ASUS_G73JW, .name = "asus-g73jw"},
	{.id = ALC269_FIXUP_LENOVO_EAPD, .name = "lenovo-eapd"},
	{.id = ALC275_FIXUP_SONY_HWEQ, .name = "sony-hweq"},
	{.id = ALC269_FIXUP_PCM_44K, .name = "pcm44k"},
	{.id = ALC269_FIXUP_LIFEBOOK, .name = "lifebook"},
	{.id = ALC269_FIXUP_LIFEBOOK_EXTMIC, .name = "lifebook-extmic"},
	{.id = ALC269_FIXUP_LIFEBOOK_HP_PIN, .name = "lifebook-hp-pin"},
	{.id = ALC255_FIXUP_LIFEBOOK_U7x7_HEADSET_MIC, .name = "lifebook-u7x7"},
	{.id = ALC269VB_FIXUP_AMIC, .name = "alc269vb-amic"},
	{.id = ALC269VB_FIXUP_DMIC, .name = "alc269vb-dmic"},
	{.id = ALC269_FIXUP_HP_MUTE_LED_MIC1, .name = "hp-mute-led-mic1"},
	{.id = ALC269_FIXUP_HP_MUTE_LED_MIC2, .name = "hp-mute-led-mic2"},
	{.id = ALC269_FIXUP_HP_MUTE_LED_MIC3, .name = "hp-mute-led-mic3"},
	{.id = ALC269_FIXUP_HP_GPIO_MIC1_LED, .name = "hp-gpio-mic1"},
	{.id = ALC269_FIXUP_HP_LINE1_MIC1_LED, .name = "hp-line1-mic1"},
	{.id = ALC269_FIXUP_NO_SHUTUP, .name = "noshutup"},
	{.id = ALC286_FIXUP_SONY_MIC_NO_PRESENCE, .name = "sony-nomic"},
	{.id = ALC269_FIXUP_ASPIRE_HEADSET_MIC, .name = "aspire-headset-mic"},
	{.id = ALC269_FIXUP_ASUS_X101, .name = "asus-x101"},
	{.id = ALC271_FIXUP_HP_GATE_MIC_JACK, .name = "acer-ao7xx"},
	{.id = ALC271_FIXUP_HP_GATE_MIC_JACK_E1_572, .name = "acer-aspire-e1"},
	{.id = ALC269_FIXUP_ACER_AC700, .name = "acer-ac700"},
	{.id = ALC269_FIXUP_LIMIT_INT_MIC_BOOST, .name = "limit-mic-boost"},
	{.id = ALC269VB_FIXUP_ASUS_ZENBOOK, .name = "asus-zenbook"},
	{.id = ALC269VB_FIXUP_ASUS_ZENBOOK_UX31A, .name = "asus-zenbook-ux31a"},
	{.id = ALC269VB_FIXUP_ORDISSIMO_EVE2, .name = "ordissimo"},
	{.id = ALC282_FIXUP_ASUS_TX300, .name = "asus-tx300"},
	{.id = ALC283_FIXUP_INT_MIC, .name = "alc283-int-mic"},
	{.id = ALC290_FIXUP_MONO_SPEAKERS_HSJACK, .name = "mono-speakers"},
	{.id = ALC290_FIXUP_SUBWOOFER_HSJACK, .name = "alc290-subwoofer"},
	{.id = ALC269_FIXUP_THINKPAD_ACPI, .name = "thinkpad"},
	{.id = ALC269_FIXUP_DMIC_THINKPAD_ACPI, .name = "dmic-thinkpad"},
	{.id = ALC255_FIXUP_ACER_MIC_NO_PRESENCE, .name = "alc255-acer"},
	{.id = ALC255_FIXUP_ASUS_MIC_NO_PRESENCE, .name = "alc255-asus"},
	{.id = ALC255_FIXUP_DELL1_MIC_NO_PRESENCE, .name = "alc255-dell1"},
	{.id = ALC255_FIXUP_DELL2_MIC_NO_PRESENCE, .name = "alc255-dell2"},
	{.id = ALC293_FIXUP_DELL1_MIC_NO_PRESENCE, .name = "alc293-dell1"},
	{.id = ALC283_FIXUP_HEADSET_MIC, .name = "alc283-headset"},
	{.id = ALC255_FIXUP_MIC_MUTE_LED, .name = "alc255-dell-mute"},
	{.id = ALC282_FIXUP_ASPIRE_V5_PINS, .name = "aspire-v5"},
	{.id = ALC280_FIXUP_HP_GPIO4, .name = "hp-gpio4"},
	{.id = ALC286_FIXUP_HP_GPIO_LED, .name = "hp-gpio-led"},
	{.id = ALC280_FIXUP_HP_GPIO2_MIC_HOTKEY, .name = "hp-gpio2-hotkey"},
	{.id = ALC280_FIXUP_HP_DOCK_PINS, .name = "hp-dock-pins"},
	{.id = ALC269_FIXUP_HP_DOCK_GPIO_MIC1_LED, .name = "hp-dock-gpio-mic"},
	{.id = ALC280_FIXUP_HP_9480M, .name = "hp-9480m"},
	{.id = ALC288_FIXUP_DELL_HEADSET_MODE, .name = "alc288-dell-headset"},
	{.id = ALC288_FIXUP_DELL1_MIC_NO_PRESENCE, .name = "alc288-dell1"},
	{.id = ALC288_FIXUP_DELL_XPS_13, .name = "alc288-dell-xps13"},
	{.id = ALC292_FIXUP_DELL_E7X, .name = "dell-e7x"},
	{.id = ALC293_FIXUP_DISABLE_AAMIX_MULTIJACK, .name = "alc293-dell"},
	{.id = ALC298_FIXUP_DELL1_MIC_NO_PRESENCE, .name = "alc298-dell1"},
	{.id = ALC298_FIXUP_DELL_AIO_MIC_NO_PRESENCE, .name = "alc298-dell-aio"},
	{.id = ALC275_FIXUP_DELL_XPS, .name = "alc275-dell-xps"},
	{.id = ALC256_FIXUP_DELL_XPS_13_HEADPHONE_NOISE, .name = "alc256-dell-xps13"},
	{.id = ALC293_FIXUP_LENOVO_SPK_NOISE, .name = "lenovo-spk-noise"},
	{.id = ALC233_FIXUP_LENOVO_LINE2_MIC_HOTKEY, .name = "lenovo-hotkey"},
	{.id = ALC255_FIXUP_DELL_SPK_NOISE, .name = "dell-spk-noise"},
	{.id = ALC225_FIXUP_DELL1_MIC_NO_PRESENCE, .name = "alc225-dell1"},
	{.id = ALC295_FIXUP_DISABLE_DAC3, .name = "alc295-disable-dac3"},
	{.id = ALC280_FIXUP_HP_HEADSET_MIC, .name = "alc280-hp-headset"},
	{.id = ALC221_FIXUP_HP_FRONT_MIC, .name = "alc221-hp-mic"},
	{.id = ALC298_FIXUP_SPK_VOLUME, .name = "alc298-spk-volume"},
	{.id = ALC256_FIXUP_DELL_INSPIRON_7559_SUBWOOFER, .name = "dell-inspiron-7559"},
	{.id = ALC269_FIXUP_ATIV_BOOK_8, .name = "ativ-book"},
	{.id = ALC221_FIXUP_HP_MIC_NO_PRESENCE, .name = "alc221-hp-mic"},
	{.id = ALC256_FIXUP_ASUS_HEADSET_MODE, .name = "alc256-asus-headset"},
	{.id = ALC256_FIXUP_ASUS_MIC, .name = "alc256-asus-mic"},
	{.id = ALC256_FIXUP_ASUS_AIO_GPIO2, .name = "alc256-asus-aio"},
	{.id = ALC233_FIXUP_ASUS_MIC_NO_PRESENCE, .name = "alc233-asus"},
	{.id = ALC233_FIXUP_EAPD_COEF_AND_MIC_NO_PRESENCE, .name = "alc233-eapd"},
	{.id = ALC294_FIXUP_LENOVO_MIC_LOCATION, .name = "alc294-lenovo-mic"},
	{.id = ALC225_FIXUP_DELL_WYSE_MIC_NO_PRESENCE, .name = "alc225-wyse"},
	{.id = ALC274_FIXUP_DELL_AIO_LINEOUT_VERB, .name = "alc274-dell-aio"},
	{.id = ALC255_FIXUP_DUMMY_LINEOUT_VERB, .name = "alc255-dummy-lineout"},
	{.id = ALC255_FIXUP_DELL_HEADSET_MIC, .name = "alc255-dell-headset"},
	{.id = ALC295_FIXUP_HP_X360, .name = "alc295-hp-x360"},
	{.id = ALC225_FIXUP_HEADSET_JACK, .name = "alc-headset-jack"},
	{.id = ALC295_FIXUP_CHROME_BOOK, .name = "alc-chrome-book"},
	{.id = ALC299_FIXUP_PREDATOR_SPK, .name = "predator-spk"},
	{.id = ALC298_FIXUP_HUAWEI_MBX_STEREO, .name = "huawei-mbx-stereo"},
	{.id = ALC256_FIXUP_MEDION_HEADSET_NO_PRESENCE, .name = "alc256-medion-headset"},
	{}
};
#define ALC225_STANDARD_PINS \
	{0x21, 0x04211020}

#define ALC256_STANDARD_PINS \
	{0x12, 0x90a60140}, \
	{0x14, 0x90170110}, \
	{0x21, 0x02211020}

#define ALC282_STANDARD_PINS \
	{0x14, 0x90170110}

#define ALC290_STANDARD_PINS \
	{0x12, 0x99a30130}

#define ALC292_STANDARD_PINS \
	{0x14, 0x90170110}, \
	{0x15, 0x0221401f}

#define ALC295_STANDARD_PINS \
	{0x12, 0xb7a60130}, \
	{0x14, 0x90170110}, \
	{0x21, 0x04211020}

#define ALC298_STANDARD_PINS \
	{0x12, 0x90a60130}, \
	{0x21, 0x03211020}

static const struct snd_hda_pin_quirk alc269_pin_fixup_tbl[] = {
	SND_HDA_PIN_QUIRK(0x10ec0221, 0x103c, "HP Workstation", ALC221_FIXUP_HP_HEADSET_MIC,
		{0x14, 0x01014020},
		{0x17, 0x90170110},
		{0x18, 0x02a11030},
		{0x19, 0x0181303F},
		{0x21, 0x0221102f}),
	SND_HDA_PIN_QUIRK(0x10ec0255, 0x1025, "Acer", ALC255_FIXUP_ACER_MIC_NO_PRESENCE,
		{0x12, 0x90a601c0},
		{0x14, 0x90171120},
		{0x21, 0x02211030}),
	SND_HDA_PIN_QUIRK(0x10ec0255, 0x1043, "ASUS", ALC255_FIXUP_ASUS_MIC_NO_PRESENCE,
		{0x14, 0x90170110},
		{0x1b, 0x90a70130},
		{0x21, 0x03211020}),
	SND_HDA_PIN_QUIRK(0x10ec0255, 0x1043, "ASUS", ALC255_FIXUP_ASUS_MIC_NO_PRESENCE,
		{0x1a, 0x90a70130},
		{0x1b, 0x90170110},
		{0x21, 0x03211020}),
	SND_HDA_PIN_QUIRK(0x10ec0225, 0x1028, "Dell", ALC225_FIXUP_DELL1_MIC_NO_PRESENCE,
		ALC225_STANDARD_PINS,
		{0x12, 0xb7a60130},
		{0x14, 0x901701a0}),
	SND_HDA_PIN_QUIRK(0x10ec0225, 0x1028, "Dell", ALC225_FIXUP_DELL1_MIC_NO_PRESENCE,
		ALC225_STANDARD_PINS,
		{0x12, 0xb7a60130},
		{0x14, 0x901701b0}),
	SND_HDA_PIN_QUIRK(0x10ec0225, 0x1028, "Dell", ALC225_FIXUP_DELL1_MIC_NO_PRESENCE,
		ALC225_STANDARD_PINS,
		{0x12, 0xb7a60150},
		{0x14, 0x901701a0}),
	SND_HDA_PIN_QUIRK(0x10ec0225, 0x1028, "Dell", ALC225_FIXUP_DELL1_MIC_NO_PRESENCE,
		ALC225_STANDARD_PINS,
		{0x12, 0xb7a60150},
		{0x14, 0x901701b0}),
	SND_HDA_PIN_QUIRK(0x10ec0225, 0x1028, "Dell", ALC225_FIXUP_DELL1_MIC_NO_PRESENCE,
		ALC225_STANDARD_PINS,
		{0x12, 0xb7a60130},
		{0x1b, 0x90170110}),
	SND_HDA_PIN_QUIRK(0x10ec0233, 0x8086, "Intel NUC Skull Canyon", ALC269_FIXUP_DELL1_MIC_NO_PRESENCE,
		{0x1b, 0x01111010},
		{0x1e, 0x01451130},
		{0x21, 0x02211020}),
	SND_HDA_PIN_QUIRK(0x10ec0235, 0x17aa, "Lenovo", ALC233_FIXUP_LENOVO_LINE2_MIC_HOTKEY,
		{0x12, 0x90a60140},
		{0x14, 0x90170110},
		{0x19, 0x02a11030},
		{0x21, 0x02211020}),
	SND_HDA_PIN_QUIRK(0x10ec0235, 0x17aa, "Lenovo", ALC294_FIXUP_LENOVO_MIC_LOCATION,
		{0x14, 0x90170110},
		{0x19, 0x02a11030},
		{0x1a, 0x02a11040},
		{0x1b, 0x01014020},
		{0x21, 0x0221101f}),
	SND_HDA_PIN_QUIRK(0x10ec0235, 0x17aa, "Lenovo", ALC294_FIXUP_LENOVO_MIC_LOCATION,
		{0x14, 0x90170110},
		{0x19, 0x02a11030},
		{0x1a, 0x02a11040},
		{0x1b, 0x01011020},
		{0x21, 0x0221101f}),
	SND_HDA_PIN_QUIRK(0x10ec0235, 0x17aa, "Lenovo", ALC294_FIXUP_LENOVO_MIC_LOCATION,
		{0x14, 0x90170110},
		{0x19, 0x02a11020},
		{0x1a, 0x02a11030},
		{0x21, 0x0221101f}),
	SND_HDA_PIN_QUIRK(0x10ec0236, 0x1028, "Dell", ALC255_FIXUP_DELL1_MIC_NO_PRESENCE,
		{0x12, 0x90a60140},
		{0x14, 0x90170110},
		{0x21, 0x02211020}),
	SND_HDA_PIN_QUIRK(0x10ec0236, 0x1028, "Dell", ALC255_FIXUP_DELL1_MIC_NO_PRESENCE,
		{0x12, 0x90a60140},
		{0x14, 0x90170150},
		{0x21, 0x02211020}),
	SND_HDA_PIN_QUIRK(0x10ec0236, 0x1028, "Dell", ALC255_FIXUP_DELL1_MIC_NO_PRESENCE,
		{0x21, 0x02211020}),
	SND_HDA_PIN_QUIRK(0x10ec0236, 0x1028, "Dell", ALC255_FIXUP_DELL1_MIC_NO_PRESENCE,
		{0x12, 0x40000000},
		{0x14, 0x90170110},
		{0x21, 0x02211020}),
	SND_HDA_PIN_QUIRK(0x10ec0255, 0x1028, "Dell", ALC255_FIXUP_DELL2_MIC_NO_PRESENCE,
		{0x14, 0x90170110},
		{0x21, 0x02211020}),
	SND_HDA_PIN_QUIRK(0x10ec0255, 0x1028, "Dell", ALC255_FIXUP_DELL1_MIC_NO_PRESENCE,
		{0x14, 0x90170130},
		{0x21, 0x02211040}),
	SND_HDA_PIN_QUIRK(0x10ec0255, 0x1028, "Dell", ALC255_FIXUP_DELL1_MIC_NO_PRESENCE,
		{0x12, 0x90a60140},
		{0x14, 0x90170110},
		{0x21, 0x02211020}),
	SND_HDA_PIN_QUIRK(0x10ec0255, 0x1028, "Dell", ALC255_FIXUP_DELL1_MIC_NO_PRESENCE,
		{0x12, 0x90a60160},
		{0x14, 0x90170120},
		{0x21, 0x02211030}),
	SND_HDA_PIN_QUIRK(0x10ec0255, 0x1028, "Dell", ALC255_FIXUP_DELL1_MIC_NO_PRESENCE,
		{0x14, 0x90170110},
		{0x1b, 0x02011020},
		{0x21, 0x0221101f}),
	SND_HDA_PIN_QUIRK(0x10ec0255, 0x1028, "Dell", ALC255_FIXUP_DELL1_MIC_NO_PRESENCE,
		{0x14, 0x90170110},
		{0x1b, 0x01011020},
		{0x21, 0x0221101f}),
	SND_HDA_PIN_QUIRK(0x10ec0255, 0x1028, "Dell", ALC255_FIXUP_DELL1_MIC_NO_PRESENCE,
		{0x14, 0x90170130},
		{0x1b, 0x01014020},
		{0x21, 0x0221103f}),
	SND_HDA_PIN_QUIRK(0x10ec0255, 0x1028, "Dell", ALC255_FIXUP_DELL1_MIC_NO_PRESENCE,
		{0x14, 0x90170130},
		{0x1b, 0x01011020},
		{0x21, 0x0221103f}),
	SND_HDA_PIN_QUIRK(0x10ec0255, 0x1028, "Dell", ALC255_FIXUP_DELL1_MIC_NO_PRESENCE,
		{0x14, 0x90170130},
		{0x1b, 0x02011020},
		{0x21, 0x0221103f}),
	SND_HDA_PIN_QUIRK(0x10ec0255, 0x1028, "Dell", ALC255_FIXUP_DELL1_MIC_NO_PRESENCE,
		{0x14, 0x90170150},
		{0x1b, 0x02011020},
		{0x21, 0x0221105f}),
	SND_HDA_PIN_QUIRK(0x10ec0255, 0x1028, "Dell", ALC255_FIXUP_DELL1_MIC_NO_PRESENCE,
		{0x14, 0x90170110},
		{0x1b, 0x01014020},
		{0x21, 0x0221101f}),
	SND_HDA_PIN_QUIRK(0x10ec0255, 0x1028, "Dell", ALC255_FIXUP_DELL1_MIC_NO_PRESENCE,
		{0x12, 0x90a60160},
		{0x14, 0x90170120},
		{0x17, 0x90170140},
		{0x21, 0x0321102f}),
	SND_HDA_PIN_QUIRK(0x10ec0255, 0x1028, "Dell", ALC255_FIXUP_DELL1_MIC_NO_PRESENCE,
		{0x12, 0x90a60160},
		{0x14, 0x90170130},
		{0x21, 0x02211040}),
	SND_HDA_PIN_QUIRK(0x10ec0255, 0x1028, "Dell", ALC255_FIXUP_DELL1_MIC_NO_PRESENCE,
		{0x12, 0x90a60160},
		{0x14, 0x90170140},
		{0x21, 0x02211050}),
	SND_HDA_PIN_QUIRK(0x10ec0255, 0x1028, "Dell", ALC255_FIXUP_DELL1_MIC_NO_PRESENCE,
		{0x12, 0x90a60170},
		{0x14, 0x90170120},
		{0x21, 0x02211030}),
	SND_HDA_PIN_QUIRK(0x10ec0255, 0x1028, "Dell", ALC255_FIXUP_DELL1_MIC_NO_PRESENCE,
		{0x12, 0x90a60170},
		{0x14, 0x90170130},
		{0x21, 0x02211040}),
	SND_HDA_PIN_QUIRK(0x10ec0255, 0x1028, "Dell", ALC255_FIXUP_DELL1_MIC_NO_PRESENCE,
		{0x12, 0x90a60170},
		{0x14, 0x90171130},
		{0x21, 0x02211040}),
	SND_HDA_PIN_QUIRK(0x10ec0255, 0x1028, "Dell", ALC255_FIXUP_DELL1_MIC_NO_PRESENCE,
		{0x12, 0x90a60170},
		{0x14, 0x90170140},
		{0x21, 0x02211050}),
	SND_HDA_PIN_QUIRK(0x10ec0255, 0x1028, "Dell Inspiron 5548", ALC255_FIXUP_DELL1_MIC_NO_PRESENCE,
		{0x12, 0x90a60180},
		{0x14, 0x90170130},
		{0x21, 0x02211040}),
	SND_HDA_PIN_QUIRK(0x10ec0255, 0x1028, "Dell Inspiron 5565", ALC255_FIXUP_DELL1_MIC_NO_PRESENCE,
		{0x12, 0x90a60180},
		{0x14, 0x90170120},
		{0x21, 0x02211030}),
	SND_HDA_PIN_QUIRK(0x10ec0255, 0x1028, "Dell", ALC255_FIXUP_DELL1_MIC_NO_PRESENCE,
		{0x1b, 0x01011020},
		{0x21, 0x02211010}),
	SND_HDA_PIN_QUIRK(0x10ec0256, 0x1028, "Dell", ALC255_FIXUP_DELL1_MIC_NO_PRESENCE,
		{0x12, 0x90a60130},
		{0x14, 0x90170110},
		{0x1b, 0x01011020},
		{0x21, 0x0221101f}),
	SND_HDA_PIN_QUIRK(0x10ec0256, 0x1028, "Dell", ALC255_FIXUP_DELL1_MIC_NO_PRESENCE,
		{0x12, 0x90a60160},
		{0x14, 0x90170120},
		{0x21, 0x02211030}),
	SND_HDA_PIN_QUIRK(0x10ec0256, 0x1028, "Dell", ALC255_FIXUP_DELL1_MIC_NO_PRESENCE,
		{0x12, 0x90a60170},
		{0x14, 0x90170120},
		{0x21, 0x02211030}),
	SND_HDA_PIN_QUIRK(0x10ec0256, 0x1028, "Dell Inspiron 5468", ALC255_FIXUP_DELL1_MIC_NO_PRESENCE,
		{0x12, 0x90a60180},
		{0x14, 0x90170120},
		{0x21, 0x02211030}),
	SND_HDA_PIN_QUIRK(0x10ec0256, 0x1028, "Dell", ALC255_FIXUP_DELL1_MIC_NO_PRESENCE,
		{0x12, 0xb7a60130},
		{0x14, 0x90170110},
		{0x21, 0x02211020}),
	SND_HDA_PIN_QUIRK(0x10ec0256, 0x1028, "Dell", ALC255_FIXUP_DELL1_MIC_NO_PRESENCE,
		{0x12, 0x90a60130},
		{0x14, 0x90170110},
		{0x14, 0x01011020},
		{0x21, 0x0221101f}),
	SND_HDA_PIN_QUIRK(0x10ec0256, 0x1028, "Dell", ALC255_FIXUP_DELL1_MIC_NO_PRESENCE,
		ALC256_STANDARD_PINS),
	SND_HDA_PIN_QUIRK(0x10ec0256, 0x1028, "Dell", ALC255_FIXUP_DELL1_MIC_NO_PRESENCE,
		{0x14, 0x90170110},
		{0x1b, 0x01011020},
		{0x21, 0x0221101f}),
	SND_HDA_PIN_QUIRK(0x10ec0256, 0x1043, "ASUS", ALC256_FIXUP_ASUS_MIC,
		{0x14, 0x90170110},
		{0x1b, 0x90a70130},
		{0x21, 0x04211020}),
	SND_HDA_PIN_QUIRK(0x10ec0256, 0x1043, "ASUS", ALC256_FIXUP_ASUS_MIC,
		{0x14, 0x90170110},
		{0x1b, 0x90a70130},
		{0x21, 0x03211020}),
	SND_HDA_PIN_QUIRK(0x10ec0256, 0x1043, "ASUS", ALC256_FIXUP_ASUS_MIC_NO_PRESENCE,
		{0x12, 0x90a60130},
		{0x14, 0x90170110},
		{0x21, 0x03211020}),
	SND_HDA_PIN_QUIRK(0x10ec0256, 0x1043, "ASUS", ALC256_FIXUP_ASUS_MIC_NO_PRESENCE,
		{0x12, 0x90a60130},
		{0x14, 0x90170110},
		{0x21, 0x04211020}),
	SND_HDA_PIN_QUIRK(0x10ec0256, 0x1043, "ASUS", ALC256_FIXUP_ASUS_MIC_NO_PRESENCE,
		{0x1a, 0x90a70130},
		{0x1b, 0x90170110},
		{0x21, 0x03211020}),
	SND_HDA_PIN_QUIRK(0x10ec0274, 0x1028, "Dell", ALC274_FIXUP_DELL_AIO_LINEOUT_VERB,
		{0x12, 0xb7a60130},
		{0x13, 0xb8a61140},
		{0x16, 0x90170110},
		{0x21, 0x04211020}),
	SND_HDA_PIN_QUIRK(0x10ec0280, 0x103c, "HP", ALC280_FIXUP_HP_GPIO4,
		{0x12, 0x90a60130},
		{0x14, 0x90170110},
		{0x15, 0x0421101f},
		{0x1a, 0x04a11020}),
	SND_HDA_PIN_QUIRK(0x10ec0280, 0x103c, "HP", ALC269_FIXUP_HP_GPIO_MIC1_LED,
		{0x12, 0x90a60140},
		{0x14, 0x90170110},
		{0x15, 0x0421101f},
		{0x18, 0x02811030},
		{0x1a, 0x04a1103f},
		{0x1b, 0x02011020}),
	SND_HDA_PIN_QUIRK(0x10ec0282, 0x103c, "HP 15 Touchsmart", ALC269_FIXUP_HP_MUTE_LED_MIC1,
		ALC282_STANDARD_PINS,
		{0x12, 0x99a30130},
		{0x19, 0x03a11020},
		{0x21, 0x0321101f}),
	SND_HDA_PIN_QUIRK(0x10ec0282, 0x103c, "HP", ALC269_FIXUP_HP_MUTE_LED_MIC1,
		ALC282_STANDARD_PINS,
		{0x12, 0x99a30130},
		{0x19, 0x03a11020},
		{0x21, 0x03211040}),
	SND_HDA_PIN_QUIRK(0x10ec0282, 0x103c, "HP", ALC269_FIXUP_HP_MUTE_LED_MIC1,
		ALC282_STANDARD_PINS,
		{0x12, 0x99a30130},
		{0x19, 0x03a11030},
		{0x21, 0x03211020}),
	SND_HDA_PIN_QUIRK(0x10ec0282, 0x103c, "HP", ALC269_FIXUP_HP_MUTE_LED_MIC1,
		ALC282_STANDARD_PINS,
		{0x12, 0x99a30130},
		{0x19, 0x04a11020},
		{0x21, 0x0421101f}),
	SND_HDA_PIN_QUIRK(0x10ec0282, 0x103c, "HP", ALC269_FIXUP_HP_LINE1_MIC1_LED,
		ALC282_STANDARD_PINS,
		{0x12, 0x90a60140},
		{0x19, 0x04a11030},
		{0x21, 0x04211020}),
	SND_HDA_PIN_QUIRK(0x10ec0283, 0x1028, "Dell", ALC269_FIXUP_DELL1_MIC_NO_PRESENCE,
		ALC282_STANDARD_PINS,
		{0x12, 0x90a60130},
		{0x21, 0x0321101f}),
	SND_HDA_PIN_QUIRK(0x10ec0283, 0x1028, "Dell", ALC269_FIXUP_DELL1_MIC_NO_PRESENCE,
		{0x12, 0x90a60160},
		{0x14, 0x90170120},
		{0x21, 0x02211030}),
	SND_HDA_PIN_QUIRK(0x10ec0283, 0x1028, "Dell", ALC269_FIXUP_DELL1_MIC_NO_PRESENCE,
		ALC282_STANDARD_PINS,
		{0x12, 0x90a60130},
		{0x19, 0x03a11020},
		{0x21, 0x0321101f}),
	SND_HDA_PIN_QUIRK(0x10ec0285, 0x17aa, "Lenovo", ALC285_FIXUP_LENOVO_PC_BEEP_IN_NOISE,
		{0x12, 0x90a60130},
		{0x14, 0x90170110},
		{0x19, 0x04a11040},
		{0x21, 0x04211020}),
	SND_HDA_PIN_QUIRK(0x10ec0286, 0x1025, "Acer", ALC286_FIXUP_ACER_AIO_MIC_NO_PRESENCE,
		{0x12, 0x90a60130},
		{0x17, 0x90170110},
		{0x21, 0x02211020}),
	SND_HDA_PIN_QUIRK(0x10ec0288, 0x1028, "Dell", ALC288_FIXUP_DELL1_MIC_NO_PRESENCE,
		{0x12, 0x90a60120},
		{0x14, 0x90170110},
		{0x21, 0x0321101f}),
	SND_HDA_PIN_QUIRK(0x10ec0290, 0x103c, "HP", ALC269_FIXUP_HP_MUTE_LED_MIC1,
		ALC290_STANDARD_PINS,
		{0x15, 0x04211040},
		{0x18, 0x90170112},
		{0x1a, 0x04a11020}),
	SND_HDA_PIN_QUIRK(0x10ec0290, 0x103c, "HP", ALC269_FIXUP_HP_MUTE_LED_MIC1,
		ALC290_STANDARD_PINS,
		{0x15, 0x04211040},
		{0x18, 0x90170110},
		{0x1a, 0x04a11020}),
	SND_HDA_PIN_QUIRK(0x10ec0290, 0x103c, "HP", ALC269_FIXUP_HP_MUTE_LED_MIC1,
		ALC290_STANDARD_PINS,
		{0x15, 0x0421101f},
		{0x1a, 0x04a11020}),
	SND_HDA_PIN_QUIRK(0x10ec0290, 0x103c, "HP", ALC269_FIXUP_HP_MUTE_LED_MIC1,
		ALC290_STANDARD_PINS,
		{0x15, 0x04211020},
		{0x1a, 0x04a11040}),
	SND_HDA_PIN_QUIRK(0x10ec0290, 0x103c, "HP", ALC269_FIXUP_HP_MUTE_LED_MIC1,
		ALC290_STANDARD_PINS,
		{0x14, 0x90170110},
		{0x15, 0x04211020},
		{0x1a, 0x04a11040}),
	SND_HDA_PIN_QUIRK(0x10ec0290, 0x103c, "HP", ALC269_FIXUP_HP_MUTE_LED_MIC1,
		ALC290_STANDARD_PINS,
		{0x14, 0x90170110},
		{0x15, 0x04211020},
		{0x1a, 0x04a11020}),
	SND_HDA_PIN_QUIRK(0x10ec0290, 0x103c, "HP", ALC269_FIXUP_HP_MUTE_LED_MIC1,
		ALC290_STANDARD_PINS,
		{0x14, 0x90170110},
		{0x15, 0x0421101f},
		{0x1a, 0x04a11020}),
	SND_HDA_PIN_QUIRK(0x10ec0292, 0x1028, "Dell", ALC269_FIXUP_DELL2_MIC_NO_PRESENCE,
		ALC292_STANDARD_PINS,
		{0x12, 0x90a60140},
		{0x16, 0x01014020},
		{0x19, 0x01a19030}),
	SND_HDA_PIN_QUIRK(0x10ec0292, 0x1028, "Dell", ALC269_FIXUP_DELL2_MIC_NO_PRESENCE,
		ALC292_STANDARD_PINS,
		{0x12, 0x90a60140},
		{0x16, 0x01014020},
		{0x18, 0x02a19031},
		{0x19, 0x01a1903e}),
	SND_HDA_PIN_QUIRK(0x10ec0292, 0x1028, "Dell", ALC269_FIXUP_DELL3_MIC_NO_PRESENCE,
		ALC292_STANDARD_PINS,
		{0x12, 0x90a60140}),
	SND_HDA_PIN_QUIRK(0x10ec0293, 0x1028, "Dell", ALC293_FIXUP_DELL1_MIC_NO_PRESENCE,
		ALC292_STANDARD_PINS,
		{0x13, 0x90a60140},
		{0x16, 0x21014020},
		{0x19, 0x21a19030}),
	SND_HDA_PIN_QUIRK(0x10ec0293, 0x1028, "Dell", ALC293_FIXUP_DELL1_MIC_NO_PRESENCE,
		ALC292_STANDARD_PINS,
		{0x13, 0x90a60140}),
	SND_HDA_PIN_QUIRK(0x10ec0294, 0x1043, "ASUS", ALC294_FIXUP_ASUS_MIC,
		{0x14, 0x90170110},
		{0x1b, 0x90a70130},
		{0x21, 0x04211020}),
	SND_HDA_PIN_QUIRK(0x10ec0294, 0x1043, "ASUS", ALC294_FIXUP_ASUS_SPK,
		{0x12, 0x90a60130},
		{0x17, 0x90170110},
		{0x21, 0x03211020}),
	SND_HDA_PIN_QUIRK(0x10ec0294, 0x1043, "ASUS", ALC294_FIXUP_ASUS_SPK,
		{0x12, 0x90a60130},
		{0x17, 0x90170110},
		{0x21, 0x04211020}),
	SND_HDA_PIN_QUIRK(0x10ec0295, 0x1043, "ASUS", ALC294_FIXUP_ASUS_SPK,
		{0x12, 0x90a60130},
		{0x17, 0x90170110},
		{0x21, 0x03211020}),
	SND_HDA_PIN_QUIRK(0x10ec0295, 0x1028, "Dell", ALC269_FIXUP_DELL4_MIC_NO_PRESENCE,
		{0x14, 0x90170110},
		{0x21, 0x04211020}),
	SND_HDA_PIN_QUIRK(0x10ec0295, 0x1028, "Dell", ALC269_FIXUP_DELL4_MIC_NO_PRESENCE,
		{0x14, 0x90170110},
		{0x21, 0x04211030}),
	SND_HDA_PIN_QUIRK(0x10ec0295, 0x1028, "Dell", ALC269_FIXUP_DELL1_MIC_NO_PRESENCE,
		ALC295_STANDARD_PINS,
		{0x17, 0x21014020},
		{0x18, 0x21a19030}),
	SND_HDA_PIN_QUIRK(0x10ec0295, 0x1028, "Dell", ALC269_FIXUP_DELL1_MIC_NO_PRESENCE,
		ALC295_STANDARD_PINS,
		{0x17, 0x21014040},
		{0x18, 0x21a19050}),
	SND_HDA_PIN_QUIRK(0x10ec0295, 0x1028, "Dell", ALC269_FIXUP_DELL1_MIC_NO_PRESENCE,
		ALC295_STANDARD_PINS),
	SND_HDA_PIN_QUIRK(0x10ec0298, 0x1028, "Dell", ALC298_FIXUP_DELL1_MIC_NO_PRESENCE,
		ALC298_STANDARD_PINS,
		{0x17, 0x90170110}),
	SND_HDA_PIN_QUIRK(0x10ec0298, 0x1028, "Dell", ALC298_FIXUP_DELL1_MIC_NO_PRESENCE,
		ALC298_STANDARD_PINS,
		{0x17, 0x90170140}),
	SND_HDA_PIN_QUIRK(0x10ec0298, 0x1028, "Dell", ALC298_FIXUP_DELL1_MIC_NO_PRESENCE,
		ALC298_STANDARD_PINS,
		{0x17, 0x90170150}),
	SND_HDA_PIN_QUIRK(0x10ec0298, 0x1028, "Dell", ALC298_FIXUP_SPK_VOLUME,
		{0x12, 0xb7a60140},
		{0x13, 0xb7a60150},
		{0x17, 0x90170110},
		{0x1a, 0x03011020},
		{0x21, 0x03211030}),
	SND_HDA_PIN_QUIRK(0x10ec0299, 0x1028, "Dell", ALC269_FIXUP_DELL4_MIC_NO_PRESENCE,
		ALC225_STANDARD_PINS,
		{0x12, 0xb7a60130},
		{0x17, 0x90170110}),
	{}
};

/* This is the fallback pin_fixup_tbl for alc269 family, to make the tbl match
 * more machines, don't need to match all valid pins, just need to match
 * all the pins defined in the tbl. Just because of this reason, it is possible
 * that a single machine matches multiple tbls, so there is one limitation:
 *   at most one tbl is allowed to define for the same vendor and same codec
 */
static const struct snd_hda_pin_quirk alc269_fallback_pin_fixup_tbl[] = {
	SND_HDA_PIN_QUIRK(0x10ec0289, 0x1028, "Dell", ALC269_FIXUP_DELL4_MIC_NO_PRESENCE,
		{0x19, 0x40000000},
		{0x1b, 0x40000000}),
	{}
};

static void alc269_fill_coef(struct hda_codec *codec)
{
	struct alc_spec *spec = codec->spec;
	int val;

	if (spec->codec_variant != ALC269_TYPE_ALC269VB)
		return;

	if ((alc_get_coef0(codec) & 0x00ff) < 0x015) {
		alc_write_coef_idx(codec, 0xf, 0x960b);
		alc_write_coef_idx(codec, 0xe, 0x8817);
	}

	if ((alc_get_coef0(codec) & 0x00ff) == 0x016) {
		alc_write_coef_idx(codec, 0xf, 0x960b);
		alc_write_coef_idx(codec, 0xe, 0x8814);
	}

	if ((alc_get_coef0(codec) & 0x00ff) == 0x017) {
		/* Power up output pin */
		alc_update_coef_idx(codec, 0x04, 0, 1<<11);
	}

	if ((alc_get_coef0(codec) & 0x00ff) == 0x018) {
		val = alc_read_coef_idx(codec, 0xd);
		if (val != -1 && (val & 0x0c00) >> 10 != 0x1) {
			/* Capless ramp up clock control */
			alc_write_coef_idx(codec, 0xd, val | (1<<10));
		}
		val = alc_read_coef_idx(codec, 0x17);
		if (val != -1 && (val & 0x01c0) >> 6 != 0x4) {
			/* Class D power on reset */
			alc_write_coef_idx(codec, 0x17, val | (1<<7));
		}
	}

	/* HP */
	alc_update_coef_idx(codec, 0x4, 0, 1<<11);
}

/*
 */
static int patch_alc269(struct hda_codec *codec)
{
	struct alc_spec *spec;
	int err;

	err = alc_alloc_spec(codec, 0x0b);
	if (err < 0)
		return err;

	spec = codec->spec;
	spec->gen.shared_mic_vref_pin = 0x18;
	codec->power_save_node = 0;

#ifdef CONFIG_PM
	codec->patch_ops.suspend = alc269_suspend;
	codec->patch_ops.resume = alc269_resume;
#endif
	spec->shutup = alc_default_shutup;
	spec->init_hook = alc_default_init;

	switch (codec->core.vendor_id) {
	case 0x10ec0269:
		spec->codec_variant = ALC269_TYPE_ALC269VA;
		switch (alc_get_coef0(codec) & 0x00f0) {
		case 0x0010:
			if (codec->bus->pci &&
			    codec->bus->pci->subsystem_vendor == 0x1025 &&
			    spec->cdefine.platform_type == 1)
				err = alc_codec_rename(codec, "ALC271X");
			spec->codec_variant = ALC269_TYPE_ALC269VB;
			break;
		case 0x0020:
			if (codec->bus->pci &&
			    codec->bus->pci->subsystem_vendor == 0x17aa &&
			    codec->bus->pci->subsystem_device == 0x21f3)
				err = alc_codec_rename(codec, "ALC3202");
			spec->codec_variant = ALC269_TYPE_ALC269VC;
			break;
		case 0x0030:
			spec->codec_variant = ALC269_TYPE_ALC269VD;
			break;
		default:
			alc_fix_pll_init(codec, 0x20, 0x04, 15);
		}
		if (err < 0)
			goto error;
		spec->shutup = alc269_shutup;
		spec->init_hook = alc269_fill_coef;
		alc269_fill_coef(codec);
		break;

	case 0x10ec0280:
	case 0x10ec0290:
		spec->codec_variant = ALC269_TYPE_ALC280;
		break;
	case 0x10ec0282:
		spec->codec_variant = ALC269_TYPE_ALC282;
		spec->shutup = alc282_shutup;
		spec->init_hook = alc282_init;
		break;
	case 0x10ec0233:
	case 0x10ec0283:
		spec->codec_variant = ALC269_TYPE_ALC283;
		spec->shutup = alc283_shutup;
		spec->init_hook = alc283_init;
		break;
	case 0x10ec0284:
	case 0x10ec0292:
		spec->codec_variant = ALC269_TYPE_ALC284;
		break;
	case 0x10ec0293:
		spec->codec_variant = ALC269_TYPE_ALC293;
		break;
	case 0x10ec0286:
	case 0x10ec0288:
		spec->codec_variant = ALC269_TYPE_ALC286;
		break;
	case 0x10ec0298:
		spec->codec_variant = ALC269_TYPE_ALC298;
		break;
	case 0x10ec0235:
	case 0x10ec0255:
		spec->codec_variant = ALC269_TYPE_ALC255;
		spec->shutup = alc256_shutup;
		spec->init_hook = alc256_init;
		break;
	case 0x10ec0236:
	case 0x10ec0256:
		spec->codec_variant = ALC269_TYPE_ALC256;
		spec->shutup = alc256_shutup;
		spec->init_hook = alc256_init;
		spec->gen.mixer_nid = 0; /* ALC256 does not have any loopback mixer path */
		break;
	case 0x10ec0257:
		spec->codec_variant = ALC269_TYPE_ALC257;
		spec->shutup = alc256_shutup;
		spec->init_hook = alc256_init;
		spec->gen.mixer_nid = 0;
		break;
	case 0x10ec0215:
	case 0x10ec0285:
	case 0x10ec0289:
		spec->codec_variant = ALC269_TYPE_ALC215;
		spec->shutup = alc225_shutup;
		spec->init_hook = alc225_init;
		spec->gen.mixer_nid = 0;
		break;
	case 0x10ec0225:
	case 0x10ec0295:
	case 0x10ec0299:
		spec->codec_variant = ALC269_TYPE_ALC225;
		spec->shutup = alc225_shutup;
		spec->init_hook = alc225_init;
		spec->gen.mixer_nid = 0; /* no loopback on ALC225, ALC295 and ALC299 */
		break;
	case 0x10ec0234:
	case 0x10ec0274:
	case 0x10ec0294:
		spec->codec_variant = ALC269_TYPE_ALC294;
		spec->gen.mixer_nid = 0; /* ALC2x4 does not have any loopback mixer path */
		alc_update_coef_idx(codec, 0x6b, 0x0018, (1<<4) | (1<<3)); /* UAJ MIC Vref control by verb */
		spec->init_hook = alc294_init;
		break;
	case 0x10ec0300:
		spec->codec_variant = ALC269_TYPE_ALC300;
		spec->gen.mixer_nid = 0; /* no loopback on ALC300 */
		break;
	case 0x10ec0700:
	case 0x10ec0701:
	case 0x10ec0703:
		spec->codec_variant = ALC269_TYPE_ALC700;
		spec->gen.mixer_nid = 0; /* ALC700 does not have any loopback mixer path */
		alc_update_coef_idx(codec, 0x4a, 1 << 15, 0); /* Combo jack auto trigger control */
		spec->init_hook = alc294_init;
		break;

	}

	if (snd_hda_codec_read(codec, 0x51, 0, AC_VERB_PARAMETERS, 0) == 0x10ec5505) {
		spec->has_alc5505_dsp = 1;
		spec->init_hook = alc5505_dsp_init;
	}

	alc_pre_init(codec);

	snd_hda_pick_fixup(codec, alc269_fixup_models,
		       alc269_fixup_tbl, alc269_fixups);
	snd_hda_pick_pin_fixup(codec, alc269_pin_fixup_tbl, alc269_fixups, true);
	snd_hda_pick_pin_fixup(codec, alc269_fallback_pin_fixup_tbl, alc269_fixups, false);
	snd_hda_pick_fixup(codec, NULL,	alc269_fixup_vendor_tbl,
			   alc269_fixups);
	snd_hda_apply_fixup(codec, HDA_FIXUP_ACT_PRE_PROBE);

	alc_auto_parse_customize_define(codec);

	if (has_cdefine_beep(codec))
		spec->gen.beep_nid = 0x01;

	/* automatic parse from the BIOS config */
	err = alc269_parse_auto_config(codec);
	if (err < 0)
		goto error;

	if (!spec->gen.no_analog && spec->gen.beep_nid && spec->gen.mixer_nid) {
		err = set_beep_amp(spec, spec->gen.mixer_nid, 0x04, HDA_INPUT);
		if (err < 0)
			goto error;
	}

	snd_hda_apply_fixup(codec, HDA_FIXUP_ACT_PROBE);

	return 0;

 error:
	alc_free(codec);
	return err;
}

/*
 * ALC861
 */

static int alc861_parse_auto_config(struct hda_codec *codec)
{
	static const hda_nid_t alc861_ignore[] = { 0x1d, 0 };
	static const hda_nid_t alc861_ssids[] = { 0x0e, 0x0f, 0x0b, 0 };
	return alc_parse_auto_config(codec, alc861_ignore, alc861_ssids);
}

/* Pin config fixes */
enum {
	ALC861_FIXUP_FSC_AMILO_PI1505,
	ALC861_FIXUP_AMP_VREF_0F,
	ALC861_FIXUP_NO_JACK_DETECT,
	ALC861_FIXUP_ASUS_A6RP,
	ALC660_FIXUP_ASUS_W7J,
};

/* On some laptops, VREF of pin 0x0f is abused for controlling the main amp */
static void alc861_fixup_asus_amp_vref_0f(struct hda_codec *codec,
			const struct hda_fixup *fix, int action)
{
	struct alc_spec *spec = codec->spec;
	unsigned int val;

	if (action != HDA_FIXUP_ACT_INIT)
		return;
	val = snd_hda_codec_get_pin_target(codec, 0x0f);
	if (!(val & (AC_PINCTL_IN_EN | AC_PINCTL_OUT_EN)))
		val |= AC_PINCTL_IN_EN;
	val |= AC_PINCTL_VREF_50;
	snd_hda_set_pin_ctl(codec, 0x0f, val);
	spec->gen.keep_vref_in_automute = 1;
}

/* suppress the jack-detection */
static void alc_fixup_no_jack_detect(struct hda_codec *codec,
				     const struct hda_fixup *fix, int action)
{
	if (action == HDA_FIXUP_ACT_PRE_PROBE)
		codec->no_jack_detect = 1;
}

static const struct hda_fixup alc861_fixups[] = {
	[ALC861_FIXUP_FSC_AMILO_PI1505] = {
		.type = HDA_FIXUP_PINS,
		.v.pins = (const struct hda_pintbl[]) {
			{ 0x0b, 0x0221101f }, /* HP */
			{ 0x0f, 0x90170310 }, /* speaker */
			{ }
		}
	},
	[ALC861_FIXUP_AMP_VREF_0F] = {
		.type = HDA_FIXUP_FUNC,
		.v.func = alc861_fixup_asus_amp_vref_0f,
	},
	[ALC861_FIXUP_NO_JACK_DETECT] = {
		.type = HDA_FIXUP_FUNC,
		.v.func = alc_fixup_no_jack_detect,
	},
	[ALC861_FIXUP_ASUS_A6RP] = {
		.type = HDA_FIXUP_FUNC,
		.v.func = alc861_fixup_asus_amp_vref_0f,
		.chained = true,
		.chain_id = ALC861_FIXUP_NO_JACK_DETECT,
	},
	[ALC660_FIXUP_ASUS_W7J] = {
		.type = HDA_FIXUP_VERBS,
		.v.verbs = (const struct hda_verb[]) {
			/* ASUS W7J needs a magic pin setup on unused NID 0x10
			 * for enabling outputs
			 */
			{0x10, AC_VERB_SET_PIN_WIDGET_CONTROL, 0x24},
			{ }
		},
	}
};

static const struct snd_pci_quirk alc861_fixup_tbl[] = {
	SND_PCI_QUIRK(0x1043, 0x1253, "ASUS W7J", ALC660_FIXUP_ASUS_W7J),
	SND_PCI_QUIRK(0x1043, 0x1263, "ASUS Z35HL", ALC660_FIXUP_ASUS_W7J),
	SND_PCI_QUIRK(0x1043, 0x1393, "ASUS A6Rp", ALC861_FIXUP_ASUS_A6RP),
	SND_PCI_QUIRK_VENDOR(0x1043, "ASUS laptop", ALC861_FIXUP_AMP_VREF_0F),
	SND_PCI_QUIRK(0x1462, 0x7254, "HP DX2200", ALC861_FIXUP_NO_JACK_DETECT),
	SND_PCI_QUIRK(0x1584, 0x2b01, "Haier W18", ALC861_FIXUP_AMP_VREF_0F),
	SND_PCI_QUIRK(0x1584, 0x0000, "Uniwill ECS M31EI", ALC861_FIXUP_AMP_VREF_0F),
	SND_PCI_QUIRK(0x1734, 0x10c7, "FSC Amilo Pi1505", ALC861_FIXUP_FSC_AMILO_PI1505),
	{}
};

/*
 */
static int patch_alc861(struct hda_codec *codec)
{
	struct alc_spec *spec;
	int err;

	err = alc_alloc_spec(codec, 0x15);
	if (err < 0)
		return err;

	spec = codec->spec;
	spec->gen.beep_nid = 0x23;

#ifdef CONFIG_PM
	spec->power_hook = alc_power_eapd;
#endif

	alc_pre_init(codec);

	snd_hda_pick_fixup(codec, NULL, alc861_fixup_tbl, alc861_fixups);
	snd_hda_apply_fixup(codec, HDA_FIXUP_ACT_PRE_PROBE);

	/* automatic parse from the BIOS config */
	err = alc861_parse_auto_config(codec);
	if (err < 0)
		goto error;

	if (!spec->gen.no_analog) {
		err = set_beep_amp(spec, 0x23, 0, HDA_OUTPUT);
		if (err < 0)
			goto error;
	}

	snd_hda_apply_fixup(codec, HDA_FIXUP_ACT_PROBE);

	return 0;

 error:
	alc_free(codec);
	return err;
}

/*
 * ALC861-VD support
 *
 * Based on ALC882
 *
 * In addition, an independent DAC
 */
static int alc861vd_parse_auto_config(struct hda_codec *codec)
{
	static const hda_nid_t alc861vd_ignore[] = { 0x1d, 0 };
	static const hda_nid_t alc861vd_ssids[] = { 0x15, 0x1b, 0x14, 0 };
	return alc_parse_auto_config(codec, alc861vd_ignore, alc861vd_ssids);
}

enum {
	ALC660VD_FIX_ASUS_GPIO1,
	ALC861VD_FIX_DALLAS,
};

/* exclude VREF80 */
static void alc861vd_fixup_dallas(struct hda_codec *codec,
				  const struct hda_fixup *fix, int action)
{
	if (action == HDA_FIXUP_ACT_PRE_PROBE) {
		snd_hda_override_pin_caps(codec, 0x18, 0x00000734);
		snd_hda_override_pin_caps(codec, 0x19, 0x0000073c);
	}
}

/* reset GPIO1 */
static void alc660vd_fixup_asus_gpio1(struct hda_codec *codec,
				      const struct hda_fixup *fix, int action)
{
	struct alc_spec *spec = codec->spec;

	if (action == HDA_FIXUP_ACT_PRE_PROBE)
		spec->gpio_mask |= 0x02;
	alc_fixup_gpio(codec, action, 0x01);
}

static const struct hda_fixup alc861vd_fixups[] = {
	[ALC660VD_FIX_ASUS_GPIO1] = {
		.type = HDA_FIXUP_FUNC,
		.v.func = alc660vd_fixup_asus_gpio1,
	},
	[ALC861VD_FIX_DALLAS] = {
		.type = HDA_FIXUP_FUNC,
		.v.func = alc861vd_fixup_dallas,
	},
};

static const struct snd_pci_quirk alc861vd_fixup_tbl[] = {
	SND_PCI_QUIRK(0x103c, 0x30bf, "HP TX1000", ALC861VD_FIX_DALLAS),
	SND_PCI_QUIRK(0x1043, 0x1339, "ASUS A7-K", ALC660VD_FIX_ASUS_GPIO1),
	SND_PCI_QUIRK(0x1179, 0xff31, "Toshiba L30-149", ALC861VD_FIX_DALLAS),
	{}
};

/*
 */
static int patch_alc861vd(struct hda_codec *codec)
{
	struct alc_spec *spec;
	int err;

	err = alc_alloc_spec(codec, 0x0b);
	if (err < 0)
		return err;

	spec = codec->spec;
	spec->gen.beep_nid = 0x23;

	spec->shutup = alc_eapd_shutup;

	alc_pre_init(codec);

	snd_hda_pick_fixup(codec, NULL, alc861vd_fixup_tbl, alc861vd_fixups);
	snd_hda_apply_fixup(codec, HDA_FIXUP_ACT_PRE_PROBE);

	/* automatic parse from the BIOS config */
	err = alc861vd_parse_auto_config(codec);
	if (err < 0)
		goto error;

	if (!spec->gen.no_analog) {
		err = set_beep_amp(spec, 0x0b, 0x05, HDA_INPUT);
		if (err < 0)
			goto error;
	}

	snd_hda_apply_fixup(codec, HDA_FIXUP_ACT_PROBE);

	return 0;

 error:
	alc_free(codec);
	return err;
}

/*
 * ALC662 support
 *
 * ALC662 is almost identical with ALC880 but has cleaner and more flexible
 * configuration.  Each pin widget can choose any input DACs and a mixer.
 * Each ADC is connected from a mixer of all inputs.  This makes possible
 * 6-channel independent captures.
 *
 * In addition, an independent DAC for the multi-playback (not used in this
 * driver yet).
 */

/*
 * BIOS auto configuration
 */

static int alc662_parse_auto_config(struct hda_codec *codec)
{
	static const hda_nid_t alc662_ignore[] = { 0x1d, 0 };
	static const hda_nid_t alc663_ssids[] = { 0x15, 0x1b, 0x14, 0x21 };
	static const hda_nid_t alc662_ssids[] = { 0x15, 0x1b, 0x14, 0 };
	const hda_nid_t *ssids;

	if (codec->core.vendor_id == 0x10ec0272 || codec->core.vendor_id == 0x10ec0663 ||
	    codec->core.vendor_id == 0x10ec0665 || codec->core.vendor_id == 0x10ec0670 ||
	    codec->core.vendor_id == 0x10ec0671)
		ssids = alc663_ssids;
	else
		ssids = alc662_ssids;
	return alc_parse_auto_config(codec, alc662_ignore, ssids);
}

static void alc272_fixup_mario(struct hda_codec *codec,
			       const struct hda_fixup *fix, int action)
{
	if (action != HDA_FIXUP_ACT_PRE_PROBE)
		return;
	if (snd_hda_override_amp_caps(codec, 0x2, HDA_OUTPUT,
				      (0x3b << AC_AMPCAP_OFFSET_SHIFT) |
				      (0x3b << AC_AMPCAP_NUM_STEPS_SHIFT) |
				      (0x03 << AC_AMPCAP_STEP_SIZE_SHIFT) |
				      (0 << AC_AMPCAP_MUTE_SHIFT)))
		codec_warn(codec, "failed to override amp caps for NID 0x2\n");
}

static const struct snd_pcm_chmap_elem asus_pcm_2_1_chmaps[] = {
	{ .channels = 2,
	  .map = { SNDRV_CHMAP_FL, SNDRV_CHMAP_FR } },
	{ .channels = 4,
	  .map = { SNDRV_CHMAP_FL, SNDRV_CHMAP_FR,
		   SNDRV_CHMAP_NA, SNDRV_CHMAP_LFE } }, /* LFE only on right */
	{ }
};

/* override the 2.1 chmap */
static void alc_fixup_bass_chmap(struct hda_codec *codec,
				    const struct hda_fixup *fix, int action)
{
	if (action == HDA_FIXUP_ACT_BUILD) {
		struct alc_spec *spec = codec->spec;
		spec->gen.pcm_rec[0]->stream[0].chmap = asus_pcm_2_1_chmaps;
	}
}

/* avoid D3 for keeping GPIO up */
static unsigned int gpio_led_power_filter(struct hda_codec *codec,
					  hda_nid_t nid,
					  unsigned int power_state)
{
	struct alc_spec *spec = codec->spec;
	if (nid == codec->core.afg && power_state == AC_PWRST_D3 && spec->gpio_data)
		return AC_PWRST_D0;
	return power_state;
}

static void alc662_fixup_led_gpio1(struct hda_codec *codec,
				   const struct hda_fixup *fix, int action)
{
	struct alc_spec *spec = codec->spec;

	alc_fixup_hp_gpio_led(codec, action, 0x01, 0);
	if (action == HDA_FIXUP_ACT_PRE_PROBE) {
		spec->mute_led_polarity = 1;
		codec->power_filter = gpio_led_power_filter;
	}
}

static void alc662_usi_automute_hook(struct hda_codec *codec,
					 struct hda_jack_callback *jack)
{
	struct alc_spec *spec = codec->spec;
	int vref;
	msleep(200);
	snd_hda_gen_hp_automute(codec, jack);

	vref = spec->gen.hp_jack_present ? PIN_VREF80 : 0;
	msleep(100);
	snd_hda_codec_write(codec, 0x19, 0, AC_VERB_SET_PIN_WIDGET_CONTROL,
			    vref);
}

static void alc662_fixup_usi_headset_mic(struct hda_codec *codec,
				     const struct hda_fixup *fix, int action)
{
	struct alc_spec *spec = codec->spec;
	if (action == HDA_FIXUP_ACT_PRE_PROBE) {
		spec->parse_flags |= HDA_PINCFG_HEADSET_MIC;
		spec->gen.hp_automute_hook = alc662_usi_automute_hook;
	}
}

static struct coef_fw alc668_coefs[] = {
	WRITE_COEF(0x01, 0xbebe), WRITE_COEF(0x02, 0xaaaa), WRITE_COEF(0x03,    0x0),
	WRITE_COEF(0x04, 0x0180), WRITE_COEF(0x06,    0x0), WRITE_COEF(0x07, 0x0f80),
	WRITE_COEF(0x08, 0x0031), WRITE_COEF(0x0a, 0x0060), WRITE_COEF(0x0b,    0x0),
	WRITE_COEF(0x0c, 0x7cf7), WRITE_COEF(0x0d, 0x1080), WRITE_COEF(0x0e, 0x7f7f),
	WRITE_COEF(0x0f, 0xcccc), WRITE_COEF(0x10, 0xddcc), WRITE_COEF(0x11, 0x0001),
	WRITE_COEF(0x13,    0x0), WRITE_COEF(0x14, 0x2aa0), WRITE_COEF(0x17, 0xa940),
	WRITE_COEF(0x19,    0x0), WRITE_COEF(0x1a,    0x0), WRITE_COEF(0x1b,    0x0),
	WRITE_COEF(0x1c,    0x0), WRITE_COEF(0x1d,    0x0), WRITE_COEF(0x1e, 0x7418),
	WRITE_COEF(0x1f, 0x0804), WRITE_COEF(0x20, 0x4200), WRITE_COEF(0x21, 0x0468),
	WRITE_COEF(0x22, 0x8ccc), WRITE_COEF(0x23, 0x0250), WRITE_COEF(0x24, 0x7418),
	WRITE_COEF(0x27,    0x0), WRITE_COEF(0x28, 0x8ccc), WRITE_COEF(0x2a, 0xff00),
	WRITE_COEF(0x2b, 0x8000), WRITE_COEF(0xa7, 0xff00), WRITE_COEF(0xa8, 0x8000),
	WRITE_COEF(0xaa, 0x2e17), WRITE_COEF(0xab, 0xa0c0), WRITE_COEF(0xac,    0x0),
	WRITE_COEF(0xad,    0x0), WRITE_COEF(0xae, 0x2ac6), WRITE_COEF(0xaf, 0xa480),
	WRITE_COEF(0xb0,    0x0), WRITE_COEF(0xb1,    0x0), WRITE_COEF(0xb2,    0x0),
	WRITE_COEF(0xb3,    0x0), WRITE_COEF(0xb4,    0x0), WRITE_COEF(0xb5, 0x1040),
	WRITE_COEF(0xb6, 0xd697), WRITE_COEF(0xb7, 0x902b), WRITE_COEF(0xb8, 0xd697),
	WRITE_COEF(0xb9, 0x902b), WRITE_COEF(0xba, 0xb8ba), WRITE_COEF(0xbb, 0xaaab),
	WRITE_COEF(0xbc, 0xaaaf), WRITE_COEF(0xbd, 0x6aaa), WRITE_COEF(0xbe, 0x1c02),
	WRITE_COEF(0xc0, 0x00ff), WRITE_COEF(0xc1, 0x0fa6),
	{}
};

static void alc668_restore_default_value(struct hda_codec *codec)
{
	alc_process_coef_fw(codec, alc668_coefs);
}

enum {
	ALC662_FIXUP_ASPIRE,
	ALC662_FIXUP_LED_GPIO1,
	ALC662_FIXUP_IDEAPAD,
	ALC272_FIXUP_MARIO,
	ALC662_FIXUP_CZC_P10T,
	ALC662_FIXUP_SKU_IGNORE,
	ALC662_FIXUP_HP_RP5800,
	ALC662_FIXUP_ASUS_MODE1,
	ALC662_FIXUP_ASUS_MODE2,
	ALC662_FIXUP_ASUS_MODE3,
	ALC662_FIXUP_ASUS_MODE4,
	ALC662_FIXUP_ASUS_MODE5,
	ALC662_FIXUP_ASUS_MODE6,
	ALC662_FIXUP_ASUS_MODE7,
	ALC662_FIXUP_ASUS_MODE8,
	ALC662_FIXUP_NO_JACK_DETECT,
	ALC662_FIXUP_ZOTAC_Z68,
	ALC662_FIXUP_INV_DMIC,
	ALC662_FIXUP_DELL_MIC_NO_PRESENCE,
	ALC668_FIXUP_DELL_MIC_NO_PRESENCE,
	ALC662_FIXUP_HEADSET_MODE,
	ALC668_FIXUP_HEADSET_MODE,
	ALC662_FIXUP_BASS_MODE4_CHMAP,
	ALC662_FIXUP_BASS_16,
	ALC662_FIXUP_BASS_1A,
	ALC662_FIXUP_BASS_CHMAP,
	ALC668_FIXUP_AUTO_MUTE,
	ALC668_FIXUP_DELL_DISABLE_AAMIX,
	ALC668_FIXUP_DELL_XPS13,
	ALC662_FIXUP_ASUS_Nx50,
	ALC668_FIXUP_ASUS_Nx51_HEADSET_MODE,
	ALC668_FIXUP_ASUS_Nx51,
	ALC668_FIXUP_MIC_COEF,
	ALC668_FIXUP_ASUS_G751,
	ALC891_FIXUP_HEADSET_MODE,
	ALC891_FIXUP_DELL_MIC_NO_PRESENCE,
	ALC662_FIXUP_ACER_VERITON,
	ALC892_FIXUP_ASROCK_MOBO,
	ALC662_FIXUP_USI_FUNC,
	ALC662_FIXUP_USI_HEADSET_MODE,
	ALC662_FIXUP_LENOVO_MULTI_CODECS,
};

static const struct hda_fixup alc662_fixups[] = {
	[ALC662_FIXUP_ASPIRE] = {
		.type = HDA_FIXUP_PINS,
		.v.pins = (const struct hda_pintbl[]) {
			{ 0x15, 0x99130112 }, /* subwoofer */
			{ }
		}
	},
	[ALC662_FIXUP_LED_GPIO1] = {
		.type = HDA_FIXUP_FUNC,
		.v.func = alc662_fixup_led_gpio1,
	},
	[ALC662_FIXUP_IDEAPAD] = {
		.type = HDA_FIXUP_PINS,
		.v.pins = (const struct hda_pintbl[]) {
			{ 0x17, 0x99130112 }, /* subwoofer */
			{ }
		},
		.chained = true,
		.chain_id = ALC662_FIXUP_LED_GPIO1,
	},
	[ALC272_FIXUP_MARIO] = {
		.type = HDA_FIXUP_FUNC,
		.v.func = alc272_fixup_mario,
	},
	[ALC662_FIXUP_CZC_P10T] = {
		.type = HDA_FIXUP_VERBS,
		.v.verbs = (const struct hda_verb[]) {
			{0x14, AC_VERB_SET_EAPD_BTLENABLE, 0},
			{}
		}
	},
	[ALC662_FIXUP_SKU_IGNORE] = {
		.type = HDA_FIXUP_FUNC,
		.v.func = alc_fixup_sku_ignore,
	},
	[ALC662_FIXUP_HP_RP5800] = {
		.type = HDA_FIXUP_PINS,
		.v.pins = (const struct hda_pintbl[]) {
			{ 0x14, 0x0221201f }, /* HP out */
			{ }
		},
		.chained = true,
		.chain_id = ALC662_FIXUP_SKU_IGNORE
	},
	[ALC662_FIXUP_ASUS_MODE1] = {
		.type = HDA_FIXUP_PINS,
		.v.pins = (const struct hda_pintbl[]) {
			{ 0x14, 0x99130110 }, /* speaker */
			{ 0x18, 0x01a19c20 }, /* mic */
			{ 0x19, 0x99a3092f }, /* int-mic */
			{ 0x21, 0x0121401f }, /* HP out */
			{ }
		},
		.chained = true,
		.chain_id = ALC662_FIXUP_SKU_IGNORE
	},
	[ALC662_FIXUP_ASUS_MODE2] = {
		.type = HDA_FIXUP_PINS,
		.v.pins = (const struct hda_pintbl[]) {
			{ 0x14, 0x99130110 }, /* speaker */
			{ 0x18, 0x01a19820 }, /* mic */
			{ 0x19, 0x99a3092f }, /* int-mic */
			{ 0x1b, 0x0121401f }, /* HP out */
			{ }
		},
		.chained = true,
		.chain_id = ALC662_FIXUP_SKU_IGNORE
	},
	[ALC662_FIXUP_ASUS_MODE3] = {
		.type = HDA_FIXUP_PINS,
		.v.pins = (const struct hda_pintbl[]) {
			{ 0x14, 0x99130110 }, /* speaker */
			{ 0x15, 0x0121441f }, /* HP */
			{ 0x18, 0x01a19840 }, /* mic */
			{ 0x19, 0x99a3094f }, /* int-mic */
			{ 0x21, 0x01211420 }, /* HP2 */
			{ }
		},
		.chained = true,
		.chain_id = ALC662_FIXUP_SKU_IGNORE
	},
	[ALC662_FIXUP_ASUS_MODE4] = {
		.type = HDA_FIXUP_PINS,
		.v.pins = (const struct hda_pintbl[]) {
			{ 0x14, 0x99130110 }, /* speaker */
			{ 0x16, 0x99130111 }, /* speaker */
			{ 0x18, 0x01a19840 }, /* mic */
			{ 0x19, 0x99a3094f }, /* int-mic */
			{ 0x21, 0x0121441f }, /* HP */
			{ }
		},
		.chained = true,
		.chain_id = ALC662_FIXUP_SKU_IGNORE
	},
	[ALC662_FIXUP_ASUS_MODE5] = {
		.type = HDA_FIXUP_PINS,
		.v.pins = (const struct hda_pintbl[]) {
			{ 0x14, 0x99130110 }, /* speaker */
			{ 0x15, 0x0121441f }, /* HP */
			{ 0x16, 0x99130111 }, /* speaker */
			{ 0x18, 0x01a19840 }, /* mic */
			{ 0x19, 0x99a3094f }, /* int-mic */
			{ }
		},
		.chained = true,
		.chain_id = ALC662_FIXUP_SKU_IGNORE
	},
	[ALC662_FIXUP_ASUS_MODE6] = {
		.type = HDA_FIXUP_PINS,
		.v.pins = (const struct hda_pintbl[]) {
			{ 0x14, 0x99130110 }, /* speaker */
			{ 0x15, 0x01211420 }, /* HP2 */
			{ 0x18, 0x01a19840 }, /* mic */
			{ 0x19, 0x99a3094f }, /* int-mic */
			{ 0x1b, 0x0121441f }, /* HP */
			{ }
		},
		.chained = true,
		.chain_id = ALC662_FIXUP_SKU_IGNORE
	},
	[ALC662_FIXUP_ASUS_MODE7] = {
		.type = HDA_FIXUP_PINS,
		.v.pins = (const struct hda_pintbl[]) {
			{ 0x14, 0x99130110 }, /* speaker */
			{ 0x17, 0x99130111 }, /* speaker */
			{ 0x18, 0x01a19840 }, /* mic */
			{ 0x19, 0x99a3094f }, /* int-mic */
			{ 0x1b, 0x01214020 }, /* HP */
			{ 0x21, 0x0121401f }, /* HP */
			{ }
		},
		.chained = true,
		.chain_id = ALC662_FIXUP_SKU_IGNORE
	},
	[ALC662_FIXUP_ASUS_MODE8] = {
		.type = HDA_FIXUP_PINS,
		.v.pins = (const struct hda_pintbl[]) {
			{ 0x14, 0x99130110 }, /* speaker */
			{ 0x12, 0x99a30970 }, /* int-mic */
			{ 0x15, 0x01214020 }, /* HP */
			{ 0x17, 0x99130111 }, /* speaker */
			{ 0x18, 0x01a19840 }, /* mic */
			{ 0x21, 0x0121401f }, /* HP */
			{ }
		},
		.chained = true,
		.chain_id = ALC662_FIXUP_SKU_IGNORE
	},
	[ALC662_FIXUP_NO_JACK_DETECT] = {
		.type = HDA_FIXUP_FUNC,
		.v.func = alc_fixup_no_jack_detect,
	},
	[ALC662_FIXUP_ZOTAC_Z68] = {
		.type = HDA_FIXUP_PINS,
		.v.pins = (const struct hda_pintbl[]) {
			{ 0x1b, 0x02214020 }, /* Front HP */
			{ }
		}
	},
	[ALC662_FIXUP_INV_DMIC] = {
		.type = HDA_FIXUP_FUNC,
		.v.func = alc_fixup_inv_dmic,
	},
	[ALC668_FIXUP_DELL_XPS13] = {
		.type = HDA_FIXUP_FUNC,
		.v.func = alc_fixup_dell_xps13,
		.chained = true,
		.chain_id = ALC668_FIXUP_DELL_DISABLE_AAMIX
	},
	[ALC668_FIXUP_DELL_DISABLE_AAMIX] = {
		.type = HDA_FIXUP_FUNC,
		.v.func = alc_fixup_disable_aamix,
		.chained = true,
		.chain_id = ALC668_FIXUP_DELL_MIC_NO_PRESENCE
	},
	[ALC668_FIXUP_AUTO_MUTE] = {
		.type = HDA_FIXUP_FUNC,
		.v.func = alc_fixup_auto_mute_via_amp,
		.chained = true,
		.chain_id = ALC668_FIXUP_DELL_MIC_NO_PRESENCE
	},
	[ALC662_FIXUP_DELL_MIC_NO_PRESENCE] = {
		.type = HDA_FIXUP_PINS,
		.v.pins = (const struct hda_pintbl[]) {
			{ 0x19, 0x03a1113c }, /* use as headset mic, without its own jack detect */
			/* headphone mic by setting pin control of 0x1b (headphone out) to in + vref_50 */
			{ }
		},
		.chained = true,
		.chain_id = ALC662_FIXUP_HEADSET_MODE
	},
	[ALC662_FIXUP_HEADSET_MODE] = {
		.type = HDA_FIXUP_FUNC,
		.v.func = alc_fixup_headset_mode_alc662,
	},
	[ALC668_FIXUP_DELL_MIC_NO_PRESENCE] = {
		.type = HDA_FIXUP_PINS,
		.v.pins = (const struct hda_pintbl[]) {
			{ 0x19, 0x03a1913d }, /* use as headphone mic, without its own jack detect */
			{ 0x1b, 0x03a1113c }, /* use as headset mic, without its own jack detect */
			{ }
		},
		.chained = true,
		.chain_id = ALC668_FIXUP_HEADSET_MODE
	},
	[ALC668_FIXUP_HEADSET_MODE] = {
		.type = HDA_FIXUP_FUNC,
		.v.func = alc_fixup_headset_mode_alc668,
	},
	[ALC662_FIXUP_BASS_MODE4_CHMAP] = {
		.type = HDA_FIXUP_FUNC,
		.v.func = alc_fixup_bass_chmap,
		.chained = true,
		.chain_id = ALC662_FIXUP_ASUS_MODE4
	},
	[ALC662_FIXUP_BASS_16] = {
		.type = HDA_FIXUP_PINS,
		.v.pins = (const struct hda_pintbl[]) {
			{0x16, 0x80106111}, /* bass speaker */
			{}
		},
		.chained = true,
		.chain_id = ALC662_FIXUP_BASS_CHMAP,
	},
	[ALC662_FIXUP_BASS_1A] = {
		.type = HDA_FIXUP_PINS,
		.v.pins = (const struct hda_pintbl[]) {
			{0x1a, 0x80106111}, /* bass speaker */
			{}
		},
		.chained = true,
		.chain_id = ALC662_FIXUP_BASS_CHMAP,
	},
	[ALC662_FIXUP_BASS_CHMAP] = {
		.type = HDA_FIXUP_FUNC,
		.v.func = alc_fixup_bass_chmap,
	},
	[ALC662_FIXUP_ASUS_Nx50] = {
		.type = HDA_FIXUP_FUNC,
		.v.func = alc_fixup_auto_mute_via_amp,
		.chained = true,
		.chain_id = ALC662_FIXUP_BASS_1A
	},
	[ALC668_FIXUP_ASUS_Nx51_HEADSET_MODE] = {
		.type = HDA_FIXUP_FUNC,
		.v.func = alc_fixup_headset_mode_alc668,
		.chain_id = ALC662_FIXUP_BASS_CHMAP
	},
	[ALC668_FIXUP_ASUS_Nx51] = {
		.type = HDA_FIXUP_PINS,
		.v.pins = (const struct hda_pintbl[]) {
			{ 0x19, 0x03a1913d }, /* use as headphone mic, without its own jack detect */
			{ 0x1a, 0x90170151 }, /* bass speaker */
			{ 0x1b, 0x03a1113c }, /* use as headset mic, without its own jack detect */
			{}
		},
		.chained = true,
		.chain_id = ALC668_FIXUP_ASUS_Nx51_HEADSET_MODE,
	},
	[ALC668_FIXUP_MIC_COEF] = {
		.type = HDA_FIXUP_VERBS,
		.v.verbs = (const struct hda_verb[]) {
			{ 0x20, AC_VERB_SET_COEF_INDEX, 0xc3 },
			{ 0x20, AC_VERB_SET_PROC_COEF, 0x4000 },
			{}
		},
	},
	[ALC668_FIXUP_ASUS_G751] = {
		.type = HDA_FIXUP_PINS,
		.v.pins = (const struct hda_pintbl[]) {
			{ 0x16, 0x0421101f }, /* HP */
			{}
		},
		.chained = true,
		.chain_id = ALC668_FIXUP_MIC_COEF
	},
	[ALC891_FIXUP_HEADSET_MODE] = {
		.type = HDA_FIXUP_FUNC,
		.v.func = alc_fixup_headset_mode,
	},
	[ALC891_FIXUP_DELL_MIC_NO_PRESENCE] = {
		.type = HDA_FIXUP_PINS,
		.v.pins = (const struct hda_pintbl[]) {
			{ 0x19, 0x03a1913d }, /* use as headphone mic, without its own jack detect */
			{ 0x1b, 0x03a1113c }, /* use as headset mic, without its own jack detect */
			{ }
		},
		.chained = true,
		.chain_id = ALC891_FIXUP_HEADSET_MODE
	},
	[ALC662_FIXUP_ACER_VERITON] = {
		.type = HDA_FIXUP_PINS,
		.v.pins = (const struct hda_pintbl[]) {
			{ 0x15, 0x50170120 }, /* no internal speaker */
			{ }
		}
	},
	[ALC892_FIXUP_ASROCK_MOBO] = {
		.type = HDA_FIXUP_PINS,
		.v.pins = (const struct hda_pintbl[]) {
			{ 0x15, 0x40f000f0 }, /* disabled */
			{ 0x16, 0x40f000f0 }, /* disabled */
			{ }
		}
	},
	[ALC662_FIXUP_USI_FUNC] = {
		.type = HDA_FIXUP_FUNC,
		.v.func = alc662_fixup_usi_headset_mic,
	},
	[ALC662_FIXUP_USI_HEADSET_MODE] = {
		.type = HDA_FIXUP_PINS,
		.v.pins = (const struct hda_pintbl[]) {
			{ 0x19, 0x02a1913c }, /* use as headset mic, without its own jack detect */
			{ 0x18, 0x01a1903d },
			{ }
		},
		.chained = true,
		.chain_id = ALC662_FIXUP_USI_FUNC
	},
	[ALC662_FIXUP_LENOVO_MULTI_CODECS] = {
		.type = HDA_FIXUP_FUNC,
		.v.func = alc233_alc662_fixup_lenovo_dual_codecs,
	},
};

static const struct snd_pci_quirk alc662_fixup_tbl[] = {
	SND_PCI_QUIRK(0x1019, 0x9087, "ECS", ALC662_FIXUP_ASUS_MODE2),
	SND_PCI_QUIRK(0x1025, 0x022f, "Acer Aspire One", ALC662_FIXUP_INV_DMIC),
	SND_PCI_QUIRK(0x1025, 0x0241, "Packard Bell DOTS", ALC662_FIXUP_INV_DMIC),
	SND_PCI_QUIRK(0x1025, 0x0308, "Acer Aspire 8942G", ALC662_FIXUP_ASPIRE),
	SND_PCI_QUIRK(0x1025, 0x031c, "Gateway NV79", ALC662_FIXUP_SKU_IGNORE),
	SND_PCI_QUIRK(0x1025, 0x0349, "eMachines eM250", ALC662_FIXUP_INV_DMIC),
	SND_PCI_QUIRK(0x1025, 0x034a, "Gateway LT27", ALC662_FIXUP_INV_DMIC),
	SND_PCI_QUIRK(0x1025, 0x038b, "Acer Aspire 8943G", ALC662_FIXUP_ASPIRE),
	SND_PCI_QUIRK(0x1028, 0x05d8, "Dell", ALC668_FIXUP_DELL_MIC_NO_PRESENCE),
	SND_PCI_QUIRK(0x1028, 0x05db, "Dell", ALC668_FIXUP_DELL_MIC_NO_PRESENCE),
	SND_PCI_QUIRK(0x1028, 0x05fe, "Dell XPS 15", ALC668_FIXUP_DELL_XPS13),
	SND_PCI_QUIRK(0x1028, 0x060a, "Dell XPS 13", ALC668_FIXUP_DELL_XPS13),
	SND_PCI_QUIRK(0x1028, 0x060d, "Dell M3800", ALC668_FIXUP_DELL_XPS13),
	SND_PCI_QUIRK(0x1028, 0x0625, "Dell", ALC668_FIXUP_DELL_MIC_NO_PRESENCE),
	SND_PCI_QUIRK(0x1028, 0x0626, "Dell", ALC668_FIXUP_DELL_MIC_NO_PRESENCE),
	SND_PCI_QUIRK(0x1028, 0x0696, "Dell", ALC668_FIXUP_DELL_MIC_NO_PRESENCE),
	SND_PCI_QUIRK(0x1028, 0x0698, "Dell", ALC668_FIXUP_DELL_MIC_NO_PRESENCE),
	SND_PCI_QUIRK(0x1028, 0x069f, "Dell", ALC668_FIXUP_DELL_MIC_NO_PRESENCE),
	SND_PCI_QUIRK(0x103c, 0x1632, "HP RP5800", ALC662_FIXUP_HP_RP5800),
	SND_PCI_QUIRK(0x1043, 0x1080, "Asus UX501VW", ALC668_FIXUP_HEADSET_MODE),
	SND_PCI_QUIRK(0x1043, 0x11cd, "Asus N550", ALC662_FIXUP_ASUS_Nx50),
	SND_PCI_QUIRK(0x1043, 0x13df, "Asus N550JX", ALC662_FIXUP_BASS_1A),
	SND_PCI_QUIRK(0x1043, 0x129d, "Asus N750", ALC662_FIXUP_ASUS_Nx50),
	SND_PCI_QUIRK(0x1043, 0x12ff, "ASUS G751", ALC668_FIXUP_ASUS_G751),
	SND_PCI_QUIRK(0x1043, 0x1477, "ASUS N56VZ", ALC662_FIXUP_BASS_MODE4_CHMAP),
	SND_PCI_QUIRK(0x1043, 0x15a7, "ASUS UX51VZH", ALC662_FIXUP_BASS_16),
	SND_PCI_QUIRK(0x1043, 0x177d, "ASUS N551", ALC668_FIXUP_ASUS_Nx51),
	SND_PCI_QUIRK(0x1043, 0x17bd, "ASUS N751", ALC668_FIXUP_ASUS_Nx51),
	SND_PCI_QUIRK(0x1043, 0x1963, "ASUS X71SL", ALC662_FIXUP_ASUS_MODE8),
	SND_PCI_QUIRK(0x1043, 0x1b73, "ASUS N55SF", ALC662_FIXUP_BASS_16),
	SND_PCI_QUIRK(0x1043, 0x1bf3, "ASUS N76VZ", ALC662_FIXUP_BASS_MODE4_CHMAP),
	SND_PCI_QUIRK(0x1043, 0x8469, "ASUS mobo", ALC662_FIXUP_NO_JACK_DETECT),
	SND_PCI_QUIRK(0x105b, 0x0cd6, "Foxconn", ALC662_FIXUP_ASUS_MODE2),
	SND_PCI_QUIRK(0x144d, 0xc051, "Samsung R720", ALC662_FIXUP_IDEAPAD),
	SND_PCI_QUIRK(0x14cd, 0x5003, "USI", ALC662_FIXUP_USI_HEADSET_MODE),
	SND_PCI_QUIRK(0x17aa, 0x1036, "Lenovo P520", ALC662_FIXUP_LENOVO_MULTI_CODECS),
	SND_PCI_QUIRK(0x17aa, 0x38af, "Lenovo Ideapad Y550P", ALC662_FIXUP_IDEAPAD),
	SND_PCI_QUIRK(0x17aa, 0x3a0d, "Lenovo Ideapad Y550", ALC662_FIXUP_IDEAPAD),
	SND_PCI_QUIRK(0x1849, 0x5892, "ASRock B150M", ALC892_FIXUP_ASROCK_MOBO),
	SND_PCI_QUIRK(0x19da, 0xa130, "Zotac Z68", ALC662_FIXUP_ZOTAC_Z68),
	SND_PCI_QUIRK(0x1b0a, 0x01b8, "ACER Veriton", ALC662_FIXUP_ACER_VERITON),
	SND_PCI_QUIRK(0x1b35, 0x2206, "CZC P10T", ALC662_FIXUP_CZC_P10T),

#if 0
	/* Below is a quirk table taken from the old code.
	 * Basically the device should work as is without the fixup table.
	 * If BIOS doesn't give a proper info, enable the corresponding
	 * fixup entry.
	 */
	SND_PCI_QUIRK(0x1043, 0x1000, "ASUS N50Vm", ALC662_FIXUP_ASUS_MODE1),
	SND_PCI_QUIRK(0x1043, 0x1092, "ASUS NB", ALC662_FIXUP_ASUS_MODE3),
	SND_PCI_QUIRK(0x1043, 0x1173, "ASUS K73Jn", ALC662_FIXUP_ASUS_MODE1),
	SND_PCI_QUIRK(0x1043, 0x11c3, "ASUS M70V", ALC662_FIXUP_ASUS_MODE3),
	SND_PCI_QUIRK(0x1043, 0x11d3, "ASUS NB", ALC662_FIXUP_ASUS_MODE1),
	SND_PCI_QUIRK(0x1043, 0x11f3, "ASUS NB", ALC662_FIXUP_ASUS_MODE2),
	SND_PCI_QUIRK(0x1043, 0x1203, "ASUS NB", ALC662_FIXUP_ASUS_MODE1),
	SND_PCI_QUIRK(0x1043, 0x1303, "ASUS G60J", ALC662_FIXUP_ASUS_MODE1),
	SND_PCI_QUIRK(0x1043, 0x1333, "ASUS G60Jx", ALC662_FIXUP_ASUS_MODE1),
	SND_PCI_QUIRK(0x1043, 0x1339, "ASUS NB", ALC662_FIXUP_ASUS_MODE2),
	SND_PCI_QUIRK(0x1043, 0x13e3, "ASUS N71JA", ALC662_FIXUP_ASUS_MODE7),
	SND_PCI_QUIRK(0x1043, 0x1463, "ASUS N71", ALC662_FIXUP_ASUS_MODE7),
	SND_PCI_QUIRK(0x1043, 0x14d3, "ASUS G72", ALC662_FIXUP_ASUS_MODE8),
	SND_PCI_QUIRK(0x1043, 0x1563, "ASUS N90", ALC662_FIXUP_ASUS_MODE3),
	SND_PCI_QUIRK(0x1043, 0x15d3, "ASUS N50SF F50SF", ALC662_FIXUP_ASUS_MODE1),
	SND_PCI_QUIRK(0x1043, 0x16c3, "ASUS NB", ALC662_FIXUP_ASUS_MODE2),
	SND_PCI_QUIRK(0x1043, 0x16f3, "ASUS K40C K50C", ALC662_FIXUP_ASUS_MODE2),
	SND_PCI_QUIRK(0x1043, 0x1733, "ASUS N81De", ALC662_FIXUP_ASUS_MODE1),
	SND_PCI_QUIRK(0x1043, 0x1753, "ASUS NB", ALC662_FIXUP_ASUS_MODE2),
	SND_PCI_QUIRK(0x1043, 0x1763, "ASUS NB", ALC662_FIXUP_ASUS_MODE6),
	SND_PCI_QUIRK(0x1043, 0x1765, "ASUS NB", ALC662_FIXUP_ASUS_MODE6),
	SND_PCI_QUIRK(0x1043, 0x1783, "ASUS NB", ALC662_FIXUP_ASUS_MODE2),
	SND_PCI_QUIRK(0x1043, 0x1793, "ASUS F50GX", ALC662_FIXUP_ASUS_MODE1),
	SND_PCI_QUIRK(0x1043, 0x17b3, "ASUS F70SL", ALC662_FIXUP_ASUS_MODE3),
	SND_PCI_QUIRK(0x1043, 0x17f3, "ASUS X58LE", ALC662_FIXUP_ASUS_MODE2),
	SND_PCI_QUIRK(0x1043, 0x1813, "ASUS NB", ALC662_FIXUP_ASUS_MODE2),
	SND_PCI_QUIRK(0x1043, 0x1823, "ASUS NB", ALC662_FIXUP_ASUS_MODE5),
	SND_PCI_QUIRK(0x1043, 0x1833, "ASUS NB", ALC662_FIXUP_ASUS_MODE6),
	SND_PCI_QUIRK(0x1043, 0x1843, "ASUS NB", ALC662_FIXUP_ASUS_MODE2),
	SND_PCI_QUIRK(0x1043, 0x1853, "ASUS F50Z", ALC662_FIXUP_ASUS_MODE1),
	SND_PCI_QUIRK(0x1043, 0x1864, "ASUS NB", ALC662_FIXUP_ASUS_MODE2),
	SND_PCI_QUIRK(0x1043, 0x1876, "ASUS NB", ALC662_FIXUP_ASUS_MODE2),
	SND_PCI_QUIRK(0x1043, 0x1893, "ASUS M50Vm", ALC662_FIXUP_ASUS_MODE3),
	SND_PCI_QUIRK(0x1043, 0x1894, "ASUS X55", ALC662_FIXUP_ASUS_MODE3),
	SND_PCI_QUIRK(0x1043, 0x18b3, "ASUS N80Vc", ALC662_FIXUP_ASUS_MODE1),
	SND_PCI_QUIRK(0x1043, 0x18c3, "ASUS VX5", ALC662_FIXUP_ASUS_MODE1),
	SND_PCI_QUIRK(0x1043, 0x18d3, "ASUS N81Te", ALC662_FIXUP_ASUS_MODE1),
	SND_PCI_QUIRK(0x1043, 0x18f3, "ASUS N505Tp", ALC662_FIXUP_ASUS_MODE1),
	SND_PCI_QUIRK(0x1043, 0x1903, "ASUS F5GL", ALC662_FIXUP_ASUS_MODE1),
	SND_PCI_QUIRK(0x1043, 0x1913, "ASUS NB", ALC662_FIXUP_ASUS_MODE2),
	SND_PCI_QUIRK(0x1043, 0x1933, "ASUS F80Q", ALC662_FIXUP_ASUS_MODE2),
	SND_PCI_QUIRK(0x1043, 0x1943, "ASUS Vx3V", ALC662_FIXUP_ASUS_MODE1),
	SND_PCI_QUIRK(0x1043, 0x1953, "ASUS NB", ALC662_FIXUP_ASUS_MODE1),
	SND_PCI_QUIRK(0x1043, 0x1963, "ASUS X71C", ALC662_FIXUP_ASUS_MODE3),
	SND_PCI_QUIRK(0x1043, 0x1983, "ASUS N5051A", ALC662_FIXUP_ASUS_MODE1),
	SND_PCI_QUIRK(0x1043, 0x1993, "ASUS N20", ALC662_FIXUP_ASUS_MODE1),
	SND_PCI_QUIRK(0x1043, 0x19b3, "ASUS F7Z", ALC662_FIXUP_ASUS_MODE1),
	SND_PCI_QUIRK(0x1043, 0x19c3, "ASUS F5Z/F6x", ALC662_FIXUP_ASUS_MODE2),
	SND_PCI_QUIRK(0x1043, 0x19e3, "ASUS NB", ALC662_FIXUP_ASUS_MODE1),
	SND_PCI_QUIRK(0x1043, 0x19f3, "ASUS NB", ALC662_FIXUP_ASUS_MODE4),
#endif
	{}
};

static const struct hda_model_fixup alc662_fixup_models[] = {
	{.id = ALC662_FIXUP_ASPIRE, .name = "aspire"},
	{.id = ALC662_FIXUP_IDEAPAD, .name = "ideapad"},
	{.id = ALC272_FIXUP_MARIO, .name = "mario"},
	{.id = ALC662_FIXUP_HP_RP5800, .name = "hp-rp5800"},
	{.id = ALC662_FIXUP_ASUS_MODE1, .name = "asus-mode1"},
	{.id = ALC662_FIXUP_ASUS_MODE2, .name = "asus-mode2"},
	{.id = ALC662_FIXUP_ASUS_MODE3, .name = "asus-mode3"},
	{.id = ALC662_FIXUP_ASUS_MODE4, .name = "asus-mode4"},
	{.id = ALC662_FIXUP_ASUS_MODE5, .name = "asus-mode5"},
	{.id = ALC662_FIXUP_ASUS_MODE6, .name = "asus-mode6"},
	{.id = ALC662_FIXUP_ASUS_MODE7, .name = "asus-mode7"},
	{.id = ALC662_FIXUP_ASUS_MODE8, .name = "asus-mode8"},
	{.id = ALC662_FIXUP_ZOTAC_Z68, .name = "zotac-z68"},
	{.id = ALC662_FIXUP_INV_DMIC, .name = "inv-dmic"},
	{.id = ALC662_FIXUP_DELL_MIC_NO_PRESENCE, .name = "alc662-headset-multi"},
	{.id = ALC668_FIXUP_DELL_MIC_NO_PRESENCE, .name = "dell-headset-multi"},
	{.id = ALC662_FIXUP_HEADSET_MODE, .name = "alc662-headset"},
	{.id = ALC668_FIXUP_HEADSET_MODE, .name = "alc668-headset"},
	{.id = ALC662_FIXUP_BASS_16, .name = "bass16"},
	{.id = ALC662_FIXUP_BASS_1A, .name = "bass1a"},
	{.id = ALC668_FIXUP_AUTO_MUTE, .name = "automute"},
	{.id = ALC668_FIXUP_DELL_XPS13, .name = "dell-xps13"},
	{.id = ALC662_FIXUP_ASUS_Nx50, .name = "asus-nx50"},
	{.id = ALC668_FIXUP_ASUS_Nx51, .name = "asus-nx51"},
	{.id = ALC668_FIXUP_ASUS_G751, .name = "asus-g751"},
	{.id = ALC891_FIXUP_HEADSET_MODE, .name = "alc891-headset"},
	{.id = ALC891_FIXUP_DELL_MIC_NO_PRESENCE, .name = "alc891-headset-multi"},
	{.id = ALC662_FIXUP_ACER_VERITON, .name = "acer-veriton"},
	{.id = ALC892_FIXUP_ASROCK_MOBO, .name = "asrock-mobo"},
	{.id = ALC662_FIXUP_USI_HEADSET_MODE, .name = "usi-headset"},
	{.id = ALC662_FIXUP_LENOVO_MULTI_CODECS, .name = "dual-codecs"},
	{}
};

static const struct snd_hda_pin_quirk alc662_pin_fixup_tbl[] = {
	SND_HDA_PIN_QUIRK(0x10ec0867, 0x1028, "Dell", ALC891_FIXUP_DELL_MIC_NO_PRESENCE,
		{0x17, 0x02211010},
		{0x18, 0x01a19030},
		{0x1a, 0x01813040},
		{0x21, 0x01014020}),
	SND_HDA_PIN_QUIRK(0x10ec0867, 0x1028, "Dell", ALC891_FIXUP_DELL_MIC_NO_PRESENCE,
		{0x16, 0x01813030},
		{0x17, 0x02211010},
		{0x18, 0x01a19040},
		{0x21, 0x01014020}),
	SND_HDA_PIN_QUIRK(0x10ec0662, 0x1028, "Dell", ALC662_FIXUP_DELL_MIC_NO_PRESENCE,
		{0x14, 0x01014010},
		{0x18, 0x01a19020},
		{0x1a, 0x0181302f},
		{0x1b, 0x0221401f}),
	SND_HDA_PIN_QUIRK(0x10ec0668, 0x1028, "Dell", ALC668_FIXUP_AUTO_MUTE,
		{0x12, 0x99a30130},
		{0x14, 0x90170110},
		{0x15, 0x0321101f},
		{0x16, 0x03011020}),
	SND_HDA_PIN_QUIRK(0x10ec0668, 0x1028, "Dell", ALC668_FIXUP_AUTO_MUTE,
		{0x12, 0x99a30140},
		{0x14, 0x90170110},
		{0x15, 0x0321101f},
		{0x16, 0x03011020}),
	SND_HDA_PIN_QUIRK(0x10ec0668, 0x1028, "Dell", ALC668_FIXUP_AUTO_MUTE,
		{0x12, 0x99a30150},
		{0x14, 0x90170110},
		{0x15, 0x0321101f},
		{0x16, 0x03011020}),
	SND_HDA_PIN_QUIRK(0x10ec0668, 0x1028, "Dell", ALC668_FIXUP_AUTO_MUTE,
		{0x14, 0x90170110},
		{0x15, 0x0321101f},
		{0x16, 0x03011020}),
	SND_HDA_PIN_QUIRK(0x10ec0668, 0x1028, "Dell XPS 15", ALC668_FIXUP_AUTO_MUTE,
		{0x12, 0x90a60130},
		{0x14, 0x90170110},
		{0x15, 0x0321101f}),
	{}
};

/*
 */
static int patch_alc662(struct hda_codec *codec)
{
	struct alc_spec *spec;
	int err;

	err = alc_alloc_spec(codec, 0x0b);
	if (err < 0)
		return err;

	spec = codec->spec;

	spec->shutup = alc_eapd_shutup;

	/* handle multiple HPs as is */
	spec->parse_flags = HDA_PINCFG_NO_HP_FIXUP;

	alc_fix_pll_init(codec, 0x20, 0x04, 15);

	switch (codec->core.vendor_id) {
	case 0x10ec0668:
		spec->init_hook = alc668_restore_default_value;
		break;
	}

	alc_pre_init(codec);

	snd_hda_pick_fixup(codec, alc662_fixup_models,
		       alc662_fixup_tbl, alc662_fixups);
	snd_hda_pick_pin_fixup(codec, alc662_pin_fixup_tbl, alc662_fixups, true);
	snd_hda_apply_fixup(codec, HDA_FIXUP_ACT_PRE_PROBE);

	alc_auto_parse_customize_define(codec);

	if (has_cdefine_beep(codec))
		spec->gen.beep_nid = 0x01;

	if ((alc_get_coef0(codec) & (1 << 14)) &&
	    codec->bus->pci && codec->bus->pci->subsystem_vendor == 0x1025 &&
	    spec->cdefine.platform_type == 1) {
		err = alc_codec_rename(codec, "ALC272X");
		if (err < 0)
			goto error;
	}

	/* automatic parse from the BIOS config */
	err = alc662_parse_auto_config(codec);
	if (err < 0)
		goto error;

	if (!spec->gen.no_analog && spec->gen.beep_nid) {
		switch (codec->core.vendor_id) {
		case 0x10ec0662:
			err = set_beep_amp(spec, 0x0b, 0x05, HDA_INPUT);
			break;
		case 0x10ec0272:
		case 0x10ec0663:
		case 0x10ec0665:
		case 0x10ec0668:
			err = set_beep_amp(spec, 0x0b, 0x04, HDA_INPUT);
			break;
		case 0x10ec0273:
			err = set_beep_amp(spec, 0x0b, 0x03, HDA_INPUT);
			break;
		}
		if (err < 0)
			goto error;
	}

	snd_hda_apply_fixup(codec, HDA_FIXUP_ACT_PROBE);

	return 0;

 error:
	alc_free(codec);
	return err;
}

/*
 * ALC680 support
 */

static int alc680_parse_auto_config(struct hda_codec *codec)
{
	return alc_parse_auto_config(codec, NULL, NULL);
}

/*
 */
static int patch_alc680(struct hda_codec *codec)
{
	int err;

	/* ALC680 has no aa-loopback mixer */
	err = alc_alloc_spec(codec, 0);
	if (err < 0)
		return err;

	/* automatic parse from the BIOS config */
	err = alc680_parse_auto_config(codec);
	if (err < 0) {
		alc_free(codec);
		return err;
	}

	return 0;
}

/*
 * patch entries
 */
static const struct hda_device_id snd_hda_id_realtek[] = {
	HDA_CODEC_ENTRY(0x10ec0215, "ALC215", patch_alc269),
	HDA_CODEC_ENTRY(0x10ec0221, "ALC221", patch_alc269),
	HDA_CODEC_ENTRY(0x10ec0222, "ALC222", patch_alc269),
	HDA_CODEC_ENTRY(0x10ec0225, "ALC225", patch_alc269),
	HDA_CODEC_ENTRY(0x10ec0231, "ALC231", patch_alc269),
	HDA_CODEC_ENTRY(0x10ec0233, "ALC233", patch_alc269),
	HDA_CODEC_ENTRY(0x10ec0234, "ALC234", patch_alc269),
	HDA_CODEC_ENTRY(0x10ec0235, "ALC233", patch_alc269),
	HDA_CODEC_ENTRY(0x10ec0236, "ALC236", patch_alc269),
	HDA_CODEC_ENTRY(0x10ec0255, "ALC255", patch_alc269),
	HDA_CODEC_ENTRY(0x10ec0256, "ALC256", patch_alc269),
	HDA_CODEC_ENTRY(0x10ec0257, "ALC257", patch_alc269),
	HDA_CODEC_ENTRY(0x10ec0260, "ALC260", patch_alc260),
	HDA_CODEC_ENTRY(0x10ec0262, "ALC262", patch_alc262),
	HDA_CODEC_ENTRY(0x10ec0267, "ALC267", patch_alc268),
	HDA_CODEC_ENTRY(0x10ec0268, "ALC268", patch_alc268),
	HDA_CODEC_ENTRY(0x10ec0269, "ALC269", patch_alc269),
	HDA_CODEC_ENTRY(0x10ec0270, "ALC270", patch_alc269),
	HDA_CODEC_ENTRY(0x10ec0272, "ALC272", patch_alc662),
	HDA_CODEC_ENTRY(0x10ec0274, "ALC274", patch_alc269),
	HDA_CODEC_ENTRY(0x10ec0275, "ALC275", patch_alc269),
	HDA_CODEC_ENTRY(0x10ec0276, "ALC276", patch_alc269),
	HDA_CODEC_ENTRY(0x10ec0280, "ALC280", patch_alc269),
	HDA_CODEC_ENTRY(0x10ec0282, "ALC282", patch_alc269),
	HDA_CODEC_ENTRY(0x10ec0283, "ALC283", patch_alc269),
	HDA_CODEC_ENTRY(0x10ec0284, "ALC284", patch_alc269),
	HDA_CODEC_ENTRY(0x10ec0285, "ALC285", patch_alc269),
	HDA_CODEC_ENTRY(0x10ec0286, "ALC286", patch_alc269),
	HDA_CODEC_ENTRY(0x10ec0288, "ALC288", patch_alc269),
	HDA_CODEC_ENTRY(0x10ec0289, "ALC289", patch_alc269),
	HDA_CODEC_ENTRY(0x10ec0290, "ALC290", patch_alc269),
	HDA_CODEC_ENTRY(0x10ec0292, "ALC292", patch_alc269),
	HDA_CODEC_ENTRY(0x10ec0293, "ALC293", patch_alc269),
	HDA_CODEC_ENTRY(0x10ec0294, "ALC294", patch_alc269),
	HDA_CODEC_ENTRY(0x10ec0295, "ALC295", patch_alc269),
	HDA_CODEC_ENTRY(0x10ec0298, "ALC298", patch_alc269),
	HDA_CODEC_ENTRY(0x10ec0299, "ALC299", patch_alc269),
	HDA_CODEC_ENTRY(0x10ec0300, "ALC300", patch_alc269),
	HDA_CODEC_REV_ENTRY(0x10ec0861, 0x100340, "ALC660", patch_alc861),
	HDA_CODEC_ENTRY(0x10ec0660, "ALC660-VD", patch_alc861vd),
	HDA_CODEC_ENTRY(0x10ec0861, "ALC861", patch_alc861),
	HDA_CODEC_ENTRY(0x10ec0862, "ALC861-VD", patch_alc861vd),
	HDA_CODEC_REV_ENTRY(0x10ec0662, 0x100002, "ALC662 rev2", patch_alc882),
	HDA_CODEC_REV_ENTRY(0x10ec0662, 0x100101, "ALC662 rev1", patch_alc662),
	HDA_CODEC_REV_ENTRY(0x10ec0662, 0x100300, "ALC662 rev3", patch_alc662),
	HDA_CODEC_ENTRY(0x10ec0663, "ALC663", patch_alc662),
	HDA_CODEC_ENTRY(0x10ec0665, "ALC665", patch_alc662),
	HDA_CODEC_ENTRY(0x10ec0667, "ALC667", patch_alc662),
	HDA_CODEC_ENTRY(0x10ec0668, "ALC668", patch_alc662),
	HDA_CODEC_ENTRY(0x10ec0670, "ALC670", patch_alc662),
	HDA_CODEC_ENTRY(0x10ec0671, "ALC671", patch_alc662),
	HDA_CODEC_ENTRY(0x10ec0680, "ALC680", patch_alc680),
	HDA_CODEC_ENTRY(0x10ec0700, "ALC700", patch_alc269),
	HDA_CODEC_ENTRY(0x10ec0701, "ALC701", patch_alc269),
	HDA_CODEC_ENTRY(0x10ec0703, "ALC703", patch_alc269),
	HDA_CODEC_ENTRY(0x10ec0867, "ALC891", patch_alc662),
	HDA_CODEC_ENTRY(0x10ec0880, "ALC880", patch_alc880),
	HDA_CODEC_ENTRY(0x10ec0882, "ALC882", patch_alc882),
	HDA_CODEC_ENTRY(0x10ec0883, "ALC883", patch_alc882),
	HDA_CODEC_REV_ENTRY(0x10ec0885, 0x100101, "ALC889A", patch_alc882),
	HDA_CODEC_REV_ENTRY(0x10ec0885, 0x100103, "ALC889A", patch_alc882),
	HDA_CODEC_ENTRY(0x10ec0885, "ALC885", patch_alc882),
	HDA_CODEC_ENTRY(0x10ec0887, "ALC887", patch_alc882),
	HDA_CODEC_REV_ENTRY(0x10ec0888, 0x100101, "ALC1200", patch_alc882),
	HDA_CODEC_ENTRY(0x10ec0888, "ALC888", patch_alc882),
	HDA_CODEC_ENTRY(0x10ec0889, "ALC889", patch_alc882),
	HDA_CODEC_ENTRY(0x10ec0892, "ALC892", patch_alc662),
	HDA_CODEC_ENTRY(0x10ec0899, "ALC898", patch_alc882),
	HDA_CODEC_ENTRY(0x10ec0900, "ALC1150", patch_alc882),
	HDA_CODEC_ENTRY(0x10ec1168, "ALC1220", patch_alc882),
	HDA_CODEC_ENTRY(0x10ec1220, "ALC1220", patch_alc882),
	{} /* terminator */
};
MODULE_DEVICE_TABLE(hdaudio, snd_hda_id_realtek);

MODULE_LICENSE("GPL");
MODULE_DESCRIPTION("Realtek HD-audio codec");

static struct hda_codec_driver realtek_driver = {
	.id = snd_hda_id_realtek,
};

module_hda_codec_driver(realtek_driver);<|MERGE_RESOLUTION|>--- conflicted
+++ resolved
@@ -5870,10 +5870,7 @@
 	ALC256_FIXUP_ASUS_MIC_NO_PRESENCE,
 	ALC299_FIXUP_PREDATOR_SPK,
 	ALC294_FIXUP_ASUS_INTSPK_HEADSET_MIC,
-<<<<<<< HEAD
-=======
 	ALC256_FIXUP_MEDION_HEADSET_NO_PRESENCE,
->>>>>>> 0858f639
 };
 
 static const struct hda_fixup alc269_fixups[] = {
@@ -6930,8 +6927,6 @@
 		.chained = true,
 		.chain_id = ALC269_FIXUP_HEADSET_MODE_NO_HP_MIC
 	},
-<<<<<<< HEAD
-=======
 	[ALC256_FIXUP_MEDION_HEADSET_NO_PRESENCE] = {
 		.type = HDA_FIXUP_PINS,
 		.v.pins = (const struct hda_pintbl[]) {
@@ -6942,7 +6937,6 @@
 		.chained = true,
 		.chain_id = ALC256_FIXUP_ASUS_HEADSET_MODE
 	},
->>>>>>> 0858f639
 };
 
 static const struct snd_pci_quirk alc269_fixup_tbl[] = {
