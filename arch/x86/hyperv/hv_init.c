// SPDX-License-Identifier: GPL-2.0-only
/*
 * X86 specific Hyper-V initialization code.
 *
 * Copyright (C) 2016, Microsoft, Inc.
 *
 * Author : K. Y. Srinivasan <kys@microsoft.com>
 */

#include <linux/acpi.h>
#include <linux/efi.h>
#include <linux/types.h>
#include <asm/apic.h>
#include <asm/desc.h>
#include <asm/hypervisor.h>
#include <asm/hyperv-tlfs.h>
#include <asm/mshyperv.h>
#include <asm/idtentry.h>
#include <linux/kexec.h>
#include <linux/version.h>
#include <linux/vmalloc.h>
#include <linux/mm.h>
#include <linux/hyperv.h>
#include <linux/slab.h>
#include <linux/kernel.h>
#include <linux/cpuhotplug.h>
#include <linux/syscore_ops.h>
#include <clocksource/hyperv_timer.h>

<<<<<<< HEAD
int hyperv_init_cpuhp;
=======
#ifndef PKG_ABI
/*
 * Preserve the ability to 'make deb-pkg' since PKG_ABI is provided
 * by the Ubuntu build rules.
 */
#define PKG_ABI 0
#endif
>>>>>>> 1c7b22b9

void *hv_hypercall_pg;
EXPORT_SYMBOL_GPL(hv_hypercall_pg);

/* Storage to save the hypercall page temporarily for hibernation */
static void *hv_hypercall_pg_saved;

u32 *hv_vp_index;
EXPORT_SYMBOL_GPL(hv_vp_index);

struct hv_vp_assist_page **hv_vp_assist_page;
EXPORT_SYMBOL_GPL(hv_vp_assist_page);

void  __percpu **hyperv_pcpu_input_arg;
EXPORT_SYMBOL_GPL(hyperv_pcpu_input_arg);

u32 hv_max_vp_index;
EXPORT_SYMBOL_GPL(hv_max_vp_index);

void *hv_alloc_hyperv_page(void)
{
	BUILD_BUG_ON(PAGE_SIZE != HV_HYP_PAGE_SIZE);

	return (void *)__get_free_page(GFP_KERNEL);
}
EXPORT_SYMBOL_GPL(hv_alloc_hyperv_page);

void *hv_alloc_hyperv_zeroed_page(void)
{
        BUILD_BUG_ON(PAGE_SIZE != HV_HYP_PAGE_SIZE);

        return (void *)__get_free_page(GFP_KERNEL | __GFP_ZERO);
}
EXPORT_SYMBOL_GPL(hv_alloc_hyperv_zeroed_page);

void hv_free_hyperv_page(unsigned long addr)
{
	free_page(addr);
}
EXPORT_SYMBOL_GPL(hv_free_hyperv_page);

static int hv_cpu_init(unsigned int cpu)
{
	u64 msr_vp_index;
	struct hv_vp_assist_page **hvp = &hv_vp_assist_page[smp_processor_id()];
	void **input_arg;
	struct page *pg;

	input_arg = (void **)this_cpu_ptr(hyperv_pcpu_input_arg);
	/* hv_cpu_init() can be called with IRQs disabled from hv_resume() */
	pg = alloc_page(irqs_disabled() ? GFP_ATOMIC : GFP_KERNEL);
	if (unlikely(!pg))
		return -ENOMEM;
	*input_arg = page_address(pg);

	hv_get_vp_index(msr_vp_index);

	hv_vp_index[smp_processor_id()] = msr_vp_index;

	if (msr_vp_index > hv_max_vp_index)
		hv_max_vp_index = msr_vp_index;

	if (!hv_vp_assist_page)
		return 0;

	/*
	 * The VP ASSIST PAGE is an "overlay" page (see Hyper-V TLFS's Section
	 * 5.2.1 "GPA Overlay Pages"). Here it must be zeroed out to make sure
	 * we always write the EOI MSR in hv_apic_eoi_write() *after* the
	 * EOI optimization is disabled in hv_cpu_die(), otherwise a CPU may
	 * not be stopped in the case of CPU offlining and the VM will hang.
	 */
	if (!*hvp) {
		*hvp = __vmalloc(PAGE_SIZE, GFP_KERNEL | __GFP_ZERO);
	}

	if (*hvp) {
		u64 val;

		val = vmalloc_to_pfn(*hvp);
		val = (val << HV_X64_MSR_VP_ASSIST_PAGE_ADDRESS_SHIFT) |
			HV_X64_MSR_VP_ASSIST_PAGE_ENABLE;

		wrmsrl(HV_X64_MSR_VP_ASSIST_PAGE, val);
	}

	return 0;
}

static void (*hv_reenlightenment_cb)(void);

static void hv_reenlightenment_notify(struct work_struct *dummy)
{
	struct hv_tsc_emulation_status emu_status;

	rdmsrl(HV_X64_MSR_TSC_EMULATION_STATUS, *(u64 *)&emu_status);

	/* Don't issue the callback if TSC accesses are not emulated */
	if (hv_reenlightenment_cb && emu_status.inprogress)
		hv_reenlightenment_cb();
}
static DECLARE_DELAYED_WORK(hv_reenlightenment_work, hv_reenlightenment_notify);

void hyperv_stop_tsc_emulation(void)
{
	u64 freq;
	struct hv_tsc_emulation_status emu_status;

	rdmsrl(HV_X64_MSR_TSC_EMULATION_STATUS, *(u64 *)&emu_status);
	emu_status.inprogress = 0;
	wrmsrl(HV_X64_MSR_TSC_EMULATION_STATUS, *(u64 *)&emu_status);

	rdmsrl(HV_X64_MSR_TSC_FREQUENCY, freq);
	tsc_khz = div64_u64(freq, 1000);
}
EXPORT_SYMBOL_GPL(hyperv_stop_tsc_emulation);

static inline bool hv_reenlightenment_available(void)
{
	/*
	 * Check for required features and priviliges to make TSC frequency
	 * change notifications work.
	 */
	return ms_hyperv.features & HV_ACCESS_FREQUENCY_MSRS &&
		ms_hyperv.misc_features & HV_FEATURE_FREQUENCY_MSRS_AVAILABLE &&
		ms_hyperv.features & HV_ACCESS_REENLIGHTENMENT;
}

DEFINE_IDTENTRY_SYSVEC(sysvec_hyperv_reenlightenment)
{
	ack_APIC_irq();
	inc_irq_stat(irq_hv_reenlightenment_count);
	schedule_delayed_work(&hv_reenlightenment_work, HZ/10);
}

void set_hv_tscchange_cb(void (*cb)(void))
{
	struct hv_reenlightenment_control re_ctrl = {
		.vector = HYPERV_REENLIGHTENMENT_VECTOR,
		.enabled = 1,
		.target_vp = hv_vp_index[smp_processor_id()]
	};
	struct hv_tsc_emulation_control emu_ctrl = {.enabled = 1};

	if (!hv_reenlightenment_available()) {
		pr_warn("Hyper-V: reenlightenment support is unavailable\n");
		return;
	}

	hv_reenlightenment_cb = cb;

	/* Make sure callback is registered before we write to MSRs */
	wmb();

	wrmsrl(HV_X64_MSR_REENLIGHTENMENT_CONTROL, *((u64 *)&re_ctrl));
	wrmsrl(HV_X64_MSR_TSC_EMULATION_CONTROL, *((u64 *)&emu_ctrl));
}
EXPORT_SYMBOL_GPL(set_hv_tscchange_cb);

void clear_hv_tscchange_cb(void)
{
	struct hv_reenlightenment_control re_ctrl;

	if (!hv_reenlightenment_available())
		return;

	rdmsrl(HV_X64_MSR_REENLIGHTENMENT_CONTROL, *(u64 *)&re_ctrl);
	re_ctrl.enabled = 0;
	wrmsrl(HV_X64_MSR_REENLIGHTENMENT_CONTROL, *(u64 *)&re_ctrl);

	hv_reenlightenment_cb = NULL;
}
EXPORT_SYMBOL_GPL(clear_hv_tscchange_cb);

static int hv_cpu_die(unsigned int cpu)
{
	struct hv_reenlightenment_control re_ctrl;
	unsigned int new_cpu;
	unsigned long flags;
	void **input_arg;
	void *input_pg = NULL;

	local_irq_save(flags);
	input_arg = (void **)this_cpu_ptr(hyperv_pcpu_input_arg);
	input_pg = *input_arg;
	*input_arg = NULL;
	local_irq_restore(flags);
	free_page((unsigned long)input_pg);

	if (hv_vp_assist_page && hv_vp_assist_page[cpu])
		wrmsrl(HV_X64_MSR_VP_ASSIST_PAGE, 0);

	if (hv_reenlightenment_cb == NULL)
		return 0;

	rdmsrl(HV_X64_MSR_REENLIGHTENMENT_CONTROL, *((u64 *)&re_ctrl));
	if (re_ctrl.target_vp == hv_vp_index[cpu]) {
		/*
		 * Reassign reenlightenment notifications to some other online
		 * CPU or just disable the feature if there are no online CPUs
		 * left (happens on hibernation).
		 */
		new_cpu = cpumask_any_but(cpu_online_mask, cpu);

		if (new_cpu < nr_cpu_ids)
			re_ctrl.target_vp = hv_vp_index[new_cpu];
		else
			re_ctrl.enabled = 0;

		wrmsrl(HV_X64_MSR_REENLIGHTENMENT_CONTROL, *((u64 *)&re_ctrl));
	}

	return 0;
}

static int __init hv_pci_init(void)
{
	int gen2vm = efi_enabled(EFI_BOOT);

	/*
	 * For Generation-2 VM, we exit from pci_arch_init() by returning 0.
	 * The purpose is to suppress the harmless warning:
	 * "PCI: Fatal: No config space access function found"
	 */
	if (gen2vm)
		return 0;

	/* For Generation-1 VM, we'll proceed in pci_arch_init().  */
	return 1;
}

static int hv_suspend(void)
{
	union hv_x64_msr_hypercall_contents hypercall_msr;
	int ret;

	/*
	 * Reset the hypercall page as it is going to be invalidated
	 * accross hibernation. Setting hv_hypercall_pg to NULL ensures
	 * that any subsequent hypercall operation fails safely instead of
	 * crashing due to an access of an invalid page. The hypercall page
	 * pointer is restored on resume.
	 */
	hv_hypercall_pg_saved = hv_hypercall_pg;
	hv_hypercall_pg = NULL;

	/* Disable the hypercall page in the hypervisor */
	rdmsrl(HV_X64_MSR_HYPERCALL, hypercall_msr.as_uint64);
	hypercall_msr.enable = 0;
	wrmsrl(HV_X64_MSR_HYPERCALL, hypercall_msr.as_uint64);

	ret = hv_cpu_die(0);
	return ret;
}

static void hv_resume(void)
{
	union hv_x64_msr_hypercall_contents hypercall_msr;
	int ret;

	ret = hv_cpu_init(0);
	WARN_ON(ret);

	/* Re-enable the hypercall page */
	rdmsrl(HV_X64_MSR_HYPERCALL, hypercall_msr.as_uint64);
	hypercall_msr.enable = 1;
	hypercall_msr.guest_physical_address =
		vmalloc_to_pfn(hv_hypercall_pg_saved);
	wrmsrl(HV_X64_MSR_HYPERCALL, hypercall_msr.as_uint64);

	hv_hypercall_pg = hv_hypercall_pg_saved;
	hv_hypercall_pg_saved = NULL;

	/*
	 * Reenlightenment notifications are disabled by hv_cpu_die(0),
	 * reenable them here if hv_reenlightenment_cb was previously set.
	 */
	if (hv_reenlightenment_cb)
		set_hv_tscchange_cb(hv_reenlightenment_cb);
}

/* Note: when the ops are called, only CPU0 is online and IRQs are disabled. */
static struct syscore_ops hv_syscore_ops = {
	.suspend	= hv_suspend,
	.resume		= hv_resume,
};

static void (* __initdata old_setup_percpu_clockev)(void);

static void __init hv_stimer_setup_percpu_clockev(void)
{
	/*
	 * Ignore any errors in setting up stimer clockevents
	 * as we can run with the LAPIC timer as a fallback.
	 */
	(void)hv_stimer_alloc();

	/*
	 * Still register the LAPIC timer, because the direct-mode STIMER is
	 * not supported by old versions of Hyper-V. This also allows users
	 * to switch to LAPIC timer via /sys, if they want to.
	 */
	if (old_setup_percpu_clockev)
		old_setup_percpu_clockev();
}

/*
 * This function is to be invoked early in the boot sequence after the
 * hypervisor has been detected.
 *
 * 1. Setup the hypercall page.
 * 2. Register Hyper-V specific clocksource.
 * 3. Setup Hyper-V specific APIC entry points.
 */
void __init hyperv_init(void)
{
	u64 guest_id, required_msrs;
	union hv_x64_msr_hypercall_contents hypercall_msr;
	int cpuhp, i;

	if (x86_hyper_type != X86_HYPER_MS_HYPERV)
		return;

	/* Absolutely required MSRs */
	required_msrs = HV_MSR_HYPERCALL_AVAILABLE |
		HV_MSR_VP_INDEX_AVAILABLE;

	if ((ms_hyperv.features & required_msrs) != required_msrs)
		return;

	/*
	 * Allocate the per-CPU state for the hypercall input arg.
	 * If this allocation fails, we will not be able to setup
	 * (per-CPU) hypercall input page and thus this failure is
	 * fatal on Hyper-V.
	 */
	hyperv_pcpu_input_arg = alloc_percpu(void  *);

	BUG_ON(hyperv_pcpu_input_arg == NULL);

	/* Allocate percpu VP index */
	hv_vp_index = kmalloc_array(num_possible_cpus(), sizeof(*hv_vp_index),
				    GFP_KERNEL);
	if (!hv_vp_index)
		return;

	for (i = 0; i < num_possible_cpus(); i++)
		hv_vp_index[i] = VP_INVAL;

	hv_vp_assist_page = kcalloc(num_possible_cpus(),
				    sizeof(*hv_vp_assist_page), GFP_KERNEL);
	if (!hv_vp_assist_page) {
		ms_hyperv.hints &= ~HV_X64_ENLIGHTENED_VMCS_RECOMMENDED;
		goto free_vp_index;
	}

	cpuhp = cpuhp_setup_state(CPUHP_AP_ONLINE_DYN, "x86/hyperv_init:online",
				  hv_cpu_init, hv_cpu_die);
	if (cpuhp < 0)
		goto free_vp_assist_page;

	/*
	 * Setup the hypercall page and enable hypercalls.
	 * 1. Register the guest ID
	 * 2. Enable the hypercall and register the hypercall page
	 */
	guest_id = generate_guest_id(0x80 /*Canonical*/, LINUX_VERSION_CODE, PKG_ABI);
	wrmsrl(HV_X64_MSR_GUEST_OS_ID, guest_id);

	hv_hypercall_pg = __vmalloc_node_range(PAGE_SIZE, 1, VMALLOC_START,
			VMALLOC_END, GFP_KERNEL, PAGE_KERNEL_ROX,
			VM_FLUSH_RESET_PERMS, NUMA_NO_NODE,
			__builtin_return_address(0));
	if (hv_hypercall_pg == NULL) {
		wrmsrl(HV_X64_MSR_GUEST_OS_ID, 0);
		goto remove_cpuhp_state;
	}

	rdmsrl(HV_X64_MSR_HYPERCALL, hypercall_msr.as_uint64);
	hypercall_msr.enable = 1;
	hypercall_msr.guest_physical_address = vmalloc_to_pfn(hv_hypercall_pg);
	wrmsrl(HV_X64_MSR_HYPERCALL, hypercall_msr.as_uint64);

	/*
	 * hyperv_init() is called before LAPIC is initialized: see
	 * apic_intr_mode_init() -> x86_platform.apic_post_init() and
	 * apic_bsp_setup() -> setup_local_APIC(). The direct-mode STIMER
	 * depends on LAPIC, so hv_stimer_alloc() should be called from
	 * x86_init.timers.setup_percpu_clockev.
	 */
	old_setup_percpu_clockev = x86_init.timers.setup_percpu_clockev;
	x86_init.timers.setup_percpu_clockev = hv_stimer_setup_percpu_clockev;

	hv_apic_init();

	x86_init.pci.arch_init = hv_pci_init;

	register_syscore_ops(&hv_syscore_ops);

	hyperv_init_cpuhp = cpuhp;
	return;

remove_cpuhp_state:
	cpuhp_remove_state(cpuhp);
free_vp_assist_page:
	kfree(hv_vp_assist_page);
	hv_vp_assist_page = NULL;
free_vp_index:
	kfree(hv_vp_index);
	hv_vp_index = NULL;
}

/*
 * This routine is called before kexec/kdump, it does the required cleanup.
 */
void hyperv_cleanup(void)
{
	union hv_x64_msr_hypercall_contents hypercall_msr;

	unregister_syscore_ops(&hv_syscore_ops);

	/* Reset our OS id */
	wrmsrl(HV_X64_MSR_GUEST_OS_ID, 0);

	/*
	 * Reset hypercall page reference before reset the page,
	 * let hypercall operations fail safely rather than
	 * panic the kernel for using invalid hypercall page
	 */
	hv_hypercall_pg = NULL;

	/* Reset the hypercall page */
	hypercall_msr.as_uint64 = 0;
	wrmsrl(HV_X64_MSR_HYPERCALL, hypercall_msr.as_uint64);

	/* Reset the TSC page */
	hypercall_msr.as_uint64 = 0;
	wrmsrl(HV_X64_MSR_REFERENCE_TSC, hypercall_msr.as_uint64);
}
EXPORT_SYMBOL_GPL(hyperv_cleanup);

void hyperv_report_panic(struct pt_regs *regs, long err, bool in_die)
{
	static bool panic_reported;
	u64 guest_id;

	if (in_die && !panic_on_oops)
		return;

	/*
	 * We prefer to report panic on 'die' chain as we have proper
	 * registers to report, but if we miss it (e.g. on BUG()) we need
	 * to report it on 'panic'.
	 */
	if (panic_reported)
		return;
	panic_reported = true;

	rdmsrl(HV_X64_MSR_GUEST_OS_ID, guest_id);

	wrmsrl(HV_X64_MSR_CRASH_P0, err);
	wrmsrl(HV_X64_MSR_CRASH_P1, guest_id);
	wrmsrl(HV_X64_MSR_CRASH_P2, regs->ip);
	wrmsrl(HV_X64_MSR_CRASH_P3, regs->ax);
	wrmsrl(HV_X64_MSR_CRASH_P4, regs->sp);

	/*
	 * Let Hyper-V know there is crash data available
	 */
	wrmsrl(HV_X64_MSR_CRASH_CTL, HV_CRASH_CTL_CRASH_NOTIFY);
}
EXPORT_SYMBOL_GPL(hyperv_report_panic);

/**
 * hyperv_report_panic_msg - report panic message to Hyper-V
 * @pa: physical address of the panic page containing the message
 * @size: size of the message in the page
 */
void hyperv_report_panic_msg(phys_addr_t pa, size_t size)
{
	/*
	 * P3 to contain the physical address of the panic page & P4 to
	 * contain the size of the panic data in that page. Rest of the
	 * registers are no-op when the NOTIFY_MSG flag is set.
	 */
	wrmsrl(HV_X64_MSR_CRASH_P0, 0);
	wrmsrl(HV_X64_MSR_CRASH_P1, 0);
	wrmsrl(HV_X64_MSR_CRASH_P2, 0);
	wrmsrl(HV_X64_MSR_CRASH_P3, pa);
	wrmsrl(HV_X64_MSR_CRASH_P4, size);

	/*
	 * Let Hyper-V know there is crash data available along with
	 * the panic message.
	 */
	wrmsrl(HV_X64_MSR_CRASH_CTL,
	       (HV_CRASH_CTL_CRASH_NOTIFY | HV_CRASH_CTL_CRASH_NOTIFY_MSG));
}
EXPORT_SYMBOL_GPL(hyperv_report_panic_msg);

bool hv_is_hyperv_initialized(void)
{
	union hv_x64_msr_hypercall_contents hypercall_msr;

	/*
	 * Ensure that we're really on Hyper-V, and not a KVM or Xen
	 * emulation of Hyper-V
	 */
	if (x86_hyper_type != X86_HYPER_MS_HYPERV)
		return false;

	/*
	 * Verify that earlier initialization succeeded by checking
	 * that the hypercall page is setup
	 */
	hypercall_msr.as_uint64 = 0;
	rdmsrl(HV_X64_MSR_HYPERCALL, hypercall_msr.as_uint64);

	return hypercall_msr.enable;
}
EXPORT_SYMBOL_GPL(hv_is_hyperv_initialized);

bool hv_is_hibernation_supported(void)
{
	return acpi_sleep_state_supported(ACPI_STATE_S4);
}
EXPORT_SYMBOL_GPL(hv_is_hibernation_supported);<|MERGE_RESOLUTION|>--- conflicted
+++ resolved
@@ -27,9 +27,6 @@
 #include <linux/syscore_ops.h>
 #include <clocksource/hyperv_timer.h>
 
-<<<<<<< HEAD
-int hyperv_init_cpuhp;
-=======
 #ifndef PKG_ABI
 /*
  * Preserve the ability to 'make deb-pkg' since PKG_ABI is provided
@@ -37,7 +34,8 @@
  */
 #define PKG_ABI 0
 #endif
->>>>>>> 1c7b22b9
+
+int hyperv_init_cpuhp;
 
 void *hv_hypercall_pg;
 EXPORT_SYMBOL_GPL(hv_hypercall_pg);
