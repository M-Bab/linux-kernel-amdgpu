--- conflicted
+++ resolved
@@ -719,11 +719,7 @@
 		if (conflict->name != name)
 			return;
 
-<<<<<<< HEAD
-		/* We are resuming from suspend, just reprogram the regs. */
-=======
 		/* We are resuming from suspend; just reenable the window */
->>>>>>> b3a88519
 		res = conflict;
 	} else {
 		dev_info(&dev->dev, "adding root bus resource %pR (tainting kernel)\n",
