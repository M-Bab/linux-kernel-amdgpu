// SPDX-License-Identifier: GPL-2.0-only
/*
 * Kernel-based Virtual Machine driver for Linux
 *
 * This module enables machines with Intel VT-x extensions to run virtual
 * machines without emulation or binary translation.
 *
 * MMU support
 *
 * Copyright (C) 2006 Qumranet, Inc.
 * Copyright 2010 Red Hat, Inc. and/or its affiliates.
 *
 * Authors:
 *   Yaniv Kamay  <yaniv@qumranet.com>
 *   Avi Kivity   <avi@qumranet.com>
 */

#include "irq.h"
#include "mmu.h"
#include "x86.h"
#include "kvm_cache_regs.h"
#include "cpuid.h"

#include <linux/kvm_host.h>
#include <linux/types.h>
#include <linux/string.h>
#include <linux/mm.h>
#include <linux/highmem.h>
#include <linux/moduleparam.h>
#include <linux/export.h>
#include <linux/swap.h>
#include <linux/hugetlb.h>
#include <linux/compiler.h>
#include <linux/srcu.h>
#include <linux/slab.h>
#include <linux/sched/signal.h>
#include <linux/uaccess.h>
#include <linux/hash.h>
#include <linux/kern_levels.h>

#include <asm/page.h>
#include <asm/pat.h>
#include <asm/cmpxchg.h>
#include <asm/e820/api.h>
#include <asm/io.h>
#include <asm/vmx.h>
#include <asm/kvm_page_track.h>
#include "trace.h"

/*
 * When setting this variable to true it enables Two-Dimensional-Paging
 * where the hardware walks 2 page tables:
 * 1. the guest-virtual to guest-physical
 * 2. while doing 1. it walks guest-physical to host-physical
 * If the hardware supports that we don't need to do shadow paging.
 */
bool tdp_enabled = false;

enum {
	AUDIT_PRE_PAGE_FAULT,
	AUDIT_POST_PAGE_FAULT,
	AUDIT_PRE_PTE_WRITE,
	AUDIT_POST_PTE_WRITE,
	AUDIT_PRE_SYNC,
	AUDIT_POST_SYNC
};

#undef MMU_DEBUG

#ifdef MMU_DEBUG
static bool dbg = 0;
module_param(dbg, bool, 0644);

#define pgprintk(x...) do { if (dbg) printk(x); } while (0)
#define rmap_printk(x...) do { if (dbg) printk(x); } while (0)
#define MMU_WARN_ON(x) WARN_ON(x)
#else
#define pgprintk(x...) do { } while (0)
#define rmap_printk(x...) do { } while (0)
#define MMU_WARN_ON(x) do { } while (0)
#endif

#define PTE_PREFETCH_NUM		8

#define PT_FIRST_AVAIL_BITS_SHIFT 10
#define PT64_SECOND_AVAIL_BITS_SHIFT 52

#define PT64_LEVEL_BITS 9

#define PT64_LEVEL_SHIFT(level) \
		(PAGE_SHIFT + (level - 1) * PT64_LEVEL_BITS)

#define PT64_INDEX(address, level)\
	(((address) >> PT64_LEVEL_SHIFT(level)) & ((1 << PT64_LEVEL_BITS) - 1))


#define PT32_LEVEL_BITS 10

#define PT32_LEVEL_SHIFT(level) \
		(PAGE_SHIFT + (level - 1) * PT32_LEVEL_BITS)

#define PT32_LVL_OFFSET_MASK(level) \
	(PT32_BASE_ADDR_MASK & ((1ULL << (PAGE_SHIFT + (((level) - 1) \
						* PT32_LEVEL_BITS))) - 1))

#define PT32_INDEX(address, level)\
	(((address) >> PT32_LEVEL_SHIFT(level)) & ((1 << PT32_LEVEL_BITS) - 1))


#ifdef CONFIG_DYNAMIC_PHYSICAL_MASK
#define PT64_BASE_ADDR_MASK (physical_mask & ~(u64)(PAGE_SIZE-1))
#else
#define PT64_BASE_ADDR_MASK (((1ULL << 52) - 1) & ~(u64)(PAGE_SIZE-1))
#endif
#define PT64_LVL_ADDR_MASK(level) \
	(PT64_BASE_ADDR_MASK & ~((1ULL << (PAGE_SHIFT + (((level) - 1) \
						* PT64_LEVEL_BITS))) - 1))
#define PT64_LVL_OFFSET_MASK(level) \
	(PT64_BASE_ADDR_MASK & ((1ULL << (PAGE_SHIFT + (((level) - 1) \
						* PT64_LEVEL_BITS))) - 1))

#define PT32_BASE_ADDR_MASK PAGE_MASK
#define PT32_DIR_BASE_ADDR_MASK \
	(PAGE_MASK & ~((1ULL << (PAGE_SHIFT + PT32_LEVEL_BITS)) - 1))
#define PT32_LVL_ADDR_MASK(level) \
	(PAGE_MASK & ~((1ULL << (PAGE_SHIFT + (((level) - 1) \
					    * PT32_LEVEL_BITS))) - 1))

#define PT64_PERM_MASK (PT_PRESENT_MASK | PT_WRITABLE_MASK | shadow_user_mask \
			| shadow_x_mask | shadow_nx_mask | shadow_me_mask)

#define ACC_EXEC_MASK    1
#define ACC_WRITE_MASK   PT_WRITABLE_MASK
#define ACC_USER_MASK    PT_USER_MASK
#define ACC_ALL          (ACC_EXEC_MASK | ACC_WRITE_MASK | ACC_USER_MASK)

/* The mask for the R/X bits in EPT PTEs */
#define PT64_EPT_READABLE_MASK			0x1ull
#define PT64_EPT_EXECUTABLE_MASK		0x4ull

#include <trace/events/kvm.h>

#define SPTE_HOST_WRITEABLE	(1ULL << PT_FIRST_AVAIL_BITS_SHIFT)
#define SPTE_MMU_WRITEABLE	(1ULL << (PT_FIRST_AVAIL_BITS_SHIFT + 1))

#define SHADOW_PT_INDEX(addr, level) PT64_INDEX(addr, level)

/* make pte_list_desc fit well in cache line */
#define PTE_LIST_EXT 3

/*
 * Return values of handle_mmio_page_fault and mmu.page_fault:
 * RET_PF_RETRY: let CPU fault again on the address.
 * RET_PF_EMULATE: mmio page fault, emulate the instruction directly.
 *
 * For handle_mmio_page_fault only:
 * RET_PF_INVALID: the spte is invalid, let the real page fault path update it.
 */
enum {
	RET_PF_RETRY = 0,
	RET_PF_EMULATE = 1,
	RET_PF_INVALID = 2,
};

struct pte_list_desc {
	u64 *sptes[PTE_LIST_EXT];
	struct pte_list_desc *more;
};

struct kvm_shadow_walk_iterator {
	u64 addr;
	hpa_t shadow_addr;
	u64 *sptep;
	int level;
	unsigned index;
};

static const union kvm_mmu_page_role mmu_base_role_mask = {
	.cr0_wp = 1,
	.gpte_is_8_bytes = 1,
	.nxe = 1,
	.smep_andnot_wp = 1,
	.smap_andnot_wp = 1,
	.smm = 1,
	.guest_mode = 1,
	.ad_disabled = 1,
};

#define for_each_shadow_entry_using_root(_vcpu, _root, _addr, _walker)     \
	for (shadow_walk_init_using_root(&(_walker), (_vcpu),              \
					 (_root), (_addr));                \
	     shadow_walk_okay(&(_walker));			           \
	     shadow_walk_next(&(_walker)))

#define for_each_shadow_entry(_vcpu, _addr, _walker)            \
	for (shadow_walk_init(&(_walker), _vcpu, _addr);	\
	     shadow_walk_okay(&(_walker));			\
	     shadow_walk_next(&(_walker)))

#define for_each_shadow_entry_lockless(_vcpu, _addr, _walker, spte)	\
	for (shadow_walk_init(&(_walker), _vcpu, _addr);		\
	     shadow_walk_okay(&(_walker)) &&				\
		({ spte = mmu_spte_get_lockless(_walker.sptep); 1; });	\
	     __shadow_walk_next(&(_walker), spte))

static struct kmem_cache *pte_list_desc_cache;
static struct kmem_cache *mmu_page_header_cache;
static struct percpu_counter kvm_total_used_mmu_pages;

static u64 __read_mostly shadow_nx_mask;
static u64 __read_mostly shadow_x_mask;	/* mutual exclusive with nx_mask */
static u64 __read_mostly shadow_user_mask;
static u64 __read_mostly shadow_accessed_mask;
static u64 __read_mostly shadow_dirty_mask;
static u64 __read_mostly shadow_mmio_mask;
static u64 __read_mostly shadow_mmio_value;
static u64 __read_mostly shadow_present_mask;
static u64 __read_mostly shadow_me_mask;

/*
 * SPTEs used by MMUs without A/D bits are marked with shadow_acc_track_value.
 * Non-present SPTEs with shadow_acc_track_value set are in place for access
 * tracking.
 */
static u64 __read_mostly shadow_acc_track_mask;
static const u64 shadow_acc_track_value = SPTE_SPECIAL_MASK;

/*
 * The mask/shift to use for saving the original R/X bits when marking the PTE
 * as not-present for access tracking purposes. We do not save the W bit as the
 * PTEs being access tracked also need to be dirty tracked, so the W bit will be
 * restored only when a write is attempted to the page.
 */
static const u64 shadow_acc_track_saved_bits_mask = PT64_EPT_READABLE_MASK |
						    PT64_EPT_EXECUTABLE_MASK;
static const u64 shadow_acc_track_saved_bits_shift = PT64_SECOND_AVAIL_BITS_SHIFT;

/*
 * This mask must be set on all non-zero Non-Present or Reserved SPTEs in order
 * to guard against L1TF attacks.
 */
static u64 __read_mostly shadow_nonpresent_or_rsvd_mask;

/*
 * The number of high-order 1 bits to use in the mask above.
 */
static const u64 shadow_nonpresent_or_rsvd_mask_len = 5;

/*
 * In some cases, we need to preserve the GFN of a non-present or reserved
 * SPTE when we usurp the upper five bits of the physical address space to
 * defend against L1TF, e.g. for MMIO SPTEs.  To preserve the GFN, we'll
 * shift bits of the GFN that overlap with shadow_nonpresent_or_rsvd_mask
 * left into the reserved bits, i.e. the GFN in the SPTE will be split into
 * high and low parts.  This mask covers the lower bits of the GFN.
 */
static u64 __read_mostly shadow_nonpresent_or_rsvd_lower_gfn_mask;

/*
 * The number of non-reserved physical address bits irrespective of features
 * that repurpose legal bits, e.g. MKTME.
 */
static u8 __read_mostly shadow_phys_bits;

static void mmu_spte_set(u64 *sptep, u64 spte);
static bool is_executable_pte(u64 spte);
static union kvm_mmu_page_role
kvm_mmu_calc_root_page_role(struct kvm_vcpu *vcpu);

#define CREATE_TRACE_POINTS
#include "mmutrace.h"


static inline bool kvm_available_flush_tlb_with_range(void)
{
	return kvm_x86_ops->tlb_remote_flush_with_range;
}

static void kvm_flush_remote_tlbs_with_range(struct kvm *kvm,
		struct kvm_tlb_range *range)
{
	int ret = -ENOTSUPP;

	if (range && kvm_x86_ops->tlb_remote_flush_with_range)
		ret = kvm_x86_ops->tlb_remote_flush_with_range(kvm, range);

	if (ret)
		kvm_flush_remote_tlbs(kvm);
}

static void kvm_flush_remote_tlbs_with_address(struct kvm *kvm,
		u64 start_gfn, u64 pages)
{
	struct kvm_tlb_range range;

	range.start_gfn = start_gfn;
	range.pages = pages;

	kvm_flush_remote_tlbs_with_range(kvm, &range);
}

void kvm_mmu_set_mmio_spte_mask(u64 mmio_mask, u64 mmio_value)
{
	BUG_ON((mmio_mask & mmio_value) != mmio_value);
	shadow_mmio_value = mmio_value | SPTE_SPECIAL_MASK;
	shadow_mmio_mask = mmio_mask | SPTE_SPECIAL_MASK;
}
EXPORT_SYMBOL_GPL(kvm_mmu_set_mmio_spte_mask);

static inline bool sp_ad_disabled(struct kvm_mmu_page *sp)
{
	return sp->role.ad_disabled;
}

static inline bool spte_ad_enabled(u64 spte)
{
	MMU_WARN_ON((spte & shadow_mmio_mask) == shadow_mmio_value);
	return !(spte & shadow_acc_track_value);
}

static inline u64 spte_shadow_accessed_mask(u64 spte)
{
	MMU_WARN_ON((spte & shadow_mmio_mask) == shadow_mmio_value);
	return spte_ad_enabled(spte) ? shadow_accessed_mask : 0;
}

static inline u64 spte_shadow_dirty_mask(u64 spte)
{
	MMU_WARN_ON((spte & shadow_mmio_mask) == shadow_mmio_value);
	return spte_ad_enabled(spte) ? shadow_dirty_mask : 0;
}

static inline bool is_access_track_spte(u64 spte)
{
	return !spte_ad_enabled(spte) && (spte & shadow_acc_track_mask) == 0;
}

/*
 * Due to limited space in PTEs, the MMIO generation is a 19 bit subset of
 * the memslots generation and is derived as follows:
 *
 * Bits 0-8 of the MMIO generation are propagated to spte bits 3-11
 * Bits 9-18 of the MMIO generation are propagated to spte bits 52-61
 *
 * The KVM_MEMSLOT_GEN_UPDATE_IN_PROGRESS flag is intentionally not included in
 * the MMIO generation number, as doing so would require stealing a bit from
 * the "real" generation number and thus effectively halve the maximum number
 * of MMIO generations that can be handled before encountering a wrap (which
 * requires a full MMU zap).  The flag is instead explicitly queried when
 * checking for MMIO spte cache hits.
 */
#define MMIO_SPTE_GEN_MASK		GENMASK_ULL(18, 0)

#define MMIO_SPTE_GEN_LOW_START		3
#define MMIO_SPTE_GEN_LOW_END		11
#define MMIO_SPTE_GEN_LOW_MASK		GENMASK_ULL(MMIO_SPTE_GEN_LOW_END, \
						    MMIO_SPTE_GEN_LOW_START)

#define MMIO_SPTE_GEN_HIGH_START	52
#define MMIO_SPTE_GEN_HIGH_END		61
#define MMIO_SPTE_GEN_HIGH_MASK		GENMASK_ULL(MMIO_SPTE_GEN_HIGH_END, \
						    MMIO_SPTE_GEN_HIGH_START)
static u64 generation_mmio_spte_mask(u64 gen)
{
	u64 mask;

	WARN_ON(gen & ~MMIO_SPTE_GEN_MASK);

	mask = (gen << MMIO_SPTE_GEN_LOW_START) & MMIO_SPTE_GEN_LOW_MASK;
	mask |= (gen << MMIO_SPTE_GEN_HIGH_START) & MMIO_SPTE_GEN_HIGH_MASK;
	return mask;
}

static u64 get_mmio_spte_generation(u64 spte)
{
	u64 gen;

	spte &= ~shadow_mmio_mask;

	gen = (spte & MMIO_SPTE_GEN_LOW_MASK) >> MMIO_SPTE_GEN_LOW_START;
	gen |= (spte & MMIO_SPTE_GEN_HIGH_MASK) >> MMIO_SPTE_GEN_HIGH_START;
	return gen;
}

static void mark_mmio_spte(struct kvm_vcpu *vcpu, u64 *sptep, u64 gfn,
			   unsigned access)
{
	u64 gen = kvm_vcpu_memslots(vcpu)->generation & MMIO_SPTE_GEN_MASK;
	u64 mask = generation_mmio_spte_mask(gen);
	u64 gpa = gfn << PAGE_SHIFT;

	access &= ACC_WRITE_MASK | ACC_USER_MASK;
	mask |= shadow_mmio_value | access;
	mask |= gpa | shadow_nonpresent_or_rsvd_mask;
	mask |= (gpa & shadow_nonpresent_or_rsvd_mask)
		<< shadow_nonpresent_or_rsvd_mask_len;

	trace_mark_mmio_spte(sptep, gfn, access, gen);
	mmu_spte_set(sptep, mask);
}

static bool is_mmio_spte(u64 spte)
{
	return (spte & shadow_mmio_mask) == shadow_mmio_value;
}

static gfn_t get_mmio_spte_gfn(u64 spte)
{
	u64 gpa = spte & shadow_nonpresent_or_rsvd_lower_gfn_mask;

	gpa |= (spte >> shadow_nonpresent_or_rsvd_mask_len)
	       & shadow_nonpresent_or_rsvd_mask;

	return gpa >> PAGE_SHIFT;
}

static unsigned get_mmio_spte_access(u64 spte)
{
	u64 mask = generation_mmio_spte_mask(MMIO_SPTE_GEN_MASK) | shadow_mmio_mask;
	return (spte & ~mask) & ~PAGE_MASK;
}

static bool set_mmio_spte(struct kvm_vcpu *vcpu, u64 *sptep, gfn_t gfn,
			  kvm_pfn_t pfn, unsigned access)
{
	if (unlikely(is_noslot_pfn(pfn))) {
		mark_mmio_spte(vcpu, sptep, gfn, access);
		return true;
	}

	return false;
}

static bool check_mmio_spte(struct kvm_vcpu *vcpu, u64 spte)
{
	u64 kvm_gen, spte_gen, gen;

	gen = kvm_vcpu_memslots(vcpu)->generation;
	if (unlikely(gen & KVM_MEMSLOT_GEN_UPDATE_IN_PROGRESS))
		return false;

	kvm_gen = gen & MMIO_SPTE_GEN_MASK;
	spte_gen = get_mmio_spte_generation(spte);

	trace_check_mmio_spte(spte, kvm_gen, spte_gen);
	return likely(kvm_gen == spte_gen);
}

/*
 * Sets the shadow PTE masks used by the MMU.
 *
 * Assumptions:
 *  - Setting either @accessed_mask or @dirty_mask requires setting both
 *  - At least one of @accessed_mask or @acc_track_mask must be set
 */
void kvm_mmu_set_mask_ptes(u64 user_mask, u64 accessed_mask,
		u64 dirty_mask, u64 nx_mask, u64 x_mask, u64 p_mask,
		u64 acc_track_mask, u64 me_mask)
{
	BUG_ON(!dirty_mask != !accessed_mask);
	BUG_ON(!accessed_mask && !acc_track_mask);
	BUG_ON(acc_track_mask & shadow_acc_track_value);

	shadow_user_mask = user_mask;
	shadow_accessed_mask = accessed_mask;
	shadow_dirty_mask = dirty_mask;
	shadow_nx_mask = nx_mask;
	shadow_x_mask = x_mask;
	shadow_present_mask = p_mask;
	shadow_acc_track_mask = acc_track_mask;
	shadow_me_mask = me_mask;
}
EXPORT_SYMBOL_GPL(kvm_mmu_set_mask_ptes);

static u8 kvm_get_shadow_phys_bits(void)
{
	/*
	 * boot_cpu_data.x86_phys_bits is reduced when MKTME is detected
	 * in CPU detection code, but MKTME treats those reduced bits as
	 * 'keyID' thus they are not reserved bits. Therefore for MKTME
	 * we should still return physical address bits reported by CPUID.
	 */
	if (!boot_cpu_has(X86_FEATURE_TME) ||
	    WARN_ON_ONCE(boot_cpu_data.extended_cpuid_level < 0x80000008))
		return boot_cpu_data.x86_phys_bits;

	return cpuid_eax(0x80000008) & 0xff;
}

static void kvm_mmu_reset_all_pte_masks(void)
{
	u8 low_phys_bits;

	shadow_user_mask = 0;
	shadow_accessed_mask = 0;
	shadow_dirty_mask = 0;
	shadow_nx_mask = 0;
	shadow_x_mask = 0;
	shadow_mmio_mask = 0;
	shadow_present_mask = 0;
	shadow_acc_track_mask = 0;

	shadow_phys_bits = kvm_get_shadow_phys_bits();

	/*
	 * If the CPU has 46 or less physical address bits, then set an
	 * appropriate mask to guard against L1TF attacks. Otherwise, it is
	 * assumed that the CPU is not vulnerable to L1TF.
	 *
	 * Some Intel CPUs address the L1 cache using more PA bits than are
	 * reported by CPUID. Use the PA width of the L1 cache when possible
	 * to achieve more effective mitigation, e.g. if system RAM overlaps
	 * the most significant bits of legal physical address space.
	 */
	shadow_nonpresent_or_rsvd_mask = 0;
	low_phys_bits = boot_cpu_data.x86_cache_bits;
	if (boot_cpu_data.x86_cache_bits <
	    52 - shadow_nonpresent_or_rsvd_mask_len) {
		shadow_nonpresent_or_rsvd_mask =
			rsvd_bits(boot_cpu_data.x86_cache_bits -
				  shadow_nonpresent_or_rsvd_mask_len,
				  boot_cpu_data.x86_cache_bits - 1);
		low_phys_bits -= shadow_nonpresent_or_rsvd_mask_len;
	} else
		WARN_ON_ONCE(boot_cpu_has_bug(X86_BUG_L1TF));

	shadow_nonpresent_or_rsvd_lower_gfn_mask =
		GENMASK_ULL(low_phys_bits - 1, PAGE_SHIFT);
}

static int is_cpuid_PSE36(void)
{
	return 1;
}

static int is_nx(struct kvm_vcpu *vcpu)
{
	return vcpu->arch.efer & EFER_NX;
}

static int is_shadow_present_pte(u64 pte)
{
	return (pte != 0) && !is_mmio_spte(pte);
}

static int is_large_pte(u64 pte)
{
	return pte & PT_PAGE_SIZE_MASK;
}

static int is_last_spte(u64 pte, int level)
{
	if (level == PT_PAGE_TABLE_LEVEL)
		return 1;
	if (is_large_pte(pte))
		return 1;
	return 0;
}

static bool is_executable_pte(u64 spte)
{
	return (spte & (shadow_x_mask | shadow_nx_mask)) == shadow_x_mask;
}

static kvm_pfn_t spte_to_pfn(u64 pte)
{
	return (pte & PT64_BASE_ADDR_MASK) >> PAGE_SHIFT;
}

static gfn_t pse36_gfn_delta(u32 gpte)
{
	int shift = 32 - PT32_DIR_PSE36_SHIFT - PAGE_SHIFT;

	return (gpte & PT32_DIR_PSE36_MASK) << shift;
}

#ifdef CONFIG_X86_64
static void __set_spte(u64 *sptep, u64 spte)
{
	WRITE_ONCE(*sptep, spte);
}

static void __update_clear_spte_fast(u64 *sptep, u64 spte)
{
	WRITE_ONCE(*sptep, spte);
}

static u64 __update_clear_spte_slow(u64 *sptep, u64 spte)
{
	return xchg(sptep, spte);
}

static u64 __get_spte_lockless(u64 *sptep)
{
	return READ_ONCE(*sptep);
}
#else
union split_spte {
	struct {
		u32 spte_low;
		u32 spte_high;
	};
	u64 spte;
};

static void count_spte_clear(u64 *sptep, u64 spte)
{
	struct kvm_mmu_page *sp =  page_header(__pa(sptep));

	if (is_shadow_present_pte(spte))
		return;

	/* Ensure the spte is completely set before we increase the count */
	smp_wmb();
	sp->clear_spte_count++;
}

static void __set_spte(u64 *sptep, u64 spte)
{
	union split_spte *ssptep, sspte;

	ssptep = (union split_spte *)sptep;
	sspte = (union split_spte)spte;

	ssptep->spte_high = sspte.spte_high;

	/*
	 * If we map the spte from nonpresent to present, We should store
	 * the high bits firstly, then set present bit, so cpu can not
	 * fetch this spte while we are setting the spte.
	 */
	smp_wmb();

	WRITE_ONCE(ssptep->spte_low, sspte.spte_low);
}

static void __update_clear_spte_fast(u64 *sptep, u64 spte)
{
	union split_spte *ssptep, sspte;

	ssptep = (union split_spte *)sptep;
	sspte = (union split_spte)spte;

	WRITE_ONCE(ssptep->spte_low, sspte.spte_low);

	/*
	 * If we map the spte from present to nonpresent, we should clear
	 * present bit firstly to avoid vcpu fetch the old high bits.
	 */
	smp_wmb();

	ssptep->spte_high = sspte.spte_high;
	count_spte_clear(sptep, spte);
}

static u64 __update_clear_spte_slow(u64 *sptep, u64 spte)
{
	union split_spte *ssptep, sspte, orig;

	ssptep = (union split_spte *)sptep;
	sspte = (union split_spte)spte;

	/* xchg acts as a barrier before the setting of the high bits */
	orig.spte_low = xchg(&ssptep->spte_low, sspte.spte_low);
	orig.spte_high = ssptep->spte_high;
	ssptep->spte_high = sspte.spte_high;
	count_spte_clear(sptep, spte);

	return orig.spte;
}

/*
 * The idea using the light way get the spte on x86_32 guest is from
 * gup_get_pte (mm/gup.c).
 *
 * An spte tlb flush may be pending, because kvm_set_pte_rmapp
 * coalesces them and we are running out of the MMU lock.  Therefore
 * we need to protect against in-progress updates of the spte.
 *
 * Reading the spte while an update is in progress may get the old value
 * for the high part of the spte.  The race is fine for a present->non-present
 * change (because the high part of the spte is ignored for non-present spte),
 * but for a present->present change we must reread the spte.
 *
 * All such changes are done in two steps (present->non-present and
 * non-present->present), hence it is enough to count the number of
 * present->non-present updates: if it changed while reading the spte,
 * we might have hit the race.  This is done using clear_spte_count.
 */
static u64 __get_spte_lockless(u64 *sptep)
{
	struct kvm_mmu_page *sp =  page_header(__pa(sptep));
	union split_spte spte, *orig = (union split_spte *)sptep;
	int count;

retry:
	count = sp->clear_spte_count;
	smp_rmb();

	spte.spte_low = orig->spte_low;
	smp_rmb();

	spte.spte_high = orig->spte_high;
	smp_rmb();

	if (unlikely(spte.spte_low != orig->spte_low ||
	      count != sp->clear_spte_count))
		goto retry;

	return spte.spte;
}
#endif

static bool spte_can_locklessly_be_made_writable(u64 spte)
{
	return (spte & (SPTE_HOST_WRITEABLE | SPTE_MMU_WRITEABLE)) ==
		(SPTE_HOST_WRITEABLE | SPTE_MMU_WRITEABLE);
}

static bool spte_has_volatile_bits(u64 spte)
{
	if (!is_shadow_present_pte(spte))
		return false;

	/*
	 * Always atomically update spte if it can be updated
	 * out of mmu-lock, it can ensure dirty bit is not lost,
	 * also, it can help us to get a stable is_writable_pte()
	 * to ensure tlb flush is not missed.
	 */
	if (spte_can_locklessly_be_made_writable(spte) ||
	    is_access_track_spte(spte))
		return true;

	if (spte_ad_enabled(spte)) {
		if ((spte & shadow_accessed_mask) == 0 ||
	    	    (is_writable_pte(spte) && (spte & shadow_dirty_mask) == 0))
			return true;
	}

	return false;
}

static bool is_accessed_spte(u64 spte)
{
	u64 accessed_mask = spte_shadow_accessed_mask(spte);

	return accessed_mask ? spte & accessed_mask
			     : !is_access_track_spte(spte);
}

static bool is_dirty_spte(u64 spte)
{
	u64 dirty_mask = spte_shadow_dirty_mask(spte);

	return dirty_mask ? spte & dirty_mask : spte & PT_WRITABLE_MASK;
}

/* Rules for using mmu_spte_set:
 * Set the sptep from nonpresent to present.
 * Note: the sptep being assigned *must* be either not present
 * or in a state where the hardware will not attempt to update
 * the spte.
 */
static void mmu_spte_set(u64 *sptep, u64 new_spte)
{
	WARN_ON(is_shadow_present_pte(*sptep));
	__set_spte(sptep, new_spte);
}

/*
 * Update the SPTE (excluding the PFN), but do not track changes in its
 * accessed/dirty status.
 */
static u64 mmu_spte_update_no_track(u64 *sptep, u64 new_spte)
{
	u64 old_spte = *sptep;

	WARN_ON(!is_shadow_present_pte(new_spte));

	if (!is_shadow_present_pte(old_spte)) {
		mmu_spte_set(sptep, new_spte);
		return old_spte;
	}

	if (!spte_has_volatile_bits(old_spte))
		__update_clear_spte_fast(sptep, new_spte);
	else
		old_spte = __update_clear_spte_slow(sptep, new_spte);

	WARN_ON(spte_to_pfn(old_spte) != spte_to_pfn(new_spte));

	return old_spte;
}

/* Rules for using mmu_spte_update:
 * Update the state bits, it means the mapped pfn is not changed.
 *
 * Whenever we overwrite a writable spte with a read-only one we
 * should flush remote TLBs. Otherwise rmap_write_protect
 * will find a read-only spte, even though the writable spte
 * might be cached on a CPU's TLB, the return value indicates this
 * case.
 *
 * Returns true if the TLB needs to be flushed
 */
static bool mmu_spte_update(u64 *sptep, u64 new_spte)
{
	bool flush = false;
	u64 old_spte = mmu_spte_update_no_track(sptep, new_spte);

	if (!is_shadow_present_pte(old_spte))
		return false;

	/*
	 * For the spte updated out of mmu-lock is safe, since
	 * we always atomically update it, see the comments in
	 * spte_has_volatile_bits().
	 */
	if (spte_can_locklessly_be_made_writable(old_spte) &&
	      !is_writable_pte(new_spte))
		flush = true;

	/*
	 * Flush TLB when accessed/dirty states are changed in the page tables,
	 * to guarantee consistency between TLB and page tables.
	 */

	if (is_accessed_spte(old_spte) && !is_accessed_spte(new_spte)) {
		flush = true;
		kvm_set_pfn_accessed(spte_to_pfn(old_spte));
	}

	if (is_dirty_spte(old_spte) && !is_dirty_spte(new_spte)) {
		flush = true;
		kvm_set_pfn_dirty(spte_to_pfn(old_spte));
	}

	return flush;
}

/*
 * Rules for using mmu_spte_clear_track_bits:
 * It sets the sptep from present to nonpresent, and track the
 * state bits, it is used to clear the last level sptep.
 * Returns non-zero if the PTE was previously valid.
 */
static int mmu_spte_clear_track_bits(u64 *sptep)
{
	kvm_pfn_t pfn;
	u64 old_spte = *sptep;

	if (!spte_has_volatile_bits(old_spte))
		__update_clear_spte_fast(sptep, 0ull);
	else
		old_spte = __update_clear_spte_slow(sptep, 0ull);

	if (!is_shadow_present_pte(old_spte))
		return 0;

	pfn = spte_to_pfn(old_spte);

	/*
	 * KVM does not hold the refcount of the page used by
	 * kvm mmu, before reclaiming the page, we should
	 * unmap it from mmu first.
	 */
	WARN_ON(!kvm_is_reserved_pfn(pfn) && !page_count(pfn_to_page(pfn)));

	if (is_accessed_spte(old_spte))
		kvm_set_pfn_accessed(pfn);

	if (is_dirty_spte(old_spte))
		kvm_set_pfn_dirty(pfn);

	return 1;
}

/*
 * Rules for using mmu_spte_clear_no_track:
 * Directly clear spte without caring the state bits of sptep,
 * it is used to set the upper level spte.
 */
static void mmu_spte_clear_no_track(u64 *sptep)
{
	__update_clear_spte_fast(sptep, 0ull);
}

static u64 mmu_spte_get_lockless(u64 *sptep)
{
	return __get_spte_lockless(sptep);
}

static u64 mark_spte_for_access_track(u64 spte)
{
	if (spte_ad_enabled(spte))
		return spte & ~shadow_accessed_mask;

	if (is_access_track_spte(spte))
		return spte;

	/*
	 * Making an Access Tracking PTE will result in removal of write access
	 * from the PTE. So, verify that we will be able to restore the write
	 * access in the fast page fault path later on.
	 */
	WARN_ONCE((spte & PT_WRITABLE_MASK) &&
		  !spte_can_locklessly_be_made_writable(spte),
		  "kvm: Writable SPTE is not locklessly dirty-trackable\n");

	WARN_ONCE(spte & (shadow_acc_track_saved_bits_mask <<
			  shadow_acc_track_saved_bits_shift),
		  "kvm: Access Tracking saved bit locations are not zero\n");

	spte |= (spte & shadow_acc_track_saved_bits_mask) <<
		shadow_acc_track_saved_bits_shift;
	spte &= ~shadow_acc_track_mask;

	return spte;
}

/* Restore an acc-track PTE back to a regular PTE */
static u64 restore_acc_track_spte(u64 spte)
{
	u64 new_spte = spte;
	u64 saved_bits = (spte >> shadow_acc_track_saved_bits_shift)
			 & shadow_acc_track_saved_bits_mask;

	WARN_ON_ONCE(spte_ad_enabled(spte));
	WARN_ON_ONCE(!is_access_track_spte(spte));

	new_spte &= ~shadow_acc_track_mask;
	new_spte &= ~(shadow_acc_track_saved_bits_mask <<
		      shadow_acc_track_saved_bits_shift);
	new_spte |= saved_bits;

	return new_spte;
}

/* Returns the Accessed status of the PTE and resets it at the same time. */
static bool mmu_spte_age(u64 *sptep)
{
	u64 spte = mmu_spte_get_lockless(sptep);

	if (!is_accessed_spte(spte))
		return false;

	if (spte_ad_enabled(spte)) {
		clear_bit((ffs(shadow_accessed_mask) - 1),
			  (unsigned long *)sptep);
	} else {
		/*
		 * Capture the dirty status of the page, so that it doesn't get
		 * lost when the SPTE is marked for access tracking.
		 */
		if (is_writable_pte(spte))
			kvm_set_pfn_dirty(spte_to_pfn(spte));

		spte = mark_spte_for_access_track(spte);
		mmu_spte_update_no_track(sptep, spte);
	}

	return true;
}

static void walk_shadow_page_lockless_begin(struct kvm_vcpu *vcpu)
{
	/*
	 * Prevent page table teardown by making any free-er wait during
	 * kvm_flush_remote_tlbs() IPI to all active vcpus.
	 */
	local_irq_disable();

	/*
	 * Make sure a following spte read is not reordered ahead of the write
	 * to vcpu->mode.
	 */
	smp_store_mb(vcpu->mode, READING_SHADOW_PAGE_TABLES);
}

static void walk_shadow_page_lockless_end(struct kvm_vcpu *vcpu)
{
	/*
	 * Make sure the write to vcpu->mode is not reordered in front of
	 * reads to sptes.  If it does, kvm_mmu_commit_zap_page() can see us
	 * OUTSIDE_GUEST_MODE and proceed to free the shadow page table.
	 */
	smp_store_release(&vcpu->mode, OUTSIDE_GUEST_MODE);
	local_irq_enable();
}

static int mmu_topup_memory_cache(struct kvm_mmu_memory_cache *cache,
				  struct kmem_cache *base_cache, int min)
{
	void *obj;

	if (cache->nobjs >= min)
		return 0;
	while (cache->nobjs < ARRAY_SIZE(cache->objects)) {
		obj = kmem_cache_zalloc(base_cache, GFP_KERNEL_ACCOUNT);
		if (!obj)
			return cache->nobjs >= min ? 0 : -ENOMEM;
		cache->objects[cache->nobjs++] = obj;
	}
	return 0;
}

static int mmu_memory_cache_free_objects(struct kvm_mmu_memory_cache *cache)
{
	return cache->nobjs;
}

static void mmu_free_memory_cache(struct kvm_mmu_memory_cache *mc,
				  struct kmem_cache *cache)
{
	while (mc->nobjs)
		kmem_cache_free(cache, mc->objects[--mc->nobjs]);
}

static int mmu_topup_memory_cache_page(struct kvm_mmu_memory_cache *cache,
				       int min)
{
	void *page;

	if (cache->nobjs >= min)
		return 0;
	while (cache->nobjs < ARRAY_SIZE(cache->objects)) {
		page = (void *)__get_free_page(GFP_KERNEL_ACCOUNT);
		if (!page)
			return cache->nobjs >= min ? 0 : -ENOMEM;
		cache->objects[cache->nobjs++] = page;
	}
	return 0;
}

static void mmu_free_memory_cache_page(struct kvm_mmu_memory_cache *mc)
{
	while (mc->nobjs)
		free_page((unsigned long)mc->objects[--mc->nobjs]);
}

static int mmu_topup_memory_caches(struct kvm_vcpu *vcpu)
{
	int r;

	r = mmu_topup_memory_cache(&vcpu->arch.mmu_pte_list_desc_cache,
				   pte_list_desc_cache, 8 + PTE_PREFETCH_NUM);
	if (r)
		goto out;
	r = mmu_topup_memory_cache_page(&vcpu->arch.mmu_page_cache, 8);
	if (r)
		goto out;
	r = mmu_topup_memory_cache(&vcpu->arch.mmu_page_header_cache,
				   mmu_page_header_cache, 4);
out:
	return r;
}

static void mmu_free_memory_caches(struct kvm_vcpu *vcpu)
{
	mmu_free_memory_cache(&vcpu->arch.mmu_pte_list_desc_cache,
				pte_list_desc_cache);
	mmu_free_memory_cache_page(&vcpu->arch.mmu_page_cache);
	mmu_free_memory_cache(&vcpu->arch.mmu_page_header_cache,
				mmu_page_header_cache);
}

static void *mmu_memory_cache_alloc(struct kvm_mmu_memory_cache *mc)
{
	void *p;

	BUG_ON(!mc->nobjs);
	p = mc->objects[--mc->nobjs];
	return p;
}

static struct pte_list_desc *mmu_alloc_pte_list_desc(struct kvm_vcpu *vcpu)
{
	return mmu_memory_cache_alloc(&vcpu->arch.mmu_pte_list_desc_cache);
}

static void mmu_free_pte_list_desc(struct pte_list_desc *pte_list_desc)
{
	kmem_cache_free(pte_list_desc_cache, pte_list_desc);
}

static gfn_t kvm_mmu_page_get_gfn(struct kvm_mmu_page *sp, int index)
{
	if (!sp->role.direct)
		return sp->gfns[index];

	return sp->gfn + (index << ((sp->role.level - 1) * PT64_LEVEL_BITS));
}

static void kvm_mmu_page_set_gfn(struct kvm_mmu_page *sp, int index, gfn_t gfn)
{
	if (!sp->role.direct) {
		sp->gfns[index] = gfn;
		return;
	}

	if (WARN_ON(gfn != kvm_mmu_page_get_gfn(sp, index)))
		pr_err_ratelimited("gfn mismatch under direct page %llx "
				   "(expected %llx, got %llx)\n",
				   sp->gfn,
				   kvm_mmu_page_get_gfn(sp, index), gfn);
}

/*
 * Return the pointer to the large page information for a given gfn,
 * handling slots that are not large page aligned.
 */
static struct kvm_lpage_info *lpage_info_slot(gfn_t gfn,
					      struct kvm_memory_slot *slot,
					      int level)
{
	unsigned long idx;

	idx = gfn_to_index(gfn, slot->base_gfn, level);
	return &slot->arch.lpage_info[level - 2][idx];
}

static void update_gfn_disallow_lpage_count(struct kvm_memory_slot *slot,
					    gfn_t gfn, int count)
{
	struct kvm_lpage_info *linfo;
	int i;

	for (i = PT_DIRECTORY_LEVEL; i <= PT_MAX_HUGEPAGE_LEVEL; ++i) {
		linfo = lpage_info_slot(gfn, slot, i);
		linfo->disallow_lpage += count;
		WARN_ON(linfo->disallow_lpage < 0);
	}
}

void kvm_mmu_gfn_disallow_lpage(struct kvm_memory_slot *slot, gfn_t gfn)
{
	update_gfn_disallow_lpage_count(slot, gfn, 1);
}

void kvm_mmu_gfn_allow_lpage(struct kvm_memory_slot *slot, gfn_t gfn)
{
	update_gfn_disallow_lpage_count(slot, gfn, -1);
}

static void account_shadowed(struct kvm *kvm, struct kvm_mmu_page *sp)
{
	struct kvm_memslots *slots;
	struct kvm_memory_slot *slot;
	gfn_t gfn;

	kvm->arch.indirect_shadow_pages++;
	gfn = sp->gfn;
	slots = kvm_memslots_for_spte_role(kvm, sp->role);
	slot = __gfn_to_memslot(slots, gfn);

	/* the non-leaf shadow pages are keeping readonly. */
	if (sp->role.level > PT_PAGE_TABLE_LEVEL)
		return kvm_slot_page_track_add_page(kvm, slot, gfn,
						    KVM_PAGE_TRACK_WRITE);

	kvm_mmu_gfn_disallow_lpage(slot, gfn);
}

static void unaccount_shadowed(struct kvm *kvm, struct kvm_mmu_page *sp)
{
	struct kvm_memslots *slots;
	struct kvm_memory_slot *slot;
	gfn_t gfn;

	kvm->arch.indirect_shadow_pages--;
	gfn = sp->gfn;
	slots = kvm_memslots_for_spte_role(kvm, sp->role);
	slot = __gfn_to_memslot(slots, gfn);
	if (sp->role.level > PT_PAGE_TABLE_LEVEL)
		return kvm_slot_page_track_remove_page(kvm, slot, gfn,
						       KVM_PAGE_TRACK_WRITE);

	kvm_mmu_gfn_allow_lpage(slot, gfn);
}

static bool __mmu_gfn_lpage_is_disallowed(gfn_t gfn, int level,
					  struct kvm_memory_slot *slot)
{
	struct kvm_lpage_info *linfo;

	if (slot) {
		linfo = lpage_info_slot(gfn, slot, level);
		return !!linfo->disallow_lpage;
	}

	return true;
}

static bool mmu_gfn_lpage_is_disallowed(struct kvm_vcpu *vcpu, gfn_t gfn,
					int level)
{
	struct kvm_memory_slot *slot;

	slot = kvm_vcpu_gfn_to_memslot(vcpu, gfn);
	return __mmu_gfn_lpage_is_disallowed(gfn, level, slot);
}

static int host_mapping_level(struct kvm *kvm, gfn_t gfn)
{
	unsigned long page_size;
	int i, ret = 0;

	page_size = kvm_host_page_size(kvm, gfn);

	for (i = PT_PAGE_TABLE_LEVEL; i <= PT_MAX_HUGEPAGE_LEVEL; ++i) {
		if (page_size >= KVM_HPAGE_SIZE(i))
			ret = i;
		else
			break;
	}

	return ret;
}

static inline bool memslot_valid_for_gpte(struct kvm_memory_slot *slot,
					  bool no_dirty_log)
{
	if (!slot || slot->flags & KVM_MEMSLOT_INVALID)
		return false;
	if (no_dirty_log && slot->dirty_bitmap)
		return false;

	return true;
}

static struct kvm_memory_slot *
gfn_to_memslot_dirty_bitmap(struct kvm_vcpu *vcpu, gfn_t gfn,
			    bool no_dirty_log)
{
	struct kvm_memory_slot *slot;

	slot = kvm_vcpu_gfn_to_memslot(vcpu, gfn);
	if (!memslot_valid_for_gpte(slot, no_dirty_log))
		slot = NULL;

	return slot;
}

static int mapping_level(struct kvm_vcpu *vcpu, gfn_t large_gfn,
			 bool *force_pt_level)
{
	int host_level, level, max_level;
	struct kvm_memory_slot *slot;

	if (unlikely(*force_pt_level))
		return PT_PAGE_TABLE_LEVEL;

	slot = kvm_vcpu_gfn_to_memslot(vcpu, large_gfn);
	*force_pt_level = !memslot_valid_for_gpte(slot, true);
	if (unlikely(*force_pt_level))
		return PT_PAGE_TABLE_LEVEL;

	host_level = host_mapping_level(vcpu->kvm, large_gfn);

	if (host_level == PT_PAGE_TABLE_LEVEL)
		return host_level;

	max_level = min(kvm_x86_ops->get_lpage_level(), host_level);

	for (level = PT_DIRECTORY_LEVEL; level <= max_level; ++level)
		if (__mmu_gfn_lpage_is_disallowed(large_gfn, level, slot))
			break;

	return level - 1;
}

/*
 * About rmap_head encoding:
 *
 * If the bit zero of rmap_head->val is clear, then it points to the only spte
 * in this rmap chain. Otherwise, (rmap_head->val & ~1) points to a struct
 * pte_list_desc containing more mappings.
 */

/*
 * Returns the number of pointers in the rmap chain, not counting the new one.
 */
static int pte_list_add(struct kvm_vcpu *vcpu, u64 *spte,
			struct kvm_rmap_head *rmap_head)
{
	struct pte_list_desc *desc;
	int i, count = 0;

	if (!rmap_head->val) {
		rmap_printk("pte_list_add: %p %llx 0->1\n", spte, *spte);
		rmap_head->val = (unsigned long)spte;
	} else if (!(rmap_head->val & 1)) {
		rmap_printk("pte_list_add: %p %llx 1->many\n", spte, *spte);
		desc = mmu_alloc_pte_list_desc(vcpu);
		desc->sptes[0] = (u64 *)rmap_head->val;
		desc->sptes[1] = spte;
		rmap_head->val = (unsigned long)desc | 1;
		++count;
	} else {
		rmap_printk("pte_list_add: %p %llx many->many\n", spte, *spte);
		desc = (struct pte_list_desc *)(rmap_head->val & ~1ul);
		while (desc->sptes[PTE_LIST_EXT-1] && desc->more) {
			desc = desc->more;
			count += PTE_LIST_EXT;
		}
		if (desc->sptes[PTE_LIST_EXT-1]) {
			desc->more = mmu_alloc_pte_list_desc(vcpu);
			desc = desc->more;
		}
		for (i = 0; desc->sptes[i]; ++i)
			++count;
		desc->sptes[i] = spte;
	}
	return count;
}

static void
pte_list_desc_remove_entry(struct kvm_rmap_head *rmap_head,
			   struct pte_list_desc *desc, int i,
			   struct pte_list_desc *prev_desc)
{
	int j;

	for (j = PTE_LIST_EXT - 1; !desc->sptes[j] && j > i; --j)
		;
	desc->sptes[i] = desc->sptes[j];
	desc->sptes[j] = NULL;
	if (j != 0)
		return;
	if (!prev_desc && !desc->more)
		rmap_head->val = (unsigned long)desc->sptes[0];
	else
		if (prev_desc)
			prev_desc->more = desc->more;
		else
			rmap_head->val = (unsigned long)desc->more | 1;
	mmu_free_pte_list_desc(desc);
}

static void __pte_list_remove(u64 *spte, struct kvm_rmap_head *rmap_head)
{
	struct pte_list_desc *desc;
	struct pte_list_desc *prev_desc;
	int i;

	if (!rmap_head->val) {
		pr_err("%s: %p 0->BUG\n", __func__, spte);
		BUG();
	} else if (!(rmap_head->val & 1)) {
		rmap_printk("%s:  %p 1->0\n", __func__, spte);
		if ((u64 *)rmap_head->val != spte) {
			pr_err("%s:  %p 1->BUG\n", __func__, spte);
			BUG();
		}
		rmap_head->val = 0;
	} else {
		rmap_printk("%s:  %p many->many\n", __func__, spte);
		desc = (struct pte_list_desc *)(rmap_head->val & ~1ul);
		prev_desc = NULL;
		while (desc) {
			for (i = 0; i < PTE_LIST_EXT && desc->sptes[i]; ++i) {
				if (desc->sptes[i] == spte) {
					pte_list_desc_remove_entry(rmap_head,
							desc, i, prev_desc);
					return;
				}
			}
			prev_desc = desc;
			desc = desc->more;
		}
		pr_err("%s: %p many->many\n", __func__, spte);
		BUG();
	}
}

static void pte_list_remove(struct kvm_rmap_head *rmap_head, u64 *sptep)
{
	mmu_spte_clear_track_bits(sptep);
	__pte_list_remove(sptep, rmap_head);
}

static struct kvm_rmap_head *__gfn_to_rmap(gfn_t gfn, int level,
					   struct kvm_memory_slot *slot)
{
	unsigned long idx;

	idx = gfn_to_index(gfn, slot->base_gfn, level);
	return &slot->arch.rmap[level - PT_PAGE_TABLE_LEVEL][idx];
}

static struct kvm_rmap_head *gfn_to_rmap(struct kvm *kvm, gfn_t gfn,
					 struct kvm_mmu_page *sp)
{
	struct kvm_memslots *slots;
	struct kvm_memory_slot *slot;

	slots = kvm_memslots_for_spte_role(kvm, sp->role);
	slot = __gfn_to_memslot(slots, gfn);
	return __gfn_to_rmap(gfn, sp->role.level, slot);
}

static bool rmap_can_add(struct kvm_vcpu *vcpu)
{
	struct kvm_mmu_memory_cache *cache;

	cache = &vcpu->arch.mmu_pte_list_desc_cache;
	return mmu_memory_cache_free_objects(cache);
}

static int rmap_add(struct kvm_vcpu *vcpu, u64 *spte, gfn_t gfn)
{
	struct kvm_mmu_page *sp;
	struct kvm_rmap_head *rmap_head;

	sp = page_header(__pa(spte));
	kvm_mmu_page_set_gfn(sp, spte - sp->spt, gfn);
	rmap_head = gfn_to_rmap(vcpu->kvm, gfn, sp);
	return pte_list_add(vcpu, spte, rmap_head);
}

static void rmap_remove(struct kvm *kvm, u64 *spte)
{
	struct kvm_mmu_page *sp;
	gfn_t gfn;
	struct kvm_rmap_head *rmap_head;

	sp = page_header(__pa(spte));
	gfn = kvm_mmu_page_get_gfn(sp, spte - sp->spt);
	rmap_head = gfn_to_rmap(kvm, gfn, sp);
	__pte_list_remove(spte, rmap_head);
}

/*
 * Used by the following functions to iterate through the sptes linked by a
 * rmap.  All fields are private and not assumed to be used outside.
 */
struct rmap_iterator {
	/* private fields */
	struct pte_list_desc *desc;	/* holds the sptep if not NULL */
	int pos;			/* index of the sptep */
};

/*
 * Iteration must be started by this function.  This should also be used after
 * removing/dropping sptes from the rmap link because in such cases the
 * information in the itererator may not be valid.
 *
 * Returns sptep if found, NULL otherwise.
 */
static u64 *rmap_get_first(struct kvm_rmap_head *rmap_head,
			   struct rmap_iterator *iter)
{
	u64 *sptep;

	if (!rmap_head->val)
		return NULL;

	if (!(rmap_head->val & 1)) {
		iter->desc = NULL;
		sptep = (u64 *)rmap_head->val;
		goto out;
	}

	iter->desc = (struct pte_list_desc *)(rmap_head->val & ~1ul);
	iter->pos = 0;
	sptep = iter->desc->sptes[iter->pos];
out:
	BUG_ON(!is_shadow_present_pte(*sptep));
	return sptep;
}

/*
 * Must be used with a valid iterator: e.g. after rmap_get_first().
 *
 * Returns sptep if found, NULL otherwise.
 */
static u64 *rmap_get_next(struct rmap_iterator *iter)
{
	u64 *sptep;

	if (iter->desc) {
		if (iter->pos < PTE_LIST_EXT - 1) {
			++iter->pos;
			sptep = iter->desc->sptes[iter->pos];
			if (sptep)
				goto out;
		}

		iter->desc = iter->desc->more;

		if (iter->desc) {
			iter->pos = 0;
			/* desc->sptes[0] cannot be NULL */
			sptep = iter->desc->sptes[iter->pos];
			goto out;
		}
	}

	return NULL;
out:
	BUG_ON(!is_shadow_present_pte(*sptep));
	return sptep;
}

#define for_each_rmap_spte(_rmap_head_, _iter_, _spte_)			\
	for (_spte_ = rmap_get_first(_rmap_head_, _iter_);		\
	     _spte_; _spte_ = rmap_get_next(_iter_))

static void drop_spte(struct kvm *kvm, u64 *sptep)
{
	if (mmu_spte_clear_track_bits(sptep))
		rmap_remove(kvm, sptep);
}


static bool __drop_large_spte(struct kvm *kvm, u64 *sptep)
{
	if (is_large_pte(*sptep)) {
		WARN_ON(page_header(__pa(sptep))->role.level ==
			PT_PAGE_TABLE_LEVEL);
		drop_spte(kvm, sptep);
		--kvm->stat.lpages;
		return true;
	}

	return false;
}

static void drop_large_spte(struct kvm_vcpu *vcpu, u64 *sptep)
{
	if (__drop_large_spte(vcpu->kvm, sptep)) {
		struct kvm_mmu_page *sp = page_header(__pa(sptep));

		kvm_flush_remote_tlbs_with_address(vcpu->kvm, sp->gfn,
			KVM_PAGES_PER_HPAGE(sp->role.level));
	}
}

/*
 * Write-protect on the specified @sptep, @pt_protect indicates whether
 * spte write-protection is caused by protecting shadow page table.
 *
 * Note: write protection is difference between dirty logging and spte
 * protection:
 * - for dirty logging, the spte can be set to writable at anytime if
 *   its dirty bitmap is properly set.
 * - for spte protection, the spte can be writable only after unsync-ing
 *   shadow page.
 *
 * Return true if tlb need be flushed.
 */
static bool spte_write_protect(u64 *sptep, bool pt_protect)
{
	u64 spte = *sptep;

	if (!is_writable_pte(spte) &&
	      !(pt_protect && spte_can_locklessly_be_made_writable(spte)))
		return false;

	rmap_printk("rmap_write_protect: spte %p %llx\n", sptep, *sptep);

	if (pt_protect)
		spte &= ~SPTE_MMU_WRITEABLE;
	spte = spte & ~PT_WRITABLE_MASK;

	return mmu_spte_update(sptep, spte);
}

static bool __rmap_write_protect(struct kvm *kvm,
				 struct kvm_rmap_head *rmap_head,
				 bool pt_protect)
{
	u64 *sptep;
	struct rmap_iterator iter;
	bool flush = false;

	for_each_rmap_spte(rmap_head, &iter, sptep)
		flush |= spte_write_protect(sptep, pt_protect);

	return flush;
}

static bool spte_clear_dirty(u64 *sptep)
{
	u64 spte = *sptep;

	rmap_printk("rmap_clear_dirty: spte %p %llx\n", sptep, *sptep);

	spte &= ~shadow_dirty_mask;

	return mmu_spte_update(sptep, spte);
}

static bool wrprot_ad_disabled_spte(u64 *sptep)
{
	bool was_writable = test_and_clear_bit(PT_WRITABLE_SHIFT,
					       (unsigned long *)sptep);
	if (was_writable)
		kvm_set_pfn_dirty(spte_to_pfn(*sptep));

	return was_writable;
}

/*
 * Gets the GFN ready for another round of dirty logging by clearing the
 *	- D bit on ad-enabled SPTEs, and
 *	- W bit on ad-disabled SPTEs.
 * Returns true iff any D or W bits were cleared.
 */
static bool __rmap_clear_dirty(struct kvm *kvm, struct kvm_rmap_head *rmap_head)
{
	u64 *sptep;
	struct rmap_iterator iter;
	bool flush = false;

	for_each_rmap_spte(rmap_head, &iter, sptep)
		if (spte_ad_enabled(*sptep))
			flush |= spte_clear_dirty(sptep);
		else
			flush |= wrprot_ad_disabled_spte(sptep);

	return flush;
}

static bool spte_set_dirty(u64 *sptep)
{
	u64 spte = *sptep;

	rmap_printk("rmap_set_dirty: spte %p %llx\n", sptep, *sptep);

	spte |= shadow_dirty_mask;

	return mmu_spte_update(sptep, spte);
}

static bool __rmap_set_dirty(struct kvm *kvm, struct kvm_rmap_head *rmap_head)
{
	u64 *sptep;
	struct rmap_iterator iter;
	bool flush = false;

	for_each_rmap_spte(rmap_head, &iter, sptep)
		if (spte_ad_enabled(*sptep))
			flush |= spte_set_dirty(sptep);

	return flush;
}

/**
 * kvm_mmu_write_protect_pt_masked - write protect selected PT level pages
 * @kvm: kvm instance
 * @slot: slot to protect
 * @gfn_offset: start of the BITS_PER_LONG pages we care about
 * @mask: indicates which pages we should protect
 *
 * Used when we do not need to care about huge page mappings: e.g. during dirty
 * logging we do not have any such mappings.
 */
static void kvm_mmu_write_protect_pt_masked(struct kvm *kvm,
				     struct kvm_memory_slot *slot,
				     gfn_t gfn_offset, unsigned long mask)
{
	struct kvm_rmap_head *rmap_head;

	while (mask) {
		rmap_head = __gfn_to_rmap(slot->base_gfn + gfn_offset + __ffs(mask),
					  PT_PAGE_TABLE_LEVEL, slot);
		__rmap_write_protect(kvm, rmap_head, false);

		/* clear the first set bit */
		mask &= mask - 1;
	}
}

/**
 * kvm_mmu_clear_dirty_pt_masked - clear MMU D-bit for PT level pages, or write
 * protect the page if the D-bit isn't supported.
 * @kvm: kvm instance
 * @slot: slot to clear D-bit
 * @gfn_offset: start of the BITS_PER_LONG pages we care about
 * @mask: indicates which pages we should clear D-bit
 *
 * Used for PML to re-log the dirty GPAs after userspace querying dirty_bitmap.
 */
void kvm_mmu_clear_dirty_pt_masked(struct kvm *kvm,
				     struct kvm_memory_slot *slot,
				     gfn_t gfn_offset, unsigned long mask)
{
	struct kvm_rmap_head *rmap_head;

	while (mask) {
		rmap_head = __gfn_to_rmap(slot->base_gfn + gfn_offset + __ffs(mask),
					  PT_PAGE_TABLE_LEVEL, slot);
		__rmap_clear_dirty(kvm, rmap_head);

		/* clear the first set bit */
		mask &= mask - 1;
	}
}
EXPORT_SYMBOL_GPL(kvm_mmu_clear_dirty_pt_masked);

/**
 * kvm_arch_mmu_enable_log_dirty_pt_masked - enable dirty logging for selected
 * PT level pages.
 *
 * It calls kvm_mmu_write_protect_pt_masked to write protect selected pages to
 * enable dirty logging for them.
 *
 * Used when we do not need to care about huge page mappings: e.g. during dirty
 * logging we do not have any such mappings.
 */
void kvm_arch_mmu_enable_log_dirty_pt_masked(struct kvm *kvm,
				struct kvm_memory_slot *slot,
				gfn_t gfn_offset, unsigned long mask)
{
	if (kvm_x86_ops->enable_log_dirty_pt_masked)
		kvm_x86_ops->enable_log_dirty_pt_masked(kvm, slot, gfn_offset,
				mask);
	else
		kvm_mmu_write_protect_pt_masked(kvm, slot, gfn_offset, mask);
}

/**
 * kvm_arch_write_log_dirty - emulate dirty page logging
 * @vcpu: Guest mode vcpu
 *
 * Emulate arch specific page modification logging for the
 * nested hypervisor
 */
int kvm_arch_write_log_dirty(struct kvm_vcpu *vcpu)
{
	if (kvm_x86_ops->write_log_dirty)
		return kvm_x86_ops->write_log_dirty(vcpu);

	return 0;
}

bool kvm_mmu_slot_gfn_write_protect(struct kvm *kvm,
				    struct kvm_memory_slot *slot, u64 gfn)
{
	struct kvm_rmap_head *rmap_head;
	int i;
	bool write_protected = false;

	for (i = PT_PAGE_TABLE_LEVEL; i <= PT_MAX_HUGEPAGE_LEVEL; ++i) {
		rmap_head = __gfn_to_rmap(gfn, i, slot);
		write_protected |= __rmap_write_protect(kvm, rmap_head, true);
	}

	return write_protected;
}

static bool rmap_write_protect(struct kvm_vcpu *vcpu, u64 gfn)
{
	struct kvm_memory_slot *slot;

	slot = kvm_vcpu_gfn_to_memslot(vcpu, gfn);
	return kvm_mmu_slot_gfn_write_protect(vcpu->kvm, slot, gfn);
}

static bool kvm_zap_rmapp(struct kvm *kvm, struct kvm_rmap_head *rmap_head)
{
	u64 *sptep;
	struct rmap_iterator iter;
	bool flush = false;

	while ((sptep = rmap_get_first(rmap_head, &iter))) {
		rmap_printk("%s: spte %p %llx.\n", __func__, sptep, *sptep);

		pte_list_remove(rmap_head, sptep);
		flush = true;
	}

	return flush;
}

static int kvm_unmap_rmapp(struct kvm *kvm, struct kvm_rmap_head *rmap_head,
			   struct kvm_memory_slot *slot, gfn_t gfn, int level,
			   unsigned long data)
{
	return kvm_zap_rmapp(kvm, rmap_head);
}

static int kvm_set_pte_rmapp(struct kvm *kvm, struct kvm_rmap_head *rmap_head,
			     struct kvm_memory_slot *slot, gfn_t gfn, int level,
			     unsigned long data)
{
	u64 *sptep;
	struct rmap_iterator iter;
	int need_flush = 0;
	u64 new_spte;
	pte_t *ptep = (pte_t *)data;
	kvm_pfn_t new_pfn;

	WARN_ON(pte_huge(*ptep));
	new_pfn = pte_pfn(*ptep);

restart:
	for_each_rmap_spte(rmap_head, &iter, sptep) {
		rmap_printk("kvm_set_pte_rmapp: spte %p %llx gfn %llx (%d)\n",
			    sptep, *sptep, gfn, level);

		need_flush = 1;

		if (pte_write(*ptep)) {
			pte_list_remove(rmap_head, sptep);
			goto restart;
		} else {
			new_spte = *sptep & ~PT64_BASE_ADDR_MASK;
			new_spte |= (u64)new_pfn << PAGE_SHIFT;

			new_spte &= ~PT_WRITABLE_MASK;
			new_spte &= ~SPTE_HOST_WRITEABLE;

			new_spte = mark_spte_for_access_track(new_spte);

			mmu_spte_clear_track_bits(sptep);
			mmu_spte_set(sptep, new_spte);
		}
	}

	if (need_flush && kvm_available_flush_tlb_with_range()) {
		kvm_flush_remote_tlbs_with_address(kvm, gfn, 1);
		return 0;
	}

	return need_flush;
}

struct slot_rmap_walk_iterator {
	/* input fields. */
	struct kvm_memory_slot *slot;
	gfn_t start_gfn;
	gfn_t end_gfn;
	int start_level;
	int end_level;

	/* output fields. */
	gfn_t gfn;
	struct kvm_rmap_head *rmap;
	int level;

	/* private field. */
	struct kvm_rmap_head *end_rmap;
};

static void
rmap_walk_init_level(struct slot_rmap_walk_iterator *iterator, int level)
{
	iterator->level = level;
	iterator->gfn = iterator->start_gfn;
	iterator->rmap = __gfn_to_rmap(iterator->gfn, level, iterator->slot);
	iterator->end_rmap = __gfn_to_rmap(iterator->end_gfn, level,
					   iterator->slot);
}

static void
slot_rmap_walk_init(struct slot_rmap_walk_iterator *iterator,
		    struct kvm_memory_slot *slot, int start_level,
		    int end_level, gfn_t start_gfn, gfn_t end_gfn)
{
	iterator->slot = slot;
	iterator->start_level = start_level;
	iterator->end_level = end_level;
	iterator->start_gfn = start_gfn;
	iterator->end_gfn = end_gfn;

	rmap_walk_init_level(iterator, iterator->start_level);
}

static bool slot_rmap_walk_okay(struct slot_rmap_walk_iterator *iterator)
{
	return !!iterator->rmap;
}

static void slot_rmap_walk_next(struct slot_rmap_walk_iterator *iterator)
{
	if (++iterator->rmap <= iterator->end_rmap) {
		iterator->gfn += (1UL << KVM_HPAGE_GFN_SHIFT(iterator->level));
		return;
	}

	if (++iterator->level > iterator->end_level) {
		iterator->rmap = NULL;
		return;
	}

	rmap_walk_init_level(iterator, iterator->level);
}

#define for_each_slot_rmap_range(_slot_, _start_level_, _end_level_,	\
	   _start_gfn, _end_gfn, _iter_)				\
	for (slot_rmap_walk_init(_iter_, _slot_, _start_level_,		\
				 _end_level_, _start_gfn, _end_gfn);	\
	     slot_rmap_walk_okay(_iter_);				\
	     slot_rmap_walk_next(_iter_))

static int kvm_handle_hva_range(struct kvm *kvm,
				unsigned long start,
				unsigned long end,
				unsigned long data,
				int (*handler)(struct kvm *kvm,
					       struct kvm_rmap_head *rmap_head,
					       struct kvm_memory_slot *slot,
					       gfn_t gfn,
					       int level,
					       unsigned long data))
{
	struct kvm_memslots *slots;
	struct kvm_memory_slot *memslot;
	struct slot_rmap_walk_iterator iterator;
	int ret = 0;
	int i;

	for (i = 0; i < KVM_ADDRESS_SPACE_NUM; i++) {
		slots = __kvm_memslots(kvm, i);
		kvm_for_each_memslot(memslot, slots) {
			unsigned long hva_start, hva_end;
			gfn_t gfn_start, gfn_end;

			hva_start = max(start, memslot->userspace_addr);
			hva_end = min(end, memslot->userspace_addr +
				      (memslot->npages << PAGE_SHIFT));
			if (hva_start >= hva_end)
				continue;
			/*
			 * {gfn(page) | page intersects with [hva_start, hva_end)} =
			 * {gfn_start, gfn_start+1, ..., gfn_end-1}.
			 */
			gfn_start = hva_to_gfn_memslot(hva_start, memslot);
			gfn_end = hva_to_gfn_memslot(hva_end + PAGE_SIZE - 1, memslot);

			for_each_slot_rmap_range(memslot, PT_PAGE_TABLE_LEVEL,
						 PT_MAX_HUGEPAGE_LEVEL,
						 gfn_start, gfn_end - 1,
						 &iterator)
				ret |= handler(kvm, iterator.rmap, memslot,
					       iterator.gfn, iterator.level, data);
		}
	}

	return ret;
}

static int kvm_handle_hva(struct kvm *kvm, unsigned long hva,
			  unsigned long data,
			  int (*handler)(struct kvm *kvm,
					 struct kvm_rmap_head *rmap_head,
					 struct kvm_memory_slot *slot,
					 gfn_t gfn, int level,
					 unsigned long data))
{
	return kvm_handle_hva_range(kvm, hva, hva + 1, data, handler);
}

int kvm_unmap_hva_range(struct kvm *kvm, unsigned long start, unsigned long end)
{
	return kvm_handle_hva_range(kvm, start, end, 0, kvm_unmap_rmapp);
}

int kvm_set_spte_hva(struct kvm *kvm, unsigned long hva, pte_t pte)
{
	return kvm_handle_hva(kvm, hva, (unsigned long)&pte, kvm_set_pte_rmapp);
}

static int kvm_age_rmapp(struct kvm *kvm, struct kvm_rmap_head *rmap_head,
			 struct kvm_memory_slot *slot, gfn_t gfn, int level,
			 unsigned long data)
{
	u64 *sptep;
	struct rmap_iterator uninitialized_var(iter);
	int young = 0;

	for_each_rmap_spte(rmap_head, &iter, sptep)
		young |= mmu_spte_age(sptep);

	trace_kvm_age_page(gfn, level, slot, young);
	return young;
}

static int kvm_test_age_rmapp(struct kvm *kvm, struct kvm_rmap_head *rmap_head,
			      struct kvm_memory_slot *slot, gfn_t gfn,
			      int level, unsigned long data)
{
	u64 *sptep;
	struct rmap_iterator iter;

	for_each_rmap_spte(rmap_head, &iter, sptep)
		if (is_accessed_spte(*sptep))
			return 1;
	return 0;
}

#define RMAP_RECYCLE_THRESHOLD 1000

static void rmap_recycle(struct kvm_vcpu *vcpu, u64 *spte, gfn_t gfn)
{
	struct kvm_rmap_head *rmap_head;
	struct kvm_mmu_page *sp;

	sp = page_header(__pa(spte));

	rmap_head = gfn_to_rmap(vcpu->kvm, gfn, sp);

	kvm_unmap_rmapp(vcpu->kvm, rmap_head, NULL, gfn, sp->role.level, 0);
	kvm_flush_remote_tlbs_with_address(vcpu->kvm, sp->gfn,
			KVM_PAGES_PER_HPAGE(sp->role.level));
}

int kvm_age_hva(struct kvm *kvm, unsigned long start, unsigned long end)
{
	return kvm_handle_hva_range(kvm, start, end, 0, kvm_age_rmapp);
}

int kvm_test_age_hva(struct kvm *kvm, unsigned long hva)
{
	return kvm_handle_hva(kvm, hva, 0, kvm_test_age_rmapp);
}

#ifdef MMU_DEBUG
static int is_empty_shadow_page(u64 *spt)
{
	u64 *pos;
	u64 *end;

	for (pos = spt, end = pos + PAGE_SIZE / sizeof(u64); pos != end; pos++)
		if (is_shadow_present_pte(*pos)) {
			printk(KERN_ERR "%s: %p %llx\n", __func__,
			       pos, *pos);
			return 0;
		}
	return 1;
}
#endif

/*
 * This value is the sum of all of the kvm instances's
 * kvm->arch.n_used_mmu_pages values.  We need a global,
 * aggregate version in order to make the slab shrinker
 * faster
 */
static inline void kvm_mod_used_mmu_pages(struct kvm *kvm, unsigned long nr)
{
	kvm->arch.n_used_mmu_pages += nr;
	percpu_counter_add(&kvm_total_used_mmu_pages, nr);
}

static void kvm_mmu_free_page(struct kvm_mmu_page *sp)
{
	MMU_WARN_ON(!is_empty_shadow_page(sp->spt));
	hlist_del(&sp->hash_link);
	list_del(&sp->link);
	free_page((unsigned long)sp->spt);
	if (!sp->role.direct)
		free_page((unsigned long)sp->gfns);
	kmem_cache_free(mmu_page_header_cache, sp);
}

static unsigned kvm_page_table_hashfn(gfn_t gfn)
{
	return hash_64(gfn, KVM_MMU_HASH_SHIFT);
}

static void mmu_page_add_parent_pte(struct kvm_vcpu *vcpu,
				    struct kvm_mmu_page *sp, u64 *parent_pte)
{
	if (!parent_pte)
		return;

	pte_list_add(vcpu, parent_pte, &sp->parent_ptes);
}

static void mmu_page_remove_parent_pte(struct kvm_mmu_page *sp,
				       u64 *parent_pte)
{
	__pte_list_remove(parent_pte, &sp->parent_ptes);
}

static void drop_parent_pte(struct kvm_mmu_page *sp,
			    u64 *parent_pte)
{
	mmu_page_remove_parent_pte(sp, parent_pte);
	mmu_spte_clear_no_track(parent_pte);
}

static struct kvm_mmu_page *kvm_mmu_alloc_page(struct kvm_vcpu *vcpu, int direct)
{
	struct kvm_mmu_page *sp;

	sp = mmu_memory_cache_alloc(&vcpu->arch.mmu_page_header_cache);
	sp->spt = mmu_memory_cache_alloc(&vcpu->arch.mmu_page_cache);
	if (!direct)
		sp->gfns = mmu_memory_cache_alloc(&vcpu->arch.mmu_page_cache);
	set_page_private(virt_to_page(sp->spt), (unsigned long)sp);

	/*
	 * active_mmu_pages must be a FIFO list, as kvm_zap_obsolete_pages()
	 * depends on valid pages being added to the head of the list.  See
	 * comments in kvm_zap_obsolete_pages().
	 */
	list_add(&sp->link, &vcpu->kvm->arch.active_mmu_pages);
	kvm_mod_used_mmu_pages(vcpu->kvm, +1);
	return sp;
}

static void mark_unsync(u64 *spte);
static void kvm_mmu_mark_parents_unsync(struct kvm_mmu_page *sp)
{
	u64 *sptep;
	struct rmap_iterator iter;

	for_each_rmap_spte(&sp->parent_ptes, &iter, sptep) {
		mark_unsync(sptep);
	}
}

static void mark_unsync(u64 *spte)
{
	struct kvm_mmu_page *sp;
	unsigned int index;

	sp = page_header(__pa(spte));
	index = spte - sp->spt;
	if (__test_and_set_bit(index, sp->unsync_child_bitmap))
		return;
	if (sp->unsync_children++)
		return;
	kvm_mmu_mark_parents_unsync(sp);
}

static int nonpaging_sync_page(struct kvm_vcpu *vcpu,
			       struct kvm_mmu_page *sp)
{
	return 0;
}

static void nonpaging_invlpg(struct kvm_vcpu *vcpu, gva_t gva, hpa_t root)
{
}

static void nonpaging_update_pte(struct kvm_vcpu *vcpu,
				 struct kvm_mmu_page *sp, u64 *spte,
				 const void *pte)
{
	WARN_ON(1);
}

#define KVM_PAGE_ARRAY_NR 16

struct kvm_mmu_pages {
	struct mmu_page_and_offset {
		struct kvm_mmu_page *sp;
		unsigned int idx;
	} page[KVM_PAGE_ARRAY_NR];
	unsigned int nr;
};

static int mmu_pages_add(struct kvm_mmu_pages *pvec, struct kvm_mmu_page *sp,
			 int idx)
{
	int i;

	if (sp->unsync)
		for (i=0; i < pvec->nr; i++)
			if (pvec->page[i].sp == sp)
				return 0;

	pvec->page[pvec->nr].sp = sp;
	pvec->page[pvec->nr].idx = idx;
	pvec->nr++;
	return (pvec->nr == KVM_PAGE_ARRAY_NR);
}

static inline void clear_unsync_child_bit(struct kvm_mmu_page *sp, int idx)
{
	--sp->unsync_children;
	WARN_ON((int)sp->unsync_children < 0);
	__clear_bit(idx, sp->unsync_child_bitmap);
}

static int __mmu_unsync_walk(struct kvm_mmu_page *sp,
			   struct kvm_mmu_pages *pvec)
{
	int i, ret, nr_unsync_leaf = 0;

	for_each_set_bit(i, sp->unsync_child_bitmap, 512) {
		struct kvm_mmu_page *child;
		u64 ent = sp->spt[i];

		if (!is_shadow_present_pte(ent) || is_large_pte(ent)) {
			clear_unsync_child_bit(sp, i);
			continue;
		}

		child = page_header(ent & PT64_BASE_ADDR_MASK);

		if (child->unsync_children) {
			if (mmu_pages_add(pvec, child, i))
				return -ENOSPC;

			ret = __mmu_unsync_walk(child, pvec);
			if (!ret) {
				clear_unsync_child_bit(sp, i);
				continue;
			} else if (ret > 0) {
				nr_unsync_leaf += ret;
			} else
				return ret;
		} else if (child->unsync) {
			nr_unsync_leaf++;
			if (mmu_pages_add(pvec, child, i))
				return -ENOSPC;
		} else
			clear_unsync_child_bit(sp, i);
	}

	return nr_unsync_leaf;
}

#define INVALID_INDEX (-1)

static int mmu_unsync_walk(struct kvm_mmu_page *sp,
			   struct kvm_mmu_pages *pvec)
{
	pvec->nr = 0;
	if (!sp->unsync_children)
		return 0;

	mmu_pages_add(pvec, sp, INVALID_INDEX);
	return __mmu_unsync_walk(sp, pvec);
}

static void kvm_unlink_unsync_page(struct kvm *kvm, struct kvm_mmu_page *sp)
{
	WARN_ON(!sp->unsync);
	trace_kvm_mmu_sync_page(sp);
	sp->unsync = 0;
	--kvm->stat.mmu_unsync;
}

static bool kvm_mmu_prepare_zap_page(struct kvm *kvm, struct kvm_mmu_page *sp,
				     struct list_head *invalid_list);
static void kvm_mmu_commit_zap_page(struct kvm *kvm,
				    struct list_head *invalid_list);


#define for_each_valid_sp(_kvm, _sp, _gfn)				\
	hlist_for_each_entry(_sp,					\
	  &(_kvm)->arch.mmu_page_hash[kvm_page_table_hashfn(_gfn)], hash_link) \
		if (is_obsolete_sp((_kvm), (_sp)) || (_sp)->role.invalid) {    \
		} else

#define for_each_gfn_indirect_valid_sp(_kvm, _sp, _gfn)			\
	for_each_valid_sp(_kvm, _sp, _gfn)				\
		if ((_sp)->gfn != (_gfn) || (_sp)->role.direct) {} else

static inline bool is_ept_sp(struct kvm_mmu_page *sp)
{
	return sp->role.cr0_wp && sp->role.smap_andnot_wp;
}

/* @sp->gfn should be write-protected at the call site */
static bool __kvm_sync_page(struct kvm_vcpu *vcpu, struct kvm_mmu_page *sp,
			    struct list_head *invalid_list)
{
	if ((!is_ept_sp(sp) && sp->role.gpte_is_8_bytes != !!is_pae(vcpu)) ||
	    vcpu->arch.mmu->sync_page(vcpu, sp) == 0) {
		kvm_mmu_prepare_zap_page(vcpu->kvm, sp, invalid_list);
		return false;
	}

	return true;
}

static bool kvm_mmu_remote_flush_or_zap(struct kvm *kvm,
					struct list_head *invalid_list,
					bool remote_flush)
{
	if (!remote_flush && list_empty(invalid_list))
		return false;

	if (!list_empty(invalid_list))
		kvm_mmu_commit_zap_page(kvm, invalid_list);
	else
		kvm_flush_remote_tlbs(kvm);
	return true;
}

static void kvm_mmu_flush_or_zap(struct kvm_vcpu *vcpu,
				 struct list_head *invalid_list,
				 bool remote_flush, bool local_flush)
{
	if (kvm_mmu_remote_flush_or_zap(vcpu->kvm, invalid_list, remote_flush))
		return;

	if (local_flush)
		kvm_make_request(KVM_REQ_TLB_FLUSH, vcpu);
}

#ifdef CONFIG_KVM_MMU_AUDIT
#include "mmu_audit.c"
#else
static void kvm_mmu_audit(struct kvm_vcpu *vcpu, int point) { }
static void mmu_audit_disable(void) { }
#endif

static bool is_obsolete_sp(struct kvm *kvm, struct kvm_mmu_page *sp)
{
	return unlikely(sp->mmu_valid_gen != kvm->arch.mmu_valid_gen);
}

static bool kvm_sync_page(struct kvm_vcpu *vcpu, struct kvm_mmu_page *sp,
			 struct list_head *invalid_list)
{
	kvm_unlink_unsync_page(vcpu->kvm, sp);
	return __kvm_sync_page(vcpu, sp, invalid_list);
}

/* @gfn should be write-protected at the call site */
static bool kvm_sync_pages(struct kvm_vcpu *vcpu, gfn_t gfn,
			   struct list_head *invalid_list)
{
	struct kvm_mmu_page *s;
	bool ret = false;

	for_each_gfn_indirect_valid_sp(vcpu->kvm, s, gfn) {
		if (!s->unsync)
			continue;

		WARN_ON(s->role.level != PT_PAGE_TABLE_LEVEL);
		ret |= kvm_sync_page(vcpu, s, invalid_list);
	}

	return ret;
}

struct mmu_page_path {
	struct kvm_mmu_page *parent[PT64_ROOT_MAX_LEVEL];
	unsigned int idx[PT64_ROOT_MAX_LEVEL];
};

#define for_each_sp(pvec, sp, parents, i)			\
		for (i = mmu_pages_first(&pvec, &parents);	\
			i < pvec.nr && ({ sp = pvec.page[i].sp; 1;});	\
			i = mmu_pages_next(&pvec, &parents, i))

static int mmu_pages_next(struct kvm_mmu_pages *pvec,
			  struct mmu_page_path *parents,
			  int i)
{
	int n;

	for (n = i+1; n < pvec->nr; n++) {
		struct kvm_mmu_page *sp = pvec->page[n].sp;
		unsigned idx = pvec->page[n].idx;
		int level = sp->role.level;

		parents->idx[level-1] = idx;
		if (level == PT_PAGE_TABLE_LEVEL)
			break;

		parents->parent[level-2] = sp;
	}

	return n;
}

static int mmu_pages_first(struct kvm_mmu_pages *pvec,
			   struct mmu_page_path *parents)
{
	struct kvm_mmu_page *sp;
	int level;

	if (pvec->nr == 0)
		return 0;

	WARN_ON(pvec->page[0].idx != INVALID_INDEX);

	sp = pvec->page[0].sp;
	level = sp->role.level;
	WARN_ON(level == PT_PAGE_TABLE_LEVEL);

	parents->parent[level-2] = sp;

	/* Also set up a sentinel.  Further entries in pvec are all
	 * children of sp, so this element is never overwritten.
	 */
	parents->parent[level-1] = NULL;
	return mmu_pages_next(pvec, parents, 0);
}

static void mmu_pages_clear_parents(struct mmu_page_path *parents)
{
	struct kvm_mmu_page *sp;
	unsigned int level = 0;

	do {
		unsigned int idx = parents->idx[level];
		sp = parents->parent[level];
		if (!sp)
			return;

		WARN_ON(idx == INVALID_INDEX);
		clear_unsync_child_bit(sp, idx);
		level++;
	} while (!sp->unsync_children);
}

static void mmu_sync_children(struct kvm_vcpu *vcpu,
			      struct kvm_mmu_page *parent)
{
	int i;
	struct kvm_mmu_page *sp;
	struct mmu_page_path parents;
	struct kvm_mmu_pages pages;
	LIST_HEAD(invalid_list);
	bool flush = false;

	while (mmu_unsync_walk(parent, &pages)) {
		bool protected = false;

		for_each_sp(pages, sp, parents, i)
			protected |= rmap_write_protect(vcpu, sp->gfn);

		if (protected) {
			kvm_flush_remote_tlbs(vcpu->kvm);
			flush = false;
		}

		for_each_sp(pages, sp, parents, i) {
			flush |= kvm_sync_page(vcpu, sp, &invalid_list);
			mmu_pages_clear_parents(&parents);
		}
		if (need_resched() || spin_needbreak(&vcpu->kvm->mmu_lock)) {
			kvm_mmu_flush_or_zap(vcpu, &invalid_list, false, flush);
			cond_resched_lock(&vcpu->kvm->mmu_lock);
			flush = false;
		}
	}

	kvm_mmu_flush_or_zap(vcpu, &invalid_list, false, flush);
}

static void __clear_sp_write_flooding_count(struct kvm_mmu_page *sp)
{
	atomic_set(&sp->write_flooding_count,  0);
}

static void clear_sp_write_flooding_count(u64 *spte)
{
	struct kvm_mmu_page *sp =  page_header(__pa(spte));

	__clear_sp_write_flooding_count(sp);
}

static struct kvm_mmu_page *kvm_mmu_get_page(struct kvm_vcpu *vcpu,
					     gfn_t gfn,
					     gva_t gaddr,
					     unsigned level,
					     int direct,
					     unsigned access)
{
	union kvm_mmu_page_role role;
	unsigned quadrant;
	struct kvm_mmu_page *sp;
	bool need_sync = false;
	bool flush = false;
	int collisions = 0;
	LIST_HEAD(invalid_list);

	role = vcpu->arch.mmu->mmu_role.base;
	role.level = level;
	role.direct = direct;
	if (role.direct)
		role.gpte_is_8_bytes = true;
	role.access = access;
	if (!vcpu->arch.mmu->direct_map
	    && vcpu->arch.mmu->root_level <= PT32_ROOT_LEVEL) {
		quadrant = gaddr >> (PAGE_SHIFT + (PT64_PT_BITS * level));
		quadrant &= (1 << ((PT32_PT_BITS - PT64_PT_BITS) * level)) - 1;
		role.quadrant = quadrant;
	}
	for_each_valid_sp(vcpu->kvm, sp, gfn) {
		if (sp->gfn != gfn) {
			collisions++;
			continue;
		}

		if (!need_sync && sp->unsync)
			need_sync = true;

		if (sp->role.word != role.word)
			continue;

		if (sp->unsync) {
			/* The page is good, but __kvm_sync_page might still end
			 * up zapping it.  If so, break in order to rebuild it.
			 */
			if (!__kvm_sync_page(vcpu, sp, &invalid_list))
				break;

			WARN_ON(!list_empty(&invalid_list));
			kvm_make_request(KVM_REQ_TLB_FLUSH, vcpu);
		}

		if (sp->unsync_children)
			kvm_make_request(KVM_REQ_MMU_SYNC, vcpu);

		__clear_sp_write_flooding_count(sp);
		trace_kvm_mmu_get_page(sp, false);
		goto out;
	}

	++vcpu->kvm->stat.mmu_cache_miss;

	sp = kvm_mmu_alloc_page(vcpu, direct);

	sp->gfn = gfn;
	sp->role = role;
	hlist_add_head(&sp->hash_link,
		&vcpu->kvm->arch.mmu_page_hash[kvm_page_table_hashfn(gfn)]);
	if (!direct) {
		/*
		 * we should do write protection before syncing pages
		 * otherwise the content of the synced shadow page may
		 * be inconsistent with guest page table.
		 */
		account_shadowed(vcpu->kvm, sp);
		if (level == PT_PAGE_TABLE_LEVEL &&
		      rmap_write_protect(vcpu, gfn))
			kvm_flush_remote_tlbs_with_address(vcpu->kvm, gfn, 1);

		if (level > PT_PAGE_TABLE_LEVEL && need_sync)
			flush |= kvm_sync_pages(vcpu, gfn, &invalid_list);
	}
	sp->mmu_valid_gen = vcpu->kvm->arch.mmu_valid_gen;
	clear_page(sp->spt);
	trace_kvm_mmu_get_page(sp, true);

	kvm_mmu_flush_or_zap(vcpu, &invalid_list, false, flush);
out:
	if (collisions > vcpu->kvm->stat.max_mmu_page_hash_collisions)
		vcpu->kvm->stat.max_mmu_page_hash_collisions = collisions;
	return sp;
}

static void shadow_walk_init_using_root(struct kvm_shadow_walk_iterator *iterator,
					struct kvm_vcpu *vcpu, hpa_t root,
					u64 addr)
{
	iterator->addr = addr;
	iterator->shadow_addr = root;
	iterator->level = vcpu->arch.mmu->shadow_root_level;

	if (iterator->level == PT64_ROOT_4LEVEL &&
	    vcpu->arch.mmu->root_level < PT64_ROOT_4LEVEL &&
	    !vcpu->arch.mmu->direct_map)
		--iterator->level;

	if (iterator->level == PT32E_ROOT_LEVEL) {
		/*
		 * prev_root is currently only used for 64-bit hosts. So only
		 * the active root_hpa is valid here.
		 */
		BUG_ON(root != vcpu->arch.mmu->root_hpa);

		iterator->shadow_addr
			= vcpu->arch.mmu->pae_root[(addr >> 30) & 3];
		iterator->shadow_addr &= PT64_BASE_ADDR_MASK;
		--iterator->level;
		if (!iterator->shadow_addr)
			iterator->level = 0;
	}
}

static void shadow_walk_init(struct kvm_shadow_walk_iterator *iterator,
			     struct kvm_vcpu *vcpu, u64 addr)
{
	shadow_walk_init_using_root(iterator, vcpu, vcpu->arch.mmu->root_hpa,
				    addr);
}

static bool shadow_walk_okay(struct kvm_shadow_walk_iterator *iterator)
{
	if (iterator->level < PT_PAGE_TABLE_LEVEL)
		return false;

	iterator->index = SHADOW_PT_INDEX(iterator->addr, iterator->level);
	iterator->sptep	= ((u64 *)__va(iterator->shadow_addr)) + iterator->index;
	return true;
}

static void __shadow_walk_next(struct kvm_shadow_walk_iterator *iterator,
			       u64 spte)
{
	if (is_last_spte(spte, iterator->level)) {
		iterator->level = 0;
		return;
	}

	iterator->shadow_addr = spte & PT64_BASE_ADDR_MASK;
	--iterator->level;
}

static void shadow_walk_next(struct kvm_shadow_walk_iterator *iterator)
{
	__shadow_walk_next(iterator, *iterator->sptep);
}

static void link_shadow_page(struct kvm_vcpu *vcpu, u64 *sptep,
			     struct kvm_mmu_page *sp)
{
	u64 spte;

	BUILD_BUG_ON(VMX_EPT_WRITABLE_MASK != PT_WRITABLE_MASK);

	spte = __pa(sp->spt) | shadow_present_mask | PT_WRITABLE_MASK |
	       shadow_user_mask | shadow_x_mask | shadow_me_mask;

	if (sp_ad_disabled(sp))
		spte |= shadow_acc_track_value;
	else
		spte |= shadow_accessed_mask;

	mmu_spte_set(sptep, spte);

	mmu_page_add_parent_pte(vcpu, sp, sptep);

	if (sp->unsync_children || sp->unsync)
		mark_unsync(sptep);
}

static void validate_direct_spte(struct kvm_vcpu *vcpu, u64 *sptep,
				   unsigned direct_access)
{
	if (is_shadow_present_pte(*sptep) && !is_large_pte(*sptep)) {
		struct kvm_mmu_page *child;

		/*
		 * For the direct sp, if the guest pte's dirty bit
		 * changed form clean to dirty, it will corrupt the
		 * sp's access: allow writable in the read-only sp,
		 * so we should update the spte at this point to get
		 * a new sp with the correct access.
		 */
		child = page_header(*sptep & PT64_BASE_ADDR_MASK);
		if (child->role.access == direct_access)
			return;

		drop_parent_pte(child, sptep);
		kvm_flush_remote_tlbs_with_address(vcpu->kvm, child->gfn, 1);
	}
}

static bool mmu_page_zap_pte(struct kvm *kvm, struct kvm_mmu_page *sp,
			     u64 *spte)
{
	u64 pte;
	struct kvm_mmu_page *child;

	pte = *spte;
	if (is_shadow_present_pte(pte)) {
		if (is_last_spte(pte, sp->role.level)) {
			drop_spte(kvm, spte);
			if (is_large_pte(pte))
				--kvm->stat.lpages;
		} else {
			child = page_header(pte & PT64_BASE_ADDR_MASK);
			drop_parent_pte(child, spte);
		}
		return true;
	}

	if (is_mmio_spte(pte))
		mmu_spte_clear_no_track(spte);

	return false;
}

static void kvm_mmu_page_unlink_children(struct kvm *kvm,
					 struct kvm_mmu_page *sp)
{
	unsigned i;

	for (i = 0; i < PT64_ENT_PER_PAGE; ++i)
		mmu_page_zap_pte(kvm, sp, sp->spt + i);
}

static void kvm_mmu_unlink_parents(struct kvm *kvm, struct kvm_mmu_page *sp)
{
	u64 *sptep;
	struct rmap_iterator iter;

	while ((sptep = rmap_get_first(&sp->parent_ptes, &iter)))
		drop_parent_pte(sp, sptep);
}

static int mmu_zap_unsync_children(struct kvm *kvm,
				   struct kvm_mmu_page *parent,
				   struct list_head *invalid_list)
{
	int i, zapped = 0;
	struct mmu_page_path parents;
	struct kvm_mmu_pages pages;

	if (parent->role.level == PT_PAGE_TABLE_LEVEL)
		return 0;

	while (mmu_unsync_walk(parent, &pages)) {
		struct kvm_mmu_page *sp;

		for_each_sp(pages, sp, parents, i) {
			kvm_mmu_prepare_zap_page(kvm, sp, invalid_list);
			mmu_pages_clear_parents(&parents);
			zapped++;
		}
	}

	return zapped;
}

static bool __kvm_mmu_prepare_zap_page(struct kvm *kvm,
				       struct kvm_mmu_page *sp,
				       struct list_head *invalid_list,
				       int *nr_zapped)
{
	bool list_unstable;

	trace_kvm_mmu_prepare_zap_page(sp);
	++kvm->stat.mmu_shadow_zapped;
	*nr_zapped = mmu_zap_unsync_children(kvm, sp, invalid_list);
	kvm_mmu_page_unlink_children(kvm, sp);
	kvm_mmu_unlink_parents(kvm, sp);

	/* Zapping children means active_mmu_pages has become unstable. */
	list_unstable = *nr_zapped;

	if (!sp->role.invalid && !sp->role.direct)
		unaccount_shadowed(kvm, sp);

	if (sp->unsync)
		kvm_unlink_unsync_page(kvm, sp);
	if (!sp->root_count) {
		/* Count self */
		(*nr_zapped)++;
		list_move(&sp->link, invalid_list);
		kvm_mod_used_mmu_pages(kvm, -1);
	} else {
		list_move(&sp->link, &kvm->arch.active_mmu_pages);

		if (!sp->role.invalid)
			kvm_reload_remote_mmus(kvm);
	}

	sp->role.invalid = 1;
	return list_unstable;
}

static bool kvm_mmu_prepare_zap_page(struct kvm *kvm, struct kvm_mmu_page *sp,
				     struct list_head *invalid_list)
{
	int nr_zapped;

	__kvm_mmu_prepare_zap_page(kvm, sp, invalid_list, &nr_zapped);
	return nr_zapped;
}

static void kvm_mmu_commit_zap_page(struct kvm *kvm,
				    struct list_head *invalid_list)
{
	struct kvm_mmu_page *sp, *nsp;

	if (list_empty(invalid_list))
		return;

	/*
	 * We need to make sure everyone sees our modifications to
	 * the page tables and see changes to vcpu->mode here. The barrier
	 * in the kvm_flush_remote_tlbs() achieves this. This pairs
	 * with vcpu_enter_guest and walk_shadow_page_lockless_begin/end.
	 *
	 * In addition, kvm_flush_remote_tlbs waits for all vcpus to exit
	 * guest mode and/or lockless shadow page table walks.
	 */
	kvm_flush_remote_tlbs(kvm);

	list_for_each_entry_safe(sp, nsp, invalid_list, link) {
		WARN_ON(!sp->role.invalid || sp->root_count);
		kvm_mmu_free_page(sp);
	}
}

static bool prepare_zap_oldest_mmu_page(struct kvm *kvm,
					struct list_head *invalid_list)
{
	struct kvm_mmu_page *sp;

	if (list_empty(&kvm->arch.active_mmu_pages))
		return false;

	sp = list_last_entry(&kvm->arch.active_mmu_pages,
			     struct kvm_mmu_page, link);
	return kvm_mmu_prepare_zap_page(kvm, sp, invalid_list);
}

/*
 * Changing the number of mmu pages allocated to the vm
 * Note: if goal_nr_mmu_pages is too small, you will get dead lock
 */
void kvm_mmu_change_mmu_pages(struct kvm *kvm, unsigned long goal_nr_mmu_pages)
{
	LIST_HEAD(invalid_list);

	spin_lock(&kvm->mmu_lock);

	if (kvm->arch.n_used_mmu_pages > goal_nr_mmu_pages) {
		/* Need to free some mmu pages to achieve the goal. */
		while (kvm->arch.n_used_mmu_pages > goal_nr_mmu_pages)
			if (!prepare_zap_oldest_mmu_page(kvm, &invalid_list))
				break;

		kvm_mmu_commit_zap_page(kvm, &invalid_list);
		goal_nr_mmu_pages = kvm->arch.n_used_mmu_pages;
	}

	kvm->arch.n_max_mmu_pages = goal_nr_mmu_pages;

	spin_unlock(&kvm->mmu_lock);
}

int kvm_mmu_unprotect_page(struct kvm *kvm, gfn_t gfn)
{
	struct kvm_mmu_page *sp;
	LIST_HEAD(invalid_list);
	int r;

	pgprintk("%s: looking for gfn %llx\n", __func__, gfn);
	r = 0;
	spin_lock(&kvm->mmu_lock);
	for_each_gfn_indirect_valid_sp(kvm, sp, gfn) {
		pgprintk("%s: gfn %llx role %x\n", __func__, gfn,
			 sp->role.word);
		r = 1;
		kvm_mmu_prepare_zap_page(kvm, sp, &invalid_list);
	}
	kvm_mmu_commit_zap_page(kvm, &invalid_list);
	spin_unlock(&kvm->mmu_lock);

	return r;
}
EXPORT_SYMBOL_GPL(kvm_mmu_unprotect_page);

static void kvm_unsync_page(struct kvm_vcpu *vcpu, struct kvm_mmu_page *sp)
{
	trace_kvm_mmu_unsync_page(sp);
	++vcpu->kvm->stat.mmu_unsync;
	sp->unsync = 1;

	kvm_mmu_mark_parents_unsync(sp);
}

static bool mmu_need_write_protect(struct kvm_vcpu *vcpu, gfn_t gfn,
				   bool can_unsync)
{
	struct kvm_mmu_page *sp;

	if (kvm_page_track_is_active(vcpu, gfn, KVM_PAGE_TRACK_WRITE))
		return true;

	for_each_gfn_indirect_valid_sp(vcpu->kvm, sp, gfn) {
		if (!can_unsync)
			return true;

		if (sp->unsync)
			continue;

		WARN_ON(sp->role.level != PT_PAGE_TABLE_LEVEL);
		kvm_unsync_page(vcpu, sp);
	}

	/*
	 * We need to ensure that the marking of unsync pages is visible
	 * before the SPTE is updated to allow writes because
	 * kvm_mmu_sync_roots() checks the unsync flags without holding
	 * the MMU lock and so can race with this. If the SPTE was updated
	 * before the page had been marked as unsync-ed, something like the
	 * following could happen:
	 *
	 * CPU 1                    CPU 2
	 * ---------------------------------------------------------------------
	 * 1.2 Host updates SPTE
	 *     to be writable
	 *                      2.1 Guest writes a GPTE for GVA X.
	 *                          (GPTE being in the guest page table shadowed
	 *                           by the SP from CPU 1.)
	 *                          This reads SPTE during the page table walk.
	 *                          Since SPTE.W is read as 1, there is no
	 *                          fault.
	 *
	 *                      2.2 Guest issues TLB flush.
	 *                          That causes a VM Exit.
	 *
	 *                      2.3 kvm_mmu_sync_pages() reads sp->unsync.
	 *                          Since it is false, so it just returns.
	 *
	 *                      2.4 Guest accesses GVA X.
	 *                          Since the mapping in the SP was not updated,
	 *                          so the old mapping for GVA X incorrectly
	 *                          gets used.
	 * 1.1 Host marks SP
	 *     as unsync
	 *     (sp->unsync = true)
	 *
	 * The write barrier below ensures that 1.1 happens before 1.2 and thus
	 * the situation in 2.4 does not arise. The implicit barrier in 2.2
	 * pairs with this write barrier.
	 */
	smp_wmb();

	return false;
}

static bool kvm_is_mmio_pfn(kvm_pfn_t pfn)
{
	if (pfn_valid(pfn))
		return !is_zero_pfn(pfn) && PageReserved(pfn_to_page(pfn)) &&
			/*
			 * Some reserved pages, such as those from NVDIMM
			 * DAX devices, are not for MMIO, and can be mapped
			 * with cached memory type for better performance.
			 * However, the above check misconceives those pages
			 * as MMIO, and results in KVM mapping them with UC
			 * memory type, which would hurt the performance.
			 * Therefore, we check the host memory type in addition
			 * and only treat UC/UC-/WC pages as MMIO.
			 */
			(!pat_enabled() || pat_pfn_immune_to_uc_mtrr(pfn));

	return !e820__mapped_raw_any(pfn_to_hpa(pfn),
				     pfn_to_hpa(pfn + 1) - 1,
				     E820_TYPE_RAM);
}

/* Bits which may be returned by set_spte() */
#define SET_SPTE_WRITE_PROTECTED_PT	BIT(0)
#define SET_SPTE_NEED_REMOTE_TLB_FLUSH	BIT(1)

static int set_spte(struct kvm_vcpu *vcpu, u64 *sptep,
		    unsigned pte_access, int level,
		    gfn_t gfn, kvm_pfn_t pfn, bool speculative,
		    bool can_unsync, bool host_writable)
{
	u64 spte = 0;
	int ret = 0;
	struct kvm_mmu_page *sp;

	if (set_mmio_spte(vcpu, sptep, gfn, pfn, pte_access))
		return 0;

	sp = page_header(__pa(sptep));
	if (sp_ad_disabled(sp))
		spte |= shadow_acc_track_value;

	/*
	 * For the EPT case, shadow_present_mask is 0 if hardware
	 * supports exec-only page table entries.  In that case,
	 * ACC_USER_MASK and shadow_user_mask are used to represent
	 * read access.  See FNAME(gpte_access) in paging_tmpl.h.
	 */
	spte |= shadow_present_mask;
	if (!speculative)
		spte |= spte_shadow_accessed_mask(spte);

	if (pte_access & ACC_EXEC_MASK)
		spte |= shadow_x_mask;
	else
		spte |= shadow_nx_mask;

	if (pte_access & ACC_USER_MASK)
		spte |= shadow_user_mask;

	if (level > PT_PAGE_TABLE_LEVEL)
		spte |= PT_PAGE_SIZE_MASK;
	if (tdp_enabled)
		spte |= kvm_x86_ops->get_mt_mask(vcpu, gfn,
			kvm_is_mmio_pfn(pfn));

	if (host_writable)
		spte |= SPTE_HOST_WRITEABLE;
	else
		pte_access &= ~ACC_WRITE_MASK;

	if (!kvm_is_mmio_pfn(pfn))
		spte |= shadow_me_mask;

	spte |= (u64)pfn << PAGE_SHIFT;

	if (pte_access & ACC_WRITE_MASK) {

		/*
		 * Other vcpu creates new sp in the window between
		 * mapping_level() and acquiring mmu-lock. We can
		 * allow guest to retry the access, the mapping can
		 * be fixed if guest refault.
		 */
		if (level > PT_PAGE_TABLE_LEVEL &&
		    mmu_gfn_lpage_is_disallowed(vcpu, gfn, level))
			goto done;

		spte |= PT_WRITABLE_MASK | SPTE_MMU_WRITEABLE;

		/*
		 * Optimization: for pte sync, if spte was writable the hash
		 * lookup is unnecessary (and expensive). Write protection
		 * is responsibility of mmu_get_page / kvm_sync_page.
		 * Same reasoning can be applied to dirty page accounting.
		 */
		if (!can_unsync && is_writable_pte(*sptep))
			goto set_pte;

		if (mmu_need_write_protect(vcpu, gfn, can_unsync)) {
			pgprintk("%s: found shadow page for %llx, marking ro\n",
				 __func__, gfn);
			ret |= SET_SPTE_WRITE_PROTECTED_PT;
			pte_access &= ~ACC_WRITE_MASK;
			spte &= ~(PT_WRITABLE_MASK | SPTE_MMU_WRITEABLE);
		}
	}

	if (pte_access & ACC_WRITE_MASK) {
		kvm_vcpu_mark_page_dirty(vcpu, gfn);
		spte |= spte_shadow_dirty_mask(spte);
	}

	if (speculative)
		spte = mark_spte_for_access_track(spte);

set_pte:
	if (mmu_spte_update(sptep, spte))
		ret |= SET_SPTE_NEED_REMOTE_TLB_FLUSH;
done:
	return ret;
}

static int mmu_set_spte(struct kvm_vcpu *vcpu, u64 *sptep, unsigned pte_access,
			int write_fault, int level, gfn_t gfn, kvm_pfn_t pfn,
		       	bool speculative, bool host_writable)
{
	int was_rmapped = 0;
	int rmap_count;
	int set_spte_ret;
	int ret = RET_PF_RETRY;
	bool flush = false;

	pgprintk("%s: spte %llx write_fault %d gfn %llx\n", __func__,
		 *sptep, write_fault, gfn);

	if (is_shadow_present_pte(*sptep)) {
		/*
		 * If we overwrite a PTE page pointer with a 2MB PMD, unlink
		 * the parent of the now unreachable PTE.
		 */
		if (level > PT_PAGE_TABLE_LEVEL &&
		    !is_large_pte(*sptep)) {
			struct kvm_mmu_page *child;
			u64 pte = *sptep;

			child = page_header(pte & PT64_BASE_ADDR_MASK);
			drop_parent_pte(child, sptep);
			flush = true;
		} else if (pfn != spte_to_pfn(*sptep)) {
			pgprintk("hfn old %llx new %llx\n",
				 spte_to_pfn(*sptep), pfn);
			drop_spte(vcpu->kvm, sptep);
			flush = true;
		} else
			was_rmapped = 1;
	}

	set_spte_ret = set_spte(vcpu, sptep, pte_access, level, gfn, pfn,
				speculative, true, host_writable);
	if (set_spte_ret & SET_SPTE_WRITE_PROTECTED_PT) {
		if (write_fault)
			ret = RET_PF_EMULATE;
		kvm_make_request(KVM_REQ_TLB_FLUSH, vcpu);
	}

	if (set_spte_ret & SET_SPTE_NEED_REMOTE_TLB_FLUSH || flush)
		kvm_flush_remote_tlbs_with_address(vcpu->kvm, gfn,
				KVM_PAGES_PER_HPAGE(level));

	if (unlikely(is_mmio_spte(*sptep)))
		ret = RET_PF_EMULATE;

	pgprintk("%s: setting spte %llx\n", __func__, *sptep);
	trace_kvm_mmu_set_spte(level, gfn, sptep);
	if (!was_rmapped && is_large_pte(*sptep))
		++vcpu->kvm->stat.lpages;

	if (is_shadow_present_pte(*sptep)) {
		if (!was_rmapped) {
			rmap_count = rmap_add(vcpu, sptep, gfn);
			if (rmap_count > RMAP_RECYCLE_THRESHOLD)
				rmap_recycle(vcpu, sptep, gfn);
		}
	}

	return ret;
}

static kvm_pfn_t pte_prefetch_gfn_to_pfn(struct kvm_vcpu *vcpu, gfn_t gfn,
				     bool no_dirty_log)
{
	struct kvm_memory_slot *slot;

	slot = gfn_to_memslot_dirty_bitmap(vcpu, gfn, no_dirty_log);
	if (!slot)
		return KVM_PFN_ERR_FAULT;

	return gfn_to_pfn_memslot_atomic(slot, gfn);
}

static int direct_pte_prefetch_many(struct kvm_vcpu *vcpu,
				    struct kvm_mmu_page *sp,
				    u64 *start, u64 *end)
{
	struct page *pages[PTE_PREFETCH_NUM];
	struct kvm_memory_slot *slot;
	unsigned access = sp->role.access;
	int i, ret;
	gfn_t gfn;

	gfn = kvm_mmu_page_get_gfn(sp, start - sp->spt);
	slot = gfn_to_memslot_dirty_bitmap(vcpu, gfn, access & ACC_WRITE_MASK);
	if (!slot)
		return -1;

	ret = gfn_to_page_many_atomic(slot, gfn, pages, end - start);
	if (ret <= 0)
		return -1;

	for (i = 0; i < ret; i++, gfn++, start++) {
		mmu_set_spte(vcpu, start, access, 0, sp->role.level, gfn,
			     page_to_pfn(pages[i]), true, true);
		put_page(pages[i]);
	}

	return 0;
}

static void __direct_pte_prefetch(struct kvm_vcpu *vcpu,
				  struct kvm_mmu_page *sp, u64 *sptep)
{
	u64 *spte, *start = NULL;
	int i;

	WARN_ON(!sp->role.direct);

	i = (sptep - sp->spt) & ~(PTE_PREFETCH_NUM - 1);
	spte = sp->spt + i;

	for (i = 0; i < PTE_PREFETCH_NUM; i++, spte++) {
		if (is_shadow_present_pte(*spte) || spte == sptep) {
			if (!start)
				continue;
			if (direct_pte_prefetch_many(vcpu, sp, start, spte) < 0)
				break;
			start = NULL;
		} else if (!start)
			start = spte;
	}
}

static void direct_pte_prefetch(struct kvm_vcpu *vcpu, u64 *sptep)
{
	struct kvm_mmu_page *sp;

	sp = page_header(__pa(sptep));

	/*
	 * Without accessed bits, there's no way to distinguish between
	 * actually accessed translations and prefetched, so disable pte
	 * prefetch if accessed bits aren't available.
	 */
	if (sp_ad_disabled(sp))
		return;

	if (sp->role.level > PT_PAGE_TABLE_LEVEL)
		return;

	__direct_pte_prefetch(vcpu, sp, sptep);
}

static int __direct_map(struct kvm_vcpu *vcpu, gpa_t gpa, int write,
			int map_writable, int level, kvm_pfn_t pfn,
			bool prefault)
{
	struct kvm_shadow_walk_iterator it;
	struct kvm_mmu_page *sp;
	int ret;
	gfn_t gfn = gpa >> PAGE_SHIFT;
	gfn_t base_gfn = gfn;

	if (!VALID_PAGE(vcpu->arch.mmu->root_hpa))
		return RET_PF_RETRY;

	trace_kvm_mmu_spte_requested(gpa, level, pfn);
	for_each_shadow_entry(vcpu, gpa, it) {
		base_gfn = gfn & ~(KVM_PAGES_PER_HPAGE(it.level) - 1);
		if (it.level == level)
			break;

		drop_large_spte(vcpu, it.sptep);
		if (!is_shadow_present_pte(*it.sptep)) {
			sp = kvm_mmu_get_page(vcpu, base_gfn, it.addr,
					      it.level - 1, true, ACC_ALL);

			link_shadow_page(vcpu, it.sptep, sp);
		}
	}

	ret = mmu_set_spte(vcpu, it.sptep, ACC_ALL,
			   write, level, base_gfn, pfn, prefault,
			   map_writable);
	direct_pte_prefetch(vcpu, it.sptep);
	++vcpu->stat.pf_fixed;
	return ret;
}

static void kvm_send_hwpoison_signal(unsigned long address, struct task_struct *tsk)
{
	send_sig_mceerr(BUS_MCEERR_AR, (void __user *)address, PAGE_SHIFT, tsk);
}

static int kvm_handle_bad_page(struct kvm_vcpu *vcpu, gfn_t gfn, kvm_pfn_t pfn)
{
	/*
	 * Do not cache the mmio info caused by writing the readonly gfn
	 * into the spte otherwise read access on readonly gfn also can
	 * caused mmio page fault and treat it as mmio access.
	 */
	if (pfn == KVM_PFN_ERR_RO_FAULT)
		return RET_PF_EMULATE;

	if (pfn == KVM_PFN_ERR_HWPOISON) {
		kvm_send_hwpoison_signal(kvm_vcpu_gfn_to_hva(vcpu, gfn), current);
		return RET_PF_RETRY;
	}

	return -EFAULT;
}

static void transparent_hugepage_adjust(struct kvm_vcpu *vcpu,
					gfn_t gfn, kvm_pfn_t *pfnp,
					int *levelp)
{
	kvm_pfn_t pfn = *pfnp;
	int level = *levelp;

	/*
	 * Check if it's a transparent hugepage. If this would be an
	 * hugetlbfs page, level wouldn't be set to
	 * PT_PAGE_TABLE_LEVEL and there would be no adjustment done
	 * here.
	 */
	if (!is_error_noslot_pfn(pfn) && !kvm_is_reserved_pfn(pfn) &&
	    level == PT_PAGE_TABLE_LEVEL &&
	    PageTransCompoundMap(pfn_to_page(pfn)) &&
	    !mmu_gfn_lpage_is_disallowed(vcpu, gfn, PT_DIRECTORY_LEVEL)) {
		unsigned long mask;
		/*
		 * mmu_notifier_retry was successful and we hold the
		 * mmu_lock here, so the pmd can't become splitting
		 * from under us, and in turn
		 * __split_huge_page_refcount() can't run from under
		 * us and we can safely transfer the refcount from
		 * PG_tail to PG_head as we switch the pfn to tail to
		 * head.
		 */
		*levelp = level = PT_DIRECTORY_LEVEL;
		mask = KVM_PAGES_PER_HPAGE(level) - 1;
		VM_BUG_ON((gfn & mask) != (pfn & mask));
		if (pfn & mask) {
			kvm_release_pfn_clean(pfn);
			pfn &= ~mask;
			kvm_get_pfn(pfn);
			*pfnp = pfn;
		}
	}
}

static bool handle_abnormal_pfn(struct kvm_vcpu *vcpu, gva_t gva, gfn_t gfn,
				kvm_pfn_t pfn, unsigned access, int *ret_val)
{
	/* The pfn is invalid, report the error! */
	if (unlikely(is_error_pfn(pfn))) {
		*ret_val = kvm_handle_bad_page(vcpu, gfn, pfn);
		return true;
	}

	if (unlikely(is_noslot_pfn(pfn)))
		vcpu_cache_mmio_info(vcpu, gva, gfn, access);

	return false;
}

static bool page_fault_can_be_fast(u32 error_code)
{
	/*
	 * Do not fix the mmio spte with invalid generation number which
	 * need to be updated by slow page fault path.
	 */
	if (unlikely(error_code & PFERR_RSVD_MASK))
		return false;

	/* See if the page fault is due to an NX violation */
	if (unlikely(((error_code & (PFERR_FETCH_MASK | PFERR_PRESENT_MASK))
		      == (PFERR_FETCH_MASK | PFERR_PRESENT_MASK))))
		return false;

	/*
	 * #PF can be fast if:
	 * 1. The shadow page table entry is not present, which could mean that
	 *    the fault is potentially caused by access tracking (if enabled).
	 * 2. The shadow page table entry is present and the fault
	 *    is caused by write-protect, that means we just need change the W
	 *    bit of the spte which can be done out of mmu-lock.
	 *
	 * However, if access tracking is disabled we know that a non-present
	 * page must be a genuine page fault where we have to create a new SPTE.
	 * So, if access tracking is disabled, we return true only for write
	 * accesses to a present page.
	 */

	return shadow_acc_track_mask != 0 ||
	       ((error_code & (PFERR_WRITE_MASK | PFERR_PRESENT_MASK))
		== (PFERR_WRITE_MASK | PFERR_PRESENT_MASK));
}

/*
 * Returns true if the SPTE was fixed successfully. Otherwise,
 * someone else modified the SPTE from its original value.
 */
static bool
fast_pf_fix_direct_spte(struct kvm_vcpu *vcpu, struct kvm_mmu_page *sp,
			u64 *sptep, u64 old_spte, u64 new_spte)
{
	gfn_t gfn;

	WARN_ON(!sp->role.direct);

	/*
	 * Theoretically we could also set dirty bit (and flush TLB) here in
	 * order to eliminate unnecessary PML logging. See comments in
	 * set_spte. But fast_page_fault is very unlikely to happen with PML
	 * enabled, so we do not do this. This might result in the same GPA
	 * to be logged in PML buffer again when the write really happens, and
	 * eventually to be called by mark_page_dirty twice. But it's also no
	 * harm. This also avoids the TLB flush needed after setting dirty bit
	 * so non-PML cases won't be impacted.
	 *
	 * Compare with set_spte where instead shadow_dirty_mask is set.
	 */
	if (cmpxchg64(sptep, old_spte, new_spte) != old_spte)
		return false;

	if (is_writable_pte(new_spte) && !is_writable_pte(old_spte)) {
		/*
		 * The gfn of direct spte is stable since it is
		 * calculated by sp->gfn.
		 */
		gfn = kvm_mmu_page_get_gfn(sp, sptep - sp->spt);
		kvm_vcpu_mark_page_dirty(vcpu, gfn);
	}

	return true;
}

static bool is_access_allowed(u32 fault_err_code, u64 spte)
{
	if (fault_err_code & PFERR_FETCH_MASK)
		return is_executable_pte(spte);

	if (fault_err_code & PFERR_WRITE_MASK)
		return is_writable_pte(spte);

	/* Fault was on Read access */
	return spte & PT_PRESENT_MASK;
}

/*
 * Return value:
 * - true: let the vcpu to access on the same address again.
 * - false: let the real page fault path to fix it.
 */
static bool fast_page_fault(struct kvm_vcpu *vcpu, gva_t gva, int level,
			    u32 error_code)
{
	struct kvm_shadow_walk_iterator iterator;
	struct kvm_mmu_page *sp;
	bool fault_handled = false;
	u64 spte = 0ull;
	uint retry_count = 0;

	if (!VALID_PAGE(vcpu->arch.mmu->root_hpa))
		return false;

	if (!page_fault_can_be_fast(error_code))
		return false;

	walk_shadow_page_lockless_begin(vcpu);

	do {
		u64 new_spte;

		for_each_shadow_entry_lockless(vcpu, gva, iterator, spte)
			if (!is_shadow_present_pte(spte) ||
			    iterator.level < level)
				break;

		sp = page_header(__pa(iterator.sptep));
		if (!is_last_spte(spte, sp->role.level))
			break;

		/*
		 * Check whether the memory access that caused the fault would
		 * still cause it if it were to be performed right now. If not,
		 * then this is a spurious fault caused by TLB lazily flushed,
		 * or some other CPU has already fixed the PTE after the
		 * current CPU took the fault.
		 *
		 * Need not check the access of upper level table entries since
		 * they are always ACC_ALL.
		 */
		if (is_access_allowed(error_code, spte)) {
			fault_handled = true;
			break;
		}

		new_spte = spte;

		if (is_access_track_spte(spte))
			new_spte = restore_acc_track_spte(new_spte);

		/*
		 * Currently, to simplify the code, write-protection can
		 * be removed in the fast path only if the SPTE was
		 * write-protected for dirty-logging or access tracking.
		 */
		if ((error_code & PFERR_WRITE_MASK) &&
		    spte_can_locklessly_be_made_writable(spte))
		{
			new_spte |= PT_WRITABLE_MASK;

			/*
			 * Do not fix write-permission on the large spte.  Since
			 * we only dirty the first page into the dirty-bitmap in
			 * fast_pf_fix_direct_spte(), other pages are missed
			 * if its slot has dirty logging enabled.
			 *
			 * Instead, we let the slow page fault path create a
			 * normal spte to fix the access.
			 *
			 * See the comments in kvm_arch_commit_memory_region().
			 */
			if (sp->role.level > PT_PAGE_TABLE_LEVEL)
				break;
		}

		/* Verify that the fault can be handled in the fast path */
		if (new_spte == spte ||
		    !is_access_allowed(error_code, new_spte))
			break;

		/*
		 * Currently, fast page fault only works for direct mapping
		 * since the gfn is not stable for indirect shadow page. See
		 * Documentation/virt/kvm/locking.txt to get more detail.
		 */
		fault_handled = fast_pf_fix_direct_spte(vcpu, sp,
							iterator.sptep, spte,
							new_spte);
		if (fault_handled)
			break;

		if (++retry_count > 4) {
			printk_once(KERN_WARNING
				"kvm: Fast #PF retrying more than 4 times.\n");
			break;
		}

	} while (true);

	trace_fast_page_fault(vcpu, gva, error_code, iterator.sptep,
			      spte, fault_handled);
	walk_shadow_page_lockless_end(vcpu);

	return fault_handled;
}

static bool try_async_pf(struct kvm_vcpu *vcpu, bool prefault, gfn_t gfn,
			 gva_t gva, kvm_pfn_t *pfn, bool write, bool *writable);
static int make_mmu_pages_available(struct kvm_vcpu *vcpu);

static int nonpaging_map(struct kvm_vcpu *vcpu, gva_t v, u32 error_code,
			 gfn_t gfn, bool prefault)
{
	int r;
	int level;
	bool force_pt_level = false;
	kvm_pfn_t pfn;
	unsigned long mmu_seq;
	bool map_writable, write = error_code & PFERR_WRITE_MASK;

	level = mapping_level(vcpu, gfn, &force_pt_level);
	if (likely(!force_pt_level)) {
		/*
		 * This path builds a PAE pagetable - so we can map
		 * 2mb pages at maximum. Therefore check if the level
		 * is larger than that.
		 */
		if (level > PT_DIRECTORY_LEVEL)
			level = PT_DIRECTORY_LEVEL;

		gfn &= ~(KVM_PAGES_PER_HPAGE(level) - 1);
	}

	if (fast_page_fault(vcpu, v, level, error_code))
		return RET_PF_RETRY;

	mmu_seq = vcpu->kvm->mmu_notifier_seq;
	smp_rmb();

	if (try_async_pf(vcpu, prefault, gfn, v, &pfn, write, &map_writable))
		return RET_PF_RETRY;

	if (handle_abnormal_pfn(vcpu, v, gfn, pfn, ACC_ALL, &r))
		return r;

	r = RET_PF_RETRY;
	spin_lock(&vcpu->kvm->mmu_lock);
	if (mmu_notifier_retry(vcpu->kvm, mmu_seq))
		goto out_unlock;
	if (make_mmu_pages_available(vcpu) < 0)
		goto out_unlock;
	if (likely(!force_pt_level))
		transparent_hugepage_adjust(vcpu, gfn, &pfn, &level);
	r = __direct_map(vcpu, v, write, map_writable, level, pfn, prefault);
out_unlock:
	spin_unlock(&vcpu->kvm->mmu_lock);
	kvm_release_pfn_clean(pfn);
	return r;
}

static void mmu_free_root_page(struct kvm *kvm, hpa_t *root_hpa,
			       struct list_head *invalid_list)
{
	struct kvm_mmu_page *sp;

	if (!VALID_PAGE(*root_hpa))
		return;

	sp = page_header(*root_hpa & PT64_BASE_ADDR_MASK);
	--sp->root_count;
	if (!sp->root_count && sp->role.invalid)
		kvm_mmu_prepare_zap_page(kvm, sp, invalid_list);

	*root_hpa = INVALID_PAGE;
}

/* roots_to_free must be some combination of the KVM_MMU_ROOT_* flags */
void kvm_mmu_free_roots(struct kvm_vcpu *vcpu, struct kvm_mmu *mmu,
			ulong roots_to_free)
{
	int i;
	LIST_HEAD(invalid_list);
	bool free_active_root = roots_to_free & KVM_MMU_ROOT_CURRENT;

	BUILD_BUG_ON(KVM_MMU_NUM_PREV_ROOTS >= BITS_PER_LONG);

	/* Before acquiring the MMU lock, see if we need to do any real work. */
	if (!(free_active_root && VALID_PAGE(mmu->root_hpa))) {
		for (i = 0; i < KVM_MMU_NUM_PREV_ROOTS; i++)
			if ((roots_to_free & KVM_MMU_ROOT_PREVIOUS(i)) &&
			    VALID_PAGE(mmu->prev_roots[i].hpa))
				break;

		if (i == KVM_MMU_NUM_PREV_ROOTS)
			return;
	}

	spin_lock(&vcpu->kvm->mmu_lock);

	for (i = 0; i < KVM_MMU_NUM_PREV_ROOTS; i++)
		if (roots_to_free & KVM_MMU_ROOT_PREVIOUS(i))
			mmu_free_root_page(vcpu->kvm, &mmu->prev_roots[i].hpa,
					   &invalid_list);

	if (free_active_root) {
		if (mmu->shadow_root_level >= PT64_ROOT_4LEVEL &&
		    (mmu->root_level >= PT64_ROOT_4LEVEL || mmu->direct_map)) {
			mmu_free_root_page(vcpu->kvm, &mmu->root_hpa,
					   &invalid_list);
		} else {
			for (i = 0; i < 4; ++i)
				if (mmu->pae_root[i] != 0)
					mmu_free_root_page(vcpu->kvm,
							   &mmu->pae_root[i],
							   &invalid_list);
			mmu->root_hpa = INVALID_PAGE;
		}
		mmu->root_cr3 = 0;
	}

	kvm_mmu_commit_zap_page(vcpu->kvm, &invalid_list);
	spin_unlock(&vcpu->kvm->mmu_lock);
}
EXPORT_SYMBOL_GPL(kvm_mmu_free_roots);

static int mmu_check_root(struct kvm_vcpu *vcpu, gfn_t root_gfn)
{
	int ret = 0;

	if (!kvm_is_visible_gfn(vcpu->kvm, root_gfn)) {
		kvm_make_request(KVM_REQ_TRIPLE_FAULT, vcpu);
		ret = 1;
	}

	return ret;
}

static int mmu_alloc_direct_roots(struct kvm_vcpu *vcpu)
{
	struct kvm_mmu_page *sp;
	unsigned i;

	if (vcpu->arch.mmu->shadow_root_level >= PT64_ROOT_4LEVEL) {
		spin_lock(&vcpu->kvm->mmu_lock);
		if(make_mmu_pages_available(vcpu) < 0) {
			spin_unlock(&vcpu->kvm->mmu_lock);
			return -ENOSPC;
		}
		sp = kvm_mmu_get_page(vcpu, 0, 0,
				vcpu->arch.mmu->shadow_root_level, 1, ACC_ALL);
		++sp->root_count;
		spin_unlock(&vcpu->kvm->mmu_lock);
		vcpu->arch.mmu->root_hpa = __pa(sp->spt);
	} else if (vcpu->arch.mmu->shadow_root_level == PT32E_ROOT_LEVEL) {
		for (i = 0; i < 4; ++i) {
			hpa_t root = vcpu->arch.mmu->pae_root[i];

			MMU_WARN_ON(VALID_PAGE(root));
			spin_lock(&vcpu->kvm->mmu_lock);
			if (make_mmu_pages_available(vcpu) < 0) {
				spin_unlock(&vcpu->kvm->mmu_lock);
				return -ENOSPC;
			}
			sp = kvm_mmu_get_page(vcpu, i << (30 - PAGE_SHIFT),
					i << 30, PT32_ROOT_LEVEL, 1, ACC_ALL);
			root = __pa(sp->spt);
			++sp->root_count;
			spin_unlock(&vcpu->kvm->mmu_lock);
			vcpu->arch.mmu->pae_root[i] = root | PT_PRESENT_MASK;
		}
		vcpu->arch.mmu->root_hpa = __pa(vcpu->arch.mmu->pae_root);
	} else
		BUG();
	vcpu->arch.mmu->root_cr3 = vcpu->arch.mmu->get_cr3(vcpu);

	return 0;
}

static int mmu_alloc_shadow_roots(struct kvm_vcpu *vcpu)
{
	struct kvm_mmu_page *sp;
	u64 pdptr, pm_mask;
	gfn_t root_gfn, root_cr3;
	int i;

	root_cr3 = vcpu->arch.mmu->get_cr3(vcpu);
	root_gfn = root_cr3 >> PAGE_SHIFT;

	if (mmu_check_root(vcpu, root_gfn))
		return 1;

	/*
	 * Do we shadow a long mode page table? If so we need to
	 * write-protect the guests page table root.
	 */
	if (vcpu->arch.mmu->root_level >= PT64_ROOT_4LEVEL) {
		hpa_t root = vcpu->arch.mmu->root_hpa;

		MMU_WARN_ON(VALID_PAGE(root));

		spin_lock(&vcpu->kvm->mmu_lock);
		if (make_mmu_pages_available(vcpu) < 0) {
			spin_unlock(&vcpu->kvm->mmu_lock);
			return -ENOSPC;
		}
		sp = kvm_mmu_get_page(vcpu, root_gfn, 0,
				vcpu->arch.mmu->shadow_root_level, 0, ACC_ALL);
		root = __pa(sp->spt);
		++sp->root_count;
		spin_unlock(&vcpu->kvm->mmu_lock);
		vcpu->arch.mmu->root_hpa = root;
		goto set_root_cr3;
	}

	/*
	 * We shadow a 32 bit page table. This may be a legacy 2-level
	 * or a PAE 3-level page table. In either case we need to be aware that
	 * the shadow page table may be a PAE or a long mode page table.
	 */
	pm_mask = PT_PRESENT_MASK;
	if (vcpu->arch.mmu->shadow_root_level == PT64_ROOT_4LEVEL)
		pm_mask |= PT_ACCESSED_MASK | PT_WRITABLE_MASK | PT_USER_MASK;

	for (i = 0; i < 4; ++i) {
		hpa_t root = vcpu->arch.mmu->pae_root[i];

		MMU_WARN_ON(VALID_PAGE(root));
		if (vcpu->arch.mmu->root_level == PT32E_ROOT_LEVEL) {
			pdptr = vcpu->arch.mmu->get_pdptr(vcpu, i);
			if (!(pdptr & PT_PRESENT_MASK)) {
				vcpu->arch.mmu->pae_root[i] = 0;
				continue;
			}
			root_gfn = pdptr >> PAGE_SHIFT;
			if (mmu_check_root(vcpu, root_gfn))
				return 1;
		}
		spin_lock(&vcpu->kvm->mmu_lock);
		if (make_mmu_pages_available(vcpu) < 0) {
			spin_unlock(&vcpu->kvm->mmu_lock);
			return -ENOSPC;
		}
		sp = kvm_mmu_get_page(vcpu, root_gfn, i << 30, PT32_ROOT_LEVEL,
				      0, ACC_ALL);
		root = __pa(sp->spt);
		++sp->root_count;
		spin_unlock(&vcpu->kvm->mmu_lock);

		vcpu->arch.mmu->pae_root[i] = root | pm_mask;
	}
	vcpu->arch.mmu->root_hpa = __pa(vcpu->arch.mmu->pae_root);

	/*
	 * If we shadow a 32 bit page table with a long mode page
	 * table we enter this path.
	 */
	if (vcpu->arch.mmu->shadow_root_level == PT64_ROOT_4LEVEL) {
		if (vcpu->arch.mmu->lm_root == NULL) {
			/*
			 * The additional page necessary for this is only
			 * allocated on demand.
			 */

			u64 *lm_root;

			lm_root = (void*)get_zeroed_page(GFP_KERNEL_ACCOUNT);
			if (lm_root == NULL)
				return 1;

			lm_root[0] = __pa(vcpu->arch.mmu->pae_root) | pm_mask;

			vcpu->arch.mmu->lm_root = lm_root;
		}

		vcpu->arch.mmu->root_hpa = __pa(vcpu->arch.mmu->lm_root);
	}

set_root_cr3:
	vcpu->arch.mmu->root_cr3 = root_cr3;

	return 0;
}

static int mmu_alloc_roots(struct kvm_vcpu *vcpu)
{
	if (vcpu->arch.mmu->direct_map)
		return mmu_alloc_direct_roots(vcpu);
	else
		return mmu_alloc_shadow_roots(vcpu);
}

void kvm_mmu_sync_roots(struct kvm_vcpu *vcpu)
{
	int i;
	struct kvm_mmu_page *sp;

	if (vcpu->arch.mmu->direct_map)
		return;

	if (!VALID_PAGE(vcpu->arch.mmu->root_hpa))
		return;

	vcpu_clear_mmio_info(vcpu, MMIO_GVA_ANY);

	if (vcpu->arch.mmu->root_level >= PT64_ROOT_4LEVEL) {
		hpa_t root = vcpu->arch.mmu->root_hpa;
		sp = page_header(root);

		/*
		 * Even if another CPU was marking the SP as unsync-ed
		 * simultaneously, any guest page table changes are not
		 * guaranteed to be visible anyway until this VCPU issues a TLB
		 * flush strictly after those changes are made. We only need to
		 * ensure that the other CPU sets these flags before any actual
		 * changes to the page tables are made. The comments in
		 * mmu_need_write_protect() describe what could go wrong if this
		 * requirement isn't satisfied.
		 */
		if (!smp_load_acquire(&sp->unsync) &&
		    !smp_load_acquire(&sp->unsync_children))
			return;

		spin_lock(&vcpu->kvm->mmu_lock);
		kvm_mmu_audit(vcpu, AUDIT_PRE_SYNC);

		mmu_sync_children(vcpu, sp);

		kvm_mmu_audit(vcpu, AUDIT_POST_SYNC);
		spin_unlock(&vcpu->kvm->mmu_lock);
		return;
	}

	spin_lock(&vcpu->kvm->mmu_lock);
	kvm_mmu_audit(vcpu, AUDIT_PRE_SYNC);

	for (i = 0; i < 4; ++i) {
		hpa_t root = vcpu->arch.mmu->pae_root[i];

		if (root && VALID_PAGE(root)) {
			root &= PT64_BASE_ADDR_MASK;
			sp = page_header(root);
			mmu_sync_children(vcpu, sp);
		}
	}

	kvm_mmu_audit(vcpu, AUDIT_POST_SYNC);
	spin_unlock(&vcpu->kvm->mmu_lock);
}
EXPORT_SYMBOL_GPL(kvm_mmu_sync_roots);

static gpa_t nonpaging_gva_to_gpa(struct kvm_vcpu *vcpu, gva_t vaddr,
				  u32 access, struct x86_exception *exception)
{
	if (exception)
		exception->error_code = 0;
	return vaddr;
}

static gpa_t nonpaging_gva_to_gpa_nested(struct kvm_vcpu *vcpu, gva_t vaddr,
					 u32 access,
					 struct x86_exception *exception)
{
	if (exception)
		exception->error_code = 0;
	return vcpu->arch.nested_mmu.translate_gpa(vcpu, vaddr, access, exception);
}

static bool
__is_rsvd_bits_set(struct rsvd_bits_validate *rsvd_check, u64 pte, int level)
{
	int bit7 = (pte >> 7) & 1, low6 = pte & 0x3f;

	return (pte & rsvd_check->rsvd_bits_mask[bit7][level-1]) |
		((rsvd_check->bad_mt_xwr & (1ull << low6)) != 0);
}

static bool is_rsvd_bits_set(struct kvm_mmu *mmu, u64 gpte, int level)
{
	return __is_rsvd_bits_set(&mmu->guest_rsvd_check, gpte, level);
}

static bool is_shadow_zero_bits_set(struct kvm_mmu *mmu, u64 spte, int level)
{
	return __is_rsvd_bits_set(&mmu->shadow_zero_check, spte, level);
}

static bool mmio_info_in_cache(struct kvm_vcpu *vcpu, u64 addr, bool direct)
{
	/*
	 * A nested guest cannot use the MMIO cache if it is using nested
	 * page tables, because cr2 is a nGPA while the cache stores GPAs.
	 */
	if (mmu_is_nested(vcpu))
		return false;

	if (direct)
		return vcpu_match_mmio_gpa(vcpu, addr);

	return vcpu_match_mmio_gva(vcpu, addr);
}

/* return true if reserved bit is detected on spte. */
static bool
walk_shadow_page_get_mmio_spte(struct kvm_vcpu *vcpu, u64 addr, u64 *sptep)
{
	struct kvm_shadow_walk_iterator iterator;
	u64 sptes[PT64_ROOT_MAX_LEVEL], spte = 0ull;
	int root, leaf;
	bool reserved = false;

	if (!VALID_PAGE(vcpu->arch.mmu->root_hpa))
		goto exit;

	walk_shadow_page_lockless_begin(vcpu);

	for (shadow_walk_init(&iterator, vcpu, addr),
		 leaf = root = iterator.level;
	     shadow_walk_okay(&iterator);
	     __shadow_walk_next(&iterator, spte)) {
		spte = mmu_spte_get_lockless(iterator.sptep);

		sptes[leaf - 1] = spte;
		leaf--;

		if (!is_shadow_present_pte(spte))
			break;

		reserved |= is_shadow_zero_bits_set(vcpu->arch.mmu, spte,
						    iterator.level);
	}

	walk_shadow_page_lockless_end(vcpu);

	if (reserved) {
		pr_err("%s: detect reserved bits on spte, addr 0x%llx, dump hierarchy:\n",
		       __func__, addr);
		while (root > leaf) {
			pr_err("------ spte 0x%llx level %d.\n",
			       sptes[root - 1], root);
			root--;
		}
	}
exit:
	*sptep = spte;
	return reserved;
}

static int handle_mmio_page_fault(struct kvm_vcpu *vcpu, u64 addr, bool direct)
{
	u64 spte;
	bool reserved;

	if (mmio_info_in_cache(vcpu, addr, direct))
		return RET_PF_EMULATE;

	reserved = walk_shadow_page_get_mmio_spte(vcpu, addr, &spte);
	if (WARN_ON(reserved))
		return -EINVAL;

	if (is_mmio_spte(spte)) {
		gfn_t gfn = get_mmio_spte_gfn(spte);
		unsigned access = get_mmio_spte_access(spte);

		if (!check_mmio_spte(vcpu, spte))
			return RET_PF_INVALID;

		if (direct)
			addr = 0;

		trace_handle_mmio_page_fault(addr, gfn, access);
		vcpu_cache_mmio_info(vcpu, addr, gfn, access);
		return RET_PF_EMULATE;
	}

	/*
	 * If the page table is zapped by other cpus, let CPU fault again on
	 * the address.
	 */
	return RET_PF_RETRY;
}

static bool page_fault_handle_page_track(struct kvm_vcpu *vcpu,
					 u32 error_code, gfn_t gfn)
{
	if (unlikely(error_code & PFERR_RSVD_MASK))
		return false;

	if (!(error_code & PFERR_PRESENT_MASK) ||
	      !(error_code & PFERR_WRITE_MASK))
		return false;

	/*
	 * guest is writing the page which is write tracked which can
	 * not be fixed by page fault handler.
	 */
	if (kvm_page_track_is_active(vcpu, gfn, KVM_PAGE_TRACK_WRITE))
		return true;

	return false;
}

static void shadow_page_table_clear_flood(struct kvm_vcpu *vcpu, gva_t addr)
{
	struct kvm_shadow_walk_iterator iterator;
	u64 spte;

	if (!VALID_PAGE(vcpu->arch.mmu->root_hpa))
		return;

	walk_shadow_page_lockless_begin(vcpu);
	for_each_shadow_entry_lockless(vcpu, addr, iterator, spte) {
		clear_sp_write_flooding_count(iterator.sptep);
		if (!is_shadow_present_pte(spte))
			break;
	}
	walk_shadow_page_lockless_end(vcpu);
}

static int nonpaging_page_fault(struct kvm_vcpu *vcpu, gva_t gva,
				u32 error_code, bool prefault)
{
	gfn_t gfn = gva >> PAGE_SHIFT;
	int r;

	pgprintk("%s: gva %lx error %x\n", __func__, gva, error_code);

	if (page_fault_handle_page_track(vcpu, error_code, gfn))
		return RET_PF_EMULATE;

	r = mmu_topup_memory_caches(vcpu);
	if (r)
		return r;

	MMU_WARN_ON(!VALID_PAGE(vcpu->arch.mmu->root_hpa));


	return nonpaging_map(vcpu, gva & PAGE_MASK,
			     error_code, gfn, prefault);
}

static int kvm_arch_setup_async_pf(struct kvm_vcpu *vcpu, gva_t gva, gfn_t gfn)
{
	struct kvm_arch_async_pf arch;

	arch.token = (vcpu->arch.apf.id++ << 12) | vcpu->vcpu_id;
	arch.gfn = gfn;
	arch.direct_map = vcpu->arch.mmu->direct_map;
	arch.cr3 = vcpu->arch.mmu->get_cr3(vcpu);

	return kvm_setup_async_pf(vcpu, gva, kvm_vcpu_gfn_to_hva(vcpu, gfn), &arch);
}

static bool try_async_pf(struct kvm_vcpu *vcpu, bool prefault, gfn_t gfn,
			 gva_t gva, kvm_pfn_t *pfn, bool write, bool *writable)
{
	struct kvm_memory_slot *slot;
	bool async;

	/*
	 * Don't expose private memslots to L2.
	 */
	if (is_guest_mode(vcpu) && !kvm_is_visible_gfn(vcpu->kvm, gfn)) {
		*pfn = KVM_PFN_NOSLOT;
		return false;
	}

	slot = kvm_vcpu_gfn_to_memslot(vcpu, gfn);
	async = false;
	*pfn = __gfn_to_pfn_memslot(slot, gfn, false, &async, write, writable);
	if (!async)
		return false; /* *pfn has correct page already */

	if (!prefault && kvm_can_do_async_pf(vcpu)) {
		trace_kvm_try_async_get_page(gva, gfn);
		if (kvm_find_async_pf_gfn(vcpu, gfn)) {
			trace_kvm_async_pf_doublefault(gva, gfn);
			kvm_make_request(KVM_REQ_APF_HALT, vcpu);
			return true;
		} else if (kvm_arch_setup_async_pf(vcpu, gva, gfn))
			return true;
	}

	*pfn = __gfn_to_pfn_memslot(slot, gfn, false, NULL, write, writable);
	return false;
}

int kvm_handle_page_fault(struct kvm_vcpu *vcpu, u64 error_code,
				u64 fault_address, char *insn, int insn_len)
{
	int r = 1;

	vcpu->arch.l1tf_flush_l1d = true;
	switch (vcpu->arch.apf.host_apf_reason) {
	default:
		trace_kvm_page_fault(fault_address, error_code);

		if (kvm_event_needs_reinjection(vcpu))
			kvm_mmu_unprotect_page_virt(vcpu, fault_address);
		r = kvm_mmu_page_fault(vcpu, fault_address, error_code, insn,
				insn_len);
		break;
	case KVM_PV_REASON_PAGE_NOT_PRESENT:
		vcpu->arch.apf.host_apf_reason = 0;
		local_irq_disable();
		kvm_async_pf_task_wait(fault_address, 0);
		local_irq_enable();
		break;
	case KVM_PV_REASON_PAGE_READY:
		vcpu->arch.apf.host_apf_reason = 0;
		local_irq_disable();
		kvm_async_pf_task_wake(fault_address);
		local_irq_enable();
		break;
	}
	return r;
}
EXPORT_SYMBOL_GPL(kvm_handle_page_fault);

static bool
check_hugepage_cache_consistency(struct kvm_vcpu *vcpu, gfn_t gfn, int level)
{
	int page_num = KVM_PAGES_PER_HPAGE(level);

	gfn &= ~(page_num - 1);

	return kvm_mtrr_check_gfn_range_consistency(vcpu, gfn, page_num);
}

static int tdp_page_fault(struct kvm_vcpu *vcpu, gva_t gpa, u32 error_code,
			  bool prefault)
{
	kvm_pfn_t pfn;
	int r;
	int level;
	bool force_pt_level;
	gfn_t gfn = gpa >> PAGE_SHIFT;
	unsigned long mmu_seq;
	int write = error_code & PFERR_WRITE_MASK;
	bool map_writable;

	MMU_WARN_ON(!VALID_PAGE(vcpu->arch.mmu->root_hpa));

	if (page_fault_handle_page_track(vcpu, error_code, gfn))
		return RET_PF_EMULATE;

	r = mmu_topup_memory_caches(vcpu);
	if (r)
		return r;

	force_pt_level = !check_hugepage_cache_consistency(vcpu, gfn,
							   PT_DIRECTORY_LEVEL);
	level = mapping_level(vcpu, gfn, &force_pt_level);
	if (likely(!force_pt_level)) {
		if (level > PT_DIRECTORY_LEVEL &&
		    !check_hugepage_cache_consistency(vcpu, gfn, level))
			level = PT_DIRECTORY_LEVEL;
		gfn &= ~(KVM_PAGES_PER_HPAGE(level) - 1);
	}

	if (fast_page_fault(vcpu, gpa, level, error_code))
		return RET_PF_RETRY;

	mmu_seq = vcpu->kvm->mmu_notifier_seq;
	smp_rmb();

	if (try_async_pf(vcpu, prefault, gfn, gpa, &pfn, write, &map_writable))
		return RET_PF_RETRY;

	if (handle_abnormal_pfn(vcpu, 0, gfn, pfn, ACC_ALL, &r))
		return r;

	r = RET_PF_RETRY;
	spin_lock(&vcpu->kvm->mmu_lock);
	if (mmu_notifier_retry(vcpu->kvm, mmu_seq))
		goto out_unlock;
	if (make_mmu_pages_available(vcpu) < 0)
		goto out_unlock;
	if (likely(!force_pt_level))
		transparent_hugepage_adjust(vcpu, gfn, &pfn, &level);
	r = __direct_map(vcpu, gpa, write, map_writable, level, pfn, prefault);
out_unlock:
	spin_unlock(&vcpu->kvm->mmu_lock);
	kvm_release_pfn_clean(pfn);
	return r;
}

static void nonpaging_init_context(struct kvm_vcpu *vcpu,
				   struct kvm_mmu *context)
{
	context->page_fault = nonpaging_page_fault;
	context->gva_to_gpa = nonpaging_gva_to_gpa;
	context->sync_page = nonpaging_sync_page;
	context->invlpg = nonpaging_invlpg;
	context->update_pte = nonpaging_update_pte;
	context->root_level = 0;
	context->shadow_root_level = PT32E_ROOT_LEVEL;
	context->direct_map = true;
	context->nx = false;
}

/*
 * Find out if a previously cached root matching the new CR3/role is available.
 * The current root is also inserted into the cache.
 * If a matching root was found, it is assigned to kvm_mmu->root_hpa and true is
 * returned.
 * Otherwise, the LRU root from the cache is assigned to kvm_mmu->root_hpa and
 * false is returned. This root should now be freed by the caller.
 */
static bool cached_root_available(struct kvm_vcpu *vcpu, gpa_t new_cr3,
				  union kvm_mmu_page_role new_role)
{
	uint i;
	struct kvm_mmu_root_info root;
	struct kvm_mmu *mmu = vcpu->arch.mmu;

	root.cr3 = mmu->root_cr3;
	root.hpa = mmu->root_hpa;

	for (i = 0; i < KVM_MMU_NUM_PREV_ROOTS; i++) {
		swap(root, mmu->prev_roots[i]);

		if (new_cr3 == root.cr3 && VALID_PAGE(root.hpa) &&
		    page_header(root.hpa) != NULL &&
		    new_role.word == page_header(root.hpa)->role.word)
			break;
	}

	mmu->root_hpa = root.hpa;
	mmu->root_cr3 = root.cr3;

	return i < KVM_MMU_NUM_PREV_ROOTS;
}

static bool fast_cr3_switch(struct kvm_vcpu *vcpu, gpa_t new_cr3,
			    union kvm_mmu_page_role new_role,
			    bool skip_tlb_flush)
{
	struct kvm_mmu *mmu = vcpu->arch.mmu;

	/*
	 * For now, limit the fast switch to 64-bit hosts+VMs in order to avoid
	 * having to deal with PDPTEs. We may add support for 32-bit hosts/VMs
	 * later if necessary.
	 */
	if (mmu->shadow_root_level >= PT64_ROOT_4LEVEL &&
	    mmu->root_level >= PT64_ROOT_4LEVEL) {
		if (mmu_check_root(vcpu, new_cr3 >> PAGE_SHIFT))
			return false;

		if (cached_root_available(vcpu, new_cr3, new_role)) {
			/*
			 * It is possible that the cached previous root page is
			 * obsolete because of a change in the MMU generation
			 * number. However, changing the generation number is
			 * accompanied by KVM_REQ_MMU_RELOAD, which will free
			 * the root set here and allocate a new one.
			 */
			kvm_make_request(KVM_REQ_LOAD_CR3, vcpu);
			if (!skip_tlb_flush) {
				kvm_make_request(KVM_REQ_MMU_SYNC, vcpu);
				kvm_x86_ops->tlb_flush(vcpu, true);
			}

			/*
			 * The last MMIO access's GVA and GPA are cached in the
			 * VCPU. When switching to a new CR3, that GVA->GPA
			 * mapping may no longer be valid. So clear any cached
			 * MMIO info even when we don't need to sync the shadow
			 * page tables.
			 */
			vcpu_clear_mmio_info(vcpu, MMIO_GVA_ANY);

			__clear_sp_write_flooding_count(
				page_header(mmu->root_hpa));

			return true;
		}
	}

	return false;
}

static void __kvm_mmu_new_cr3(struct kvm_vcpu *vcpu, gpa_t new_cr3,
			      union kvm_mmu_page_role new_role,
			      bool skip_tlb_flush)
{
	if (!fast_cr3_switch(vcpu, new_cr3, new_role, skip_tlb_flush))
		kvm_mmu_free_roots(vcpu, vcpu->arch.mmu,
				   KVM_MMU_ROOT_CURRENT);
}

void kvm_mmu_new_cr3(struct kvm_vcpu *vcpu, gpa_t new_cr3, bool skip_tlb_flush)
{
	__kvm_mmu_new_cr3(vcpu, new_cr3, kvm_mmu_calc_root_page_role(vcpu),
			  skip_tlb_flush);
}
EXPORT_SYMBOL_GPL(kvm_mmu_new_cr3);

static unsigned long get_cr3(struct kvm_vcpu *vcpu)
{
	return kvm_read_cr3(vcpu);
}

static void inject_page_fault(struct kvm_vcpu *vcpu,
			      struct x86_exception *fault)
{
	vcpu->arch.mmu->inject_page_fault(vcpu, fault);
}

static bool sync_mmio_spte(struct kvm_vcpu *vcpu, u64 *sptep, gfn_t gfn,
			   unsigned access, int *nr_present)
{
	if (unlikely(is_mmio_spte(*sptep))) {
		if (gfn != get_mmio_spte_gfn(*sptep)) {
			mmu_spte_clear_no_track(sptep);
			return true;
		}

		(*nr_present)++;
		mark_mmio_spte(vcpu, sptep, gfn, access);
		return true;
	}

	return false;
}

static inline bool is_last_gpte(struct kvm_mmu *mmu,
				unsigned level, unsigned gpte)
{
	/*
	 * The RHS has bit 7 set iff level < mmu->last_nonleaf_level.
	 * If it is clear, there are no large pages at this level, so clear
	 * PT_PAGE_SIZE_MASK in gpte if that is the case.
	 */
	gpte &= level - mmu->last_nonleaf_level;

	/*
	 * PT_PAGE_TABLE_LEVEL always terminates.  The RHS has bit 7 set
	 * iff level <= PT_PAGE_TABLE_LEVEL, which for our purpose means
	 * level == PT_PAGE_TABLE_LEVEL; set PT_PAGE_SIZE_MASK in gpte then.
	 */
	gpte |= level - PT_PAGE_TABLE_LEVEL - 1;

	return gpte & PT_PAGE_SIZE_MASK;
}

#define PTTYPE_EPT 18 /* arbitrary */
#define PTTYPE PTTYPE_EPT
#include "paging_tmpl.h"
#undef PTTYPE

#define PTTYPE 64
#include "paging_tmpl.h"
#undef PTTYPE

#define PTTYPE 32
#include "paging_tmpl.h"
#undef PTTYPE

static void
__reset_rsvds_bits_mask(struct kvm_vcpu *vcpu,
			struct rsvd_bits_validate *rsvd_check,
			int maxphyaddr, int level, bool nx, bool gbpages,
			bool pse, bool amd)
{
	u64 exb_bit_rsvd = 0;
	u64 gbpages_bit_rsvd = 0;
	u64 nonleaf_bit8_rsvd = 0;

	rsvd_check->bad_mt_xwr = 0;

	if (!nx)
		exb_bit_rsvd = rsvd_bits(63, 63);
	if (!gbpages)
		gbpages_bit_rsvd = rsvd_bits(7, 7);

	/*
	 * Non-leaf PML4Es and PDPEs reserve bit 8 (which would be the G bit for
	 * leaf entries) on AMD CPUs only.
	 */
	if (amd)
		nonleaf_bit8_rsvd = rsvd_bits(8, 8);

	switch (level) {
	case PT32_ROOT_LEVEL:
		/* no rsvd bits for 2 level 4K page table entries */
		rsvd_check->rsvd_bits_mask[0][1] = 0;
		rsvd_check->rsvd_bits_mask[0][0] = 0;
		rsvd_check->rsvd_bits_mask[1][0] =
			rsvd_check->rsvd_bits_mask[0][0];

		if (!pse) {
			rsvd_check->rsvd_bits_mask[1][1] = 0;
			break;
		}

		if (is_cpuid_PSE36())
			/* 36bits PSE 4MB page */
			rsvd_check->rsvd_bits_mask[1][1] = rsvd_bits(17, 21);
		else
			/* 32 bits PSE 4MB page */
			rsvd_check->rsvd_bits_mask[1][1] = rsvd_bits(13, 21);
		break;
	case PT32E_ROOT_LEVEL:
		rsvd_check->rsvd_bits_mask[0][2] =
			rsvd_bits(maxphyaddr, 63) |
			rsvd_bits(5, 8) | rsvd_bits(1, 2);	/* PDPTE */
		rsvd_check->rsvd_bits_mask[0][1] = exb_bit_rsvd |
			rsvd_bits(maxphyaddr, 62);	/* PDE */
		rsvd_check->rsvd_bits_mask[0][0] = exb_bit_rsvd |
			rsvd_bits(maxphyaddr, 62); 	/* PTE */
		rsvd_check->rsvd_bits_mask[1][1] = exb_bit_rsvd |
			rsvd_bits(maxphyaddr, 62) |
			rsvd_bits(13, 20);		/* large page */
		rsvd_check->rsvd_bits_mask[1][0] =
			rsvd_check->rsvd_bits_mask[0][0];
		break;
	case PT64_ROOT_5LEVEL:
		rsvd_check->rsvd_bits_mask[0][4] = exb_bit_rsvd |
			nonleaf_bit8_rsvd | rsvd_bits(7, 7) |
			rsvd_bits(maxphyaddr, 51);
		rsvd_check->rsvd_bits_mask[1][4] =
			rsvd_check->rsvd_bits_mask[0][4];
		/* fall through */
	case PT64_ROOT_4LEVEL:
		rsvd_check->rsvd_bits_mask[0][3] = exb_bit_rsvd |
			nonleaf_bit8_rsvd | rsvd_bits(7, 7) |
			rsvd_bits(maxphyaddr, 51);
		rsvd_check->rsvd_bits_mask[0][2] = exb_bit_rsvd |
			nonleaf_bit8_rsvd | gbpages_bit_rsvd |
			rsvd_bits(maxphyaddr, 51);
		rsvd_check->rsvd_bits_mask[0][1] = exb_bit_rsvd |
			rsvd_bits(maxphyaddr, 51);
		rsvd_check->rsvd_bits_mask[0][0] = exb_bit_rsvd |
			rsvd_bits(maxphyaddr, 51);
		rsvd_check->rsvd_bits_mask[1][3] =
			rsvd_check->rsvd_bits_mask[0][3];
		rsvd_check->rsvd_bits_mask[1][2] = exb_bit_rsvd |
			gbpages_bit_rsvd | rsvd_bits(maxphyaddr, 51) |
			rsvd_bits(13, 29);
		rsvd_check->rsvd_bits_mask[1][1] = exb_bit_rsvd |
			rsvd_bits(maxphyaddr, 51) |
			rsvd_bits(13, 20);		/* large page */
		rsvd_check->rsvd_bits_mask[1][0] =
			rsvd_check->rsvd_bits_mask[0][0];
		break;
	}
}

static void reset_rsvds_bits_mask(struct kvm_vcpu *vcpu,
				  struct kvm_mmu *context)
{
	__reset_rsvds_bits_mask(vcpu, &context->guest_rsvd_check,
				cpuid_maxphyaddr(vcpu), context->root_level,
				context->nx,
				guest_cpuid_has(vcpu, X86_FEATURE_GBPAGES),
				is_pse(vcpu), guest_cpuid_is_amd(vcpu));
}

static void
__reset_rsvds_bits_mask_ept(struct rsvd_bits_validate *rsvd_check,
			    int maxphyaddr, bool execonly)
{
	u64 bad_mt_xwr;

	rsvd_check->rsvd_bits_mask[0][4] =
		rsvd_bits(maxphyaddr, 51) | rsvd_bits(3, 7);
	rsvd_check->rsvd_bits_mask[0][3] =
		rsvd_bits(maxphyaddr, 51) | rsvd_bits(3, 7);
	rsvd_check->rsvd_bits_mask[0][2] =
		rsvd_bits(maxphyaddr, 51) | rsvd_bits(3, 6);
	rsvd_check->rsvd_bits_mask[0][1] =
		rsvd_bits(maxphyaddr, 51) | rsvd_bits(3, 6);
	rsvd_check->rsvd_bits_mask[0][0] = rsvd_bits(maxphyaddr, 51);

	/* large page */
	rsvd_check->rsvd_bits_mask[1][4] = rsvd_check->rsvd_bits_mask[0][4];
	rsvd_check->rsvd_bits_mask[1][3] = rsvd_check->rsvd_bits_mask[0][3];
	rsvd_check->rsvd_bits_mask[1][2] =
		rsvd_bits(maxphyaddr, 51) | rsvd_bits(12, 29);
	rsvd_check->rsvd_bits_mask[1][1] =
		rsvd_bits(maxphyaddr, 51) | rsvd_bits(12, 20);
	rsvd_check->rsvd_bits_mask[1][0] = rsvd_check->rsvd_bits_mask[0][0];

	bad_mt_xwr = 0xFFull << (2 * 8);	/* bits 3..5 must not be 2 */
	bad_mt_xwr |= 0xFFull << (3 * 8);	/* bits 3..5 must not be 3 */
	bad_mt_xwr |= 0xFFull << (7 * 8);	/* bits 3..5 must not be 7 */
	bad_mt_xwr |= REPEAT_BYTE(1ull << 2);	/* bits 0..2 must not be 010 */
	bad_mt_xwr |= REPEAT_BYTE(1ull << 6);	/* bits 0..2 must not be 110 */
	if (!execonly) {
		/* bits 0..2 must not be 100 unless VMX capabilities allow it */
		bad_mt_xwr |= REPEAT_BYTE(1ull << 4);
	}
	rsvd_check->bad_mt_xwr = bad_mt_xwr;
}

static void reset_rsvds_bits_mask_ept(struct kvm_vcpu *vcpu,
		struct kvm_mmu *context, bool execonly)
{
	__reset_rsvds_bits_mask_ept(&context->guest_rsvd_check,
				    cpuid_maxphyaddr(vcpu), execonly);
}

/*
 * the page table on host is the shadow page table for the page
 * table in guest or amd nested guest, its mmu features completely
 * follow the features in guest.
 */
void
reset_shadow_zero_bits_mask(struct kvm_vcpu *vcpu, struct kvm_mmu *context)
{
	bool uses_nx = context->nx ||
		context->mmu_role.base.smep_andnot_wp;
	struct rsvd_bits_validate *shadow_zero_check;
	int i;

	/*
	 * Passing "true" to the last argument is okay; it adds a check
	 * on bit 8 of the SPTEs which KVM doesn't use anyway.
	 */
	shadow_zero_check = &context->shadow_zero_check;
	__reset_rsvds_bits_mask(vcpu, shadow_zero_check,
				shadow_phys_bits,
				context->shadow_root_level, uses_nx,
				guest_cpuid_has(vcpu, X86_FEATURE_GBPAGES),
				is_pse(vcpu), true);

	if (!shadow_me_mask)
		return;

	for (i = context->shadow_root_level; --i >= 0;) {
		shadow_zero_check->rsvd_bits_mask[0][i] &= ~shadow_me_mask;
		shadow_zero_check->rsvd_bits_mask[1][i] &= ~shadow_me_mask;
	}

}
EXPORT_SYMBOL_GPL(reset_shadow_zero_bits_mask);

static inline bool boot_cpu_is_amd(void)
{
	WARN_ON_ONCE(!tdp_enabled);
	return shadow_x_mask == 0;
}

/*
 * the direct page table on host, use as much mmu features as
 * possible, however, kvm currently does not do execution-protection.
 */
static void
reset_tdp_shadow_zero_bits_mask(struct kvm_vcpu *vcpu,
				struct kvm_mmu *context)
{
	struct rsvd_bits_validate *shadow_zero_check;
	int i;

	shadow_zero_check = &context->shadow_zero_check;

	if (boot_cpu_is_amd())
		__reset_rsvds_bits_mask(vcpu, shadow_zero_check,
					shadow_phys_bits,
					context->shadow_root_level, false,
					boot_cpu_has(X86_FEATURE_GBPAGES),
					true, true);
	else
		__reset_rsvds_bits_mask_ept(shadow_zero_check,
					    shadow_phys_bits,
					    false);

	if (!shadow_me_mask)
		return;

	for (i = context->shadow_root_level; --i >= 0;) {
		shadow_zero_check->rsvd_bits_mask[0][i] &= ~shadow_me_mask;
		shadow_zero_check->rsvd_bits_mask[1][i] &= ~shadow_me_mask;
	}
}

/*
 * as the comments in reset_shadow_zero_bits_mask() except it
 * is the shadow page table for intel nested guest.
 */
static void
reset_ept_shadow_zero_bits_mask(struct kvm_vcpu *vcpu,
				struct kvm_mmu *context, bool execonly)
{
	__reset_rsvds_bits_mask_ept(&context->shadow_zero_check,
				    shadow_phys_bits, execonly);
}

#define BYTE_MASK(access) \
	((1 & (access) ? 2 : 0) | \
	 (2 & (access) ? 4 : 0) | \
	 (3 & (access) ? 8 : 0) | \
	 (4 & (access) ? 16 : 0) | \
	 (5 & (access) ? 32 : 0) | \
	 (6 & (access) ? 64 : 0) | \
	 (7 & (access) ? 128 : 0))


static void update_permission_bitmask(struct kvm_vcpu *vcpu,
				      struct kvm_mmu *mmu, bool ept)
{
	unsigned byte;

	const u8 x = BYTE_MASK(ACC_EXEC_MASK);
	const u8 w = BYTE_MASK(ACC_WRITE_MASK);
	const u8 u = BYTE_MASK(ACC_USER_MASK);

	bool cr4_smep = kvm_read_cr4_bits(vcpu, X86_CR4_SMEP) != 0;
	bool cr4_smap = kvm_read_cr4_bits(vcpu, X86_CR4_SMAP) != 0;
	bool cr0_wp = is_write_protection(vcpu);

	for (byte = 0; byte < ARRAY_SIZE(mmu->permissions); ++byte) {
		unsigned pfec = byte << 1;

		/*
		 * Each "*f" variable has a 1 bit for each UWX value
		 * that causes a fault with the given PFEC.
		 */

		/* Faults from writes to non-writable pages */
		u8 wf = (pfec & PFERR_WRITE_MASK) ? (u8)~w : 0;
		/* Faults from user mode accesses to supervisor pages */
		u8 uf = (pfec & PFERR_USER_MASK) ? (u8)~u : 0;
		/* Faults from fetches of non-executable pages*/
		u8 ff = (pfec & PFERR_FETCH_MASK) ? (u8)~x : 0;
		/* Faults from kernel mode fetches of user pages */
		u8 smepf = 0;
		/* Faults from kernel mode accesses of user pages */
		u8 smapf = 0;

		if (!ept) {
			/* Faults from kernel mode accesses to user pages */
			u8 kf = (pfec & PFERR_USER_MASK) ? 0 : u;

			/* Not really needed: !nx will cause pte.nx to fault */
			if (!mmu->nx)
				ff = 0;

			/* Allow supervisor writes if !cr0.wp */
			if (!cr0_wp)
				wf = (pfec & PFERR_USER_MASK) ? wf : 0;

			/* Disallow supervisor fetches of user code if cr4.smep */
			if (cr4_smep)
				smepf = (pfec & PFERR_FETCH_MASK) ? kf : 0;

			/*
			 * SMAP:kernel-mode data accesses from user-mode
			 * mappings should fault. A fault is considered
			 * as a SMAP violation if all of the following
			 * conditions are true:
			 *   - X86_CR4_SMAP is set in CR4
			 *   - A user page is accessed
			 *   - The access is not a fetch
			 *   - Page fault in kernel mode
			 *   - if CPL = 3 or X86_EFLAGS_AC is clear
			 *
			 * Here, we cover the first three conditions.
			 * The fourth is computed dynamically in permission_fault();
			 * PFERR_RSVD_MASK bit will be set in PFEC if the access is
			 * *not* subject to SMAP restrictions.
			 */
			if (cr4_smap)
				smapf = (pfec & (PFERR_RSVD_MASK|PFERR_FETCH_MASK)) ? 0 : kf;
		}

		mmu->permissions[byte] = ff | uf | wf | smepf | smapf;
	}
}

/*
* PKU is an additional mechanism by which the paging controls access to
* user-mode addresses based on the value in the PKRU register.  Protection
* key violations are reported through a bit in the page fault error code.
* Unlike other bits of the error code, the PK bit is not known at the
* call site of e.g. gva_to_gpa; it must be computed directly in
* permission_fault based on two bits of PKRU, on some machine state (CR4,
* CR0, EFER, CPL), and on other bits of the error code and the page tables.
*
* In particular the following conditions come from the error code, the
* page tables and the machine state:
* - PK is always zero unless CR4.PKE=1 and EFER.LMA=1
* - PK is always zero if RSVD=1 (reserved bit set) or F=1 (instruction fetch)
* - PK is always zero if U=0 in the page tables
* - PKRU.WD is ignored if CR0.WP=0 and the access is a supervisor access.
*
* The PKRU bitmask caches the result of these four conditions.  The error
* code (minus the P bit) and the page table's U bit form an index into the
* PKRU bitmask.  Two bits of the PKRU bitmask are then extracted and ANDed
* with the two bits of the PKRU register corresponding to the protection key.
* For the first three conditions above the bits will be 00, thus masking
* away both AD and WD.  For all reads or if the last condition holds, WD
* only will be masked away.
*/
static void update_pkru_bitmask(struct kvm_vcpu *vcpu, struct kvm_mmu *mmu,
				bool ept)
{
	unsigned bit;
	bool wp;

	if (ept) {
		mmu->pkru_mask = 0;
		return;
	}

	/* PKEY is enabled only if CR4.PKE and EFER.LMA are both set. */
	if (!kvm_read_cr4_bits(vcpu, X86_CR4_PKE) || !is_long_mode(vcpu)) {
		mmu->pkru_mask = 0;
		return;
	}

	wp = is_write_protection(vcpu);

	for (bit = 0; bit < ARRAY_SIZE(mmu->permissions); ++bit) {
		unsigned pfec, pkey_bits;
		bool check_pkey, check_write, ff, uf, wf, pte_user;

		pfec = bit << 1;
		ff = pfec & PFERR_FETCH_MASK;
		uf = pfec & PFERR_USER_MASK;
		wf = pfec & PFERR_WRITE_MASK;

		/* PFEC.RSVD is replaced by ACC_USER_MASK. */
		pte_user = pfec & PFERR_RSVD_MASK;

		/*
		 * Only need to check the access which is not an
		 * instruction fetch and is to a user page.
		 */
		check_pkey = (!ff && pte_user);
		/*
		 * write access is controlled by PKRU if it is a
		 * user access or CR0.WP = 1.
		 */
		check_write = check_pkey && wf && (uf || wp);

		/* PKRU.AD stops both read and write access. */
		pkey_bits = !!check_pkey;
		/* PKRU.WD stops write access. */
		pkey_bits |= (!!check_write) << 1;

		mmu->pkru_mask |= (pkey_bits & 3) << pfec;
	}
}

static void update_last_nonleaf_level(struct kvm_vcpu *vcpu, struct kvm_mmu *mmu)
{
	unsigned root_level = mmu->root_level;

	mmu->last_nonleaf_level = root_level;
	if (root_level == PT32_ROOT_LEVEL && is_pse(vcpu))
		mmu->last_nonleaf_level++;
}

static void paging64_init_context_common(struct kvm_vcpu *vcpu,
					 struct kvm_mmu *context,
					 int level)
{
	context->nx = is_nx(vcpu);
	context->root_level = level;

	reset_rsvds_bits_mask(vcpu, context);
	update_permission_bitmask(vcpu, context, false);
	update_pkru_bitmask(vcpu, context, false);
	update_last_nonleaf_level(vcpu, context);

	MMU_WARN_ON(!is_pae(vcpu));
	context->page_fault = paging64_page_fault;
	context->gva_to_gpa = paging64_gva_to_gpa;
	context->sync_page = paging64_sync_page;
	context->invlpg = paging64_invlpg;
	context->update_pte = paging64_update_pte;
	context->shadow_root_level = level;
	context->direct_map = false;
}

static void paging64_init_context(struct kvm_vcpu *vcpu,
				  struct kvm_mmu *context)
{
	int root_level = is_la57_mode(vcpu) ?
			 PT64_ROOT_5LEVEL : PT64_ROOT_4LEVEL;

	paging64_init_context_common(vcpu, context, root_level);
}

static void paging32_init_context(struct kvm_vcpu *vcpu,
				  struct kvm_mmu *context)
{
	context->nx = false;
	context->root_level = PT32_ROOT_LEVEL;

	reset_rsvds_bits_mask(vcpu, context);
	update_permission_bitmask(vcpu, context, false);
	update_pkru_bitmask(vcpu, context, false);
	update_last_nonleaf_level(vcpu, context);

	context->page_fault = paging32_page_fault;
	context->gva_to_gpa = paging32_gva_to_gpa;
	context->sync_page = paging32_sync_page;
	context->invlpg = paging32_invlpg;
	context->update_pte = paging32_update_pte;
	context->shadow_root_level = PT32E_ROOT_LEVEL;
	context->direct_map = false;
}

static void paging32E_init_context(struct kvm_vcpu *vcpu,
				   struct kvm_mmu *context)
{
	paging64_init_context_common(vcpu, context, PT32E_ROOT_LEVEL);
}

static union kvm_mmu_extended_role kvm_calc_mmu_role_ext(struct kvm_vcpu *vcpu)
{
	union kvm_mmu_extended_role ext = {0};

	ext.cr0_pg = !!is_paging(vcpu);
	ext.cr4_pae = !!is_pae(vcpu);
	ext.cr4_smep = !!kvm_read_cr4_bits(vcpu, X86_CR4_SMEP);
	ext.cr4_smap = !!kvm_read_cr4_bits(vcpu, X86_CR4_SMAP);
	ext.cr4_pse = !!is_pse(vcpu);
	ext.cr4_pke = !!kvm_read_cr4_bits(vcpu, X86_CR4_PKE);
	ext.cr4_la57 = !!kvm_read_cr4_bits(vcpu, X86_CR4_LA57);
	ext.maxphyaddr = cpuid_maxphyaddr(vcpu);

	ext.valid = 1;

	return ext;
}

static union kvm_mmu_role kvm_calc_mmu_role_common(struct kvm_vcpu *vcpu,
						   bool base_only)
{
	union kvm_mmu_role role = {0};

	role.base.access = ACC_ALL;
	role.base.nxe = !!is_nx(vcpu);
	role.base.cr0_wp = is_write_protection(vcpu);
	role.base.smm = is_smm(vcpu);
	role.base.guest_mode = is_guest_mode(vcpu);

	if (base_only)
		return role;

	role.ext = kvm_calc_mmu_role_ext(vcpu);

	return role;
}

static union kvm_mmu_role
kvm_calc_tdp_mmu_root_page_role(struct kvm_vcpu *vcpu, bool base_only)
{
	union kvm_mmu_role role = kvm_calc_mmu_role_common(vcpu, base_only);

	role.base.ad_disabled = (shadow_accessed_mask == 0);
	role.base.level = kvm_x86_ops->get_tdp_level(vcpu);
	role.base.direct = true;
	role.base.gpte_is_8_bytes = true;

	return role;
}

static void init_kvm_tdp_mmu(struct kvm_vcpu *vcpu)
{
	struct kvm_mmu *context = vcpu->arch.mmu;
	union kvm_mmu_role new_role =
		kvm_calc_tdp_mmu_root_page_role(vcpu, false);

	new_role.base.word &= mmu_base_role_mask.word;
	if (new_role.as_u64 == context->mmu_role.as_u64)
		return;

	context->mmu_role.as_u64 = new_role.as_u64;
	context->page_fault = tdp_page_fault;
	context->sync_page = nonpaging_sync_page;
	context->invlpg = nonpaging_invlpg;
	context->update_pte = nonpaging_update_pte;
	context->shadow_root_level = kvm_x86_ops->get_tdp_level(vcpu);
	context->direct_map = true;
	context->set_cr3 = kvm_x86_ops->set_tdp_cr3;
	context->get_cr3 = get_cr3;
	context->get_pdptr = kvm_pdptr_read;
	context->inject_page_fault = kvm_inject_page_fault;

	if (!is_paging(vcpu)) {
		context->nx = false;
		context->gva_to_gpa = nonpaging_gva_to_gpa;
		context->root_level = 0;
	} else if (is_long_mode(vcpu)) {
		context->nx = is_nx(vcpu);
		context->root_level = is_la57_mode(vcpu) ?
				PT64_ROOT_5LEVEL : PT64_ROOT_4LEVEL;
		reset_rsvds_bits_mask(vcpu, context);
		context->gva_to_gpa = paging64_gva_to_gpa;
	} else if (is_pae(vcpu)) {
		context->nx = is_nx(vcpu);
		context->root_level = PT32E_ROOT_LEVEL;
		reset_rsvds_bits_mask(vcpu, context);
		context->gva_to_gpa = paging64_gva_to_gpa;
	} else {
		context->nx = false;
		context->root_level = PT32_ROOT_LEVEL;
		reset_rsvds_bits_mask(vcpu, context);
		context->gva_to_gpa = paging32_gva_to_gpa;
	}

	update_permission_bitmask(vcpu, context, false);
	update_pkru_bitmask(vcpu, context, false);
	update_last_nonleaf_level(vcpu, context);
	reset_tdp_shadow_zero_bits_mask(vcpu, context);
}

static union kvm_mmu_role
kvm_calc_shadow_mmu_root_page_role(struct kvm_vcpu *vcpu, bool base_only)
{
	union kvm_mmu_role role = kvm_calc_mmu_role_common(vcpu, base_only);

	role.base.smep_andnot_wp = role.ext.cr4_smep &&
		!is_write_protection(vcpu);
	role.base.smap_andnot_wp = role.ext.cr4_smap &&
		!is_write_protection(vcpu);
	role.base.direct = !is_paging(vcpu);
	role.base.gpte_is_8_bytes = !!is_pae(vcpu);

	if (!is_long_mode(vcpu))
		role.base.level = PT32E_ROOT_LEVEL;
	else if (is_la57_mode(vcpu))
		role.base.level = PT64_ROOT_5LEVEL;
	else
		role.base.level = PT64_ROOT_4LEVEL;

	return role;
}

void kvm_init_shadow_mmu(struct kvm_vcpu *vcpu)
{
	struct kvm_mmu *context = vcpu->arch.mmu;
	union kvm_mmu_role new_role =
		kvm_calc_shadow_mmu_root_page_role(vcpu, false);

	new_role.base.word &= mmu_base_role_mask.word;
	if (new_role.as_u64 == context->mmu_role.as_u64)
		return;

	if (!is_paging(vcpu))
		nonpaging_init_context(vcpu, context);
	else if (is_long_mode(vcpu))
		paging64_init_context(vcpu, context);
	else if (is_pae(vcpu))
		paging32E_init_context(vcpu, context);
	else
		paging32_init_context(vcpu, context);

	context->mmu_role.as_u64 = new_role.as_u64;
	reset_shadow_zero_bits_mask(vcpu, context);
}
EXPORT_SYMBOL_GPL(kvm_init_shadow_mmu);

static union kvm_mmu_role
kvm_calc_shadow_ept_root_page_role(struct kvm_vcpu *vcpu, bool accessed_dirty,
				   bool execonly)
{
	union kvm_mmu_role role = {0};

	/* SMM flag is inherited from root_mmu */
	role.base.smm = vcpu->arch.root_mmu.mmu_role.base.smm;

	role.base.level = PT64_ROOT_4LEVEL;
	role.base.gpte_is_8_bytes = true;
	role.base.direct = false;
	role.base.ad_disabled = !accessed_dirty;
	role.base.guest_mode = true;
	role.base.access = ACC_ALL;

	/*
	 * WP=1 and NOT_WP=1 is an impossible combination, use WP and the
	 * SMAP variation to denote shadow EPT entries.
	 */
	role.base.cr0_wp = true;
	role.base.smap_andnot_wp = true;

	role.ext = kvm_calc_mmu_role_ext(vcpu);
	role.ext.execonly = execonly;

	return role;
}

void kvm_init_shadow_ept_mmu(struct kvm_vcpu *vcpu, bool execonly,
			     bool accessed_dirty, gpa_t new_eptp)
{
	struct kvm_mmu *context = vcpu->arch.mmu;
	union kvm_mmu_role new_role =
		kvm_calc_shadow_ept_root_page_role(vcpu, accessed_dirty,
						   execonly);

	__kvm_mmu_new_cr3(vcpu, new_eptp, new_role.base, false);

	new_role.base.word &= mmu_base_role_mask.word;
	if (new_role.as_u64 == context->mmu_role.as_u64)
		return;

	context->shadow_root_level = PT64_ROOT_4LEVEL;

	context->nx = true;
	context->ept_ad = accessed_dirty;
	context->page_fault = ept_page_fault;
	context->gva_to_gpa = ept_gva_to_gpa;
	context->sync_page = ept_sync_page;
	context->invlpg = ept_invlpg;
	context->update_pte = ept_update_pte;
	context->root_level = PT64_ROOT_4LEVEL;
	context->direct_map = false;
	context->mmu_role.as_u64 = new_role.as_u64;

	update_permission_bitmask(vcpu, context, true);
	update_pkru_bitmask(vcpu, context, true);
	update_last_nonleaf_level(vcpu, context);
	reset_rsvds_bits_mask_ept(vcpu, context, execonly);
	reset_ept_shadow_zero_bits_mask(vcpu, context, execonly);
}
EXPORT_SYMBOL_GPL(kvm_init_shadow_ept_mmu);

static void init_kvm_softmmu(struct kvm_vcpu *vcpu)
{
	struct kvm_mmu *context = vcpu->arch.mmu;

	kvm_init_shadow_mmu(vcpu);
	context->set_cr3           = kvm_x86_ops->set_cr3;
	context->get_cr3           = get_cr3;
	context->get_pdptr         = kvm_pdptr_read;
	context->inject_page_fault = kvm_inject_page_fault;
}

static void init_kvm_nested_mmu(struct kvm_vcpu *vcpu)
{
	union kvm_mmu_role new_role = kvm_calc_mmu_role_common(vcpu, false);
	struct kvm_mmu *g_context = &vcpu->arch.nested_mmu;

	new_role.base.word &= mmu_base_role_mask.word;
	if (new_role.as_u64 == g_context->mmu_role.as_u64)
		return;

	g_context->mmu_role.as_u64 = new_role.as_u64;
	g_context->get_cr3           = get_cr3;
	g_context->get_pdptr         = kvm_pdptr_read;
	g_context->inject_page_fault = kvm_inject_page_fault;

	/*
	 * Note that arch.mmu->gva_to_gpa translates l2_gpa to l1_gpa using
	 * L1's nested page tables (e.g. EPT12). The nested translation
	 * of l2_gva to l1_gpa is done by arch.nested_mmu.gva_to_gpa using
	 * L2's page tables as the first level of translation and L1's
	 * nested page tables as the second level of translation. Basically
	 * the gva_to_gpa functions between mmu and nested_mmu are swapped.
	 */
	if (!is_paging(vcpu)) {
		g_context->nx = false;
		g_context->root_level = 0;
		g_context->gva_to_gpa = nonpaging_gva_to_gpa_nested;
	} else if (is_long_mode(vcpu)) {
		g_context->nx = is_nx(vcpu);
		g_context->root_level = is_la57_mode(vcpu) ?
					PT64_ROOT_5LEVEL : PT64_ROOT_4LEVEL;
		reset_rsvds_bits_mask(vcpu, g_context);
		g_context->gva_to_gpa = paging64_gva_to_gpa_nested;
	} else if (is_pae(vcpu)) {
		g_context->nx = is_nx(vcpu);
		g_context->root_level = PT32E_ROOT_LEVEL;
		reset_rsvds_bits_mask(vcpu, g_context);
		g_context->gva_to_gpa = paging64_gva_to_gpa_nested;
	} else {
		g_context->nx = false;
		g_context->root_level = PT32_ROOT_LEVEL;
		reset_rsvds_bits_mask(vcpu, g_context);
		g_context->gva_to_gpa = paging32_gva_to_gpa_nested;
	}

	update_permission_bitmask(vcpu, g_context, false);
	update_pkru_bitmask(vcpu, g_context, false);
	update_last_nonleaf_level(vcpu, g_context);
}

void kvm_init_mmu(struct kvm_vcpu *vcpu, bool reset_roots)
{
	if (reset_roots) {
		uint i;

		vcpu->arch.mmu->root_hpa = INVALID_PAGE;

		for (i = 0; i < KVM_MMU_NUM_PREV_ROOTS; i++)
			vcpu->arch.mmu->prev_roots[i] = KVM_MMU_ROOT_INFO_INVALID;
	}

	if (mmu_is_nested(vcpu))
		init_kvm_nested_mmu(vcpu);
	else if (tdp_enabled)
		init_kvm_tdp_mmu(vcpu);
	else
		init_kvm_softmmu(vcpu);
}
EXPORT_SYMBOL_GPL(kvm_init_mmu);

static union kvm_mmu_page_role
kvm_mmu_calc_root_page_role(struct kvm_vcpu *vcpu)
{
	union kvm_mmu_role role;

	if (tdp_enabled)
		role = kvm_calc_tdp_mmu_root_page_role(vcpu, true);
	else
		role = kvm_calc_shadow_mmu_root_page_role(vcpu, true);

	return role.base;
}

void kvm_mmu_reset_context(struct kvm_vcpu *vcpu)
{
	kvm_mmu_unload(vcpu);
	kvm_init_mmu(vcpu, true);
}
EXPORT_SYMBOL_GPL(kvm_mmu_reset_context);

int kvm_mmu_load(struct kvm_vcpu *vcpu)
{
	int r;

	r = mmu_topup_memory_caches(vcpu);
	if (r)
		goto out;
	r = mmu_alloc_roots(vcpu);
	kvm_mmu_sync_roots(vcpu);
	if (r)
		goto out;
	kvm_mmu_load_cr3(vcpu);
	kvm_x86_ops->tlb_flush(vcpu, true);
out:
	return r;
}
EXPORT_SYMBOL_GPL(kvm_mmu_load);

void kvm_mmu_unload(struct kvm_vcpu *vcpu)
{
	kvm_mmu_free_roots(vcpu, &vcpu->arch.root_mmu, KVM_MMU_ROOTS_ALL);
	WARN_ON(VALID_PAGE(vcpu->arch.root_mmu.root_hpa));
	kvm_mmu_free_roots(vcpu, &vcpu->arch.guest_mmu, KVM_MMU_ROOTS_ALL);
	WARN_ON(VALID_PAGE(vcpu->arch.guest_mmu.root_hpa));
}
EXPORT_SYMBOL_GPL(kvm_mmu_unload);

static void mmu_pte_write_new_pte(struct kvm_vcpu *vcpu,
				  struct kvm_mmu_page *sp, u64 *spte,
				  const void *new)
{
	if (sp->role.level != PT_PAGE_TABLE_LEVEL) {
		++vcpu->kvm->stat.mmu_pde_zapped;
		return;
        }

	++vcpu->kvm->stat.mmu_pte_updated;
	vcpu->arch.mmu->update_pte(vcpu, sp, spte, new);
}

static bool need_remote_flush(u64 old, u64 new)
{
	if (!is_shadow_present_pte(old))
		return false;
	if (!is_shadow_present_pte(new))
		return true;
	if ((old ^ new) & PT64_BASE_ADDR_MASK)
		return true;
	old ^= shadow_nx_mask;
	new ^= shadow_nx_mask;
	return (old & ~new & PT64_PERM_MASK) != 0;
}

static u64 mmu_pte_write_fetch_gpte(struct kvm_vcpu *vcpu, gpa_t *gpa,
				    int *bytes)
{
	u64 gentry = 0;
	int r;

	/*
	 * Assume that the pte write on a page table of the same type
	 * as the current vcpu paging mode since we update the sptes only
	 * when they have the same mode.
	 */
	if (is_pae(vcpu) && *bytes == 4) {
		/* Handle a 32-bit guest writing two halves of a 64-bit gpte */
		*gpa &= ~(gpa_t)7;
		*bytes = 8;
	}

	if (*bytes == 4 || *bytes == 8) {
		r = kvm_vcpu_read_guest_atomic(vcpu, *gpa, &gentry, *bytes);
		if (r)
			gentry = 0;
	}

	return gentry;
}

/*
 * If we're seeing too many writes to a page, it may no longer be a page table,
 * or we may be forking, in which case it is better to unmap the page.
 */
static bool detect_write_flooding(struct kvm_mmu_page *sp)
{
	/*
	 * Skip write-flooding detected for the sp whose level is 1, because
	 * it can become unsync, then the guest page is not write-protected.
	 */
	if (sp->role.level == PT_PAGE_TABLE_LEVEL)
		return false;

	atomic_inc(&sp->write_flooding_count);
	return atomic_read(&sp->write_flooding_count) >= 3;
}

/*
 * Misaligned accesses are too much trouble to fix up; also, they usually
 * indicate a page is not used as a page table.
 */
static bool detect_write_misaligned(struct kvm_mmu_page *sp, gpa_t gpa,
				    int bytes)
{
	unsigned offset, pte_size, misaligned;

	pgprintk("misaligned: gpa %llx bytes %d role %x\n",
		 gpa, bytes, sp->role.word);

	offset = offset_in_page(gpa);
	pte_size = sp->role.gpte_is_8_bytes ? 8 : 4;

	/*
	 * Sometimes, the OS only writes the last one bytes to update status
	 * bits, for example, in linux, andb instruction is used in clear_bit().
	 */
	if (!(offset & (pte_size - 1)) && bytes == 1)
		return false;

	misaligned = (offset ^ (offset + bytes - 1)) & ~(pte_size - 1);
	misaligned |= bytes < 4;

	return misaligned;
}

static u64 *get_written_sptes(struct kvm_mmu_page *sp, gpa_t gpa, int *nspte)
{
	unsigned page_offset, quadrant;
	u64 *spte;
	int level;

	page_offset = offset_in_page(gpa);
	level = sp->role.level;
	*nspte = 1;
	if (!sp->role.gpte_is_8_bytes) {
		page_offset <<= 1;	/* 32->64 */
		/*
		 * A 32-bit pde maps 4MB while the shadow pdes map
		 * only 2MB.  So we need to double the offset again
		 * and zap two pdes instead of one.
		 */
		if (level == PT32_ROOT_LEVEL) {
			page_offset &= ~7; /* kill rounding error */
			page_offset <<= 1;
			*nspte = 2;
		}
		quadrant = page_offset >> PAGE_SHIFT;
		page_offset &= ~PAGE_MASK;
		if (quadrant != sp->role.quadrant)
			return NULL;
	}

	spte = &sp->spt[page_offset / sizeof(*spte)];
	return spte;
}

static void kvm_mmu_pte_write(struct kvm_vcpu *vcpu, gpa_t gpa,
			      const u8 *new, int bytes,
			      struct kvm_page_track_notifier_node *node)
{
	gfn_t gfn = gpa >> PAGE_SHIFT;
	struct kvm_mmu_page *sp;
	LIST_HEAD(invalid_list);
	u64 entry, gentry, *spte;
	int npte;
	bool remote_flush, local_flush;

	/*
	 * If we don't have indirect shadow pages, it means no page is
	 * write-protected, so we can exit simply.
	 */
	if (!READ_ONCE(vcpu->kvm->arch.indirect_shadow_pages))
		return;

	remote_flush = local_flush = false;

	pgprintk("%s: gpa %llx bytes %d\n", __func__, gpa, bytes);

	/*
	 * No need to care whether allocation memory is successful
	 * or not since pte prefetch is skiped if it does not have
	 * enough objects in the cache.
	 */
	mmu_topup_memory_caches(vcpu);

	spin_lock(&vcpu->kvm->mmu_lock);

	gentry = mmu_pte_write_fetch_gpte(vcpu, &gpa, &bytes);

	++vcpu->kvm->stat.mmu_pte_write;
	kvm_mmu_audit(vcpu, AUDIT_PRE_PTE_WRITE);

	for_each_gfn_indirect_valid_sp(vcpu->kvm, sp, gfn) {
		if (detect_write_misaligned(sp, gpa, bytes) ||
		      detect_write_flooding(sp)) {
			kvm_mmu_prepare_zap_page(vcpu->kvm, sp, &invalid_list);
			++vcpu->kvm->stat.mmu_flooded;
			continue;
		}

		spte = get_written_sptes(sp, gpa, &npte);
		if (!spte)
			continue;

		local_flush = true;
		while (npte--) {
			u32 base_role = vcpu->arch.mmu->mmu_role.base.word;

			entry = *spte;
			mmu_page_zap_pte(vcpu->kvm, sp, spte);
			if (gentry &&
			      !((sp->role.word ^ base_role)
			      & mmu_base_role_mask.word) && rmap_can_add(vcpu))
				mmu_pte_write_new_pte(vcpu, sp, spte, &gentry);
			if (need_remote_flush(entry, *spte))
				remote_flush = true;
			++spte;
		}
	}
	kvm_mmu_flush_or_zap(vcpu, &invalid_list, remote_flush, local_flush);
	kvm_mmu_audit(vcpu, AUDIT_POST_PTE_WRITE);
	spin_unlock(&vcpu->kvm->mmu_lock);
}

int kvm_mmu_unprotect_page_virt(struct kvm_vcpu *vcpu, gva_t gva)
{
	gpa_t gpa;
	int r;

	if (vcpu->arch.mmu->direct_map)
		return 0;

	gpa = kvm_mmu_gva_to_gpa_read(vcpu, gva, NULL);

	r = kvm_mmu_unprotect_page(vcpu->kvm, gpa >> PAGE_SHIFT);

	return r;
}
EXPORT_SYMBOL_GPL(kvm_mmu_unprotect_page_virt);

static int make_mmu_pages_available(struct kvm_vcpu *vcpu)
{
	LIST_HEAD(invalid_list);

	if (likely(kvm_mmu_available_pages(vcpu->kvm) >= KVM_MIN_FREE_MMU_PAGES))
		return 0;

	while (kvm_mmu_available_pages(vcpu->kvm) < KVM_REFILL_PAGES) {
		if (!prepare_zap_oldest_mmu_page(vcpu->kvm, &invalid_list))
			break;

		++vcpu->kvm->stat.mmu_recycled;
	}
	kvm_mmu_commit_zap_page(vcpu->kvm, &invalid_list);

	if (!kvm_mmu_available_pages(vcpu->kvm))
		return -ENOSPC;
	return 0;
}

int kvm_mmu_page_fault(struct kvm_vcpu *vcpu, gva_t cr2, u64 error_code,
		       void *insn, int insn_len)
{
	int r, emulation_type = 0;
	enum emulation_result er;
	bool direct = vcpu->arch.mmu->direct_map;

	/* With shadow page tables, fault_address contains a GVA or nGPA.  */
	if (vcpu->arch.mmu->direct_map) {
		vcpu->arch.gpa_available = true;
		vcpu->arch.gpa_val = cr2;
	}

	r = RET_PF_INVALID;
	if (unlikely(error_code & PFERR_RSVD_MASK)) {
		r = handle_mmio_page_fault(vcpu, cr2, direct);
		if (r == RET_PF_EMULATE)
			goto emulate;
	}

	if (r == RET_PF_INVALID) {
		r = vcpu->arch.mmu->page_fault(vcpu, cr2,
					       lower_32_bits(error_code),
					       false);
		WARN_ON(r == RET_PF_INVALID);
	}

	if (r == RET_PF_RETRY)
		return 1;
	if (r < 0)
		return r;

	/*
	 * Before emulating the instruction, check if the error code
	 * was due to a RO violation while translating the guest page.
	 * This can occur when using nested virtualization with nested
	 * paging in both guests. If true, we simply unprotect the page
	 * and resume the guest.
	 */
	if (vcpu->arch.mmu->direct_map &&
	    (error_code & PFERR_NESTED_GUEST_PAGE) == PFERR_NESTED_GUEST_PAGE) {
		kvm_mmu_unprotect_page(vcpu->kvm, gpa_to_gfn(cr2));
		return 1;
	}

	/*
	 * vcpu->arch.mmu.page_fault returned RET_PF_EMULATE, but we can still
	 * optimistically try to just unprotect the page and let the processor
	 * re-execute the instruction that caused the page fault.  Do not allow
	 * retrying MMIO emulation, as it's not only pointless but could also
	 * cause us to enter an infinite loop because the processor will keep
	 * faulting on the non-existent MMIO address.  Retrying an instruction
	 * from a nested guest is also pointless and dangerous as we are only
	 * explicitly shadowing L1's page tables, i.e. unprotecting something
	 * for L1 isn't going to magically fix whatever issue cause L2 to fail.
	 */
	if (!mmio_info_in_cache(vcpu, cr2, direct) && !is_guest_mode(vcpu))
		emulation_type = EMULTYPE_ALLOW_RETRY;
emulate:
	/*
	 * On AMD platforms, under certain conditions insn_len may be zero on #NPF.
	 * This can happen if a guest gets a page-fault on data access but the HW
	 * table walker is not able to read the instruction page (e.g instruction
	 * page is not present in memory). In those cases we simply restart the
	 * guest, with the exception of AMD Erratum 1096 which is unrecoverable.
	 */
	if (unlikely(insn && !insn_len)) {
		if (!kvm_x86_ops->need_emulation_on_page_fault(vcpu))
			return 1;
	}

	er = x86_emulate_instruction(vcpu, cr2, emulation_type, insn, insn_len);

	switch (er) {
	case EMULATE_DONE:
		return 1;
	case EMULATE_USER_EXIT:
		++vcpu->stat.mmio_exits;
		/* fall through */
	case EMULATE_FAIL:
		return 0;
	default:
		BUG();
	}
}
EXPORT_SYMBOL_GPL(kvm_mmu_page_fault);

void kvm_mmu_invlpg(struct kvm_vcpu *vcpu, gva_t gva)
{
	struct kvm_mmu *mmu = vcpu->arch.mmu;
	int i;

	/* INVLPG on a * non-canonical address is a NOP according to the SDM.  */
	if (is_noncanonical_address(gva, vcpu))
		return;

	mmu->invlpg(vcpu, gva, mmu->root_hpa);

	/*
	 * INVLPG is required to invalidate any global mappings for the VA,
	 * irrespective of PCID. Since it would take us roughly similar amount
	 * of work to determine whether any of the prev_root mappings of the VA
	 * is marked global, or to just sync it blindly, so we might as well
	 * just always sync it.
	 *
	 * Mappings not reachable via the current cr3 or the prev_roots will be
	 * synced when switching to that cr3, so nothing needs to be done here
	 * for them.
	 */
	for (i = 0; i < KVM_MMU_NUM_PREV_ROOTS; i++)
		if (VALID_PAGE(mmu->prev_roots[i].hpa))
			mmu->invlpg(vcpu, gva, mmu->prev_roots[i].hpa);

	kvm_x86_ops->tlb_flush_gva(vcpu, gva);
	++vcpu->stat.invlpg;
}
EXPORT_SYMBOL_GPL(kvm_mmu_invlpg);

void kvm_mmu_invpcid_gva(struct kvm_vcpu *vcpu, gva_t gva, unsigned long pcid)
{
	struct kvm_mmu *mmu = vcpu->arch.mmu;
	bool tlb_flush = false;
	uint i;

	if (pcid == kvm_get_active_pcid(vcpu)) {
		mmu->invlpg(vcpu, gva, mmu->root_hpa);
		tlb_flush = true;
	}

	for (i = 0; i < KVM_MMU_NUM_PREV_ROOTS; i++) {
		if (VALID_PAGE(mmu->prev_roots[i].hpa) &&
		    pcid == kvm_get_pcid(vcpu, mmu->prev_roots[i].cr3)) {
			mmu->invlpg(vcpu, gva, mmu->prev_roots[i].hpa);
			tlb_flush = true;
		}
	}

	if (tlb_flush)
		kvm_x86_ops->tlb_flush_gva(vcpu, gva);

	++vcpu->stat.invlpg;

	/*
	 * Mappings not reachable via the current cr3 or the prev_roots will be
	 * synced when switching to that cr3, so nothing needs to be done here
	 * for them.
	 */
}
EXPORT_SYMBOL_GPL(kvm_mmu_invpcid_gva);

void kvm_enable_tdp(void)
{
	tdp_enabled = true;
}
EXPORT_SYMBOL_GPL(kvm_enable_tdp);

void kvm_disable_tdp(void)
{
	tdp_enabled = false;
}
EXPORT_SYMBOL_GPL(kvm_disable_tdp);


/* The return value indicates if tlb flush on all vcpus is needed. */
typedef bool (*slot_level_handler) (struct kvm *kvm, struct kvm_rmap_head *rmap_head);

/* The caller should hold mmu-lock before calling this function. */
static __always_inline bool
slot_handle_level_range(struct kvm *kvm, struct kvm_memory_slot *memslot,
			slot_level_handler fn, int start_level, int end_level,
			gfn_t start_gfn, gfn_t end_gfn, bool lock_flush_tlb)
{
	struct slot_rmap_walk_iterator iterator;
	bool flush = false;

	for_each_slot_rmap_range(memslot, start_level, end_level, start_gfn,
			end_gfn, &iterator) {
		if (iterator.rmap)
			flush |= fn(kvm, iterator.rmap);

		if (need_resched() || spin_needbreak(&kvm->mmu_lock)) {
			if (flush && lock_flush_tlb) {
				kvm_flush_remote_tlbs_with_address(kvm,
						start_gfn,
						iterator.gfn - start_gfn + 1);
				flush = false;
			}
			cond_resched_lock(&kvm->mmu_lock);
		}
	}

	if (flush && lock_flush_tlb) {
		kvm_flush_remote_tlbs_with_address(kvm, start_gfn,
						   end_gfn - start_gfn + 1);
		flush = false;
	}

	return flush;
}

static __always_inline bool
slot_handle_level(struct kvm *kvm, struct kvm_memory_slot *memslot,
		  slot_level_handler fn, int start_level, int end_level,
		  bool lock_flush_tlb)
{
	return slot_handle_level_range(kvm, memslot, fn, start_level,
			end_level, memslot->base_gfn,
			memslot->base_gfn + memslot->npages - 1,
			lock_flush_tlb);
}

static __always_inline bool
slot_handle_all_level(struct kvm *kvm, struct kvm_memory_slot *memslot,
		      slot_level_handler fn, bool lock_flush_tlb)
{
	return slot_handle_level(kvm, memslot, fn, PT_PAGE_TABLE_LEVEL,
				 PT_MAX_HUGEPAGE_LEVEL, lock_flush_tlb);
}

static __always_inline bool
slot_handle_large_level(struct kvm *kvm, struct kvm_memory_slot *memslot,
			slot_level_handler fn, bool lock_flush_tlb)
{
	return slot_handle_level(kvm, memslot, fn, PT_PAGE_TABLE_LEVEL + 1,
				 PT_MAX_HUGEPAGE_LEVEL, lock_flush_tlb);
}

static __always_inline bool
slot_handle_leaf(struct kvm *kvm, struct kvm_memory_slot *memslot,
		 slot_level_handler fn, bool lock_flush_tlb)
{
	return slot_handle_level(kvm, memslot, fn, PT_PAGE_TABLE_LEVEL,
				 PT_PAGE_TABLE_LEVEL, lock_flush_tlb);
}

static void free_mmu_pages(struct kvm_mmu *mmu)
{
	free_page((unsigned long)mmu->pae_root);
	free_page((unsigned long)mmu->lm_root);
}

static int alloc_mmu_pages(struct kvm_vcpu *vcpu, struct kvm_mmu *mmu)
{
	struct page *page;
	int i;

	/*
	 * When using PAE paging, the four PDPTEs are treated as 'root' pages,
	 * while the PDP table is a per-vCPU construct that's allocated at MMU
	 * creation.  When emulating 32-bit mode, cr3 is only 32 bits even on
	 * x86_64.  Therefore we need to allocate the PDP table in the first
	 * 4GB of memory, which happens to fit the DMA32 zone.  Except for
	 * SVM's 32-bit NPT support, TDP paging doesn't use PAE paging and can
	 * skip allocating the PDP table.
	 */
	if (tdp_enabled && kvm_x86_ops->get_tdp_level(vcpu) > PT32E_ROOT_LEVEL)
		return 0;

	page = alloc_page(GFP_KERNEL_ACCOUNT | __GFP_DMA32);
	if (!page)
		return -ENOMEM;

	mmu->pae_root = page_address(page);
	for (i = 0; i < 4; ++i)
		mmu->pae_root[i] = INVALID_PAGE;

	return 0;
}

int kvm_mmu_create(struct kvm_vcpu *vcpu)
{
	uint i;
	int ret;

	vcpu->arch.mmu = &vcpu->arch.root_mmu;
	vcpu->arch.walk_mmu = &vcpu->arch.root_mmu;

	vcpu->arch.root_mmu.root_hpa = INVALID_PAGE;
	vcpu->arch.root_mmu.root_cr3 = 0;
	vcpu->arch.root_mmu.translate_gpa = translate_gpa;
	for (i = 0; i < KVM_MMU_NUM_PREV_ROOTS; i++)
		vcpu->arch.root_mmu.prev_roots[i] = KVM_MMU_ROOT_INFO_INVALID;

	vcpu->arch.guest_mmu.root_hpa = INVALID_PAGE;
	vcpu->arch.guest_mmu.root_cr3 = 0;
	vcpu->arch.guest_mmu.translate_gpa = translate_gpa;
	for (i = 0; i < KVM_MMU_NUM_PREV_ROOTS; i++)
		vcpu->arch.guest_mmu.prev_roots[i] = KVM_MMU_ROOT_INFO_INVALID;

	vcpu->arch.nested_mmu.translate_gpa = translate_nested_gpa;

<<<<<<< HEAD

static void kvm_zap_obsolete_pages(struct kvm *kvm)
{
	struct kvm_mmu_page *sp, *node;
	LIST_HEAD(invalid_list);
	int ign;

restart:
	list_for_each_entry_safe_reverse(sp, node,
	      &kvm->arch.active_mmu_pages, link) {
		/*
		 * No obsolete valid page exists before a newly created page
		 * since active_mmu_pages is a FIFO list.
		 */
		if (!is_obsolete_sp(kvm, sp))
			break;

=======
	ret = alloc_mmu_pages(vcpu, &vcpu->arch.guest_mmu);
	if (ret)
		return ret;

	ret = alloc_mmu_pages(vcpu, &vcpu->arch.root_mmu);
	if (ret)
		goto fail_allocate_root;

	return ret;
 fail_allocate_root:
	free_mmu_pages(&vcpu->arch.guest_mmu);
	return ret;
}


static void kvm_zap_obsolete_pages(struct kvm *kvm)
{
	struct kvm_mmu_page *sp, *node;
	LIST_HEAD(invalid_list);
	int ign;

restart:
	list_for_each_entry_safe_reverse(sp, node,
	      &kvm->arch.active_mmu_pages, link) {
		/*
		 * No obsolete valid page exists before a newly created page
		 * since active_mmu_pages is a FIFO list.
		 */
		if (!is_obsolete_sp(kvm, sp))
			break;

>>>>>>> 0858f639
		/*
		 * Do not repeatedly zap a root page to avoid unnecessary
		 * KVM_REQ_MMU_RELOAD, otherwise we may not be able to
		 * progress:
		 *    vcpu 0                        vcpu 1
		 *                         call vcpu_enter_guest():
		 *                            1): handle KVM_REQ_MMU_RELOAD
		 *                                and require mmu-lock to
		 *                                load mmu
		 * repeat:
		 *    1): zap root page and
		 *        send KVM_REQ_MMU_RELOAD
		 *
		 *    2): if (cond_resched_lock(mmu-lock))
		 *
		 *                            2): hold mmu-lock and load mmu
		 *
		 *                            3): see KVM_REQ_MMU_RELOAD bit
		 *                                on vcpu->requests is set
		 *                                then return 1 to call
		 *                                vcpu_enter_guest() again.
		 *            goto repeat;
		 *
		 * Since we are reversely walking the list and the invalid
		 * list will be moved to the head, skip the invalid page
		 * can help us to avoid the infinity list walking.
		 */
		if (sp->role.invalid)
			continue;

		if (need_resched() || spin_needbreak(&kvm->mmu_lock)) {
			kvm_mmu_commit_zap_page(kvm, &invalid_list);
			cond_resched_lock(&kvm->mmu_lock);
			goto restart;
		}

		if (__kvm_mmu_prepare_zap_page(kvm, sp, &invalid_list, &ign))
			goto restart;
	}

	kvm_mmu_commit_zap_page(kvm, &invalid_list);
}

/*
 * Fast invalidate all shadow pages and use lock-break technique
 * to zap obsolete pages.
 *
 * It's required when memslot is being deleted or VM is being
 * destroyed, in these cases, we should ensure that KVM MMU does
 * not use any resource of the being-deleted slot or all slots
 * after calling the function.
 */
static void kvm_mmu_zap_all_fast(struct kvm *kvm)
{
	spin_lock(&kvm->mmu_lock);
	kvm->arch.mmu_valid_gen++;

	kvm_zap_obsolete_pages(kvm);
	spin_unlock(&kvm->mmu_lock);
}

static void kvm_mmu_invalidate_zap_pages_in_memslot(struct kvm *kvm,
			struct kvm_memory_slot *slot,
			struct kvm_page_track_notifier_node *node)
{
	kvm_mmu_zap_all_fast(kvm);
}

void kvm_mmu_init_vm(struct kvm *kvm)
{
	struct kvm_page_track_notifier_node *node = &kvm->arch.mmu_sp_tracker;

	node->track_write = kvm_mmu_pte_write;
	node->track_flush_slot = kvm_mmu_invalidate_zap_pages_in_memslot;
	kvm_page_track_register_notifier(kvm, node);
}

void kvm_mmu_uninit_vm(struct kvm *kvm)
{
	struct kvm_page_track_notifier_node *node = &kvm->arch.mmu_sp_tracker;

	kvm_page_track_unregister_notifier(kvm, node);
}

void kvm_zap_gfn_range(struct kvm *kvm, gfn_t gfn_start, gfn_t gfn_end)
{
	struct kvm_memslots *slots;
	struct kvm_memory_slot *memslot;
	int i;

	spin_lock(&kvm->mmu_lock);
	for (i = 0; i < KVM_ADDRESS_SPACE_NUM; i++) {
		slots = __kvm_memslots(kvm, i);
		kvm_for_each_memslot(memslot, slots) {
			gfn_t start, end;

			start = max(gfn_start, memslot->base_gfn);
			end = min(gfn_end, memslot->base_gfn + memslot->npages);
			if (start >= end)
				continue;

			slot_handle_level_range(kvm, memslot, kvm_zap_rmapp,
						PT_PAGE_TABLE_LEVEL, PT_MAX_HUGEPAGE_LEVEL,
						start, end - 1, true);
		}
	}

	spin_unlock(&kvm->mmu_lock);
}

static bool slot_rmap_write_protect(struct kvm *kvm,
				    struct kvm_rmap_head *rmap_head)
{
	return __rmap_write_protect(kvm, rmap_head, false);
}

void kvm_mmu_slot_remove_write_access(struct kvm *kvm,
				      struct kvm_memory_slot *memslot)
{
	bool flush;

	spin_lock(&kvm->mmu_lock);
	flush = slot_handle_all_level(kvm, memslot, slot_rmap_write_protect,
				      false);
	spin_unlock(&kvm->mmu_lock);

	/*
	 * kvm_mmu_slot_remove_write_access() and kvm_vm_ioctl_get_dirty_log()
	 * which do tlb flush out of mmu-lock should be serialized by
	 * kvm->slots_lock otherwise tlb flush would be missed.
	 */
	lockdep_assert_held(&kvm->slots_lock);

	/*
	 * We can flush all the TLBs out of the mmu lock without TLB
	 * corruption since we just change the spte from writable to
	 * readonly so that we only need to care the case of changing
	 * spte from present to present (changing the spte from present
	 * to nonpresent will flush all the TLBs immediately), in other
	 * words, the only case we care is mmu_spte_update() where we
	 * have checked SPTE_HOST_WRITEABLE | SPTE_MMU_WRITEABLE
	 * instead of PT_WRITABLE_MASK, that means it does not depend
	 * on PT_WRITABLE_MASK anymore.
	 */
	if (flush)
		kvm_flush_remote_tlbs_with_address(kvm, memslot->base_gfn,
			memslot->npages);
}

static bool kvm_mmu_zap_collapsible_spte(struct kvm *kvm,
					 struct kvm_rmap_head *rmap_head)
{
	u64 *sptep;
	struct rmap_iterator iter;
	int need_tlb_flush = 0;
	kvm_pfn_t pfn;
	struct kvm_mmu_page *sp;

restart:
	for_each_rmap_spte(rmap_head, &iter, sptep) {
		sp = page_header(__pa(sptep));
		pfn = spte_to_pfn(*sptep);

		/*
		 * We cannot do huge page mapping for indirect shadow pages,
		 * which are found on the last rmap (level = 1) when not using
		 * tdp; such shadow pages are synced with the page table in
		 * the guest, and the guest page table is using 4K page size
		 * mapping if the indirect sp has level = 1.
		 */
		if (sp->role.direct &&
			!kvm_is_reserved_pfn(pfn) &&
			PageTransCompoundMap(pfn_to_page(pfn))) {
			pte_list_remove(rmap_head, sptep);

			if (kvm_available_flush_tlb_with_range())
				kvm_flush_remote_tlbs_with_address(kvm, sp->gfn,
					KVM_PAGES_PER_HPAGE(sp->role.level));
			else
				need_tlb_flush = 1;

			goto restart;
		}
	}

	return need_tlb_flush;
}

void kvm_mmu_zap_collapsible_sptes(struct kvm *kvm,
				   const struct kvm_memory_slot *memslot)
{
	/* FIXME: const-ify all uses of struct kvm_memory_slot.  */
	spin_lock(&kvm->mmu_lock);
	slot_handle_leaf(kvm, (struct kvm_memory_slot *)memslot,
			 kvm_mmu_zap_collapsible_spte, true);
	spin_unlock(&kvm->mmu_lock);
}

void kvm_mmu_slot_leaf_clear_dirty(struct kvm *kvm,
				   struct kvm_memory_slot *memslot)
{
	bool flush;

	spin_lock(&kvm->mmu_lock);
	flush = slot_handle_leaf(kvm, memslot, __rmap_clear_dirty, false);
	spin_unlock(&kvm->mmu_lock);

	lockdep_assert_held(&kvm->slots_lock);

	/*
	 * It's also safe to flush TLBs out of mmu lock here as currently this
	 * function is only used for dirty logging, in which case flushing TLB
	 * out of mmu lock also guarantees no dirty pages will be lost in
	 * dirty_bitmap.
	 */
	if (flush)
		kvm_flush_remote_tlbs_with_address(kvm, memslot->base_gfn,
				memslot->npages);
}
EXPORT_SYMBOL_GPL(kvm_mmu_slot_leaf_clear_dirty);

void kvm_mmu_slot_largepage_remove_write_access(struct kvm *kvm,
					struct kvm_memory_slot *memslot)
{
	bool flush;

	spin_lock(&kvm->mmu_lock);
	flush = slot_handle_large_level(kvm, memslot, slot_rmap_write_protect,
					false);
	spin_unlock(&kvm->mmu_lock);

	/* see kvm_mmu_slot_remove_write_access */
	lockdep_assert_held(&kvm->slots_lock);

	if (flush)
		kvm_flush_remote_tlbs_with_address(kvm, memslot->base_gfn,
				memslot->npages);
}
EXPORT_SYMBOL_GPL(kvm_mmu_slot_largepage_remove_write_access);

void kvm_mmu_slot_set_dirty(struct kvm *kvm,
			    struct kvm_memory_slot *memslot)
{
	bool flush;

	spin_lock(&kvm->mmu_lock);
	flush = slot_handle_all_level(kvm, memslot, __rmap_set_dirty, false);
	spin_unlock(&kvm->mmu_lock);

	lockdep_assert_held(&kvm->slots_lock);

	/* see kvm_mmu_slot_leaf_clear_dirty */
	if (flush)
		kvm_flush_remote_tlbs_with_address(kvm, memslot->base_gfn,
				memslot->npages);
}
EXPORT_SYMBOL_GPL(kvm_mmu_slot_set_dirty);

void kvm_mmu_zap_all(struct kvm *kvm)
{
	struct kvm_mmu_page *sp, *node;
	LIST_HEAD(invalid_list);
	int ign;

	spin_lock(&kvm->mmu_lock);
restart:
	list_for_each_entry_safe(sp, node, &kvm->arch.active_mmu_pages, link) {
		if (sp->role.invalid && sp->root_count)
			continue;
		if (__kvm_mmu_prepare_zap_page(kvm, sp, &invalid_list, &ign))
			goto restart;
		if (cond_resched_lock(&kvm->mmu_lock))
			goto restart;
	}

	kvm_mmu_commit_zap_page(kvm, &invalid_list);
	spin_unlock(&kvm->mmu_lock);
}

void kvm_mmu_invalidate_mmio_sptes(struct kvm *kvm, u64 gen)
{
	WARN_ON(gen & KVM_MEMSLOT_GEN_UPDATE_IN_PROGRESS);

	gen &= MMIO_SPTE_GEN_MASK;

	/*
	 * Generation numbers are incremented in multiples of the number of
	 * address spaces in order to provide unique generations across all
	 * address spaces.  Strip what is effectively the address space
	 * modifier prior to checking for a wrap of the MMIO generation so
	 * that a wrap in any address space is detected.
	 */
	gen &= ~((u64)KVM_ADDRESS_SPACE_NUM - 1);

	/*
	 * The very rare case: if the MMIO generation number has wrapped,
	 * zap all shadow pages.
	 */
	if (unlikely(gen == 0)) {
		kvm_debug_ratelimited("kvm: zapping shadow pages for mmio generation wraparound\n");
		kvm_mmu_zap_all_fast(kvm);
	}
}

static unsigned long
mmu_shrink_scan(struct shrinker *shrink, struct shrink_control *sc)
{
	struct kvm *kvm;
	int nr_to_scan = sc->nr_to_scan;
	unsigned long freed = 0;

	mutex_lock(&kvm_lock);

	list_for_each_entry(kvm, &vm_list, vm_list) {
		int idx;
		LIST_HEAD(invalid_list);

		/*
		 * Never scan more than sc->nr_to_scan VM instances.
		 * Will not hit this condition practically since we do not try
		 * to shrink more than one VM and it is very unlikely to see
		 * !n_used_mmu_pages so many times.
		 */
		if (!nr_to_scan--)
			break;
		/*
		 * n_used_mmu_pages is accessed without holding kvm->mmu_lock
		 * here. We may skip a VM instance errorneosly, but we do not
		 * want to shrink a VM that only started to populate its MMU
		 * anyway.
		 */
		if (!kvm->arch.n_used_mmu_pages)
			continue;

		idx = srcu_read_lock(&kvm->srcu);
		spin_lock(&kvm->mmu_lock);

		if (prepare_zap_oldest_mmu_page(kvm, &invalid_list))
			freed++;
		kvm_mmu_commit_zap_page(kvm, &invalid_list);

		spin_unlock(&kvm->mmu_lock);
		srcu_read_unlock(&kvm->srcu, idx);

		/*
		 * unfair on small ones
		 * per-vm shrinkers cry out
		 * sadness comes quickly
		 */
		list_move_tail(&kvm->vm_list, &vm_list);
		break;
	}

	mutex_unlock(&kvm_lock);
	return freed;
}

static unsigned long
mmu_shrink_count(struct shrinker *shrink, struct shrink_control *sc)
{
	return percpu_counter_read_positive(&kvm_total_used_mmu_pages);
}

static struct shrinker mmu_shrinker = {
	.count_objects = mmu_shrink_count,
	.scan_objects = mmu_shrink_scan,
	.seeks = DEFAULT_SEEKS * 10,
};

static void mmu_destroy_caches(void)
{
	kmem_cache_destroy(pte_list_desc_cache);
	kmem_cache_destroy(mmu_page_header_cache);
}

static void kvm_set_mmio_spte_mask(void)
{
	u64 mask;

	/*
	 * Set the reserved bits and the present bit of an paging-structure
	 * entry to generate page fault with PFER.RSV = 1.
	 */

	/*
	 * Mask the uppermost physical address bit, which would be reserved as
	 * long as the supported physical address width is less than 52.
	 */
	mask = 1ull << 51;

	/* Set the present bit. */
	mask |= 1ull;

	/*
	 * If reserved bit is not supported, clear the present bit to disable
	 * mmio page fault.
	 */
	if (IS_ENABLED(CONFIG_X86_64) && shadow_phys_bits == 52)
		mask &= ~1ull;

	kvm_mmu_set_mmio_spte_mask(mask, mask);
}

int kvm_mmu_module_init(void)
{
	int ret = -ENOMEM;

	/*
	 * MMU roles use union aliasing which is, generally speaking, an
	 * undefined behavior. However, we supposedly know how compilers behave
	 * and the current status quo is unlikely to change. Guardians below are
	 * supposed to let us know if the assumption becomes false.
	 */
	BUILD_BUG_ON(sizeof(union kvm_mmu_page_role) != sizeof(u32));
	BUILD_BUG_ON(sizeof(union kvm_mmu_extended_role) != sizeof(u32));
	BUILD_BUG_ON(sizeof(union kvm_mmu_role) != sizeof(u64));

	kvm_mmu_reset_all_pte_masks();

	kvm_set_mmio_spte_mask();

	pte_list_desc_cache = kmem_cache_create("pte_list_desc",
					    sizeof(struct pte_list_desc),
					    0, SLAB_ACCOUNT, NULL);
	if (!pte_list_desc_cache)
		goto out;

	mmu_page_header_cache = kmem_cache_create("kvm_mmu_page_header",
						  sizeof(struct kvm_mmu_page),
						  0, SLAB_ACCOUNT, NULL);
	if (!mmu_page_header_cache)
		goto out;

	if (percpu_counter_init(&kvm_total_used_mmu_pages, 0, GFP_KERNEL))
		goto out;

	ret = register_shrinker(&mmu_shrinker);
	if (ret)
		goto out;

	return 0;

out:
	mmu_destroy_caches();
	return ret;
}

/*
 * Calculate mmu pages needed for kvm.
 */
unsigned long kvm_mmu_calculate_default_mmu_pages(struct kvm *kvm)
{
	unsigned long nr_mmu_pages;
	unsigned long nr_pages = 0;
	struct kvm_memslots *slots;
	struct kvm_memory_slot *memslot;
	int i;

	for (i = 0; i < KVM_ADDRESS_SPACE_NUM; i++) {
		slots = __kvm_memslots(kvm, i);

		kvm_for_each_memslot(memslot, slots)
			nr_pages += memslot->npages;
	}

	nr_mmu_pages = nr_pages * KVM_PERMILLE_MMU_PAGES / 1000;
	nr_mmu_pages = max(nr_mmu_pages, KVM_MIN_ALLOC_MMU_PAGES);

	return nr_mmu_pages;
}

void kvm_mmu_destroy(struct kvm_vcpu *vcpu)
{
	kvm_mmu_unload(vcpu);
	free_mmu_pages(&vcpu->arch.root_mmu);
	free_mmu_pages(&vcpu->arch.guest_mmu);
	mmu_free_memory_caches(vcpu);
}

void kvm_mmu_module_exit(void)
{
	mmu_destroy_caches();
	percpu_counter_destroy(&kvm_total_used_mmu_pages);
	unregister_shrinker(&mmu_shrinker);
	mmu_audit_disable();
}<|MERGE_RESOLUTION|>--- conflicted
+++ resolved
@@ -5665,7 +5665,20 @@
 
 	vcpu->arch.nested_mmu.translate_gpa = translate_nested_gpa;
 
-<<<<<<< HEAD
+	ret = alloc_mmu_pages(vcpu, &vcpu->arch.guest_mmu);
+	if (ret)
+		return ret;
+
+	ret = alloc_mmu_pages(vcpu, &vcpu->arch.root_mmu);
+	if (ret)
+		goto fail_allocate_root;
+
+	return ret;
+ fail_allocate_root:
+	free_mmu_pages(&vcpu->arch.guest_mmu);
+	return ret;
+}
+
 
 static void kvm_zap_obsolete_pages(struct kvm *kvm)
 {
@@ -5683,39 +5696,6 @@
 		if (!is_obsolete_sp(kvm, sp))
 			break;
 
-=======
-	ret = alloc_mmu_pages(vcpu, &vcpu->arch.guest_mmu);
-	if (ret)
-		return ret;
-
-	ret = alloc_mmu_pages(vcpu, &vcpu->arch.root_mmu);
-	if (ret)
-		goto fail_allocate_root;
-
-	return ret;
- fail_allocate_root:
-	free_mmu_pages(&vcpu->arch.guest_mmu);
-	return ret;
-}
-
-
-static void kvm_zap_obsolete_pages(struct kvm *kvm)
-{
-	struct kvm_mmu_page *sp, *node;
-	LIST_HEAD(invalid_list);
-	int ign;
-
-restart:
-	list_for_each_entry_safe_reverse(sp, node,
-	      &kvm->arch.active_mmu_pages, link) {
-		/*
-		 * No obsolete valid page exists before a newly created page
-		 * since active_mmu_pages is a FIFO list.
-		 */
-		if (!is_obsolete_sp(kvm, sp))
-			break;
-
->>>>>>> 0858f639
 		/*
 		 * Do not repeatedly zap a root page to avoid unnecessary
 		 * KVM_REQ_MMU_RELOAD, otherwise we may not be able to
