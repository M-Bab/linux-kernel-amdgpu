--- conflicted
+++ resolved
@@ -1478,21 +1478,12 @@
 				"ispif",
 				"csi_clk_mux",
 				"vfe0";
-<<<<<<< HEAD
-			interrupts = <GIC_SPI 78 0>,
-				<GIC_SPI 79 0>,
-				<GIC_SPI 51 0>,
-				<GIC_SPI 52 0>,
-				<GIC_SPI 55 0>,
-				<GIC_SPI 57 0>;
-=======
 			interrupts = <GIC_SPI 78 IRQ_TYPE_LEVEL_HIGH>,
 				<GIC_SPI 79 IRQ_TYPE_LEVEL_HIGH>,
 				<GIC_SPI 51 IRQ_TYPE_LEVEL_HIGH>,
 				<GIC_SPI 52 IRQ_TYPE_LEVEL_HIGH>,
 				<GIC_SPI 55 IRQ_TYPE_LEVEL_HIGH>,
 				<GIC_SPI 57 IRQ_TYPE_LEVEL_HIGH>;
->>>>>>> bd618b31
 			interrupt-names = "csiphy0",
 				"csiphy1",
 				"csid0",
