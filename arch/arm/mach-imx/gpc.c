--- conflicted
+++ resolved
@@ -423,8 +423,6 @@
 	if (!IS_ENABLED(CONFIG_PM_GENERIC_DOMAINS))
 		return 0;
 
-<<<<<<< HEAD
-=======
 	imx6q_pu_domain.base.states = devm_kzalloc(dev,
 					sizeof(*imx6q_pu_domain.base.states),
 					GFP_KERNEL);
@@ -435,7 +433,6 @@
 	imx6q_pu_domain.base.states[0].power_on_latency_ns = 2000000;
 	imx6q_pu_domain.base.state_count = 1;
 
->>>>>>> c470abd4
 	for (i = 0; i < ARRAY_SIZE(imx_gpc_domains); i++)
 		pm_genpd_init(imx_gpc_domains[i], NULL, false);
 
