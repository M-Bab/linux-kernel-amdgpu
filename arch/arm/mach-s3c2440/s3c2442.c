/* linux/arch/arm/mach-s3c2442/s3c2442.c
 *
 * Copyright (c) 2004-2005 Simtec Electronics
 *	http://armlinux.simtec.co.uk/
 *	Ben Dooks <ben@simtec.co.uk>
 *
 * S3C2442 core and lock support
 *
 * This program is free software; you can redistribute it and/or modify
 * it under the terms of the GNU General Public License as published by
 * the Free Software Foundation; either version 2 of the License, or
 * (at your option) any later version.
 *
 * This program is distributed in the hope that it will be useful,
 * but WITHOUT ANY WARRANTY; without even the implied warranty of
 * MERCHANTABILITY or FITNESS FOR A PARTICULAR PURPOSE.  See the
 * GNU General Public License for more details.
 *
 * You should have received a copy of the GNU General Public License
 * along with this program; if not, write to the Free Software
 * Foundation, Inc., 59 Temple Place, Suite 330, Boston, MA  02111-1307  USA
*/

#include <linux/init.h>
#include <linux/module.h>
#include <linux/kernel.h>
#include <linux/list.h>
#include <linux/errno.h>
#include <linux/err.h>
#include <linux/device.h>
#include <linux/syscore_ops.h>
#include <linux/interrupt.h>
#include <linux/ioport.h>
#include <linux/mutex.h>
#include <linux/gpio.h>
#include <linux/clk.h>
#include <linux/io.h>

#include <mach/hardware.h>
#include <linux/atomic.h>
#include <asm/irq.h>

#include <mach/regs-clock.h>

#include <plat/clock.h>
#include <plat/cpu.h>
#include <plat/s3c244x.h>
#include <plat/pm.h>

#include <plat/gpio-core.h>
#include <plat/gpio-cfg.h>
#include <plat/gpio-cfg-helpers.h>

/* S3C2442 extended clock support */

static unsigned long s3c2442_camif_upll_round(struct clk *clk,
					      unsigned long rate)
{
	unsigned long parent_rate = clk_get_rate(clk->parent);
	int div;

	if (rate > parent_rate)
		return parent_rate;

	div = parent_rate / rate;

	if (div == 3)
		return parent_rate / 3;

	/* note, we remove the +/- 1 calculations for the divisor */

	div /= 2;

	if (div < 1)
		div = 1;
	else if (div > 16)
		div = 16;

	return parent_rate / (div * 2);
}

static int s3c2442_camif_upll_setrate(struct clk *clk, unsigned long rate)
{
	unsigned long parent_rate = clk_get_rate(clk->parent);
	unsigned long camdivn =  __raw_readl(S3C2440_CAMDIVN);

	rate = s3c2442_camif_upll_round(clk, rate);

	camdivn &= ~S3C2442_CAMDIVN_CAMCLK_DIV3;

	if (rate == parent_rate) {
		camdivn &= ~S3C2440_CAMDIVN_CAMCLK_SEL;
	} else if ((parent_rate / rate) == 3) {
		camdivn |= S3C2440_CAMDIVN_CAMCLK_SEL;
		camdivn |= S3C2442_CAMDIVN_CAMCLK_DIV3;
	} else {
		camdivn &= ~S3C2440_CAMDIVN_CAMCLK_MASK;
		camdivn |= S3C2440_CAMDIVN_CAMCLK_SEL;
		camdivn |= (((parent_rate / rate) / 2) - 1);
	}

	__raw_writel(camdivn, S3C2440_CAMDIVN);

	return 0;
}

/* Extra S3C2442 clocks */

static struct clk s3c2442_clk_cam = {
	.name		= "camif",
	.id		= -1,
	.enable		= s3c2410_clkcon_enable,
	.ctrlbit	= S3C2440_CLKCON_CAMERA,
};

static struct clk s3c2442_clk_cam_upll = {
	.name		= "camif-upll",
	.id		= -1,
	.ops		= &(struct clk_ops) {
		.set_rate	= s3c2442_camif_upll_setrate,
		.round_rate	= s3c2442_camif_upll_round,
	},
};

<<<<<<< HEAD
static int s3c2442_clk_add(struct device *dev)
=======
static int s3c2442_clk_add(struct device *dev, struct subsys_interface *sif)
>>>>>>> e2920638
{
	struct clk *clock_upll;
	struct clk *clock_h;
	struct clk *clock_p;

	clock_p = clk_get(NULL, "pclk");
	clock_h = clk_get(NULL, "hclk");
	clock_upll = clk_get(NULL, "upll");

	if (IS_ERR(clock_p) || IS_ERR(clock_h) || IS_ERR(clock_upll)) {
		printk(KERN_ERR "S3C2442: Failed to get parent clocks\n");
		return -EINVAL;
	}

	s3c2442_clk_cam.parent = clock_h;
	s3c2442_clk_cam_upll.parent = clock_upll;

	s3c24xx_register_clock(&s3c2442_clk_cam);
	s3c24xx_register_clock(&s3c2442_clk_cam_upll);

	clk_disable(&s3c2442_clk_cam);

	return 0;
}

static struct subsys_interface s3c2442_clk_interface = {
	.name		= "s3c2442_clk",
	.subsys		= &s3c2442_subsys,
	.add_dev	= s3c2442_clk_add,
};

static __init int s3c2442_clk_init(void)
{
	return subsys_interface_register(&s3c2442_clk_interface);
}

arch_initcall(s3c2442_clk_init);


static struct device s3c2442_dev = {
	.bus		= &s3c2442_subsys,
};

int __init s3c2442_init(void)
{
	printk("S3C2442: Initialising architecture\n");

#ifdef CONFIG_PM
	register_syscore_ops(&s3c2410_pm_syscore_ops);
#endif
	register_syscore_ops(&s3c244x_pm_syscore_ops);
	register_syscore_ops(&s3c24xx_irq_syscore_ops);

	return device_register(&s3c2442_dev);
}

void __init s3c2442_map_io(void)
{
	s3c244x_map_io();

	s3c24xx_gpiocfg_default.set_pull = s3c24xx_gpio_setpull_1down;
	s3c24xx_gpiocfg_default.get_pull = s3c24xx_gpio_getpull_1down;
}<|MERGE_RESOLUTION|>--- conflicted
+++ resolved
@@ -122,11 +122,7 @@
 	},
 };
 
-<<<<<<< HEAD
-static int s3c2442_clk_add(struct device *dev)
-=======
 static int s3c2442_clk_add(struct device *dev, struct subsys_interface *sif)
->>>>>>> e2920638
 {
 	struct clk *clock_upll;
 	struct clk *clock_h;
