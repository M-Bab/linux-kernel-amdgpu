--- conflicted
+++ resolved
@@ -89,8 +89,6 @@
 		allwinner,drive = <SUN4I_PINCTRL_10_MA>;
 		allwinner,pull = <SUN4I_PINCTRL_NO_PULL>;
 	};
-<<<<<<< HEAD
-=======
 };
 
 &touchscreen {
@@ -100,5 +98,4 @@
 	touchscreen-size-x = <1660>;
 	touchscreen-size-y = <890>;
 	status = "okay";
->>>>>>> 8185041f
 };